--- conflicted
+++ resolved
@@ -714,12 +714,7 @@
           <configuration>
             <systemPropertyVariables>
               <log4j.configurationFile>file:src/test/resources/log4j2.properties</log4j.configurationFile>
-<<<<<<< HEAD
-            </systemProperties>
-=======
             </systemPropertyVariables>
-            <argLine>-ea -Xmx4g -Xss4m ${extraJavaTestArgs}</argLine>
->>>>>>> a131c440
           </configuration>
         </plugin>
         <plugin>
