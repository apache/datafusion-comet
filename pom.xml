<?xml version="1.0" encoding="UTF-8"?>

<!--
Licensed to the Apache Software Foundation (ASF) under one
or more contributor license agreements.  See the NOTICE file
distributed with this work for additional information
regarding copyright ownership.  The ASF licenses this file
to you under the Apache License, Version 2.0 (the
"License"); you may not use this file except in compliance
with the License.  You may obtain a copy of the License at

  http://www.apache.org/licenses/LICENSE-2.0

Unless required by applicable law or agreed to in writing,
software distributed under the License is distributed on an
"AS IS" BASIS, WITHOUT WARRANTIES OR CONDITIONS OF ANY
KIND, either express or implied.  See the License for the
specific language governing permissions and limitations
under the License.
-->


<project xmlns="http://maven.apache.org/POM/4.0.0" xmlns:xsi="http://www.w3.org/2001/XMLSchema-instance"
  xsi:schemaLocation="http://maven.apache.org/POM/4.0.0 http://maven.apache.org/xsd/maven-4.0.0.xsd">
  <modelVersion>4.0.0</modelVersion>
  <groupId>org.apache.comet</groupId>
  <artifactId>comet-parent-spark${spark.version.short}_${scala.binary.version}</artifactId>
  <version>0.1.0-SNAPSHOT</version>
  <packaging>pom</packaging>
  <name>Comet Project Parent POM</name>

  <modules>
    <module>common</module>
    <module>spark</module>
    <module>spark-integration</module>
    <module>fuzz-testing</module>
  </modules>

  <properties>
    <project.build.sourceEncoding>UTF-8</project.build.sourceEncoding>
    <project.reporting.outputEncoding>UTF-8</project.reporting.outputEncoding>
    <java.version>11</java.version>
    <maven.compiler.source>${java.version}</maven.compiler.source>
    <maven.compiler.target>${java.version}</maven.compiler.target>
    <scala.version>2.12.17</scala.version>
    <scala.binary.version>2.12</scala.binary.version>
    <scala.plugin.version>4.7.2</scala.plugin.version>
    <scalatest.version>3.2.9</scalatest.version>
    <scalatest-maven-plugin.version>2.0.2</scalatest-maven-plugin.version>
    <spark.version>3.4.3</spark.version>
    <spark.version.short>3.4</spark.version.short>
    <spark.maven.scope>provided</spark.maven.scope>
    <protobuf.version>3.19.6</protobuf.version>
    <parquet.version>1.13.1</parquet.version>
    <parquet.maven.scope>provided</parquet.maven.scope>
    <arrow.version>16.0.0</arrow.version>
    <codehaus.jackson.version>1.9.13</codehaus.jackson.version>
    <spotless.version>2.43.0</spotless.version>
    <jacoco.version>0.8.11</jacoco.version>
    <semanticdb.version>4.8.8</semanticdb.version>
    <slf4j.version>2.0.6</slf4j.version>
    <jni.dir>${project.basedir}/../core/target/debug</jni.dir>
    <platform>darwin</platform>
    <arch>x86_64</arch>
    <comet.shade.packageName>org.apache.comet.shaded</comet.shade.packageName>
    <!-- Used by some tests inherited from Spark to get project root directory -->
    <spark.test.home>${session.executionRootDirectory}</spark.test.home>

    <!-- Reverse default (skip installation), and then enable only for child modules -->
    <maven.deploy.skip>true</maven.deploy.skip>

    <!-- For testing with JDK 17 -->
    <extraJavaTestArgs>
      -XX:+IgnoreUnrecognizedVMOptions
      --add-opens=java.base/java.lang=ALL-UNNAMED
      --add-opens=java.base/java.lang.invoke=ALL-UNNAMED
      --add-opens=java.base/java.lang.reflect=ALL-UNNAMED
      --add-opens=java.base/java.io=ALL-UNNAMED
      --add-opens=java.base/java.net=ALL-UNNAMED
      --add-opens=java.base/java.nio=ALL-UNNAMED
      --add-opens=java.base/java.util=ALL-UNNAMED
      --add-opens=java.base/java.util.concurrent=ALL-UNNAMED
      --add-opens=java.base/java.util.concurrent.atomic=ALL-UNNAMED
      --add-opens=java.base/jdk.internal.ref=ALL-UNNAMED
      --add-opens=java.base/sun.nio.ch=ALL-UNNAMED
      --add-opens=java.base/sun.nio.cs=ALL-UNNAMED
      --add-opens=java.base/sun.security.action=ALL-UNNAMED
      --add-opens=java.base/sun.util.calendar=ALL-UNNAMED
      -Djdk.reflect.useDirectMethodHandle=false
    </extraJavaTestArgs>
    <argLine>-ea -Xmx4g -Xss4m ${extraJavaTestArgs}</argLine>
    <additional.3_3.test.source>spark-3.3-plus</additional.3_3.test.source>
    <additional.3_4.test.source>spark-3.4-plus</additional.3_4.test.source>
    <shims.majorVerSrc>spark-3.x</shims.majorVerSrc>
    <shims.minorVerSrc>spark-3.4</shims.minorVerSrc>
  </properties>

  <dependencyManagement>
    <dependencies>
      <!-- Spark dependencies -->
      <dependency>
        <groupId>org.apache.spark</groupId>
        <artifactId>spark-sql_${scala.binary.version}</artifactId>
        <version>${spark.version}</version>
        <scope>${spark.maven.scope}</scope>
        <exclusions>
          <exclusion>
            <groupId>org.apache.parquet</groupId>
            <artifactId>parquet-hadoop</artifactId>
          </exclusion>
          <exclusion>
            <groupId>org.apache.parquet</groupId>
            <artifactId>parquet-column</artifactId>
          </exclusion>
          <exclusion>
            <groupId>com.google.guava</groupId>
            <artifactId>guava</artifactId>
          </exclusion>

          <!-- We're using "org.slf4j:jcl-over-slf4j" -->
          <exclusion>
            <groupId>commons-logging</groupId>
            <artifactId>commons-logging</artifactId>
          </exclusion>

          <exclusion>
            <groupId>org.apache.arrow</groupId>
            <artifactId>*</artifactId>
          </exclusion>
        </exclusions>
      </dependency>
      <dependency>
        <groupId>org.apache.spark</groupId>
        <artifactId>spark-catalyst_${scala.binary.version}</artifactId>
        <version>${spark.version}</version>
        <scope>${spark.maven.scope}</scope>
        <exclusions>

          <!-- We're using "org.slf4j:jcl-over-slf4j" -->
          <exclusion>
            <groupId>commons-logging</groupId>
            <artifactId>commons-logging</artifactId>
          </exclusion>

          <!-- Comet uses arrow-memory-unsafe -->
          <exclusion>
            <groupId>org.apache.arrow</groupId>
            <artifactId>*</artifactId>
          </exclusion>
        </exclusions>
      </dependency>

      <!-- Arrow dependencies -->
      <dependency>
        <groupId>org.apache.arrow</groupId>
        <artifactId>arrow-vector</artifactId>
        <version>${arrow.version}</version>
        <!-- Exclude the following in favor of those from Spark -->
        <exclusions>
          <exclusion>
            <groupId>com.fasterxml.jackson.core</groupId>
            <artifactId>jackson-annotations</artifactId>
          </exclusion>
          <exclusion>
            <groupId>com.fasterxml.jackson.core</groupId>
            <artifactId>jackson-core</artifactId>
          </exclusion>
          <exclusion>
            <groupId>io.netty</groupId>
            <artifactId>netty-common</artifactId>
          </exclusion>
          <exclusion>
            <groupId>com.google.code.findbugs</groupId>
            <artifactId>jsr305</artifactId>
          </exclusion>
        </exclusions>
      </dependency>
      <dependency>
        <groupId>org.apache.arrow</groupId>
        <artifactId>arrow-memory-unsafe</artifactId>
        <version>${arrow.version}</version>
      </dependency>
      <dependency>
        <groupId>org.apache.arrow</groupId>
        <artifactId>arrow-c-data</artifactId>
        <version>${arrow.version}</version>
      </dependency>

      <!-- Parquet dependencies -->
      <dependency>
        <groupId>org.apache.parquet</groupId>
        <artifactId>parquet-column</artifactId>
        <version>${parquet.version}</version>
        <scope>${parquet.maven.scope}</scope>
      </dependency>
      <dependency>
        <groupId>org.apache.parquet</groupId>
        <artifactId>parquet-hadoop</artifactId>
        <version>${parquet.version}</version>
        <scope>${parquet.maven.scope}</scope>
        <exclusions>
          <!-- Exclude the following in favor of jakarta.annotation:jakarta.annotation-api -->
          <exclusion>
            <groupId>javax.annotation</groupId>
            <artifactId>javax.annotation-api</artifactId>
          </exclusion>
        </exclusions>
      </dependency>
      <dependency>
        <groupId>org.apache.parquet</groupId>
        <artifactId>parquet-avro</artifactId>
        <version>${parquet.version}</version>
        <scope>test</scope>
      </dependency>
      <dependency>
        <groupId>org.apache.parquet</groupId>
        <artifactId>parquet-hadoop</artifactId>
        <version>${parquet.version}</version>
        <classifier>tests</classifier>
        <scope>test</scope>
        <exclusions>
          <!-- Exclude the following in favor of jakarta.annotation:jakarta.annotation-api -->
          <exclusion>
            <groupId>javax.annotation</groupId>
            <artifactId>javax.annotation-api</artifactId>
          </exclusion>
        </exclusions>
      </dependency>

      <!-- Others -->
      <dependency>
        <groupId>org.scala-lang</groupId>
        <artifactId>scala-library</artifactId>
        <version>${scala.version}</version>
      </dependency>
      <dependency>
        <groupId>com.google.protobuf</groupId>
        <artifactId>protobuf-java</artifactId>
        <version>${protobuf.version}</version>
      </dependency>
      <dependency>
        <groupId>org.slf4j</groupId>
        <artifactId>slf4j-api</artifactId>
        <version>${slf4j.version}</version>
        <scope>${spark.maven.scope}</scope>
      </dependency>

      <!-- Shaded deps marked as provided. These are promoted to compile scope
           in the modules where we want the shaded classes to appear in the
           associated jar. -->
      <dependency>
        <groupId>com.google.guava</groupId>
        <artifactId>guava</artifactId>
        <version>14.0.1</version>
      </dependency>
      <!-- End of shaded deps -->

      <!-- Test dependencies -->
      <dependency>
        <groupId>org.apache.spark</groupId>
        <artifactId>spark-core_${scala.binary.version}</artifactId>
        <version>${spark.version}</version>
        <classifier>tests</classifier>
        <scope>test</scope>
        <exclusions>
          <exclusion>
            <groupId>org.apache.comet</groupId>
            <artifactId>*</artifactId>
          </exclusion>

          <!-- We are using arrow-memory-unsafe -->
          <exclusion>
            <groupId>org.apache.arrow</groupId>
            <artifactId>*</artifactId>
          </exclusion>

          <!-- We're using "org.slf4j:jcl-over-slf4j" -->
          <exclusion>
            <groupId>commons-logging</groupId>
            <artifactId>commons-logging</artifactId>
          </exclusion>

          <exclusion>
            <groupId>com.google.code.findbugs</groupId>
            <artifactId>jsr305</artifactId>
          </exclusion>
        </exclusions>
      </dependency>
      <dependency>
        <groupId>org.apache.spark</groupId>
        <artifactId>spark-catalyst_${scala.binary.version}</artifactId>
        <version>${spark.version}</version>
        <classifier>tests</classifier>
        <scope>test</scope>
        <exclusions>

          <!-- We are using arrow-memory-unsafe -->
          <exclusion>
            <groupId>org.apache.arrow</groupId>
            <artifactId>*</artifactId>
          </exclusion>

          <!-- We're using "org.slf4j:jcl-over-slf4j" -->
          <exclusion>
            <groupId>commons-logging</groupId>
            <artifactId>commons-logging</artifactId>
          </exclusion>

          <exclusion>
            <groupId>com.google.code.findbugs</groupId>
            <artifactId>jsr305</artifactId>
          </exclusion>
        </exclusions>
      </dependency>
      <dependency>
        <groupId>org.apache.spark</groupId>
        <artifactId>spark-sql_${scala.binary.version}</artifactId>
        <version>${spark.version}</version>
        <classifier>tests</classifier>
        <scope>test</scope>
        <exclusions>
          <exclusion>
            <groupId>org.apache.parquet</groupId>
            <artifactId>parquet-hadoop</artifactId>
          </exclusion>
          <exclusion>
            <groupId>org.apache.parquet</groupId>
            <artifactId>parquet-column</artifactId>
          </exclusion>
          <exclusion>
            <groupId>org.apache.comet</groupId>
            <artifactId>*</artifactId>
          </exclusion>

          <!-- We're using "org.slf4j:jcl-over-slf4j" -->
          <exclusion>
            <groupId>commons-logging</groupId>
            <artifactId>commons-logging</artifactId>
          </exclusion>

          <exclusion>
            <groupId>org.apache.arrow</groupId>
            <artifactId>*</artifactId>
          </exclusion>
        </exclusions>
      </dependency>
      <dependency>
        <groupId>org.apache.spark</groupId>
        <artifactId>spark-hive_${scala.binary.version}</artifactId>
        <version>${spark.version}</version>
        <scope>test</scope>
        <exclusions>
          <exclusion>
            <groupId>org.apache.comet</groupId>
            <artifactId>*</artifactId>
          </exclusion>
          <exclusion>
            <groupId>commons-logging</groupId>
            <artifactId>commons-logging</artifactId>
          </exclusion>
          <exclusion>
            <groupId>org.apache.arrow</groupId>
            <artifactId>*</artifactId>
          </exclusion>
        </exclusions>
      </dependency>
      <dependency>
        <groupId>junit</groupId>
        <artifactId>junit</artifactId>
        <version>4.13.2</version>
        <scope>test</scope>
      </dependency>
      <dependency>
        <groupId>org.assertj</groupId>
        <artifactId>assertj-core</artifactId>
        <version>3.23.1</version>
        <scope>test</scope>
      </dependency>
      <dependency>
        <groupId>org.scalatest</groupId>
        <artifactId>scalatest_${scala.binary.version}</artifactId>
        <version>${scalatest.version}</version>
        <scope>test</scope>
      </dependency>
      <dependency>
        <groupId>org.scala-lang</groupId>
        <artifactId>scala-reflect</artifactId>
        <version>${scala.version}</version>
        <scope>test</scope>
      </dependency>
      <dependency>
        <groupId>org.scalatestplus</groupId>
        <artifactId>junit-4-13_${scala.binary.version}</artifactId>
        <version>3.2.14.0</version>
        <scope>test</scope>
      </dependency>

      <!-- For benchmarks to access S3 -->
      <dependency>
        <groupId>org.apache.spark</groupId>
        <artifactId>spark-hadoop-cloud_${scala.binary.version}</artifactId>
        <version>${spark.version}</version>
        <classifier>tests</classifier>
        <scope>test</scope>
        <exclusions>
          <!-- We're using hadoop-client -->
          <exclusion>
            <groupId>org.apache.hadoop.thirdparty</groupId>
            <artifactId>hadoop-shaded-guava</artifactId>
          </exclusion>
          <exclusion>
            <groupId>org.apache.hadoop</groupId>
            <artifactId>hadoop-annotations</artifactId>
          </exclusion>
          <exclusion>
            <groupId>javax.xml.bind</groupId>
            <artifactId>jaxb-api</artifactId>
          </exclusion>

          <!-- We're using "org.slf4j:jcl-over-slf4j" -->
          <exclusion>
            <groupId>commons-logging</groupId>
            <artifactId>commons-logging</artifactId>
          </exclusion>

          <exclusion>
            <groupId>org.apache.arrow</groupId>
            <artifactId>*</artifactId>
          </exclusion>
        </exclusions>
      </dependency>

      <dependency>
        <groupId>org.codehaus.jackson</groupId>
        <artifactId>jackson-mapper-asl</artifactId>
        <version>${codehaus.jackson.version}</version>
        <scope>test</scope>
      </dependency>

      <dependency>
        <groupId>org.rogach</groupId>
        <artifactId>scallop_${scala.binary.version}</artifactId>
        <version>5.1.0</version>
      </dependency>

    </dependencies>

  </dependencyManagement>

  <profiles>
    <profile>
      <id>release</id>
      <properties>
        <jni.dir>${project.basedir}/../core/target/release</jni.dir>
      </properties>
    </profile>

    <profile>
      <id>Win-x86</id>
      <activation>
        <os>
          <family>Windows</family>
          <arch>x86</arch>
        </os>
      </activation>
      <properties>
        <platform>win32</platform>
        <arch>x86_64</arch>
      </properties>
    </profile>

    <profile>
      <id>Darwin-x86</id>
      <activation>
        <os>
          <family>mac</family>
          <arch>x86</arch>
        </os>
      </activation>
      <properties>
        <platform>darwin</platform>
        <arch>x86_64</arch>
      </properties>
    </profile>

    <profile>
      <id>Darwin-aarch64</id>
      <activation>
        <os>
          <family>mac</family>
          <arch>aarch64</arch>
        </os>
      </activation>
      <properties>
        <platform>darwin</platform>
        <arch>aarch64</arch>
      </properties>
    </profile>

    <profile>
      <id>Linux-amd64</id>
      <activation>
        <os>
          <family>Linux</family>
          <arch>amd64</arch>
        </os>
      </activation>
      <properties>
        <platform>linux</platform>
        <arch>amd64</arch>
      </properties>
    </profile>

    <profile>
      <id>Linux-aarch64</id>
      <activation>
        <os>
          <family>Linux</family>
          <arch>aarch64</arch>
        </os>
      </activation>
      <properties>
        <platform>linux</platform>
        <arch>aarch64</arch>
      </properties>
    </profile>

    <profile>
<<<<<<< HEAD
      <id>spark-3.2</id>
      <properties>
        <scala.version>2.12.15</scala.version>
        <spark.version>3.2.2</spark.version>
        <spark.version.short>3.2</spark.version.short>
        <parquet.version>1.12.0</parquet.version>
        <slf4j.version>1.7.30</slf4j.version>
        <!-- we don't add special test suits for spark-3.2, so a not existed dir is specified-->
        <additional.3_3.test.source>not-needed-yet</additional.3_3.test.source>
        <additional.3_4.test.source>not-needed-yet</additional.3_4.test.source>
        <shims.minorVerSrc>spark-3.2</shims.minorVerSrc>
      </properties>
    </profile>

    <profile>
=======
>>>>>>> d584229c
      <id>spark-3.3</id>
      <properties>
        <scala.version>2.12.15</scala.version>
        <spark.version>3.3.2</spark.version>
        <spark.version.short>3.3</spark.version.short>
        <parquet.version>1.12.0</parquet.version>
        <slf4j.version>1.7.32</slf4j.version>
        <additional.3_4.test.source>not-needed-yet</additional.3_4.test.source>
        <shims.minorVerSrc>spark-3.3</shims.minorVerSrc>
      </properties>
    </profile>

    <profile>
      <id>spark-3.4</id>
      <properties>
        <scala.version>2.12.17</scala.version>
        <spark.version.short>3.4</spark.version.short>
        <parquet.version>1.13.1</parquet.version>
      </properties>
    </profile>

    <profile>
      <!-- FIXME: this is WIP. Tests may fail https://github.com/apache/datafusion-comet/issues/551 -->
      <id>spark-4.0</id>
      <properties>
        <!-- Use Scala 2.13 by default -->
        <scala.version>2.13.14</scala.version>
        <scala.binary.version>2.13</scala.binary.version>
        <spark.version>4.0.0-preview1</spark.version>
        <spark.version.short>4.0</spark.version.short>
        <parquet.version>1.13.1</parquet.version>
        <semanticdb.version>4.9.5</semanticdb.version>
        <slf4j.version>2.0.13</slf4j.version>
        <shims.majorVerSrc>spark-4.0</shims.majorVerSrc>
        <shims.minorVerSrc>not-needed-yet</shims.minorVerSrc>
        <!-- Use jdk17 by default -->
        <java.version>17</java.version>
        <maven.compiler.source>${java.version}</maven.compiler.source>
        <maven.compiler.target>${java.version}</maven.compiler.target>
      </properties>
    </profile>

    <profile>
      <id>scala-2.13</id>
      <properties>
        <scala.version>2.13.8</scala.version>
        <scala.binary.version>2.13</scala.binary.version>
      </properties>
    </profile>

    <profile>
      <id>jdk1.8</id>
      <activation>
        <jdk>1.8</jdk>
      </activation>
      <properties>
        <java.version>1.8</java.version>
        <maven.compiler.source>${java.version}</maven.compiler.source>
        <maven.compiler.target>${java.version}</maven.compiler.target>
        <spotless.version>2.29.0</spotless.version>
      </properties>
    </profile>

    <profile>
      <id>jdk11</id>
      <activation>
        <jdk>11</jdk>
      </activation>
      <properties>
        <java.version>11</java.version>
        <maven.compiler.source>${java.version}</maven.compiler.source>
        <maven.compiler.target>${java.version}</maven.compiler.target>
      </properties>
    </profile>

    <profile>
      <id>jdk17</id>
      <activation>
        <jdk>17</jdk>
      </activation>
      <properties>
        <java.version>17</java.version>
        <maven.compiler.source>${java.version}</maven.compiler.source>
        <maven.compiler.target>${java.version}</maven.compiler.target>
      </properties>
    </profile>

    <profile>
      <id>semanticdb</id>
      <properties>
        <scalastyle.skip>true</scalastyle.skip>
        <spotless.check.skip>true</spotless.check.skip>
        <enforcer.skip>true</enforcer.skip>
      </properties>
      <build>
        <pluginManagement>
          <plugins>
            <plugin>
              <groupId>net.alchim31.maven</groupId>
              <artifactId>scala-maven-plugin</artifactId>
              <version>${scala.plugin.version}</version>
              <executions>
                <execution>
                  <goals>
                    <goal>compile</goal>
                    <goal>testCompile</goal>
                  </goals>
                </execution>
              </executions>
              <configuration>
                <args>
                  <arg>-Ywarn-unused</arg> <!-- if you need exactly RemoveUnused -->
                </args>
                <compilerPlugins>
                  <compilerPlugin>
                    <groupId>org.scalameta</groupId>
                    <artifactId>semanticdb-scalac_${scala.version}</artifactId>
                    <version>${semanticdb.version}</version>
                  </compilerPlugin>
                </compilerPlugins>
              </configuration>
            </plugin>
            <plugin>
              <groupId>io.github.evis</groupId>
              <artifactId>scalafix-maven-plugin_${scala.binary.version}</artifactId>
              <version>0.1.7_0.10.4</version>
            </plugin>
          </plugins>
        </pluginManagement>
      </build>
    </profile>
  </profiles>

  <build>
    <pluginManagement>
      <plugins>
        <plugin>
          <groupId>net.alchim31.maven</groupId>
          <artifactId>scala-maven-plugin</artifactId>
          <version>${scala.plugin.version}</version>
          <executions>
            <execution>
              <id>eclipse-add-source</id>
              <goals>
                <goal>add-source</goal>
              </goals>
            </execution>
            <execution>
              <id>scala-compile-first</id>
              <phase>process-resources</phase>
              <goals>
                <goal>compile</goal>
                <goal>add-source</goal>
              </goals>
            </execution>
            <execution>
              <id>scala-test-compile-first</id>
              <phase>process-test-resources</phase>
              <goals>
                <goal>testCompile</goal>
              </goals>
            </execution>
          </executions>
          <configuration>
            -->
            <scalaVersion>${scala.version}</scalaVersion>
            <checkMultipleScalaVersions>true</checkMultipleScalaVersions>
            <failOnMultipleScalaVersions>true</failOnMultipleScalaVersions>
            <recompileMode>incremental</recompileMode>
            <args>
              <arg>-unchecked</arg>
              <arg>-deprecation</arg>
              <arg>-feature</arg>
              <arg>-explaintypes</arg>
              <arg>-Xlint:adapted-args</arg>
            </args>
            <jvmArgs>
              <jvmArg>-Xms1024m</jvmArg>
              <jvmArg>-Xmx1024m</jvmArg>
            </jvmArgs>
            <javacArgs>
              <javacArg>-source</javacArg>
              <javacArg>${maven.compiler.source}</javacArg>
              <javacArg>-target</javacArg>
              <javacArg>${maven.compiler.target}</javacArg>
              <javacArg>-Xlint:all,-serial,-path,-try</javacArg>
            </javacArgs>
          </configuration>
        </plugin>
        <plugin>
          <groupId>org.scalatest</groupId>
          <artifactId>scalatest-maven-plugin</artifactId>
          <version>${scalatest-maven-plugin.version}</version>
          <configuration>
            <reportsDirectory>${project.build.directory}/surefire-reports</reportsDirectory>
            <junitxml>.</junitxml>
            <filereports>SparkTestSuite.txt</filereports>
            <stdout>D</stdout>
            <stderr/>
            <tagsToExclude>org.apache.comet.IntegrationTestSuite</tagsToExclude>
            <systemProperties>
              <!-- emit test logs to target/unit-tests.log -->
              <log4j.configurationFile>file:src/test/resources/log4j2.properties</log4j.configurationFile>
              <java.awt.headless>true</java.awt.headless>
              <java.io.tmpdir>${project.build.directory}/tmp</java.io.tmpdir>
            </systemProperties>
          </configuration>
          <executions>
            <execution>
              <id>test</id>
              <goals>
                <goal>test</goal>
              </goals>
            </execution>
          </executions>
        </plugin>
        <plugin>
          <groupId>org.apache.maven.plugins</groupId>
          <artifactId>maven-shade-plugin</artifactId>
          <version>3.2.4</version>
          <dependencies>
            <dependency>
              <groupId>org.ow2.asm</groupId>
              <artifactId>asm</artifactId>
              <version>9.1</version>
            </dependency>
            <dependency>
              <groupId>org.ow2.asm</groupId>
              <artifactId>asm-commons</artifactId>
              <version>9.1</version>
            </dependency>
          </dependencies>
        </plugin>
        <plugin>
          <groupId>org.apache.maven.plugins</groupId>
          <artifactId>maven-surefire-plugin</artifactId>
          <version>3.1.0</version>
          <configuration>
            <systemPropertyVariables>
              <log4j.configurationFile>file:src/test/resources/log4j2.properties</log4j.configurationFile>
            </systemPropertyVariables>
            <skipTests>${skip.surefire.tests}</skipTests>
          </configuration>
        </plugin>
        <plugin>
          <groupId>org.apache.maven.plugins</groupId>
          <artifactId>maven-source-plugin</artifactId>
          <version>3.1.0</version>
          <configuration>
            <attach>true</attach>
          </configuration>
          <executions>
            <execution>
              <id>create-source-jar</id>
              <goals>
                <goal>jar-no-fork</goal>
                <goal>test-jar-no-fork</goal>
              </goals>
            </execution>
          </executions>
        </plugin>
        <plugin>
          <groupId>org.apache.maven.plugins</groupId>
          <artifactId>maven-failsafe-plugin</artifactId>
          <version>3.1.0</version>
        </plugin>
        <plugin>
          <groupId>com.diffplug.spotless</groupId>
          <artifactId>spotless-maven-plugin</artifactId>
          <version>${spotless.version}</version>
          <configuration>
            <java>
              <toggleOffOn />
              <googleJavaFormat />
              <removeUnusedImports />
              <importOrder>
                <order>java|javax,scala,org,org.apache,com,org.apache.comet,\#,\#org.apache.comet</order>
              </importOrder>
              <licenseHeader>
                <file>${maven.multiModuleProjectDirectory}/dev/copyright/java-header.txt</file>
              </licenseHeader>
            </java>
            <scala>
              <toggleOffOn />
              <scalafmt>
                <version>3.6.1</version>
                <file>${maven.multiModuleProjectDirectory}/scalafmt.conf</file>
              </scalafmt>
              <licenseHeader>
                <file>${maven.multiModuleProjectDirectory}/dev/copyright/scala-header.txt</file>
              </licenseHeader>
            </scala>
          </configuration>
        </plugin>
        <plugin>
          <groupId>org.codehaus.mojo</groupId>
          <artifactId>flatten-maven-plugin</artifactId>
          <version>1.3.0</version>
        </plugin>
        <plugin>
          <groupId>org.jacoco</groupId>
          <artifactId>jacoco-maven-plugin</artifactId>
          <version>${jacoco.version}</version>
        </plugin>
        <plugin>
          <groupId>org.codehaus.mojo</groupId>
          <artifactId>build-helper-maven-plugin</artifactId>
          <version>3.2.0</version>
        </plugin>
      </plugins>
    </pluginManagement>
    <plugins>
      <plugin>
        <groupId>org.scalastyle</groupId>
        <artifactId>scalastyle-maven-plugin</artifactId>
        <version>1.0.0</version>
        <configuration>
          <verbose>false</verbose>
          <failOnViolation>true</failOnViolation>
          <includeTestSourceDirectory>false</includeTestSourceDirectory>
          <failOnWarning>false</failOnWarning>
          <sourceDirectory>${basedir}/src/main/scala</sourceDirectory>
          <testSourceDirectory>${basedir}/src/test/scala</testSourceDirectory>
          <configLocation>${maven.multiModuleProjectDirectory}/dev/scalastyle-config.xml</configLocation>
          <outputFile>${basedir}/target/scalastyle-output.xml</outputFile>
          <inputEncoding>${project.build.sourceEncoding}</inputEncoding>
          <outputEncoding>${project.reporting.outputEncoding}</outputEncoding>
        </configuration>
        <executions>
          <execution>
            <goals>
              <goal>check</goal>
            </goals>
            <phase>compile</phase>
          </execution>
        </executions>
      </plugin>
      <plugin>
        <groupId>com.diffplug.spotless</groupId>
        <artifactId>spotless-maven-plugin</artifactId>
        <executions>
          <execution>
            <goals>
              <goal>check</goal>
            </goals>
            <phase>compile</phase>
          </execution>
        </executions>
      </plugin>
      <plugin>
        <groupId>org.apache.maven.plugins</groupId>
        <artifactId>maven-source-plugin</artifactId>
      </plugin>
      <plugin>
        <groupId>org.apache.maven.plugins</groupId>
        <artifactId>maven-failsafe-plugin</artifactId>
        <executions>
          <execution>
            <goals>
              <goal>integration-test</goal>
              <goal>verify</goal>
            </goals>
            <configuration>
              <trimStackTrace>false</trimStackTrace>
            </configuration>
          </execution>
        </executions>
      </plugin>
      <plugin>
        <groupId>org.apache.rat</groupId>
        <artifactId>apache-rat-plugin</artifactId>
        <version>0.16</version>
        <executions>
          <execution>
            <phase>verify</phase>
            <goals>
              <goal>check</goal>
            </goals>
          </execution>
        </executions>
        <configuration>
          <consoleOutput>true</consoleOutput>
          <excludes>
            <exclude>**/*.iml</exclude>
            <exclude>**/*.log</exclude>
            <exclude>**/*.md.vm</exclude>
            <exclude>**/.classpath</exclude>
            <exclude>**/.project</exclude>
            <exclude>**/.settings/**</exclude>
            <exclude>**/build/**</exclude>
            <exclude>**/target/**</exclude>
            <exclude>**/apache-spark/**</exclude>
            <exclude>.git/**</exclude>
            <exclude>.github/**</exclude>
            <exclude>.gitignore</exclude>
            <exclude>.gitmodules</exclude>
            <exclude>**/.idea/**</exclude>
            <exclude>**/dependency-reduced-pom.xml</exclude>
            <exclude>**/testdata/**</exclude>
            <exclude>**/.lldbinit</exclude>
            <exclude>rust-toolchain</exclude>
            <exclude>Makefile</exclude>
            <exclude>dev/Dockerfile*</exclude>
            <exclude>dev/diffs/**</exclude>
            <exclude>dev/deploy-file</exclude>
            <exclude>**/test/resources/**</exclude>
            <exclude>**/benchmarks/*.txt</exclude>
            <exclude>**/inspections/*.txt</exclude>
            <exclude>tpcds-kit/**</exclude>
            <exclude>tpcds-sf-1/**</exclude>
            <exclude>tpch/**</exclude>
            <exclude>docs/*.txt</exclude>
            <exclude>dev/release/rat_exclude_files.txt</exclude>
            <exclude>dev/release/requirements.txt</exclude>
          </excludes>
        </configuration>
      </plugin>
      <plugin>
        <groupId>org.apache.maven.plugins</groupId>
        <artifactId>maven-enforcer-plugin</artifactId>
        <version>3.1.0</version>
        <executions>
          <execution>
            <id>no-duplicate-declared-dependencies</id>
            <goals>
              <goal>enforce</goal>
            </goals>
            <configuration>
              <rules>
                <banCircularDependencies/>
                <banDuplicatePomDependencyVersions/>
                <banDuplicateClasses>
                  <scopes>
                    <scope>compile</scope>
                    <scope>provided</scope>
                  </scopes>
                  <ignoreClasses>
                    <ignoreClass>org.apache.spark.unused.UnusedStubClass</ignoreClass>
                  </ignoreClasses>
                  <dependencies>
                    <dependency>
                      <groupId>org.apache.spark</groupId>
                      <artifactId>spark-sql_${scala.binary.version}</artifactId>
                      <ignoreClasses>
                        <!-- the followings conflict between spark-sql and spark-sql:test -->
                        <ignoreClass>javax.annotation.meta.TypeQualifier</ignoreClass>
                        <ignoreClass>javax.annotation.Nonnull</ignoreClass>
                        <ignoreClass>javax.annotation.meta.When</ignoreClass>
                        <ignoreClass>javax.annotation.Nonnull$Checker</ignoreClass>
                        <ignoreClass>javax.annotation.meta.TypeQualifierValidator</ignoreClass>
                        <!-- this class is not properly excluded from comet-spark right now -->
                        <ignoreClass>org.apache.parquet.filter2.predicate.SparkFilterApi</ignoreClass>
                        <!-- we explicitly include a duplicate to allow older versions of Spark -->
                        <!-- this can be removed once we no longer support spark 3.x  -->
                        <ignoreClass>org.apache.spark.sql.ExtendedExplainGenerator</ignoreClass>
                      </ignoreClasses>
                    </dependency>
                    <dependency>
                      <groupId>com.google.code.findbugs</groupId>
                      <artifactId>jsr305</artifactId>
                      <ignoreClasses>
                        <!-- the followings conflict between spark-sql and findbugs -->
                        <ignoreClass>javax.annotation.meta.TypeQualifier</ignoreClass>
                        <ignoreClass>javax.annotation.Nonnull</ignoreClass>
                        <ignoreClass>javax.annotation.meta.When</ignoreClass>
                        <ignoreClass>javax.annotation.Nonnull$Checker</ignoreClass>
                        <ignoreClass>javax.annotation.meta.TypeQualifierValidator</ignoreClass>
                        <ignoreClass>javax.annotation.Nullable</ignoreClass>
                        <ignoreClass>javax.annotation.meta.TypeQualifierNickname</ignoreClass>
                      </ignoreClasses>
                    </dependency>
                  </dependencies>
                  <findAllDuplicates>true</findAllDuplicates>
                  <ignoreWhenIdentical>true</ignoreWhenIdentical>
                </banDuplicateClasses>
              </rules>
            </configuration>
          </execution>
        </executions>
        <dependencies>
          <dependency>
            <groupId>org.codehaus.mojo</groupId>
            <artifactId>extra-enforcer-rules</artifactId>
            <version>1.6.1</version>
          </dependency>
        </dependencies>
      </plugin>
      <plugin>
        <groupId>org.codehaus.mojo</groupId>
        <artifactId>flatten-maven-plugin</artifactId>
        <executions>
          <!-- enable flattening -->
          <execution>
            <id>flatten</id>
            <phase>process-resources</phase>
            <goals>
              <goal>flatten</goal>
            </goals>
          </execution>
          <!-- ensure proper cleanup -->
          <execution>
            <id>flatten.clean</id>
            <phase>clean</phase>
            <goals>
              <goal>clean</goal>
            </goals>
          </execution>
        </executions>
      </plugin>
      <plugin>
        <groupId>org.jacoco</groupId>
        <artifactId>jacoco-maven-plugin</artifactId>
        <executions>
          <execution>
            <id>default-prepare-agent</id>
            <goals>
              <goal>prepare-agent</goal>
            </goals>
          </execution>
          <execution>
            <id>report</id>
            <phase>test</phase>
            <goals>
              <goal>report</goal>
            </goals>
          </execution>
        </executions>
      </plugin>
    </plugins>
  </build>
</project><|MERGE_RESOLUTION|>--- conflicted
+++ resolved
@@ -526,24 +526,6 @@
     </profile>
 
     <profile>
-<<<<<<< HEAD
-      <id>spark-3.2</id>
-      <properties>
-        <scala.version>2.12.15</scala.version>
-        <spark.version>3.2.2</spark.version>
-        <spark.version.short>3.2</spark.version.short>
-        <parquet.version>1.12.0</parquet.version>
-        <slf4j.version>1.7.30</slf4j.version>
-        <!-- we don't add special test suits for spark-3.2, so a not existed dir is specified-->
-        <additional.3_3.test.source>not-needed-yet</additional.3_3.test.source>
-        <additional.3_4.test.source>not-needed-yet</additional.3_4.test.source>
-        <shims.minorVerSrc>spark-3.2</shims.minorVerSrc>
-      </properties>
-    </profile>
-
-    <profile>
-=======
->>>>>>> d584229c
       <id>spark-3.3</id>
       <properties>
         <scala.version>2.12.15</scala.version>
