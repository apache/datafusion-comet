--- conflicted
+++ resolved
@@ -67,19 +67,12 @@
 chrono = { version = "0.4", default-features = false, features = ["clock"] }
 chrono-tz = { version = "0.8" }
 paste = "1.0.14"
-<<<<<<< HEAD
-datafusion-common = { git = "https://github.com/viirya/arrow-datafusion.git", rev = "debb2f2" }
-datafusion = { default-features = false, git = "https://github.com/viirya/arrow-datafusion.git", rev = "debb2f2", features = ["unicode_expressions", "crypto_expressions"] }
-datafusion-functions = { git = "https://github.com/viirya/arrow-datafusion.git", rev = "debb2f2", features = ["crypto_expressions"] }
-datafusion-physical-expr = { git = "https://github.com/viirya/arrow-datafusion.git", rev = "debb2f2", default-features = false, features = ["unicode_expressions"] }
-=======
 datafusion-common = { git = "https://github.com/apache/arrow-datafusion.git", tag = "39.0.0-rc1" }
 datafusion = { default-features = false, git = "https://github.com/apache/arrow-datafusion.git", tag = "39.0.0-rc1", features = ["unicode_expressions", "crypto_expressions"] }
 datafusion-functions = { git = "https://github.com/apache/arrow-datafusion.git", tag = "39.0.0-rc1", features = ["crypto_expressions"] }
 datafusion-expr = { git = "https://github.com/apache/arrow-datafusion.git", tag = "39.0.0-rc1", default-features = false }
 datafusion-physical-expr-common = { git = "https://github.com/apache/arrow-datafusion.git", tag = "39.0.0-rc1", default-features = false }
 datafusion-physical-expr = { git = "https://github.com/apache/arrow-datafusion.git", tag = "39.0.0-rc1", default-features = false }
->>>>>>> fd596ed9
 unicode-segmentation = "^1.10.1"
 once_cell = "1.18.0"
 regex = "1.9.6"
