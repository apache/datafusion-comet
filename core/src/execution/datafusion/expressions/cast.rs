--- conflicted
+++ resolved
@@ -108,7 +108,74 @@
     }};
 }
 
-<<<<<<< HEAD
+macro_rules! cast_float_to_string {
+    ($from:expr, $eval_mode:expr, $type:ty, $output_type:ty, $offset_type:ty) => {{
+
+        fn cast<OffsetSize>(
+            from: &dyn Array,
+            _eval_mode: EvalMode,
+        ) -> CometResult<ArrayRef>
+        where
+            OffsetSize: OffsetSizeTrait, {
+                let array = from.as_any().downcast_ref::<$output_type>().unwrap();
+
+                // If the absolute number is less than 10,000,000 and greater or equal than 0.001, the
+                // result is expressed without scientific notation with at least one digit on either side of
+                // the decimal point. Otherwise, Spark uses a mantissa followed by E and an
+                // exponent. The mantissa has an optional leading minus sign followed by one digit to the
+                // left of the decimal point, and the minimal number of digits greater than zero to the
+                // right. The exponent has and optional leading minus sign.
+                // source: https://docs.databricks.com/en/sql/language-manual/functions/cast.html
+
+                const LOWER_SCIENTIFIC_BOUND: $type = 0.001;
+                const UPPER_SCIENTIFIC_BOUND: $type = 10000000.0;
+
+                let output_array = array
+                    .iter()
+                    .map(|value| match value {
+                        Some(value) if value == <$type>::INFINITY => Ok(Some("Infinity".to_string())),
+                        Some(value) if value == <$type>::NEG_INFINITY => Ok(Some("-Infinity".to_string())),
+                        Some(value)
+                            if (value.abs() < UPPER_SCIENTIFIC_BOUND
+                                && value.abs() >= LOWER_SCIENTIFIC_BOUND)
+                                || value.abs() == 0.0 =>
+                        {
+                            let trailing_zero = if value.fract() == 0.0 { ".0" } else { "" };
+
+                            Ok(Some(format!("{value}{trailing_zero}")))
+                        }
+                        Some(value)
+                            if value.abs() >= UPPER_SCIENTIFIC_BOUND
+                                || value.abs() < LOWER_SCIENTIFIC_BOUND =>
+                        {
+                            let formatted = format!("{value:E}");
+
+                            if formatted.contains(".") {
+                                Ok(Some(formatted))
+                            } else {
+                                // `formatted` is already in scientific notation and can be split up by E
+                                // in order to add the missing trailing 0 which gets removed for numbers with a fraction of 0.0
+                                let prepare_number: Vec<&str> = formatted.split("E").collect();
+
+                                let coefficient = prepare_number[0];
+
+                                let exponent = prepare_number[1];
+
+                                Ok(Some(format!("{coefficient}.0E{exponent}")))
+                            }
+                        }
+                        Some(value) => Ok(Some(value.to_string())),
+                        _ => Ok(None),
+                    })
+                    .collect::<Result<GenericStringArray<OffsetSize>, CometError>>()?;
+
+                Ok(Arc::new(output_array))
+            }
+
+        cast::<$offset_type>($from, $eval_mode)
+    }};
+}
+
 macro_rules! cast_int_to_int_macro {
     (
         $array: expr,
@@ -162,73 +229,6 @@
         }?;
         let result: CometResult<ArrayRef> = Ok(Arc::new(output_array) as ArrayRef);
         result
-=======
-macro_rules! cast_float_to_string {
-    ($from:expr, $eval_mode:expr, $type:ty, $output_type:ty, $offset_type:ty) => {{
-
-        fn cast<OffsetSize>(
-            from: &dyn Array,
-            _eval_mode: EvalMode,
-        ) -> CometResult<ArrayRef>
-        where
-            OffsetSize: OffsetSizeTrait, {
-                let array = from.as_any().downcast_ref::<$output_type>().unwrap();
-
-                // If the absolute number is less than 10,000,000 and greater or equal than 0.001, the
-                // result is expressed without scientific notation with at least one digit on either side of
-                // the decimal point. Otherwise, Spark uses a mantissa followed by E and an
-                // exponent. The mantissa has an optional leading minus sign followed by one digit to the
-                // left of the decimal point, and the minimal number of digits greater than zero to the
-                // right. The exponent has and optional leading minus sign.
-                // source: https://docs.databricks.com/en/sql/language-manual/functions/cast.html
-
-                const LOWER_SCIENTIFIC_BOUND: $type = 0.001;
-                const UPPER_SCIENTIFIC_BOUND: $type = 10000000.0;
-
-                let output_array = array
-                    .iter()
-                    .map(|value| match value {
-                        Some(value) if value == <$type>::INFINITY => Ok(Some("Infinity".to_string())),
-                        Some(value) if value == <$type>::NEG_INFINITY => Ok(Some("-Infinity".to_string())),
-                        Some(value)
-                            if (value.abs() < UPPER_SCIENTIFIC_BOUND
-                                && value.abs() >= LOWER_SCIENTIFIC_BOUND)
-                                || value.abs() == 0.0 =>
-                        {
-                            let trailing_zero = if value.fract() == 0.0 { ".0" } else { "" };
-
-                            Ok(Some(format!("{value}{trailing_zero}")))
-                        }
-                        Some(value)
-                            if value.abs() >= UPPER_SCIENTIFIC_BOUND
-                                || value.abs() < LOWER_SCIENTIFIC_BOUND =>
-                        {
-                            let formatted = format!("{value:E}");
-
-                            if formatted.contains(".") {
-                                Ok(Some(formatted))
-                            } else {
-                                // `formatted` is already in scientific notation and can be split up by E
-                                // in order to add the missing trailing 0 which gets removed for numbers with a fraction of 0.0
-                                let prepare_number: Vec<&str> = formatted.split("E").collect();
-
-                                let coefficient = prepare_number[0];
-
-                                let exponent = prepare_number[1];
-
-                                Ok(Some(format!("{coefficient}.0E{exponent}")))
-                            }
-                        }
-                        Some(value) => Ok(Some(value.to_string())),
-                        _ => Ok(None),
-                    })
-                    .collect::<Result<GenericStringArray<OffsetSize>, CometError>>()?;
-
-                Ok(Arc::new(output_array))
-            }
-
-        cast::<$offset_type>($from, $eval_mode)
->>>>>>> 2741ae76
     }};
 }
 
@@ -395,7 +395,26 @@
         Ok(cast_array)
     }
 
-<<<<<<< HEAD
+    fn spark_cast_float64_to_utf8<OffsetSize>(
+        from: &dyn Array,
+        _eval_mode: EvalMode,
+    ) -> CometResult<ArrayRef>
+    where
+        OffsetSize: OffsetSizeTrait,
+    {
+        cast_float_to_string!(from, _eval_mode, f64, Float64Array, OffsetSize)
+    }
+
+    fn spark_cast_float32_to_utf8<OffsetSize>(
+        from: &dyn Array,
+        _eval_mode: EvalMode,
+    ) -> CometResult<ArrayRef>
+    where
+        OffsetSize: OffsetSizeTrait,
+    {
+        cast_float_to_string!(from, _eval_mode, f32, Float32Array, OffsetSize)
+    }
+
     fn spark_cast_int_to_int(
         array: &dyn Array,
         eval_mode: EvalMode,
@@ -426,26 +445,6 @@
                 format!("invalid integer type {to_type} in cast from {from_type}")
             ),
         }
-=======
-    fn spark_cast_float64_to_utf8<OffsetSize>(
-        from: &dyn Array,
-        _eval_mode: EvalMode,
-    ) -> CometResult<ArrayRef>
-    where
-        OffsetSize: OffsetSizeTrait,
-    {
-        cast_float_to_string!(from, _eval_mode, f64, Float64Array, OffsetSize)
-    }
-
-    fn spark_cast_float32_to_utf8<OffsetSize>(
-        from: &dyn Array,
-        _eval_mode: EvalMode,
-    ) -> CometResult<ArrayRef>
-    where
-        OffsetSize: OffsetSizeTrait,
-    {
-        cast_float_to_string!(from, _eval_mode, f32, Float32Array, OffsetSize)
->>>>>>> 2741ae76
     }
 
     fn spark_cast_utf8_to_boolean<OffsetSize>(
