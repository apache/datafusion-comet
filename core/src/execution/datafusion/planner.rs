// Licensed to the Apache Software Foundation (ASF) under one
// or more contributor license agreements.  See the NOTICE file
// distributed with this work for additional information
// regarding copyright ownership.  The ASF licenses this file
// to you under the Apache License, Version 2.0 (the
// "License"); you may not use this file except in compliance
// with the License.  You may obtain a copy of the License at
//
//   http://www.apache.org/licenses/LICENSE-2.0
//
// Unless required by applicable law or agreed to in writing,
// software distributed under the License is distributed on an
// "AS IS" BASIS, WITHOUT WARRANTIES OR CONDITIONS OF ANY
// KIND, either express or implied.  See the License for the
// specific language governing permissions and limitations
// under the License.

//! Converts Spark physical plan to DataFusion physical plan

use std::{collections::HashMap, str::FromStr, sync::Arc};

use arrow_schema::{DataType, Field, Schema, TimeUnit};
use datafusion::{
    arrow::{compute::SortOptions, datatypes::SchemaRef},
    common::DataFusionError,
    logical_expr::{BuiltinScalarFunction, Operator as DataFusionOperator},
    physical_expr::{
        execution_props::ExecutionProps,
        expressions::{
            in_list, BinaryExpr, BitAnd, BitOr, BitXor, CaseExpr, CastExpr, Column, Count,
            FirstValue, InListExpr, IsNotNullExpr, IsNullExpr, LastValue,
            Literal as DataFusionLiteral, Max, Min, NegativeExpr, NotExpr, Sum, UnKnownColumn,
        },
        functions::create_physical_expr,
        AggregateExpr, PhysicalExpr, PhysicalSortExpr, ScalarFunctionExpr,
    },
    physical_plan::{
        aggregates::{AggregateMode as DFAggregateMode, PhysicalGroupBy},
        filter::FilterExec,
<<<<<<< HEAD
        joins::{utils::JoinFilter, HashJoinExec, PartitionMode},
=======
        joins::SortMergeJoinExec,
>>>>>>> 8aab44cd
        limit::LocalLimitExec,
        projection::ProjectionExec,
        sorts::sort::SortExec,
        ExecutionPlan, Partitioning,
    },
};
<<<<<<< HEAD
use datafusion_common::{
    tree_node::{TreeNode, TreeNodeRewriter, VisitRecursion},
    JoinType as DFJoinType, ScalarValue,
};
=======
use datafusion_common::{JoinType as DFJoinType, ScalarValue};
>>>>>>> 8aab44cd
use itertools::Itertools;
use jni::objects::GlobalRef;
use num::{BigInt, ToPrimitive};

use crate::{
    errors::ExpressionError,
    execution::{
        datafusion::{
            expressions::{
                avg::Avg,
                avg_decimal::AvgDecimal,
                bitwise_not::BitwiseNotExpr,
                bloom_filter_might_contain::BloomFilterMightContain,
                cast::Cast,
                checkoverflow::CheckOverflow,
                if_expr::IfExpr,
                scalar_funcs::create_comet_physical_fun,
                strings::{Contains, EndsWith, Like, StartsWith, StringSpaceExec, SubstringExec},
                subquery::Subquery,
                sum_decimal::SumDecimal,
                temporal::{DateTruncExec, HourExec, MinuteExec, SecondExec, TimestampTruncExec},
                NormalizeNaNAndZero,
            },
            operators::expand::CometExpandExec,
            shuffle_writer::ShuffleWriterExec,
        },
        operators::{CopyExec, ExecutionError, ScanExec},
        serde::to_arrow_datatype,
        spark_expression,
        spark_expression::{
            agg_expr::ExprStruct as AggExprStruct, expr::ExprStruct, literal::Value, AggExpr, Expr,
            ScalarFunc,
        },
        spark_operator::{operator::OpStruct, JoinType, Operator},
        spark_partitioning::{partitioning::PartitioningStruct, Partitioning as SparkPartitioning},
    },
};

// For clippy error on type_complexity.
type ExecResult<T> = Result<T, ExecutionError>;
type PhyAggResult = Result<Vec<Arc<dyn AggregateExpr>>, ExecutionError>;
type PhyExprResult = Result<Vec<(Arc<dyn PhysicalExpr>, String)>, ExecutionError>;
type PartitionPhyExprResult = Result<Vec<Arc<dyn PhysicalExpr>>, ExecutionError>;

pub const TEST_EXEC_CONTEXT_ID: i64 = -1;

/// The query planner for converting Spark query plans to DataFusion query plans.
pub struct PhysicalPlanner {
    // The execution context id of this planner.
    exec_context_id: i64,
    execution_props: ExecutionProps,
}

impl Default for PhysicalPlanner {
    fn default() -> Self {
        Self::new()
    }
}

impl PhysicalPlanner {
    pub fn new() -> Self {
        let execution_props = ExecutionProps::new();
        Self {
            exec_context_id: TEST_EXEC_CONTEXT_ID,
            execution_props,
        }
    }

    pub fn with_exec_id(self, exec_context_id: i64) -> Self {
        Self {
            exec_context_id,
            execution_props: self.execution_props,
        }
    }

    /// Create a DataFusion physical expression from Spark physical expression
    fn create_expr(
        &self,
        spark_expr: &Expr,
        input_schema: SchemaRef,
    ) -> Result<Arc<dyn PhysicalExpr>, ExecutionError> {
        match spark_expr.expr_struct.as_ref().unwrap() {
            ExprStruct::Add(expr) => self.create_binary_expr(
                expr.left.as_ref().unwrap(),
                expr.right.as_ref().unwrap(),
                expr.return_type.as_ref(),
                DataFusionOperator::Plus,
                input_schema,
            ),
            ExprStruct::Subtract(expr) => self.create_binary_expr(
                expr.left.as_ref().unwrap(),
                expr.right.as_ref().unwrap(),
                expr.return_type.as_ref(),
                DataFusionOperator::Minus,
                input_schema,
            ),
            ExprStruct::Multiply(expr) => self.create_binary_expr(
                expr.left.as_ref().unwrap(),
                expr.right.as_ref().unwrap(),
                expr.return_type.as_ref(),
                DataFusionOperator::Multiply,
                input_schema,
            ),
            ExprStruct::Divide(expr) => self.create_binary_expr(
                expr.left.as_ref().unwrap(),
                expr.right.as_ref().unwrap(),
                expr.return_type.as_ref(),
                DataFusionOperator::Divide,
                input_schema,
            ),
            ExprStruct::Remainder(expr) => self.create_binary_expr(
                expr.left.as_ref().unwrap(),
                expr.right.as_ref().unwrap(),
                expr.return_type.as_ref(),
                DataFusionOperator::Modulo,
                input_schema,
            ),
            ExprStruct::Eq(expr) => {
                let left = self.create_expr(expr.left.as_ref().unwrap(), input_schema.clone())?;
                let right = self.create_expr(expr.right.as_ref().unwrap(), input_schema)?;
                let op = DataFusionOperator::Eq;
                Ok(Arc::new(BinaryExpr::new(left, op, right)))
            }
            ExprStruct::Neq(expr) => {
                let left = self.create_expr(expr.left.as_ref().unwrap(), input_schema.clone())?;
                let right = self.create_expr(expr.right.as_ref().unwrap(), input_schema)?;
                let op = DataFusionOperator::NotEq;
                Ok(Arc::new(BinaryExpr::new(left, op, right)))
            }
            ExprStruct::Gt(expr) => {
                let left = self.create_expr(expr.left.as_ref().unwrap(), input_schema.clone())?;
                let right = self.create_expr(expr.right.as_ref().unwrap(), input_schema)?;
                let op = DataFusionOperator::Gt;
                Ok(Arc::new(BinaryExpr::new(left, op, right)))
            }
            ExprStruct::GtEq(expr) => {
                let left = self.create_expr(expr.left.as_ref().unwrap(), input_schema.clone())?;
                let right = self.create_expr(expr.right.as_ref().unwrap(), input_schema)?;
                let op = DataFusionOperator::GtEq;
                Ok(Arc::new(BinaryExpr::new(left, op, right)))
            }
            ExprStruct::Lt(expr) => {
                let left = self.create_expr(expr.left.as_ref().unwrap(), input_schema.clone())?;
                let right = self.create_expr(expr.right.as_ref().unwrap(), input_schema)?;
                let op = DataFusionOperator::Lt;
                Ok(Arc::new(BinaryExpr::new(left, op, right)))
            }
            ExprStruct::LtEq(expr) => {
                let left = self.create_expr(expr.left.as_ref().unwrap(), input_schema.clone())?;
                let right = self.create_expr(expr.right.as_ref().unwrap(), input_schema)?;
                let op = DataFusionOperator::LtEq;
                Ok(Arc::new(BinaryExpr::new(left, op, right)))
            }
            ExprStruct::Bound(bound) => {
                let idx = bound.index as usize;
                if idx >= input_schema.fields().len() {
                    return Err(ExecutionError::GeneralError(format!(
                        "Column index {} is out of bound. Schema: {}",
                        idx, input_schema
                    )));
                }
                let field = input_schema.field(idx);
                Ok(Arc::new(Column::new(field.name().as_str(), idx)))
            }
            ExprStruct::Unbound(unbound) => Ok(Arc::new(UnKnownColumn::new(unbound.name.as_str()))),
            ExprStruct::IsNotNull(is_notnull) => {
                let child = self.create_expr(is_notnull.child.as_ref().unwrap(), input_schema)?;
                Ok(Arc::new(IsNotNullExpr::new(child)))
            }
            ExprStruct::IsNull(is_null) => {
                let child = self.create_expr(is_null.child.as_ref().unwrap(), input_schema)?;
                Ok(Arc::new(IsNullExpr::new(child)))
            }
            ExprStruct::And(and) => {
                let left = self.create_expr(and.left.as_ref().unwrap(), input_schema.clone())?;
                let right = self.create_expr(and.right.as_ref().unwrap(), input_schema)?;
                let op = DataFusionOperator::And;
                Ok(Arc::new(BinaryExpr::new(left, op, right)))
            }
            ExprStruct::Or(or) => {
                let left = self.create_expr(or.left.as_ref().unwrap(), input_schema.clone())?;
                let right = self.create_expr(or.right.as_ref().unwrap(), input_schema)?;
                let op = DataFusionOperator::Or;
                Ok(Arc::new(BinaryExpr::new(left, op, right)))
            }
            ExprStruct::Literal(literal) => {
                let data_type = to_arrow_datatype(literal.datatype.as_ref().unwrap());
                let scalar_value = if literal.is_null {
                    match data_type {
                        DataType::Boolean => ScalarValue::Boolean(None),
                        DataType::Int8 => ScalarValue::Int8(None),
                        DataType::Int16 => ScalarValue::Int16(None),
                        DataType::Int32 => ScalarValue::Int32(None),
                        DataType::Int64 => ScalarValue::Int64(None),
                        DataType::Float32 => ScalarValue::Float32(None),
                        DataType::Float64 => ScalarValue::Float64(None),
                        DataType::Utf8 => ScalarValue::Utf8(None),
                        DataType::Date32 => ScalarValue::Date32(None),
                        DataType::Timestamp(TimeUnit::Microsecond, timezone) => {
                            ScalarValue::TimestampMicrosecond(None, timezone)
                        }
                        DataType::Binary => ScalarValue::Binary(None),
                        DataType::Decimal128(p, s) => ScalarValue::Decimal128(None, p, s),
                        DataType::Null => ScalarValue::Null,
                        dt => {
                            return Err(ExecutionError::GeneralError(format!(
                                "{:?} is not supported in Comet",
                                dt
                            )))
                        }
                    }
                } else {
                    match literal.value.as_ref().unwrap() {
                        Value::BoolVal(value) => ScalarValue::Boolean(Some(*value)),
                        Value::ByteVal(value) => ScalarValue::Int8(Some(*value as i8)),
                        Value::ShortVal(value) => ScalarValue::Int16(Some(*value as i16)),
                        Value::IntVal(value) => match data_type {
                            DataType::Int32 => ScalarValue::Int32(Some(*value)),
                            DataType::Date32 => ScalarValue::Date32(Some(*value)),
                            dt => {
                                return Err(ExecutionError::GeneralError(format!(
                                    "Expected either 'Int32' or 'Date32' for IntVal, but found {:?}",
                                    dt
                                )))
                            }
                        },
                        Value::LongVal(value) => match data_type {
                            DataType::Int64 => ScalarValue::Int64(Some(*value)),
                            DataType::Timestamp(TimeUnit::Microsecond, None) => {
                                ScalarValue::TimestampMicrosecond(Some(*value), None)
                            }
                            DataType::Timestamp(TimeUnit::Microsecond, Some(tz)) => {
                                ScalarValue::TimestampMicrosecond(Some(*value), Some(tz))
                            }
                            dt => {
                                return Err(ExecutionError::GeneralError(format!(
                                    "Expected either 'Int64' or 'Timestamp' for LongVal, but found {:?}",
                                    dt
                                )))
                            }
                        },
                        Value::FloatVal(value) => ScalarValue::Float32(Some(*value)),
                        Value::DoubleVal(value) => ScalarValue::Float64(Some(*value)),
                        Value::StringVal(value) => ScalarValue::Utf8(Some(value.clone())),
                        Value::BytesVal(value) => ScalarValue::Binary(Some(value.clone())),
                        Value::DecimalVal(value) => {
                            let big_integer = BigInt::from_signed_bytes_be(value);
                            let integer = big_integer.to_i128().ok_or_else(|| {
                                ExecutionError::GeneralError(format!(
                                    "Cannot parse {:?} as i128 for Decimal literal",
                                    big_integer
                                ))
                            })?;

                            match data_type {
                                DataType::Decimal128(p, s) => {
                                    ScalarValue::Decimal128(Some(integer), p, s)
                                }
                                dt => {
                                    return Err(ExecutionError::GeneralError(format!(
                                        "Decimal literal's data type should be Decimal128 but got {:?}",
                                        dt
                                    )))
                                }
                            }
                        }
                    }
                };
                Ok(Arc::new(DataFusionLiteral::new(scalar_value)))
            }
            ExprStruct::Cast(expr) => {
                let child = self.create_expr(expr.child.as_ref().unwrap(), input_schema)?;
                let datatype = to_arrow_datatype(expr.datatype.as_ref().unwrap());
                let timezone = expr.timezone.clone();
                Ok(Arc::new(Cast::new(child, datatype, timezone)))
            }
            ExprStruct::Hour(expr) => {
                let child = self.create_expr(expr.child.as_ref().unwrap(), input_schema)?;
                let timezone = expr.timezone.clone();

                Ok(Arc::new(HourExec::new(child, timezone)))
            }
            ExprStruct::Minute(expr) => {
                let child = self.create_expr(expr.child.as_ref().unwrap(), input_schema)?;
                let timezone = expr.timezone.clone();

                Ok(Arc::new(MinuteExec::new(child, timezone)))
            }
            ExprStruct::Second(expr) => {
                let child = self.create_expr(expr.child.as_ref().unwrap(), input_schema)?;
                let timezone = expr.timezone.clone();

                Ok(Arc::new(SecondExec::new(child, timezone)))
            }
            ExprStruct::TruncDate(expr) => {
                let child = self.create_expr(expr.child.as_ref().unwrap(), input_schema.clone())?;
                let format = self.create_expr(expr.format.as_ref().unwrap(), input_schema)?;

                Ok(Arc::new(DateTruncExec::new(child, format)))
            }
            ExprStruct::TruncTimestamp(expr) => {
                let child = self.create_expr(expr.child.as_ref().unwrap(), input_schema.clone())?;
                let format = self.create_expr(expr.format.as_ref().unwrap(), input_schema)?;
                let timezone = expr.timezone.clone();

                Ok(Arc::new(TimestampTruncExec::new(child, format, timezone)))
            }
            ExprStruct::Substring(expr) => {
                let child = self.create_expr(expr.child.as_ref().unwrap(), input_schema)?;
                // Spark Substring's start is 1-based when start > 0
                let start = expr.start - i32::from(expr.start > 0);
                let len = expr.len;

                Ok(Arc::new(SubstringExec::new(
                    child,
                    start as i64,
                    len as u64,
                )))
            }
            ExprStruct::StringSpace(expr) => {
                let child = self.create_expr(expr.child.as_ref().unwrap(), input_schema)?;

                Ok(Arc::new(StringSpaceExec::new(child)))
            }
            ExprStruct::Contains(expr) => {
                let left = self.create_expr(expr.left.as_ref().unwrap(), input_schema.clone())?;
                let right = self.create_expr(expr.right.as_ref().unwrap(), input_schema)?;

                Ok(Arc::new(Contains::new(left, right)))
            }
            ExprStruct::StartsWith(expr) => {
                let left = self.create_expr(expr.left.as_ref().unwrap(), input_schema.clone())?;
                let right = self.create_expr(expr.right.as_ref().unwrap(), input_schema)?;

                Ok(Arc::new(StartsWith::new(left, right)))
            }
            ExprStruct::EndsWith(expr) => {
                let left = self.create_expr(expr.left.as_ref().unwrap(), input_schema.clone())?;
                let right = self.create_expr(expr.right.as_ref().unwrap(), input_schema)?;

                Ok(Arc::new(EndsWith::new(left, right)))
            }
            ExprStruct::Like(expr) => {
                let left = self.create_expr(expr.left.as_ref().unwrap(), input_schema.clone())?;
                let right = self.create_expr(expr.right.as_ref().unwrap(), input_schema)?;

                Ok(Arc::new(Like::new(left, right)))
            }
            ExprStruct::CheckOverflow(expr) => {
                let child = self.create_expr(expr.child.as_ref().unwrap(), input_schema)?;
                let data_type = to_arrow_datatype(expr.datatype.as_ref().unwrap());
                let fail_on_error = expr.fail_on_error;

                Ok(Arc::new(CheckOverflow::new(
                    child,
                    data_type,
                    fail_on_error,
                )))
            }
            ExprStruct::ScalarFunc(expr) => self.create_scalar_function_expr(expr, input_schema),
            ExprStruct::EqNullSafe(expr) => {
                let left = self.create_expr(expr.left.as_ref().unwrap(), input_schema.clone())?;
                let right = self.create_expr(expr.right.as_ref().unwrap(), input_schema)?;
                let op = DataFusionOperator::IsNotDistinctFrom;
                Ok(Arc::new(BinaryExpr::new(left, op, right)))
            }
            ExprStruct::NeqNullSafe(expr) => {
                let left = self.create_expr(expr.left.as_ref().unwrap(), input_schema.clone())?;
                let right = self.create_expr(expr.right.as_ref().unwrap(), input_schema)?;
                let op = DataFusionOperator::IsDistinctFrom;
                Ok(Arc::new(BinaryExpr::new(left, op, right)))
            }
            ExprStruct::BitwiseAnd(expr) => {
                let left = self.create_expr(expr.left.as_ref().unwrap(), input_schema.clone())?;
                let right = self.create_expr(expr.right.as_ref().unwrap(), input_schema)?;
                let op = DataFusionOperator::BitwiseAnd;
                Ok(Arc::new(BinaryExpr::new(left, op, right)))
            }
            ExprStruct::BitwiseNot(expr) => {
                let child = self.create_expr(expr.child.as_ref().unwrap(), input_schema)?;
                Ok(Arc::new(BitwiseNotExpr::new(child)))
            }
            ExprStruct::BitwiseOr(expr) => {
                let left = self.create_expr(expr.left.as_ref().unwrap(), input_schema.clone())?;
                let right = self.create_expr(expr.right.as_ref().unwrap(), input_schema)?;
                let op = DataFusionOperator::BitwiseOr;
                Ok(Arc::new(BinaryExpr::new(left, op, right)))
            }
            ExprStruct::BitwiseXor(expr) => {
                let left = self.create_expr(expr.left.as_ref().unwrap(), input_schema.clone())?;
                let right = self.create_expr(expr.right.as_ref().unwrap(), input_schema)?;
                let op = DataFusionOperator::BitwiseXor;
                Ok(Arc::new(BinaryExpr::new(left, op, right)))
            }
            ExprStruct::BitwiseShiftRight(expr) => {
                let left = self.create_expr(expr.left.as_ref().unwrap(), input_schema.clone())?;
                let right = self.create_expr(expr.right.as_ref().unwrap(), input_schema)?;
                let op = DataFusionOperator::BitwiseShiftRight;
                Ok(Arc::new(BinaryExpr::new(left, op, right)))
            }
            ExprStruct::BitwiseShiftLeft(expr) => {
                let left = self.create_expr(expr.left.as_ref().unwrap(), input_schema.clone())?;
                let right = self.create_expr(expr.right.as_ref().unwrap(), input_schema)?;
                let op = DataFusionOperator::BitwiseShiftLeft;
                Ok(Arc::new(BinaryExpr::new(left, op, right)))
            }
            ExprStruct::Abs(expr) => {
                let child = self.create_expr(expr.child.as_ref().unwrap(), input_schema.clone())?;
                let args = vec![child];
                let expr = create_physical_expr(
                    &BuiltinScalarFunction::Abs,
                    &args,
                    &input_schema,
                    &self.execution_props,
                )?;
                Ok(expr)
            }
            ExprStruct::CaseWhen(case_when) => {
                let when_then_pairs = case_when
                    .when
                    .iter()
                    .map(|x| self.create_expr(x, input_schema.clone()).unwrap())
                    .zip(
                        case_when
                            .then
                            .iter()
                            .map(|then| self.create_expr(then, input_schema.clone()).unwrap()),
                    )
                    .collect::<Vec<_>>();

                let else_phy_expr = match &case_when.else_expr {
                    None => None,
                    Some(_) => {
                        Some(self.create_expr(case_when.else_expr.as_ref().unwrap(), input_schema)?)
                    }
                };
                Ok(Arc::new(CaseExpr::try_new(
                    None,
                    when_then_pairs,
                    else_phy_expr,
                )?))
            }
            ExprStruct::In(expr) => {
                let value =
                    self.create_expr(expr.in_value.as_ref().unwrap(), input_schema.clone())?;
                let list = expr
                    .lists
                    .iter()
                    .map(|x| self.create_expr(x, input_schema.clone()).unwrap())
                    .collect::<Vec<_>>();

                // if schema contains any dictionary type, we should use InListExpr instead of
                // in_list as it doesn't handle value being dictionary type correctly
                let contains_dict_type = input_schema
                    .fields()
                    .iter()
                    .any(|f| matches!(f.data_type(), DataType::Dictionary(_, _)));
                if contains_dict_type {
                    // TODO: remove the fallback when https://github.com/apache/arrow-datafusion/issues/9530 is fixed
                    Ok(Arc::new(InListExpr::new(value, list, expr.negated, None)))
                } else {
                    in_list(value, list, &expr.negated, input_schema.as_ref()).map_err(|e| e.into())
                }
            }
            ExprStruct::If(expr) => {
                let if_expr =
                    self.create_expr(expr.if_expr.as_ref().unwrap(), input_schema.clone())?;
                let true_expr =
                    self.create_expr(expr.true_expr.as_ref().unwrap(), input_schema.clone())?;
                let false_expr =
                    self.create_expr(expr.false_expr.as_ref().unwrap(), input_schema)?;
                Ok(Arc::new(IfExpr::new(if_expr, true_expr, false_expr)))
            }
            ExprStruct::Not(expr) => {
                let child = self.create_expr(expr.child.as_ref().unwrap(), input_schema)?;
                Ok(Arc::new(NotExpr::new(child)))
            }
            ExprStruct::Negative(expr) => {
                let child = self.create_expr(expr.child.as_ref().unwrap(), input_schema)?;
                Ok(Arc::new(NegativeExpr::new(child)))
            }
            ExprStruct::NormalizeNanAndZero(expr) => {
                let child = self.create_expr(expr.child.as_ref().unwrap(), input_schema)?;
                let data_type = to_arrow_datatype(expr.datatype.as_ref().unwrap());
                Ok(Arc::new(NormalizeNaNAndZero::new(data_type, child)))
            }
            ExprStruct::Subquery(expr) => {
                let id = expr.id;
                let data_type = to_arrow_datatype(expr.datatype.as_ref().unwrap());
                Ok(Arc::new(Subquery::new(self.exec_context_id, id, data_type)))
            }
            ExprStruct::BloomFilterMightContain(expr) => {
                let bloom_filter_expr =
                    self.create_expr(expr.bloom_filter.as_ref().unwrap(), input_schema.clone())?;
                let value_expr = self.create_expr(expr.value.as_ref().unwrap(), input_schema)?;
                Ok(Arc::new(BloomFilterMightContain::try_new(
                    bloom_filter_expr,
                    value_expr,
                )?))
            }
            expr => Err(ExecutionError::GeneralError(format!(
                "Not implemented: {:?}",
                expr
            ))),
        }
    }

    /// Create a DataFusion physical sort expression from Spark physical expression
    fn create_sort_expr<'a>(
        &'a self,
        spark_expr: &'a Expr,
        input_schema: SchemaRef,
    ) -> Result<PhysicalSortExpr, ExecutionError> {
        match spark_expr.expr_struct.as_ref().unwrap() {
            ExprStruct::SortOrder(expr) => {
                let child = self.create_expr(expr.child.as_ref().unwrap(), input_schema)?;
                let descending = expr.direction == 1;
                let nulls_first = expr.null_ordering == 0;

                let options = SortOptions {
                    descending,
                    nulls_first,
                };

                Ok(PhysicalSortExpr {
                    expr: child,
                    options,
                })
            }
            expr => Err(ExecutionError::GeneralError(format!(
                "{:?} isn't a SortOrder",
                expr
            ))),
        }
    }

    fn create_binary_expr(
        &self,
        left: &Expr,
        right: &Expr,
        return_type: Option<&spark_expression::DataType>,
        op: DataFusionOperator,
        input_schema: SchemaRef,
    ) -> Result<Arc<dyn PhysicalExpr>, ExecutionError> {
        let left = self.create_expr(left, input_schema.clone())?;
        let right = self.create_expr(right, input_schema.clone())?;
        match (
            op,
            left.data_type(&input_schema),
            right.data_type(&input_schema),
        ) {
            (
                DataFusionOperator::Plus
                | DataFusionOperator::Minus
                | DataFusionOperator::Multiply
                | DataFusionOperator::Modulo,
                Ok(DataType::Decimal128(p1, s1)),
                Ok(DataType::Decimal128(p2, s2)),
            ) => {
                let data_type = return_type.map(to_arrow_datatype).unwrap();
                // For some Decimal128 operations, we need wider internal digits.
                // Cast left and right to Decimal256 and cast the result back to Decimal128
                let left = Arc::new(Cast::new_without_timezone(
                    left,
                    DataType::Decimal256(p1, s1),
                ));
                let right = Arc::new(Cast::new_without_timezone(
                    right,
                    DataType::Decimal256(p2, s2),
                ));
                let child = Arc::new(BinaryExpr::new(left, op, right));
                Ok(Arc::new(Cast::new_without_timezone(child, data_type)))
            }
            (
                DataFusionOperator::Divide,
                Ok(DataType::Decimal128(_p1, _s1)),
                Ok(DataType::Decimal128(_p2, _s2)),
            ) => {
                let data_type = return_type.map(to_arrow_datatype).unwrap();
                let fun_expr = create_comet_physical_fun(
                    "decimal_div",
                    &self.execution_props,
                    data_type.clone(),
                )?;
                Ok(Arc::new(ScalarFunctionExpr::new(
                    "decimal_div",
                    fun_expr,
                    vec![left, right],
                    data_type,
                    None,
                    false,
                )))
            }
            _ => Ok(Arc::new(BinaryExpr::new(left, op, right))),
        }
    }

    /// Create a DataFusion physical plan from Spark physical plan.
    ///
    /// `inputs` is a vector of input source IDs. It is used to create `ScanExec`s. Each `ScanExec`
    /// will be assigned a unique ID from `inputs` and the ID will be used to identify the input
    /// source at JNI API.
    ///
    /// Note that `ScanExec` will pull initial input batch during initialization. It is because we
    /// need to know the exact schema (not only data type but also dictionary-encoding) at
    /// `ScanExec`s. It is because some DataFusion operators, e.g., `ProjectionExec`, gets child
    /// operator schema during initialization and uses it later for `RecordBatch`. We may be
    /// able to get rid of it once `RecordBatch` relaxes schema check.
    ///
    /// Note that we return created `Scan`s which will be kept at JNI API. JNI calls will use it to
    /// feed in new input batch from Spark JVM side.
    pub fn create_plan<'a>(
        &'a self,
        spark_plan: &'a Operator,
        inputs: &mut Vec<Arc<GlobalRef>>,
    ) -> Result<(Vec<ScanExec>, Arc<dyn ExecutionPlan>), ExecutionError> {
        let children = &spark_plan.children;
        match spark_plan.op_struct.as_ref().unwrap() {
            OpStruct::Projection(project) => {
                assert!(children.len() == 1);
                let (scans, child) = self.create_plan(&children[0], inputs)?;
                let exprs: PhyExprResult = project
                    .project_list
                    .iter()
                    .enumerate()
                    .map(|(idx, expr)| {
                        self.create_expr(expr, child.schema())
                            .map(|r| (r, format!("col_{}", idx)))
                    })
                    .collect();
                Ok((scans, Arc::new(ProjectionExec::try_new(exprs?, child)?)))
            }
            OpStruct::Filter(filter) => {
                assert!(children.len() == 1);
                let (scans, child) = self.create_plan(&children[0], inputs)?;
                let predicate =
                    self.create_expr(filter.predicate.as_ref().unwrap(), child.schema())?;

                Ok((scans, Arc::new(FilterExec::try_new(predicate, child)?)))
            }
            OpStruct::HashAgg(agg) => {
                assert!(children.len() == 1);
                let (scans, child) = self.create_plan(&children[0], inputs)?;

                let group_exprs: PhyExprResult = agg
                    .grouping_exprs
                    .iter()
                    .enumerate()
                    .map(|(idx, expr)| {
                        self.create_expr(expr, child.schema())
                            .map(|r| (r, format!("col_{}", idx)))
                    })
                    .collect();
                let group_by = PhysicalGroupBy::new_single(group_exprs?);
                let schema = child.schema();

                let mode = if agg.mode == 0 {
                    DFAggregateMode::Partial
                } else {
                    DFAggregateMode::Final
                };

                let agg_exprs: PhyAggResult = agg
                    .agg_exprs
                    .iter()
                    .map(|expr| self.create_agg_expr(expr, schema.clone()))
                    .collect();

                let num_agg = agg.agg_exprs.len();
                let aggregate = Arc::new(
                    datafusion::physical_plan::aggregates::AggregateExec::try_new(
                        mode,
                        group_by,
                        agg_exprs?,
                        vec![None; num_agg], // no filter expressions
                        child.clone(),
                        schema.clone(),
                    )?,
                );
                let result_exprs: PhyExprResult = agg
                    .result_exprs
                    .iter()
                    .enumerate()
                    .map(|(idx, expr)| {
                        self.create_expr(expr, child.schema())
                            .map(|r| (r, format!("col_{}", idx)))
                    })
                    .collect();

                let exec: Arc<dyn ExecutionPlan> = if agg.result_exprs.is_empty() {
                    aggregate
                } else {
                    // For final aggregation, DF's hash aggregate exec doesn't support Spark's
                    // aggregate result expressions like `COUNT(col) + 1`, but instead relying
                    // on additional `ProjectionExec` to handle the case. Therefore, here we'll
                    // add a projection node on top of the aggregate node.
                    //
                    // Note that `result_exprs` should only be set for final aggregation on the
                    // Spark side.
                    Arc::new(ProjectionExec::try_new(result_exprs?, aggregate)?)
                };

                Ok((scans, exec))
            }
            OpStruct::Limit(limit) => {
                assert!(children.len() == 1);
                let num = limit.limit;
                let (scans, child) = self.create_plan(&children[0], inputs)?;

                Ok((scans, Arc::new(LocalLimitExec::new(child, num as usize))))
            }
            OpStruct::Sort(sort) => {
                assert!(children.len() == 1);
                let (scans, child) = self.create_plan(&children[0], inputs)?;

                let exprs: Result<Vec<PhysicalSortExpr>, ExecutionError> = sort
                    .sort_orders
                    .iter()
                    .map(|expr| self.create_sort_expr(expr, child.schema()))
                    .collect();

                let fetch = sort.fetch.map(|num| num as usize);

                let copy_exec = Arc::new(CopyExec::new(child));

                Ok((
                    scans,
                    Arc::new(SortExec::new(exprs?, copy_exec).with_fetch(fetch)),
                ))
            }
            OpStruct::Scan(scan) => {
                let fields = scan.fields.iter().map(to_arrow_datatype).collect_vec();

                // If it is not test execution context for unit test, we should have at least one
                // input source
                if self.exec_context_id != TEST_EXEC_CONTEXT_ID && inputs.is_empty() {
                    return Err(ExecutionError::GeneralError(
                        "No input for scan".to_string(),
                    ));
                }

                // Consumes the first input source for the scan
                let input_source = if self.exec_context_id == TEST_EXEC_CONTEXT_ID
                    && inputs.is_empty()
                {
                    // For unit test, we will set input batch to scan directly by `set_input_batch`.
                    None
                } else {
                    Some(inputs.remove(0))
                };

                // The `ScanExec` operator will take actual arrays from Spark during execution
                let scan = ScanExec::new(self.exec_context_id, input_source, fields)?;
                Ok((vec![scan.clone()], Arc::new(scan)))
            }
            OpStruct::ShuffleWriter(writer) => {
                assert!(children.len() == 1);
                let (scans, child) = self.create_plan(&children[0], inputs)?;

                let partitioning = self
                    .create_partitioning(writer.partitioning.as_ref().unwrap(), child.schema())?;

                Ok((
                    scans,
                    Arc::new(ShuffleWriterExec::try_new(
                        child,
                        partitioning,
                        writer.output_data_file.clone(),
                        writer.output_index_file.clone(),
                    )?),
                ))
            }
            OpStruct::Expand(expand) => {
                assert!(children.len() == 1);
                let (scans, child) = self.create_plan(&children[0], inputs)?;

                let mut projections = vec![];
                let mut projection = vec![];

                expand.project_list.iter().try_for_each(|expr| {
                    let expr = self.create_expr(expr, child.schema())?;
                    projection.push(expr);

                    if projection.len() == expand.num_expr_per_project as usize {
                        projections.push(projection.clone());
                        projection = vec![];
                    }

                    Ok::<(), ExecutionError>(())
                })?;

                assert!(
                    !projections.is_empty(),
                    "Expand should have at least one projection"
                );

                let datatypes = projections[0]
                    .iter()
                    .map(|expr| expr.data_type(&child.schema()))
                    .collect::<Result<Vec<DataType>, _>>()?;
                let fields: Vec<Field> = datatypes
                    .iter()
                    .enumerate()
                    .map(|(idx, dt)| Field::new(format!("col_{}", idx), dt.clone(), true))
                    .collect();
                let schema = Arc::new(Schema::new(fields));

                // `Expand` operator keeps the input batch and expands it to multiple output
                // batches. However, `ScanExec` will reuse input arrays for the next
                // input batch. Therefore, we need to copy the input batch to avoid
                // the data corruption. Note that we only need to copy the input batch
                // if the child operator is `ScanExec`, because other operators after `ScanExec`
                // will create new arrays for the output batch.
                let child = if child.as_any().downcast_ref::<ScanExec>().is_some() {
                    Arc::new(CopyExec::new(child))
                } else {
                    child
                };

                Ok((
                    scans,
                    Arc::new(CometExpandExec::new(projections, child, schema)),
                ))
            }
<<<<<<< HEAD
            OpStruct::HashJoin(join) => {
=======
            OpStruct::SortMergeJoin(join) => {
>>>>>>> 8aab44cd
                assert!(children.len() == 2);
                let (mut left_scans, left) = self.create_plan(&children[0], inputs)?;
                let (mut right_scans, right) = self.create_plan(&children[1], inputs)?;

                left_scans.append(&mut right_scans);

<<<<<<< HEAD
                let left_join_exprs: Vec<_> = join
=======
                let left_join_exprs = join
>>>>>>> 8aab44cd
                    .left_join_keys
                    .iter()
                    .map(|expr| self.create_expr(expr, left.schema()))
                    .collect::<Result<Vec<_>, _>>()?;
<<<<<<< HEAD
                let right_join_exprs: Vec<_> = join
=======
                let right_join_exprs = join
>>>>>>> 8aab44cd
                    .right_join_keys
                    .iter()
                    .map(|expr| self.create_expr(expr, right.schema()))
                    .collect::<Result<Vec<_>, _>>()?;

                let join_on = left_join_exprs
                    .into_iter()
                    .zip(right_join_exprs)
                    .collect::<Vec<_>>();

                let join_type = match join.join_type.try_into() {
                    Ok(JoinType::Inner) => DFJoinType::Inner,
                    Ok(JoinType::LeftOuter) => DFJoinType::Left,
                    Ok(JoinType::RightOuter) => DFJoinType::Right,
                    Ok(JoinType::FullOuter) => DFJoinType::Full,
                    Ok(JoinType::LeftSemi) => DFJoinType::LeftSemi,
                    Ok(JoinType::RightSemi) => DFJoinType::RightSemi,
                    Ok(JoinType::LeftAnti) => DFJoinType::LeftAnti,
                    Ok(JoinType::RightAnti) => DFJoinType::RightAnti,
                    Err(_) => {
                        return Err(ExecutionError::GeneralError(format!(
                            "Unsupported join type: {:?}",
                            join.join_type
                        )));
                    }
                };

<<<<<<< HEAD
                // Handle join filter as DataFusion `JoinFilter` struct
                let join_filter = if let Some(expr) = &join.condition {
                    let left_schema = left.schema();
                    let right_schema = right.schema();
                    let left_fields = left_schema.fields();
                    let right_fields = right_schema.fields();
                    let all_fields: Vec<_> = left_fields
                        .into_iter()
                        .chain(right_fields)
                        .cloned()
                        .collect();
                    let full_schema = Arc::new(Schema::new(all_fields));

                    let physical_expr = self.create_expr(expr, full_schema)?;
                    let (left_field_indices, right_field_indices) = expr_to_columns(
                        &physical_expr,
                        left.schema().fields.len(),
                        right.schema().fields.len(),
                    )?;
                    let column_indices = JoinFilter::build_column_indices(
                        left_field_indices.clone(),
                        right_field_indices.clone(),
                    );

                    let filter_fields: Vec<Field> = left_field_indices
                        .clone()
                        .into_iter()
                        .map(|i| left.schema().field(i).clone())
                        .chain(
                            right_field_indices
                                .clone()
                                .into_iter()
                                .map(|i| right.schema().field(i).clone()),
                        )
                        .collect_vec();

                    let filter_schema = Schema::new_with_metadata(filter_fields, HashMap::new());

                    // Rewrite the physical expression to use the new column indices.
                    // DataFusion's join filter is bound to intermediate schema which contains
                    // only the fields used in the filter expression. But the Spark's join filter
                    // expression is bound to the full schema. We need to rewrite the physical
                    // expression to use the new column indices.
                    let rewritten_physical_expr = rewrite_physical_expr(
                        physical_expr,
                        left_schema.fields.len(),
                        right_schema.fields.len(),
                        &left_field_indices,
                        &right_field_indices,
                    )?;

                    Some(JoinFilter::new(
                        rewritten_physical_expr,
                        column_indices,
                        filter_schema,
                    ))
                } else {
                    None
                };

                // DataFusion `HashJoinExec` operator keeps the input batch internally. We need
                // to copy the input batch to avoid the data corruption from reusing the input
                // batch.
                let left = if op_reuse_array(&left) {
=======
                let sort_options = join
                    .sort_options
                    .iter()
                    .map(|sort_option| {
                        let sort_expr = self.create_sort_expr(sort_option, left.schema()).unwrap();
                        SortOptions {
                            descending: sort_expr.options.descending,
                            nulls_first: sort_expr.options.nulls_first,
                        }
                    })
                    .collect();

                // DataFusion `SortMergeJoinExec` operator keeps the input batch internally. We need
                // to copy the input batch to avoid the data corruption from reusing the input
                // batch.
                let left = if can_reuse_input_batch(&left) {
>>>>>>> 8aab44cd
                    Arc::new(CopyExec::new(left))
                } else {
                    left
                };

<<<<<<< HEAD
                let right = if op_reuse_array(&right) {
=======
                let right = if can_reuse_input_batch(&right) {
>>>>>>> 8aab44cd
                    Arc::new(CopyExec::new(right))
                } else {
                    right
                };

<<<<<<< HEAD
                let join = Arc::new(HashJoinExec::try_new(
                    left,
                    right,
                    join_on,
                    join_filter,
                    &join_type,
                    PartitionMode::Partitioned,
=======
                let join = Arc::new(SortMergeJoinExec::try_new(
                    left,
                    right,
                    join_on,
                    None,
                    join_type,
                    sort_options,
                    // null doesn't equal to null in Spark join key. If the join key is
                    // `EqualNullSafe`, Spark will rewrite it during planning.
>>>>>>> 8aab44cd
                    false,
                )?);

                Ok((left_scans, join))
            }
        }
    }

    /// Create a DataFusion physical aggregate expression from Spark physical aggregate expression
    fn create_agg_expr(
        &self,
        spark_expr: &AggExpr,
        schema: SchemaRef,
    ) -> Result<Arc<dyn AggregateExpr>, ExecutionError> {
        match spark_expr.expr_struct.as_ref().unwrap() {
            AggExprStruct::Count(expr) => {
                let child = self.create_expr(&expr.children[0], schema)?;
                Ok(Arc::new(Count::new(child, "count", DataType::Int64)))
            }
            AggExprStruct::Min(expr) => {
                let child = self.create_expr(expr.child.as_ref().unwrap(), schema)?;
                let datatype = to_arrow_datatype(expr.datatype.as_ref().unwrap());
                Ok(Arc::new(Min::new(child, "min", datatype)))
            }
            AggExprStruct::Max(expr) => {
                let child = self.create_expr(expr.child.as_ref().unwrap(), schema)?;
                let datatype = to_arrow_datatype(expr.datatype.as_ref().unwrap());
                Ok(Arc::new(Max::new(child, "max", datatype)))
            }
            AggExprStruct::Sum(expr) => {
                let child = self.create_expr(expr.child.as_ref().unwrap(), schema.clone())?;
                let datatype = to_arrow_datatype(expr.datatype.as_ref().unwrap());

                match datatype {
                    DataType::Decimal128(_, _) => {
                        Ok(Arc::new(SumDecimal::new("sum", child, datatype)))
                    }
                    _ => {
                        // cast to the result data type of SUM if necessary, we should not expect
                        // a cast failure since it should have already been checked at Spark side
                        let child = Arc::new(CastExpr::new(child, datatype.clone(), None));
                        Ok(Arc::new(Sum::new(child, "sum", datatype)))
                    }
                }
            }
            AggExprStruct::Avg(expr) => {
                let child = self.create_expr(expr.child.as_ref().unwrap(), schema.clone())?;
                let datatype = to_arrow_datatype(expr.datatype.as_ref().unwrap());
                let input_datatype = to_arrow_datatype(expr.sum_datatype.as_ref().unwrap());
                match datatype {
                    DataType::Decimal128(_, _) => Ok(Arc::new(AvgDecimal::new(
                        child,
                        "avg",
                        datatype,
                        input_datatype,
                    ))),
                    _ => {
                        // cast to the result data type of AVG if the result data type is different
                        // from the input type, e.g. AVG(Int32). We should not expect a cast
                        // failure since it should have already been checked at Spark side.
                        let child = Arc::new(CastExpr::new(child, datatype.clone(), None));
                        Ok(Arc::new(Avg::new(child, "avg", datatype)))
                    }
                }
            }
            AggExprStruct::First(expr) => {
                let child = self.create_expr(expr.child.as_ref().unwrap(), schema)?;
                let datatype = to_arrow_datatype(expr.datatype.as_ref().unwrap());
                Ok(Arc::new(FirstValue::new(
                    child,
                    "first",
                    datatype,
                    vec![],
                    vec![],
                )))
            }
            AggExprStruct::Last(expr) => {
                let child = self.create_expr(expr.child.as_ref().unwrap(), schema)?;
                let datatype = to_arrow_datatype(expr.datatype.as_ref().unwrap());
                Ok(Arc::new(LastValue::new(
                    child,
                    "last",
                    datatype,
                    vec![],
                    vec![],
                )))
            }
            AggExprStruct::BitAndAgg(expr) => {
                let child = self.create_expr(expr.child.as_ref().unwrap(), schema)?;
                let datatype = to_arrow_datatype(expr.datatype.as_ref().unwrap());
                Ok(Arc::new(BitAnd::new(child, "bit_and", datatype)))
            }
            AggExprStruct::BitOrAgg(expr) => {
                let child = self.create_expr(expr.child.as_ref().unwrap(), schema)?;
                let datatype = to_arrow_datatype(expr.datatype.as_ref().unwrap());
                Ok(Arc::new(BitOr::new(child, "bit_or", datatype)))
            }
            AggExprStruct::BitXorAgg(expr) => {
                let child = self.create_expr(expr.child.as_ref().unwrap(), schema)?;
                let datatype = to_arrow_datatype(expr.datatype.as_ref().unwrap());
                Ok(Arc::new(BitXor::new(child, "bit_xor", datatype)))
            }
        }
    }

    /// Create a DataFusion physical partitioning from Spark physical partitioning
    fn create_partitioning(
        &self,
        spark_partitioning: &SparkPartitioning,
        input_schema: SchemaRef,
    ) -> Result<Partitioning, ExecutionError> {
        match spark_partitioning.partitioning_struct.as_ref().unwrap() {
            PartitioningStruct::HashPartition(hash_partition) => {
                let exprs: PartitionPhyExprResult = hash_partition
                    .hash_expression
                    .iter()
                    .map(|x| self.create_expr(x, input_schema.clone()))
                    .collect();
                Ok(Partitioning::Hash(
                    exprs?,
                    hash_partition.num_partitions as usize,
                ))
            }
            PartitioningStruct::SinglePartition(_) => Ok(Partitioning::UnknownPartitioning(1)),
        }
    }

    fn create_scalar_function_expr(
        &self,
        expr: &ScalarFunc,
        input_schema: SchemaRef,
    ) -> Result<Arc<dyn PhysicalExpr>, ExecutionError> {
        let args = expr
            .args
            .iter()
            .map(|x| self.create_expr(x, input_schema.clone()).unwrap())
            .collect::<Vec<_>>();

        let fun_name = &expr.func;
        let input_expr_types = args
            .iter()
            .map(|x| x.data_type(input_schema.as_ref()).unwrap())
            .collect::<Vec<_>>();
        let data_type = match expr.return_type.as_ref().map(to_arrow_datatype) {
            Some(t) => t,
            None => {
                // If no data type is provided from Spark, we'll use DF's return type from the
                // scalar function
                // Note this assumes the `fun_name` is a defined function in DF. Otherwise, it'll
                // throw error.
                let fun = &BuiltinScalarFunction::from_str(fun_name)?;
                fun.return_type(&input_expr_types)?
            }
        };
        let fun_expr =
            create_comet_physical_fun(fun_name, &self.execution_props, data_type.clone())?;

        let scalar_expr: Arc<dyn PhysicalExpr> = Arc::new(ScalarFunctionExpr::new(
            fun_name,
            fun_expr,
            args.to_vec(),
            data_type,
            None,
            args.is_empty(),
        ));

        Ok(scalar_expr)
    }
}

impl From<DataFusionError> for ExecutionError {
    fn from(value: DataFusionError) -> Self {
        ExecutionError::DataFusionError(value.to_string())
    }
}

impl From<ExecutionError> for DataFusionError {
    fn from(value: ExecutionError) -> Self {
        DataFusionError::Execution(value.to_string())
    }
}

impl From<ExpressionError> for DataFusionError {
    fn from(value: ExpressionError) -> Self {
        DataFusionError::Execution(value.to_string())
    }
}

/// Returns true if given operator can return input array as output array without
/// modification. This is used to determine if we need to copy the input batch to avoid
/// data corruption from reusing the input batch.
<<<<<<< HEAD
fn op_reuse_array(op: &Arc<dyn ExecutionPlan>) -> bool {
=======
fn can_reuse_input_batch(op: &Arc<dyn ExecutionPlan>) -> bool {
>>>>>>> 8aab44cd
    op.as_any().downcast_ref::<ScanExec>().is_some()
        || op.as_any().downcast_ref::<LocalLimitExec>().is_some()
        || op.as_any().downcast_ref::<ProjectionExec>().is_some()
        || op.as_any().downcast_ref::<FilterExec>().is_some()
}

<<<<<<< HEAD
/// Collects the indices of the columns in the input schema that are used in the expression
/// and returns them as a pair of vectors, one for the left side and one for the right side.
fn expr_to_columns(
    expr: &Arc<dyn PhysicalExpr>,
    left_field_len: usize,
    right_field_len: usize,
) -> Result<(Vec<usize>, Vec<usize>), ExecutionError> {
    let mut left_field_indices: Vec<usize> = vec![];
    let mut right_field_indices: Vec<usize> = vec![];

    expr.apply(&mut |expr| {
        Ok({
            if let Some(column) = expr.as_any().downcast_ref::<Column>() {
                if column.index() > left_field_len + right_field_len {
                    return Err(DataFusionError::Internal(format!(
                        "Column index {} out of range",
                        column.index()
                    )));
                } else if column.index() < left_field_len {
                    left_field_indices.push(column.index());
                } else {
                    right_field_indices.push(column.index() - left_field_len);
                }
            }
            VisitRecursion::Continue
        })
    })?;

    left_field_indices.sort();
    right_field_indices.sort();

    Ok((left_field_indices, right_field_indices))
}

/// A physical join filter rewritter which rewrites the column indices in the expression
/// to use the new column indices. See `rewrite_physical_expr`.
struct JoinFilterRewriter<'a> {
    left_field_len: usize,
    right_field_len: usize,
    left_field_indices: &'a [usize],
    right_field_indices: &'a [usize],
}

impl JoinFilterRewriter<'_> {
    fn new<'a>(
        left_field_len: usize,
        right_field_len: usize,
        left_field_indices: &'a [usize],
        right_field_indices: &'a [usize],
    ) -> JoinFilterRewriter<'a> {
        JoinFilterRewriter {
            left_field_len,
            right_field_len,
            left_field_indices,
            right_field_indices,
        }
    }
}

impl TreeNodeRewriter for JoinFilterRewriter<'_> {
    type N = Arc<dyn PhysicalExpr>;

    fn mutate(&mut self, node: Self::N) -> datafusion_common::Result<Self::N> {
        let new_expr: Arc<dyn PhysicalExpr> =
            if let Some(column) = node.as_any().downcast_ref::<Column>() {
                if column.index() < self.left_field_len {
                    // left side
                    let new_index = self
                        .left_field_indices
                        .iter()
                        .position(|&x| x == column.index())
                        .ok_or_else(|| {
                            DataFusionError::Internal(format!(
                                "Column index {} not found in left field indices",
                                column.index()
                            ))
                        })?;
                    Arc::new(Column::new(column.name(), new_index))
                } else if column.index() < self.left_field_len + self.right_field_len {
                    // right side
                    let new_index = self
                        .right_field_indices
                        .iter()
                        .position(|&x| x + self.left_field_len == column.index())
                        .ok_or_else(|| {
                            DataFusionError::Internal(format!(
                                "Column index {} not found in right field indices",
                                column.index()
                            ))
                        })?;
                    Arc::new(Column::new(
                        column.name(),
                        new_index + self.left_field_indices.len(),
                    ))
                } else {
                    return Err(DataFusionError::Internal(format!(
                        "Column index {} out of range",
                        column.index()
                    )));
                }
            } else {
                node.clone()
            };
        Ok(new_expr)
    }
}

/// Rewrites the physical expression to use the new column indices.
/// This is necessary when the physical expression is used in a join filter, as the column
/// indices are different from the original schema.
fn rewrite_physical_expr(
    expr: Arc<dyn PhysicalExpr>,
    left_field_len: usize,
    right_field_len: usize,
    left_field_indices: &[usize],
    right_field_indices: &[usize],
) -> Result<Arc<dyn PhysicalExpr>, ExecutionError> {
    let mut rewriter = JoinFilterRewriter::new(
        left_field_len,
        right_field_len,
        left_field_indices,
        right_field_indices,
    );

    Ok(expr.rewrite(&mut rewriter)?)
}

=======
>>>>>>> 8aab44cd
#[cfg(test)]
mod tests {
    use std::{sync::Arc, task::Poll};

    use futures::{poll, StreamExt};

    use arrow_array::{DictionaryArray, Int32Array, StringArray};
    use arrow_schema::DataType;
    use datafusion::{physical_plan::common::collect, prelude::SessionContext};
    use tokio::sync::mpsc;

    use crate::execution::{
        datafusion::planner::PhysicalPlanner,
        operators::InputBatch,
        spark_expression::{self, literal},
        spark_operator,
    };

    use spark_expression::expr::ExprStruct::*;
    use spark_operator::{operator::OpStruct, Operator};

    #[test]
    fn test_unpack_dictionary_primitive() {
        let op_scan = Operator {
            children: vec![],
            op_struct: Some(OpStruct::Scan(spark_operator::Scan {
                fields: vec![spark_expression::DataType {
                    type_id: 3, // Int32
                    type_info: None,
                }],
            })),
        };

        let op = create_filter(op_scan, 3);
        let planner = PhysicalPlanner::new();
        let row_count = 100;

        // Create a dictionary array with 100 values, and use it as input to the execution.
        let keys = Int32Array::new((0..(row_count as i32)).map(|n| n % 4).collect(), None);
        let values = Int32Array::from(vec![0, 1, 2, 3]);
        let input_array = DictionaryArray::new(keys, Arc::new(values));
        let input_batch = InputBatch::Batch(vec![Arc::new(input_array)], row_count);

        let (mut scans, datafusion_plan) = planner.create_plan(&op, &mut vec![]).unwrap();
        scans[0].set_input_batch(input_batch);

        let session_ctx = SessionContext::new();
        let task_ctx = session_ctx.task_ctx();
        let mut stream = datafusion_plan.execute(0, task_ctx).unwrap();

        let runtime = tokio::runtime::Runtime::new().unwrap();
        let (tx, mut rx) = mpsc::channel(1);

        // Separate thread to send the EOF signal once we've processed the only input batch
        runtime.spawn(async move {
            // Create a dictionary array with 100 values, and use it as input to the execution.
            let keys = Int32Array::new((0..(row_count as i32)).map(|n| n % 4).collect(), None);
            let values = Int32Array::from(vec![0, 1, 2, 3]);
            let input_array = DictionaryArray::new(keys, Arc::new(values));
            let input_batch1 = InputBatch::Batch(vec![Arc::new(input_array)], row_count);
            let input_batch2 = InputBatch::EOF;

            let batches = vec![input_batch1, input_batch2];

            for batch in batches.into_iter() {
                tx.send(batch).await.unwrap();
            }
        });

        runtime.block_on(async move {
            loop {
                let batch = rx.recv().await.unwrap();
                scans[0].set_input_batch(batch);
                match poll!(stream.next()) {
                    Poll::Ready(Some(batch)) => {
                        assert!(batch.is_ok(), "got error {}", batch.unwrap_err());
                        let batch = batch.unwrap();
                        assert_eq!(batch.num_rows(), row_count / 4);
                        // dictionary should be unpacked
                        assert!(matches!(batch.column(0).data_type(), DataType::Int32));
                    }
                    Poll::Ready(None) => {
                        break;
                    }
                    _ => {}
                }
            }
        });
    }

    const STRING_TYPE_ID: i32 = 7;

    #[test]
    fn test_unpack_dictionary_string() {
        let op_scan = Operator {
            children: vec![],
            op_struct: Some(OpStruct::Scan(spark_operator::Scan {
                fields: vec![spark_expression::DataType {
                    type_id: STRING_TYPE_ID, // String
                    type_info: None,
                }],
            })),
        };

        let lit = spark_expression::Literal {
            value: Some(literal::Value::StringVal("foo".to_string())),
            datatype: Some(spark_expression::DataType {
                type_id: STRING_TYPE_ID,
                type_info: None,
            }),
            is_null: false,
        };

        let op = create_filter_literal(op_scan, STRING_TYPE_ID, lit);
        let planner = PhysicalPlanner::new();

        let row_count = 100;

        let keys = Int32Array::new((0..(row_count as i32)).map(|n| n % 4).collect(), None);
        let values = StringArray::from(vec!["foo", "bar", "hello", "comet"]);
        let input_array = DictionaryArray::new(keys, Arc::new(values));
        let input_batch = InputBatch::Batch(vec![Arc::new(input_array)], row_count);

        let (mut scans, datafusion_plan) = planner.create_plan(&op, &mut vec![]).unwrap();

        // Scan's schema is determined by the input batch, so we need to set it before execution.
        scans[0].set_input_batch(input_batch);

        let session_ctx = SessionContext::new();
        let task_ctx = session_ctx.task_ctx();
        let mut stream = datafusion_plan.execute(0, task_ctx).unwrap();

        let runtime = tokio::runtime::Runtime::new().unwrap();
        let (tx, mut rx) = mpsc::channel(1);

        // Separate thread to send the EOF signal once we've processed the only input batch
        runtime.spawn(async move {
            // Create a dictionary array with 100 values, and use it as input to the execution.
            let keys = Int32Array::new((0..(row_count as i32)).map(|n| n % 4).collect(), None);
            let values = StringArray::from(vec!["foo", "bar", "hello", "comet"]);
            let input_array = DictionaryArray::new(keys, Arc::new(values));
            let input_batch1 = InputBatch::Batch(vec![Arc::new(input_array)], row_count);

            let input_batch2 = InputBatch::EOF;

            let batches = vec![input_batch1, input_batch2];

            for batch in batches.into_iter() {
                tx.send(batch).await.unwrap();
            }
        });

        runtime.block_on(async move {
            loop {
                let batch = rx.recv().await.unwrap();
                scans[0].set_input_batch(batch);
                match poll!(stream.next()) {
                    Poll::Ready(Some(batch)) => {
                        assert!(batch.is_ok(), "got error {}", batch.unwrap_err());
                        let batch = batch.unwrap();
                        assert_eq!(batch.num_rows(), row_count / 4);
                        // string/binary should still be packed with dictionary
                        assert!(matches!(
                            batch.column(0).data_type(),
                            DataType::Dictionary(_, _)
                        ));
                    }
                    Poll::Ready(None) => {
                        break;
                    }
                    _ => {}
                }
            }
        });
    }

    #[tokio::test()]
    #[allow(clippy::field_reassign_with_default)]
    async fn to_datafusion_filter() {
        let op_scan = spark_operator::Operator {
            children: vec![],
            op_struct: Some(spark_operator::operator::OpStruct::Scan(
                spark_operator::Scan {
                    fields: vec![spark_expression::DataType {
                        type_id: 3,
                        type_info: None,
                    }],
                },
            )),
        };

        let op = create_filter(op_scan, 0);
        let planner = PhysicalPlanner::new();

        let (mut scans, datafusion_plan) = planner.create_plan(&op, &mut vec![]).unwrap();

        let scan = &mut scans[0];
        scan.set_input_batch(InputBatch::EOF);

        let session_ctx = SessionContext::new();
        let task_ctx = session_ctx.task_ctx();

        let stream = datafusion_plan.execute(0, task_ctx.clone()).unwrap();
        let output = collect(stream).await.unwrap();
        assert!(output.is_empty());
    }

    // Creates a filter operator which takes an `Int32Array` and selects rows that are equal to
    // `value`.
    fn create_filter(child_op: spark_operator::Operator, value: i32) -> spark_operator::Operator {
        let lit = spark_expression::Literal {
            value: Some(literal::Value::IntVal(value)),
            datatype: Some(spark_expression::DataType {
                type_id: 3,
                type_info: None,
            }),
            is_null: false,
        };

        create_filter_literal(child_op, 3, lit)
    }

    fn create_filter_literal(
        child_op: spark_operator::Operator,
        type_id: i32,
        lit: spark_expression::Literal,
    ) -> spark_operator::Operator {
        let mut expr = spark_expression::Expr::default();

        let mut left = spark_expression::Expr::default();
        left.expr_struct = Some(Bound(spark_expression::BoundReference {
            index: 0,
            datatype: Some(spark_expression::DataType {
                type_id,
                type_info: None,
            }),
        }));
        let mut right = spark_expression::Expr::default();
        right.expr_struct = Some(Literal(lit));

        expr.expr_struct = Some(Eq(Box::new(spark_expression::Equal {
            left: Some(Box::new(left)),
            right: Some(Box::new(right)),
        })));

        let mut op = spark_operator::Operator::default();
        op.children = vec![child_op];
        op.op_struct = Some(OpStruct::Filter(spark_operator::Filter {
            predicate: Some(expr),
        }));
        op
    }
}<|MERGE_RESOLUTION|>--- conflicted
+++ resolved
@@ -37,25 +37,17 @@
     physical_plan::{
         aggregates::{AggregateMode as DFAggregateMode, PhysicalGroupBy},
         filter::FilterExec,
-<<<<<<< HEAD
-        joins::{utils::JoinFilter, HashJoinExec, PartitionMode},
-=======
-        joins::SortMergeJoinExec,
->>>>>>> 8aab44cd
+        joins::{utils::JoinFilter, HashJoinExec, PartitionMode, SortMergeJoinExec},
         limit::LocalLimitExec,
         projection::ProjectionExec,
         sorts::sort::SortExec,
         ExecutionPlan, Partitioning,
     },
 };
-<<<<<<< HEAD
 use datafusion_common::{
     tree_node::{TreeNode, TreeNodeRewriter, VisitRecursion},
     JoinType as DFJoinType, ScalarValue,
 };
-=======
-use datafusion_common::{JoinType as DFJoinType, ScalarValue};
->>>>>>> 8aab44cd
 use itertools::Itertools;
 use jni::objects::GlobalRef;
 use num::{BigInt, ToPrimitive};
@@ -880,31 +872,19 @@
                     Arc::new(CometExpandExec::new(projections, child, schema)),
                 ))
             }
-<<<<<<< HEAD
-            OpStruct::HashJoin(join) => {
-=======
             OpStruct::SortMergeJoin(join) => {
->>>>>>> 8aab44cd
                 assert!(children.len() == 2);
                 let (mut left_scans, left) = self.create_plan(&children[0], inputs)?;
                 let (mut right_scans, right) = self.create_plan(&children[1], inputs)?;
 
                 left_scans.append(&mut right_scans);
 
-<<<<<<< HEAD
-                let left_join_exprs: Vec<_> = join
-=======
                 let left_join_exprs = join
->>>>>>> 8aab44cd
                     .left_join_keys
                     .iter()
                     .map(|expr| self.create_expr(expr, left.schema()))
                     .collect::<Result<Vec<_>, _>>()?;
-<<<<<<< HEAD
-                let right_join_exprs: Vec<_> = join
-=======
                 let right_join_exprs = join
->>>>>>> 8aab44cd
                     .right_join_keys
                     .iter()
                     .map(|expr| self.create_expr(expr, right.schema()))
@@ -932,7 +912,87 @@
                     }
                 };
 
-<<<<<<< HEAD
+                let sort_options = join
+                    .sort_options
+                    .iter()
+                    .map(|sort_option| {
+                        let sort_expr = self.create_sort_expr(sort_option, left.schema()).unwrap();
+                        SortOptions {
+                            descending: sort_expr.options.descending,
+                            nulls_first: sort_expr.options.nulls_first,
+                        }
+                    })
+                    .collect();
+
+                // DataFusion `SortMergeJoinExec` operator keeps the input batch internally. We need
+                // to copy the input batch to avoid the data corruption from reusing the input
+                // batch.
+                let left = if can_reuse_input_batch(&left) {
+                    Arc::new(CopyExec::new(left))
+                } else {
+                    left
+                };
+
+                let right = if can_reuse_input_batch(&right) {
+                    Arc::new(CopyExec::new(right))
+                } else {
+                    right
+                };
+
+                let join = Arc::new(SortMergeJoinExec::try_new(
+                    left,
+                    right,
+                    join_on,
+                    None,
+                    join_type,
+                    sort_options,
+                    // null doesn't equal to null in Spark join key. If the join key is
+                    // `EqualNullSafe`, Spark will rewrite it during planning.
+                    false,
+                )?);
+
+                Ok((left_scans, join))
+            }
+            OpStruct::HashJoin(join) => {
+                assert!(children.len() == 2);
+                let (mut left_scans, left) = self.create_plan(&children[0], inputs)?;
+                let (mut right_scans, right) = self.create_plan(&children[1], inputs)?;
+
+                left_scans.append(&mut right_scans);
+
+                let left_join_exprs: Vec<_> = join
+                    .left_join_keys
+                    .iter()
+                    .map(|expr| self.create_expr(expr, left.schema()))
+                    .collect::<Result<Vec<_>, _>>()?;
+                let right_join_exprs: Vec<_> = join
+                    .right_join_keys
+                    .iter()
+                    .map(|expr| self.create_expr(expr, right.schema()))
+                    .collect::<Result<Vec<_>, _>>()?;
+
+                let join_on = left_join_exprs
+                    .into_iter()
+                    .zip(right_join_exprs)
+                    .collect::<Vec<_>>();
+
+                let join_type = match join.join_type.try_into() {
+                    Ok(JoinType::Inner) => DFJoinType::Inner,
+                    Ok(JoinType::LeftOuter) => DFJoinType::Left,
+                    Ok(JoinType::RightOuter) => DFJoinType::Right,
+                    Ok(JoinType::FullOuter) => DFJoinType::Full,
+                    Ok(JoinType::LeftSemi) => DFJoinType::LeftSemi,
+                    Ok(JoinType::RightSemi) => DFJoinType::RightSemi,
+                    Ok(JoinType::LeftAnti) => DFJoinType::LeftAnti,
+                    Ok(JoinType::RightAnti) => DFJoinType::RightAnti,
+                    Err(_) => {
+                        return Err(ExecutionError::GeneralError(format!(
+                            "Unsupported join type: {:?}",
+                            join.join_type
+                        )));
+                    }
+                };
+
                 // Handle join filter as DataFusion `JoinFilter` struct
                 let join_filter = if let Some(expr) = &join.condition {
                     let left_schema = left.schema();
@@ -996,41 +1056,18 @@
                 // DataFusion `HashJoinExec` operator keeps the input batch internally. We need
                 // to copy the input batch to avoid the data corruption from reusing the input
                 // batch.
-                let left = if op_reuse_array(&left) {
-=======
-                let sort_options = join
-                    .sort_options
-                    .iter()
-                    .map(|sort_option| {
-                        let sort_expr = self.create_sort_expr(sort_option, left.schema()).unwrap();
-                        SortOptions {
-                            descending: sort_expr.options.descending,
-                            nulls_first: sort_expr.options.nulls_first,
-                        }
-                    })
-                    .collect();
-
-                // DataFusion `SortMergeJoinExec` operator keeps the input batch internally. We need
-                // to copy the input batch to avoid the data corruption from reusing the input
-                // batch.
                 let left = if can_reuse_input_batch(&left) {
->>>>>>> 8aab44cd
                     Arc::new(CopyExec::new(left))
                 } else {
                     left
                 };
 
-<<<<<<< HEAD
-                let right = if op_reuse_array(&right) {
-=======
                 let right = if can_reuse_input_batch(&right) {
->>>>>>> 8aab44cd
                     Arc::new(CopyExec::new(right))
                 } else {
                     right
                 };
 
-<<<<<<< HEAD
                 let join = Arc::new(HashJoinExec::try_new(
                     left,
                     right,
@@ -1038,17 +1075,6 @@
                     join_filter,
                     &join_type,
                     PartitionMode::Partitioned,
-=======
-                let join = Arc::new(SortMergeJoinExec::try_new(
-                    left,
-                    right,
-                    join_on,
-                    None,
-                    join_type,
-                    sort_options,
-                    // null doesn't equal to null in Spark join key. If the join key is
-                    // `EqualNullSafe`, Spark will rewrite it during planning.
->>>>>>> 8aab44cd
                     false,
                 )?);
 
@@ -1240,18 +1266,13 @@
 /// Returns true if given operator can return input array as output array without
 /// modification. This is used to determine if we need to copy the input batch to avoid
 /// data corruption from reusing the input batch.
-<<<<<<< HEAD
-fn op_reuse_array(op: &Arc<dyn ExecutionPlan>) -> bool {
-=======
 fn can_reuse_input_batch(op: &Arc<dyn ExecutionPlan>) -> bool {
->>>>>>> 8aab44cd
     op.as_any().downcast_ref::<ScanExec>().is_some()
         || op.as_any().downcast_ref::<LocalLimitExec>().is_some()
         || op.as_any().downcast_ref::<ProjectionExec>().is_some()
         || op.as_any().downcast_ref::<FilterExec>().is_some()
 }
 
-<<<<<<< HEAD
 /// Collects the indices of the columns in the input schema that are used in the expression
 /// and returns them as a pair of vectors, one for the left side and one for the right side.
 fn expr_to_columns(
@@ -1379,8 +1400,6 @@
     Ok(expr.rewrite(&mut rewriter)?)
 }
 
-=======
->>>>>>> 8aab44cd
 #[cfg(test)]
 mod tests {
     use std::{sync::Arc, task::Poll};
