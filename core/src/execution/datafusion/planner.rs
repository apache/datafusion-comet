// Licensed to the Apache Software Foundation (ASF) under one
// or more contributor license agreements.  See the NOTICE file
// distributed with this work for additional information
// regarding copyright ownership.  The ASF licenses this file
// to you under the Apache License, Version 2.0 (the
// "License"); you may not use this file except in compliance
// with the License.  You may obtain a copy of the License at
//
//   http://www.apache.org/licenses/LICENSE-2.0
//
// Unless required by applicable law or agreed to in writing,
// software distributed under the License is distributed on an
// "AS IS" BASIS, WITHOUT WARRANTIES OR CONDITIONS OF ANY
// KIND, either express or implied.  See the License for the
// specific language governing permissions and limitations
// under the License.

//! Converts Spark physical plan to DataFusion physical plan

use std::{collections::HashMap, str::FromStr, sync::Arc};

use arrow_schema::{DataType, Field, Schema, TimeUnit};
use datafusion::{
    arrow::{compute::SortOptions, datatypes::SchemaRef},
    common::DataFusionError,
    logical_expr::{BuiltinScalarFunction, Operator as DataFusionOperator},
    physical_expr::{
        execution_props::ExecutionProps,
        expressions::{
            in_list, BinaryExpr, BitAnd, BitOr, BitXor, CaseExpr, CastExpr, Column, Count,
            FirstValue, InListExpr, IsNotNullExpr, IsNullExpr, LastValue,
            Literal as DataFusionLiteral, Max, Min, NegativeExpr, NotExpr, Sum, UnKnownColumn,
        },
        functions::create_physical_expr,
        AggregateExpr, PhysicalExpr, PhysicalSortExpr, ScalarFunctionExpr,
    },
    physical_plan::{
        aggregates::{AggregateMode as DFAggregateMode, PhysicalGroupBy},
        filter::FilterExec,
<<<<<<< HEAD
        joins::{utils::JoinFilter, HashJoinExec, PartitionMode},
=======
        joins::SortMergeJoinExec,
>>>>>>> 8aab44cd
        limit::LocalLimitExec,
        projection::ProjectionExec,
        sorts::sort::SortExec,
        ExecutionPlan, Partitioning,
    },
};
<<<<<<< HEAD
use datafusion::physical_plan::joins::SortMergeJoinExec;
use datafusion_common::{
    tree_node::{TreeNode, TreeNodeRewriter, VisitRecursion},
    JoinType as DFJoinType, ScalarValue,
};
=======
use datafusion_common::{JoinType as DFJoinType, ScalarValue};
>>>>>>> 8aab44cd
use itertools::Itertools;
use jni::objects::GlobalRef;
use num::{BigInt, ToPrimitive};

use crate::{
    errors::ExpressionError,
    execution::{
        datafusion::{
            expressions::{
                avg::Avg,
                avg_decimal::AvgDecimal,
                bitwise_not::BitwiseNotExpr,
                bloom_filter_might_contain::BloomFilterMightContain,
                cast::Cast,
                checkoverflow::CheckOverflow,
                if_expr::IfExpr,
                scalar_funcs::create_comet_physical_fun,
                strings::{Contains, EndsWith, Like, StartsWith, StringSpaceExec, SubstringExec},
                subquery::Subquery,
                sum_decimal::SumDecimal,
                temporal::{DateTruncExec, HourExec, MinuteExec, SecondExec, TimestampTruncExec},
                NormalizeNaNAndZero,
            },
            operators::expand::CometExpandExec,
            shuffle_writer::ShuffleWriterExec,
        },
        operators::{CopyExec, ExecutionError, ScanExec},
        serde::to_arrow_datatype,
        spark_expression,
        spark_expression::{
            agg_expr::ExprStruct as AggExprStruct, expr::ExprStruct, literal::Value, AggExpr, Expr,
            ScalarFunc,
        },
        spark_operator::{operator::OpStruct, JoinType, Operator},
        spark_partitioning::{partitioning::PartitioningStruct, Partitioning as SparkPartitioning},
    },
};

// For clippy error on type_complexity.
type ExecResult<T> = Result<T, ExecutionError>;
type PhyAggResult = Result<Vec<Arc<dyn AggregateExpr>>, ExecutionError>;
type PhyExprResult = Result<Vec<(Arc<dyn PhysicalExpr>, String)>, ExecutionError>;
type PartitionPhyExprResult = Result<Vec<Arc<dyn PhysicalExpr>>, ExecutionError>;

pub const TEST_EXEC_CONTEXT_ID: i64 = -1;

/// The query planner for converting Spark query plans to DataFusion query plans.
pub struct PhysicalPlanner {
    // The execution context id of this planner.
    exec_context_id: i64,
    execution_props: ExecutionProps,
}

impl Default for PhysicalPlanner {
    fn default() -> Self {
        Self::new()
    }
}

impl PhysicalPlanner {
    pub fn new() -> Self {
        let execution_props = ExecutionProps::new();
        Self {
            exec_context_id: TEST_EXEC_CONTEXT_ID,
            execution_props,
        }
    }

    pub fn with_exec_id(self, exec_context_id: i64) -> Self {
        Self {
            exec_context_id,
            execution_props: self.execution_props,
        }
    }

    /// Create a DataFusion physical expression from Spark physical expression
    fn create_expr(
        &self,
        spark_expr: &Expr,
        input_schema: SchemaRef,
    ) -> Result<Arc<dyn PhysicalExpr>, ExecutionError> {
        match spark_expr.expr_struct.as_ref().unwrap() {
            ExprStruct::Add(expr) => self.create_binary_expr(
                expr.left.as_ref().unwrap(),
                expr.right.as_ref().unwrap(),
                expr.return_type.as_ref(),
                DataFusionOperator::Plus,
                input_schema,
            ),
            ExprStruct::Subtract(expr) => self.create_binary_expr(
                expr.left.as_ref().unwrap(),
                expr.right.as_ref().unwrap(),
                expr.return_type.as_ref(),
                DataFusionOperator::Minus,
                input_schema,
            ),
            ExprStruct::Multiply(expr) => self.create_binary_expr(
                expr.left.as_ref().unwrap(),
                expr.right.as_ref().unwrap(),
                expr.return_type.as_ref(),
                DataFusionOperator::Multiply,
                input_schema,
            ),
            ExprStruct::Divide(expr) => self.create_binary_expr(
                expr.left.as_ref().unwrap(),
                expr.right.as_ref().unwrap(),
                expr.return_type.as_ref(),
                DataFusionOperator::Divide,
                input_schema,
            ),
            ExprStruct::Remainder(expr) => self.create_binary_expr(
                expr.left.as_ref().unwrap(),
                expr.right.as_ref().unwrap(),
                expr.return_type.as_ref(),
                DataFusionOperator::Modulo,
                input_schema,
            ),
            ExprStruct::Eq(expr) => {
                let left = self.create_expr(expr.left.as_ref().unwrap(), input_schema.clone())?;
                let right = self.create_expr(expr.right.as_ref().unwrap(), input_schema)?;
                let op = DataFusionOperator::Eq;
                Ok(Arc::new(BinaryExpr::new(left, op, right)))
            }
            ExprStruct::Neq(expr) => {
                let left = self.create_expr(expr.left.as_ref().unwrap(), input_schema.clone())?;
                let right = self.create_expr(expr.right.as_ref().unwrap(), input_schema)?;
                let op = DataFusionOperator::NotEq;
                Ok(Arc::new(BinaryExpr::new(left, op, right)))
            }
            ExprStruct::Gt(expr) => {
                let left = self.create_expr(expr.left.as_ref().unwrap(), input_schema.clone())?;
                let right = self.create_expr(expr.right.as_ref().unwrap(), input_schema)?;
                let op = DataFusionOperator::Gt;
                Ok(Arc::new(BinaryExpr::new(left, op, right)))
            }
            ExprStruct::GtEq(expr) => {
                let left = self.create_expr(expr.left.as_ref().unwrap(), input_schema.clone())?;
                let right = self.create_expr(expr.right.as_ref().unwrap(), input_schema)?;
                let op = DataFusionOperator::GtEq;
                Ok(Arc::new(BinaryExpr::new(left, op, right)))
            }
            ExprStruct::Lt(expr) => {
                let left = self.create_expr(expr.left.as_ref().unwrap(), input_schema.clone())?;
                let right = self.create_expr(expr.right.as_ref().unwrap(), input_schema)?;
                let op = DataFusionOperator::Lt;
                Ok(Arc::new(BinaryExpr::new(left, op, right)))
            }
            ExprStruct::LtEq(expr) => {
                let left = self.create_expr(expr.left.as_ref().unwrap(), input_schema.clone())?;
                let right = self.create_expr(expr.right.as_ref().unwrap(), input_schema)?;
                let op = DataFusionOperator::LtEq;
                Ok(Arc::new(BinaryExpr::new(left, op, right)))
            }
            ExprStruct::Bound(bound) => {
                let idx = bound.index as usize;
                if idx >= input_schema.fields().len() {
                    return Err(ExecutionError::GeneralError(format!(
                        "Column index {} is out of bound. Schema: {}",
                        idx, input_schema
                    )));
                }
                let field = input_schema.field(idx);
                Ok(Arc::new(Column::new(field.name().as_str(), idx)))
            }
            ExprStruct::Unbound(unbound) => Ok(Arc::new(UnKnownColumn::new(unbound.name.as_str()))),
            ExprStruct::IsNotNull(is_notnull) => {
                let child = self.create_expr(is_notnull.child.as_ref().unwrap(), input_schema)?;
                Ok(Arc::new(IsNotNullExpr::new(child)))
            }
            ExprStruct::IsNull(is_null) => {
                let child = self.create_expr(is_null.child.as_ref().unwrap(), input_schema)?;
                Ok(Arc::new(IsNullExpr::new(child)))
            }
            ExprStruct::And(and) => {
                let left = self.create_expr(and.left.as_ref().unwrap(), input_schema.clone())?;
                let right = self.create_expr(and.right.as_ref().unwrap(), input_schema)?;
                let op = DataFusionOperator::And;
                Ok(Arc::new(BinaryExpr::new(left, op, right)))
            }
            ExprStruct::Or(or) => {
                let left = self.create_expr(or.left.as_ref().unwrap(), input_schema.clone())?;
                let right = self.create_expr(or.right.as_ref().unwrap(), input_schema)?;
                let op = DataFusionOperator::Or;
                Ok(Arc::new(BinaryExpr::new(left, op, right)))
            }
            ExprStruct::Literal(literal) => {
                let data_type = to_arrow_datatype(literal.datatype.as_ref().unwrap());
                let scalar_value = if literal.is_null {
                    match data_type {
                        DataType::Boolean => ScalarValue::Boolean(None),
                        DataType::Int8 => ScalarValue::Int8(None),
                        DataType::Int16 => ScalarValue::Int16(None),
                        DataType::Int32 => ScalarValue::Int32(None),
                        DataType::Int64 => ScalarValue::Int64(None),
                        DataType::Float32 => ScalarValue::Float32(None),
                        DataType::Float64 => ScalarValue::Float64(None),
                        DataType::Utf8 => ScalarValue::Utf8(None),
                        DataType::Date32 => ScalarValue::Date32(None),
                        DataType::Timestamp(TimeUnit::Microsecond, timezone) => {
                            ScalarValue::TimestampMicrosecond(None, timezone)
                        }
                        DataType::Binary => ScalarValue::Binary(None),
                        DataType::Decimal128(p, s) => ScalarValue::Decimal128(None, p, s),
                        DataType::Null => ScalarValue::Null,
                        dt => {
                            return Err(ExecutionError::GeneralError(format!(
                                "{:?} is not supported in Comet",
                                dt
                            )))
                        }
                    }
                } else {
                    match literal.value.as_ref().unwrap() {
                        Value::BoolVal(value) => ScalarValue::Boolean(Some(*value)),
                        Value::ByteVal(value) => ScalarValue::Int8(Some(*value as i8)),
                        Value::ShortVal(value) => ScalarValue::Int16(Some(*value as i16)),
                        Value::IntVal(value) => match data_type {
                            DataType::Int32 => ScalarValue::Int32(Some(*value)),
                            DataType::Date32 => ScalarValue::Date32(Some(*value)),
                            dt => {
                                return Err(ExecutionError::GeneralError(format!(
                                    "Expected either 'Int32' or 'Date32' for IntVal, but found {:?}",
                                    dt
                                )))
                            }
                        },
                        Value::LongVal(value) => match data_type {
                            DataType::Int64 => ScalarValue::Int64(Some(*value)),
                            DataType::Timestamp(TimeUnit::Microsecond, None) => {
                                ScalarValue::TimestampMicrosecond(Some(*value), None)
                            }
                            DataType::Timestamp(TimeUnit::Microsecond, Some(tz)) => {
                                ScalarValue::TimestampMicrosecond(Some(*value), Some(tz))
                            }
                            dt => {
                                return Err(ExecutionError::GeneralError(format!(
                                    "Expected either 'Int64' or 'Timestamp' for LongVal, but found {:?}",
                                    dt
                                )))
                            }
                        },
                        Value::FloatVal(value) => ScalarValue::Float32(Some(*value)),
                        Value::DoubleVal(value) => ScalarValue::Float64(Some(*value)),
                        Value::StringVal(value) => ScalarValue::Utf8(Some(value.clone())),
                        Value::BytesVal(value) => ScalarValue::Binary(Some(value.clone())),
                        Value::DecimalVal(value) => {
                            let big_integer = BigInt::from_signed_bytes_be(value);
                            let integer = big_integer.to_i128().ok_or_else(|| {
                                ExecutionError::GeneralError(format!(
                                    "Cannot parse {:?} as i128 for Decimal literal",
                                    big_integer
                                ))
                            })?;

                            match data_type {
                                DataType::Decimal128(p, s) => {
                                    ScalarValue::Decimal128(Some(integer), p, s)
                                }
                                dt => {
                                    return Err(ExecutionError::GeneralError(format!(
                                        "Decimal literal's data type should be Decimal128 but got {:?}",
                                        dt
                                    )))
                                }
                            }
                        }
                    }
                };
                Ok(Arc::new(DataFusionLiteral::new(scalar_value)))
            }
            ExprStruct::Cast(expr) => {
                let child = self.create_expr(expr.child.as_ref().unwrap(), input_schema)?;
                let datatype = to_arrow_datatype(expr.datatype.as_ref().unwrap());
                let timezone = expr.timezone.clone();
                Ok(Arc::new(Cast::new(child, datatype, timezone)))
            }
            ExprStruct::Hour(expr) => {
                let child = self.create_expr(expr.child.as_ref().unwrap(), input_schema)?;
                let timezone = expr.timezone.clone();

                Ok(Arc::new(HourExec::new(child, timezone)))
            }
            ExprStruct::Minute(expr) => {
                let child = self.create_expr(expr.child.as_ref().unwrap(), input_schema)?;
                let timezone = expr.timezone.clone();

                Ok(Arc::new(MinuteExec::new(child, timezone)))
            }
            ExprStruct::Second(expr) => {
                let child = self.create_expr(expr.child.as_ref().unwrap(), input_schema)?;
                let timezone = expr.timezone.clone();

                Ok(Arc::new(SecondExec::new(child, timezone)))
            }
            ExprStruct::TruncDate(expr) => {
                let child = self.create_expr(expr.child.as_ref().unwrap(), input_schema.clone())?;
                let format = self.create_expr(expr.format.as_ref().unwrap(), input_schema)?;

                Ok(Arc::new(DateTruncExec::new(child, format)))
            }
            ExprStruct::TruncTimestamp(expr) => {
                let child = self.create_expr(expr.child.as_ref().unwrap(), input_schema.clone())?;
                let format = self.create_expr(expr.format.as_ref().unwrap(), input_schema)?;
                let timezone = expr.timezone.clone();

                Ok(Arc::new(TimestampTruncExec::new(child, format, timezone)))
            }
            ExprStruct::Substring(expr) => {
                let child = self.create_expr(expr.child.as_ref().unwrap(), input_schema)?;
                // Spark Substring's start is 1-based when start > 0
                let start = expr.start - i32::from(expr.start > 0);
                let len = expr.len;

                Ok(Arc::new(SubstringExec::new(
                    child,
                    start as i64,
                    len as u64,
                )))
            }
            ExprStruct::StringSpace(expr) => {
                let child = self.create_expr(expr.child.as_ref().unwrap(), input_schema)?;

                Ok(Arc::new(StringSpaceExec::new(child)))
            }
            ExprStruct::Contains(expr) => {
                let left = self.create_expr(expr.left.as_ref().unwrap(), input_schema.clone())?;
                let right = self.create_expr(expr.right.as_ref().unwrap(), input_schema)?;

                Ok(Arc::new(Contains::new(left, right)))
            }
            ExprStruct::StartsWith(expr) => {
                let left = self.create_expr(expr.left.as_ref().unwrap(), input_schema.clone())?;
                let right = self.create_expr(expr.right.as_ref().unwrap(), input_schema)?;

                Ok(Arc::new(StartsWith::new(left, right)))
            }
            ExprStruct::EndsWith(expr) => {
                let left = self.create_expr(expr.left.as_ref().unwrap(), input_schema.clone())?;
                let right = self.create_expr(expr.right.as_ref().unwrap(), input_schema)?;

                Ok(Arc::new(EndsWith::new(left, right)))
            }
            ExprStruct::Like(expr) => {
                let left = self.create_expr(expr.left.as_ref().unwrap(), input_schema.clone())?;
                let right = self.create_expr(expr.right.as_ref().unwrap(), input_schema)?;

                Ok(Arc::new(Like::new(left, right)))
            }
            ExprStruct::CheckOverflow(expr) => {
                let child = self.create_expr(expr.child.as_ref().unwrap(), input_schema)?;
                let data_type = to_arrow_datatype(expr.datatype.as_ref().unwrap());
                let fail_on_error = expr.fail_on_error;

                Ok(Arc::new(CheckOverflow::new(
                    child,
                    data_type,
                    fail_on_error,
                )))
            }
            ExprStruct::ScalarFunc(expr) => self.create_scalar_function_expr(expr, input_schema),
            ExprStruct::EqNullSafe(expr) => {
                let left = self.create_expr(expr.left.as_ref().unwrap(), input_schema.clone())?;
                let right = self.create_expr(expr.right.as_ref().unwrap(), input_schema)?;
                let op = DataFusionOperator::IsNotDistinctFrom;
                Ok(Arc::new(BinaryExpr::new(left, op, right)))
            }
            ExprStruct::NeqNullSafe(expr) => {
                let left = self.create_expr(expr.left.as_ref().unwrap(), input_schema.clone())?;
                let right = self.create_expr(expr.right.as_ref().unwrap(), input_schema)?;
                let op = DataFusionOperator::IsDistinctFrom;
                Ok(Arc::new(BinaryExpr::new(left, op, right)))
            }
            ExprStruct::BitwiseAnd(expr) => {
                let left = self.create_expr(expr.left.as_ref().unwrap(), input_schema.clone())?;
                let right = self.create_expr(expr.right.as_ref().unwrap(), input_schema)?;
                let op = DataFusionOperator::BitwiseAnd;
                Ok(Arc::new(BinaryExpr::new(left, op, right)))
            }
            ExprStruct::BitwiseNot(expr) => {
                let child = self.create_expr(expr.child.as_ref().unwrap(), input_schema)?;
                Ok(Arc::new(BitwiseNotExpr::new(child)))
            }
            ExprStruct::BitwiseOr(expr) => {
                let left = self.create_expr(expr.left.as_ref().unwrap(), input_schema.clone())?;
                let right = self.create_expr(expr.right.as_ref().unwrap(), input_schema)?;
                let op = DataFusionOperator::BitwiseOr;
                Ok(Arc::new(BinaryExpr::new(left, op, right)))
            }
            ExprStruct::BitwiseXor(expr) => {
                let left = self.create_expr(expr.left.as_ref().unwrap(), input_schema.clone())?;
                let right = self.create_expr(expr.right.as_ref().unwrap(), input_schema)?;
                let op = DataFusionOperator::BitwiseXor;
                Ok(Arc::new(BinaryExpr::new(left, op, right)))
            }
            ExprStruct::BitwiseShiftRight(expr) => {
                let left = self.create_expr(expr.left.as_ref().unwrap(), input_schema.clone())?;
                let right = self.create_expr(expr.right.as_ref().unwrap(), input_schema)?;
                let op = DataFusionOperator::BitwiseShiftRight;
                Ok(Arc::new(BinaryExpr::new(left, op, right)))
            }
            ExprStruct::BitwiseShiftLeft(expr) => {
                let left = self.create_expr(expr.left.as_ref().unwrap(), input_schema.clone())?;
                let right = self.create_expr(expr.right.as_ref().unwrap(), input_schema)?;
                let op = DataFusionOperator::BitwiseShiftLeft;
                Ok(Arc::new(BinaryExpr::new(left, op, right)))
            }
            ExprStruct::Abs(expr) => {
                let child = self.create_expr(expr.child.as_ref().unwrap(), input_schema.clone())?;
                let args = vec![child];
                let expr = create_physical_expr(
                    &BuiltinScalarFunction::Abs,
                    &args,
                    &input_schema,
                    &self.execution_props,
                )?;
                Ok(expr)
            }
            ExprStruct::CaseWhen(case_when) => {
                let when_then_pairs = case_when
                    .when
                    .iter()
                    .map(|x| self.create_expr(x, input_schema.clone()).unwrap())
                    .zip(
                        case_when
                            .then
                            .iter()
                            .map(|then| self.create_expr(then, input_schema.clone()).unwrap()),
                    )
                    .collect::<Vec<_>>();

                let else_phy_expr = match &case_when.else_expr {
                    None => None,
                    Some(_) => {
                        Some(self.create_expr(case_when.else_expr.as_ref().unwrap(), input_schema)?)
                    }
                };
                Ok(Arc::new(CaseExpr::try_new(
                    None,
                    when_then_pairs,
                    else_phy_expr,
                )?))
            }
            ExprStruct::In(expr) => {
                let value =
                    self.create_expr(expr.in_value.as_ref().unwrap(), input_schema.clone())?;
                let list = expr
                    .lists
                    .iter()
                    .map(|x| self.create_expr(x, input_schema.clone()).unwrap())
                    .collect::<Vec<_>>();

                // if schema contains any dictionary type, we should use InListExpr instead of
                // in_list as it doesn't handle value being dictionary type correctly
                let contains_dict_type = input_schema
                    .fields()
                    .iter()
                    .any(|f| matches!(f.data_type(), DataType::Dictionary(_, _)));
                if contains_dict_type {
                    // TODO: remove the fallback when https://github.com/apache/arrow-datafusion/issues/9530 is fixed
                    Ok(Arc::new(InListExpr::new(value, list, expr.negated, None)))
                } else {
                    in_list(value, list, &expr.negated, input_schema.as_ref()).map_err(|e| e.into())
                }
            }
            ExprStruct::If(expr) => {
                let if_expr =
                    self.create_expr(expr.if_expr.as_ref().unwrap(), input_schema.clone())?;
                let true_expr =
                    self.create_expr(expr.true_expr.as_ref().unwrap(), input_schema.clone())?;
                let false_expr =
                    self.create_expr(expr.false_expr.as_ref().unwrap(), input_schema)?;
                Ok(Arc::new(IfExpr::new(if_expr, true_expr, false_expr)))
            }
            ExprStruct::Not(expr) => {
                let child = self.create_expr(expr.child.as_ref().unwrap(), input_schema)?;
                Ok(Arc::new(NotExpr::new(child)))
            }
            ExprStruct::Negative(expr) => {
                let child = self.create_expr(expr.child.as_ref().unwrap(), input_schema)?;
                Ok(Arc::new(NegativeExpr::new(child)))
            }
            ExprStruct::NormalizeNanAndZero(expr) => {
                let child = self.create_expr(expr.child.as_ref().unwrap(), input_schema)?;
                let data_type = to_arrow_datatype(expr.datatype.as_ref().unwrap());
                Ok(Arc::new(NormalizeNaNAndZero::new(data_type, child)))
            }
            ExprStruct::Subquery(expr) => {
                let id = expr.id;
                let data_type = to_arrow_datatype(expr.datatype.as_ref().unwrap());
                Ok(Arc::new(Subquery::new(self.exec_context_id, id, data_type)))
            }
            ExprStruct::BloomFilterMightContain(expr) => {
                let bloom_filter_expr =
                    self.create_expr(expr.bloom_filter.as_ref().unwrap(), input_schema.clone())?;
                let value_expr = self.create_expr(expr.value.as_ref().unwrap(), input_schema)?;
                Ok(Arc::new(BloomFilterMightContain::try_new(
                    bloom_filter_expr,
                    value_expr,
                )?))
            }
            expr => Err(ExecutionError::GeneralError(format!(
                "Not implemented: {:?}",
                expr
            ))),
        }
    }

    /// Create a DataFusion physical sort expression from Spark physical expression
    fn create_sort_expr<'a>(
        &'a self,
        spark_expr: &'a Expr,
        input_schema: SchemaRef,
    ) -> Result<PhysicalSortExpr, ExecutionError> {
        match spark_expr.expr_struct.as_ref().unwrap() {
            ExprStruct::SortOrder(expr) => {
                let child = self.create_expr(expr.child.as_ref().unwrap(), input_schema)?;
                let descending = expr.direction == 1;
                let nulls_first = expr.null_ordering == 0;

                let options = SortOptions {
                    descending,
                    nulls_first,
                };

                Ok(PhysicalSortExpr {
                    expr: child,
                    options,
                })
            }
            expr => Err(ExecutionError::GeneralError(format!(
                "{:?} isn't a SortOrder",
                expr
            ))),
        }
    }

    fn create_binary_expr(
        &self,
        left: &Expr,
        right: &Expr,
        return_type: Option<&spark_expression::DataType>,
        op: DataFusionOperator,
        input_schema: SchemaRef,
    ) -> Result<Arc<dyn PhysicalExpr>, ExecutionError> {
        let left = self.create_expr(left, input_schema.clone())?;
        let right = self.create_expr(right, input_schema.clone())?;
        match (
            op,
            left.data_type(&input_schema),
            right.data_type(&input_schema),
        ) {
            (
                DataFusionOperator::Plus
                | DataFusionOperator::Minus
                | DataFusionOperator::Multiply
                | DataFusionOperator::Modulo,
                Ok(DataType::Decimal128(p1, s1)),
                Ok(DataType::Decimal128(p2, s2)),
            ) => {
                let data_type = return_type.map(to_arrow_datatype).unwrap();
                // For some Decimal128 operations, we need wider internal digits.
                // Cast left and right to Decimal256 and cast the result back to Decimal128
                let left = Arc::new(Cast::new_without_timezone(
                    left,
                    DataType::Decimal256(p1, s1),
                ));
                let right = Arc::new(Cast::new_without_timezone(
                    right,
                    DataType::Decimal256(p2, s2),
                ));
                let child = Arc::new(BinaryExpr::new(left, op, right));
                Ok(Arc::new(Cast::new_without_timezone(child, data_type)))
            }
            (
                DataFusionOperator::Divide,
                Ok(DataType::Decimal128(_p1, _s1)),
                Ok(DataType::Decimal128(_p2, _s2)),
            ) => {
                let data_type = return_type.map(to_arrow_datatype).unwrap();
                let fun_expr = create_comet_physical_fun(
                    "decimal_div",
                    &self.execution_props,
                    data_type.clone(),
                )?;
                Ok(Arc::new(ScalarFunctionExpr::new(
                    "decimal_div",
                    fun_expr,
                    vec![left, right],
                    data_type,
                    None,
                    false,
                )))
            }
            _ => Ok(Arc::new(BinaryExpr::new(left, op, right))),
        }
    }

    /// Create a DataFusion physical plan from Spark physical plan.
    ///
    /// `inputs` is a vector of input source IDs. It is used to create `ScanExec`s. Each `ScanExec`
    /// will be assigned a unique ID from `inputs` and the ID will be used to identify the input
    /// source at JNI API.
    ///
    /// Note that `ScanExec` will pull initial input batch during initialization. It is because we
    /// need to know the exact schema (not only data type but also dictionary-encoding) at
    /// `ScanExec`s. It is because some DataFusion operators, e.g., `ProjectionExec`, gets child
    /// operator schema during initialization and uses it later for `RecordBatch`. We may be
    /// able to get rid of it once `RecordBatch` relaxes schema check.
    ///
    /// Note that we return created `Scan`s which will be kept at JNI API. JNI calls will use it to
    /// feed in new input batch from Spark JVM side.
    pub fn create_plan<'a>(
        &'a self,
        spark_plan: &'a Operator,
        inputs: &mut Vec<Arc<GlobalRef>>,
    ) -> Result<(Vec<ScanExec>, Arc<dyn ExecutionPlan>), ExecutionError> {
        let children = &spark_plan.children;
        match spark_plan.op_struct.as_ref().unwrap() {
            OpStruct::Projection(project) => {
                assert!(children.len() == 1);
                let (scans, child) = self.create_plan(&children[0], inputs)?;
                let exprs: PhyExprResult = project
                    .project_list
                    .iter()
                    .enumerate()
                    .map(|(idx, expr)| {
                        self.create_expr(expr, child.schema())
                            .map(|r| (r, format!("col_{}", idx)))
                    })
                    .collect();
                Ok((scans, Arc::new(ProjectionExec::try_new(exprs?, child)?)))
            }
            OpStruct::Filter(filter) => {
                assert!(children.len() == 1);
                let (scans, child) = self.create_plan(&children[0], inputs)?;
                let predicate =
                    self.create_expr(filter.predicate.as_ref().unwrap(), child.schema())?;

                Ok((scans, Arc::new(FilterExec::try_new(predicate, child)?)))
            }
            OpStruct::HashAgg(agg) => {
                assert!(children.len() == 1);
                let (scans, child) = self.create_plan(&children[0], inputs)?;

                let group_exprs: PhyExprResult = agg
                    .grouping_exprs
                    .iter()
                    .enumerate()
                    .map(|(idx, expr)| {
                        self.create_expr(expr, child.schema())
                            .map(|r| (r, format!("col_{}", idx)))
                    })
                    .collect();
                let group_by = PhysicalGroupBy::new_single(group_exprs?);
                let schema = child.schema();

                let mode = if agg.mode == 0 {
                    DFAggregateMode::Partial
                } else {
                    DFAggregateMode::Final
                };

                let agg_exprs: PhyAggResult = agg
                    .agg_exprs
                    .iter()
                    .map(|expr| self.create_agg_expr(expr, schema.clone()))
                    .collect();

                let num_agg = agg.agg_exprs.len();
                let aggregate = Arc::new(
                    datafusion::physical_plan::aggregates::AggregateExec::try_new(
                        mode,
                        group_by,
                        agg_exprs?,
                        vec![None; num_agg], // no filter expressions
                        child.clone(),
                        schema.clone(),
                    )?,
                );
                let result_exprs: PhyExprResult = agg
                    .result_exprs
                    .iter()
                    .enumerate()
                    .map(|(idx, expr)| {
                        self.create_expr(expr, child.schema())
                            .map(|r| (r, format!("col_{}", idx)))
                    })
                    .collect();

                let exec: Arc<dyn ExecutionPlan> = if agg.result_exprs.is_empty() {
                    aggregate
                } else {
                    // For final aggregation, DF's hash aggregate exec doesn't support Spark's
                    // aggregate result expressions like `COUNT(col) + 1`, but instead relying
                    // on additional `ProjectionExec` to handle the case. Therefore, here we'll
                    // add a projection node on top of the aggregate node.
                    //
                    // Note that `result_exprs` should only be set for final aggregation on the
                    // Spark side.
                    Arc::new(ProjectionExec::try_new(result_exprs?, aggregate)?)
                };

                Ok((scans, exec))
            }
            OpStruct::Limit(limit) => {
                assert!(children.len() == 1);
                let num = limit.limit;
                let (scans, child) = self.create_plan(&children[0], inputs)?;

                Ok((scans, Arc::new(LocalLimitExec::new(child, num as usize))))
            }
            OpStruct::Sort(sort) => {
                assert!(children.len() == 1);
                let (scans, child) = self.create_plan(&children[0], inputs)?;

                let exprs: Result<Vec<PhysicalSortExpr>, ExecutionError> = sort
                    .sort_orders
                    .iter()
                    .map(|expr| self.create_sort_expr(expr, child.schema()))
                    .collect();

                let fetch = sort.fetch.map(|num| num as usize);

                let copy_exec = Arc::new(CopyExec::new(child));

                Ok((
                    scans,
                    Arc::new(SortExec::new(exprs?, copy_exec).with_fetch(fetch)),
                ))
            }
            OpStruct::Scan(scan) => {
                let fields = scan.fields.iter().map(to_arrow_datatype).collect_vec();

                // If it is not test execution context for unit test, we should have at least one
                // input source
                if self.exec_context_id != TEST_EXEC_CONTEXT_ID && inputs.is_empty() {
                    return Err(ExecutionError::GeneralError(
                        "No input for scan".to_string(),
                    ));
                }

                // Consumes the first input source for the scan
                let input_source = if self.exec_context_id == TEST_EXEC_CONTEXT_ID
                    && inputs.is_empty()
                {
                    // For unit test, we will set input batch to scan directly by `set_input_batch`.
                    None
                } else {
                    Some(inputs.remove(0))
                };

                // The `ScanExec` operator will take actual arrays from Spark during execution
                let scan = ScanExec::new(self.exec_context_id, input_source, fields)?;
                Ok((vec![scan.clone()], Arc::new(scan)))
            }
            OpStruct::ShuffleWriter(writer) => {
                assert!(children.len() == 1);
                let (scans, child) = self.create_plan(&children[0], inputs)?;

                let partitioning = self
                    .create_partitioning(writer.partitioning.as_ref().unwrap(), child.schema())?;

                Ok((
                    scans,
                    Arc::new(ShuffleWriterExec::try_new(
                        child,
                        partitioning,
                        writer.output_data_file.clone(),
                        writer.output_index_file.clone(),
                    )?),
                ))
            }
            OpStruct::Expand(expand) => {
                assert!(children.len() == 1);
                let (scans, child) = self.create_plan(&children[0], inputs)?;

                let mut projections = vec![];
                let mut projection = vec![];

                expand.project_list.iter().try_for_each(|expr| {
                    let expr = self.create_expr(expr, child.schema())?;
                    projection.push(expr);

                    if projection.len() == expand.num_expr_per_project as usize {
                        projections.push(projection.clone());
                        projection = vec![];
                    }

                    Ok::<(), ExecutionError>(())
                })?;

                assert!(
                    !projections.is_empty(),
                    "Expand should have at least one projection"
                );

                let datatypes = projections[0]
                    .iter()
                    .map(|expr| expr.data_type(&child.schema()))
                    .collect::<Result<Vec<DataType>, _>>()?;
                let fields: Vec<Field> = datatypes
                    .iter()
                    .enumerate()
                    .map(|(idx, dt)| Field::new(format!("col_{}", idx), dt.clone(), true))
                    .collect();
                let schema = Arc::new(Schema::new(fields));

                // `Expand` operator keeps the input batch and expands it to multiple output
                // batches. However, `ScanExec` will reuse input arrays for the next
                // input batch. Therefore, we need to copy the input batch to avoid
                // the data corruption. Note that we only need to copy the input batch
                // if the child operator is `ScanExec`, because other operators after `ScanExec`
                // will create new arrays for the output batch.
                let child = if child.as_any().downcast_ref::<ScanExec>().is_some() {
                    Arc::new(CopyExec::new(child))
                } else {
                    child
                };

                Ok((
                    scans,
                    Arc::new(CometExpandExec::new(projections, child, schema)),
                ))
            }
            OpStruct::SortMergeJoin(join) => {
                assert!(children.len() == 2);
                let (mut left_scans, left) = self.create_plan(&children[0], inputs)?;
                let (mut right_scans, right) = self.create_plan(&children[1], inputs)?;

                left_scans.append(&mut right_scans);

                let left_join_exprs = join
                    .left_join_keys
                    .iter()
                    .map(|expr| self.create_expr(expr, left.schema()))
                    .collect::<Result<Vec<_>, _>>()?;
                let right_join_exprs = join
                    .right_join_keys
                    .iter()
                    .map(|expr| self.create_expr(expr, right.schema()))
                    .collect::<Result<Vec<_>, _>>()?;

                let join_on = left_join_exprs
                    .into_iter()
                    .zip(right_join_exprs)
                    .collect::<Vec<_>>();

                let join_type = match join.join_type.try_into() {
                    Ok(JoinType::Inner) => DFJoinType::Inner,
                    Ok(JoinType::LeftOuter) => DFJoinType::Left,
                    Ok(JoinType::RightOuter) => DFJoinType::Right,
                    Ok(JoinType::FullOuter) => DFJoinType::Full,
                    Ok(JoinType::LeftSemi) => DFJoinType::LeftSemi,
                    Ok(JoinType::RightSemi) => DFJoinType::RightSemi,
                    Ok(JoinType::LeftAnti) => DFJoinType::LeftAnti,
                    Ok(JoinType::RightAnti) => DFJoinType::RightAnti,
                    Err(_) => {
                        return Err(ExecutionError::GeneralError(format!(
                            "Unsupported join type: {:?}",
                            join.join_type
                        )));
                    }
                };

                let sort_options = join
                    .sort_options
                    .iter()
                    .map(|sort_option| {
                        let sort_expr = self.create_sort_expr(sort_option, left.schema()).unwrap();
                        SortOptions {
                            descending: sort_expr.options.descending,
                            nulls_first: sort_expr.options.nulls_first,
                        }
                    })
                    .collect();

                // DataFusion `SortMergeJoinExec` operator keeps the input batch internally. We need
                // to copy the input batch to avoid the data corruption from reusing the input
                // batch.
<<<<<<< HEAD
                let left = if crate::execution::datafusion::planner::can_reuse_input_batch(&left) {
=======
                let left = if can_reuse_input_batch(&left) {
>>>>>>> 8aab44cd
                    Arc::new(CopyExec::new(left))
                } else {
                    left
                };

<<<<<<< HEAD
                let right = if crate::execution::datafusion::planner::can_reuse_input_batch(&right) {
=======
                let right = if can_reuse_input_batch(&right) {
>>>>>>> 8aab44cd
                    Arc::new(CopyExec::new(right))
                } else {
                    right
                };

                let join = Arc::new(SortMergeJoinExec::try_new(
                    left,
                    right,
                    join_on,
                    None,
                    join_type,
                    sort_options,
                    // null doesn't equal to null in Spark join key. If the join key is
                    // `EqualNullSafe`, Spark will rewrite it during planning.
                    false,
                )?);

                Ok((left_scans, join))
            }
<<<<<<< HEAD
            OpStruct::HashJoin(join) => {
                assert!(children.len() == 2);
                let (mut left_scans, left) = self.create_plan(&children[0], inputs)?;
                let (mut right_scans, right) = self.create_plan(&children[1], inputs)?;

                left_scans.append(&mut right_scans);

                let left_join_exprs: Vec<_> = join
                    .left_join_keys
                    .iter()
                    .map(|expr| self.create_expr(expr, left.schema()))
                    .collect::<Result<Vec<_>, _>>()?;
                let right_join_exprs: Vec<_> = join
                    .right_join_keys
                    .iter()
                    .map(|expr| self.create_expr(expr, right.schema()))
                    .collect::<Result<Vec<_>, _>>()?;

                let join_on = left_join_exprs
                    .into_iter()
                    .zip(right_join_exprs)
                    .collect::<Vec<_>>();

                let join_type = match join.join_type.try_into() {
                    Ok(JoinType::Inner) => DFJoinType::Inner,
                    Ok(JoinType::LeftOuter) => DFJoinType::Left,
                    Ok(JoinType::RightOuter) => DFJoinType::Right,
                    Ok(JoinType::FullOuter) => DFJoinType::Full,
                    Ok(JoinType::LeftSemi) => DFJoinType::LeftSemi,
                    Ok(JoinType::RightSemi) => DFJoinType::RightSemi,
                    Ok(JoinType::LeftAnti) => DFJoinType::LeftAnti,
                    Ok(JoinType::RightAnti) => DFJoinType::RightAnti,
                    Err(_) => {
                        return Err(ExecutionError::GeneralError(format!(
                            "Unsupported join type: {:?}",
                            join.join_type
                        )));
                    }
                };

                // Handle join filter as DataFusion `JoinFilter` struct
                let join_filter = if let Some(expr) = &join.condition {
                    let left_schema = left.schema();
                    let right_schema = right.schema();
                    let left_fields = left_schema.fields();
                    let right_fields = right_schema.fields();
                    let all_fields: Vec<_> = left_fields
                        .into_iter()
                        .chain(right_fields)
                        .cloned()
                        .collect();
                    let full_schema = Arc::new(Schema::new(all_fields));

                    let physical_expr = self.create_expr(expr, full_schema)?;
                    let (left_field_indices, right_field_indices) =
                        expr_to_columns(&physical_expr, left_fields.len(), right_fields.len())?;
                    let column_indices = JoinFilter::build_column_indices(
                        left_field_indices.clone(),
                        right_field_indices.clone(),
                    );

                    let filter_fields: Vec<Field> = left_field_indices
                        .clone()
                        .into_iter()
                        .map(|i| left.schema().field(i).clone())
                        .chain(
                            right_field_indices
                                .clone()
                                .into_iter()
                                .map(|i| right.schema().field(i).clone()),
                        )
                        .collect_vec();

                    let filter_schema = Schema::new_with_metadata(filter_fields, HashMap::new());

                    // Rewrite the physical expression to use the new column indices.
                    // DataFusion's join filter is bound to intermediate schema which contains
                    // only the fields used in the filter expression. But the Spark's join filter
                    // expression is bound to the full schema. We need to rewrite the physical
                    // expression to use the new column indices.
                    let rewritten_physical_expr = rewrite_physical_expr(
                        physical_expr,
                        left_schema.fields.len(),
                        right_schema.fields.len(),
                        &left_field_indices,
                        &right_field_indices,
                    )?;

                    Some(JoinFilter::new(
                        rewritten_physical_expr,
                        column_indices,
                        filter_schema,
                    ))
                } else {
                    None
                };

                // DataFusion `HashJoinExec` operator keeps the input batch internally. We need
                // to copy the input batch to avoid the data corruption from reusing the input
                // batch.
                let left = if op_reuse_array(&left) {
                    Arc::new(CopyExec::new(left))
                } else {
                    left
                };

                let right = if op_reuse_array(&right) {
                    Arc::new(CopyExec::new(right))
                } else {
                    right
                };

                let join = Arc::new(HashJoinExec::try_new(
                    left,
                    right,
                    join_on,
                    join_filter,
                    &join_type,
                    PartitionMode::Partitioned,
                    false,
                )?);

                Ok((left_scans, join))
            }
=======
>>>>>>> 8aab44cd
        }
    }

    /// Create a DataFusion physical aggregate expression from Spark physical aggregate expression
    fn create_agg_expr(
        &self,
        spark_expr: &AggExpr,
        schema: SchemaRef,
    ) -> Result<Arc<dyn AggregateExpr>, ExecutionError> {
        match spark_expr.expr_struct.as_ref().unwrap() {
            AggExprStruct::Count(expr) => {
                let child = self.create_expr(&expr.children[0], schema)?;
                Ok(Arc::new(Count::new(child, "count", DataType::Int64)))
            }
            AggExprStruct::Min(expr) => {
                let child = self.create_expr(expr.child.as_ref().unwrap(), schema)?;
                let datatype = to_arrow_datatype(expr.datatype.as_ref().unwrap());
                Ok(Arc::new(Min::new(child, "min", datatype)))
            }
            AggExprStruct::Max(expr) => {
                let child = self.create_expr(expr.child.as_ref().unwrap(), schema)?;
                let datatype = to_arrow_datatype(expr.datatype.as_ref().unwrap());
                Ok(Arc::new(Max::new(child, "max", datatype)))
            }
            AggExprStruct::Sum(expr) => {
                let child = self.create_expr(expr.child.as_ref().unwrap(), schema.clone())?;
                let datatype = to_arrow_datatype(expr.datatype.as_ref().unwrap());

                match datatype {
                    DataType::Decimal128(_, _) => {
                        Ok(Arc::new(SumDecimal::new("sum", child, datatype)))
                    }
                    _ => {
                        // cast to the result data type of SUM if necessary, we should not expect
                        // a cast failure since it should have already been checked at Spark side
                        let child = Arc::new(CastExpr::new(child, datatype.clone(), None));
                        Ok(Arc::new(Sum::new(child, "sum", datatype)))
                    }
                }
            }
            AggExprStruct::Avg(expr) => {
                let child = self.create_expr(expr.child.as_ref().unwrap(), schema.clone())?;
                let datatype = to_arrow_datatype(expr.datatype.as_ref().unwrap());
                let input_datatype = to_arrow_datatype(expr.sum_datatype.as_ref().unwrap());
                match datatype {
                    DataType::Decimal128(_, _) => Ok(Arc::new(AvgDecimal::new(
                        child,
                        "avg",
                        datatype,
                        input_datatype,
                    ))),
                    _ => {
                        // cast to the result data type of AVG if the result data type is different
                        // from the input type, e.g. AVG(Int32). We should not expect a cast
                        // failure since it should have already been checked at Spark side.
                        let child = Arc::new(CastExpr::new(child, datatype.clone(), None));
                        Ok(Arc::new(Avg::new(child, "avg", datatype)))
                    }
                }
            }
            AggExprStruct::First(expr) => {
                let child = self.create_expr(expr.child.as_ref().unwrap(), schema)?;
                let datatype = to_arrow_datatype(expr.datatype.as_ref().unwrap());
                Ok(Arc::new(FirstValue::new(
                    child,
                    "first",
                    datatype,
                    vec![],
                    vec![],
                )))
            }
            AggExprStruct::Last(expr) => {
                let child = self.create_expr(expr.child.as_ref().unwrap(), schema)?;
                let datatype = to_arrow_datatype(expr.datatype.as_ref().unwrap());
                Ok(Arc::new(LastValue::new(
                    child,
                    "last",
                    datatype,
                    vec![],
                    vec![],
                )))
            }
            AggExprStruct::BitAndAgg(expr) => {
                let child = self.create_expr(expr.child.as_ref().unwrap(), schema)?;
                let datatype = to_arrow_datatype(expr.datatype.as_ref().unwrap());
                Ok(Arc::new(BitAnd::new(child, "bit_and", datatype)))
            }
            AggExprStruct::BitOrAgg(expr) => {
                let child = self.create_expr(expr.child.as_ref().unwrap(), schema)?;
                let datatype = to_arrow_datatype(expr.datatype.as_ref().unwrap());
                Ok(Arc::new(BitOr::new(child, "bit_or", datatype)))
            }
            AggExprStruct::BitXorAgg(expr) => {
                let child = self.create_expr(expr.child.as_ref().unwrap(), schema)?;
                let datatype = to_arrow_datatype(expr.datatype.as_ref().unwrap());
                Ok(Arc::new(BitXor::new(child, "bit_xor", datatype)))
            }
        }
    }

    /// Create a DataFusion physical partitioning from Spark physical partitioning
    fn create_partitioning(
        &self,
        spark_partitioning: &SparkPartitioning,
        input_schema: SchemaRef,
    ) -> Result<Partitioning, ExecutionError> {
        match spark_partitioning.partitioning_struct.as_ref().unwrap() {
            PartitioningStruct::HashPartition(hash_partition) => {
                let exprs: PartitionPhyExprResult = hash_partition
                    .hash_expression
                    .iter()
                    .map(|x| self.create_expr(x, input_schema.clone()))
                    .collect();
                Ok(Partitioning::Hash(
                    exprs?,
                    hash_partition.num_partitions as usize,
                ))
            }
            PartitioningStruct::SinglePartition(_) => Ok(Partitioning::UnknownPartitioning(1)),
        }
    }

    fn create_scalar_function_expr(
        &self,
        expr: &ScalarFunc,
        input_schema: SchemaRef,
    ) -> Result<Arc<dyn PhysicalExpr>, ExecutionError> {
        let args = expr
            .args
            .iter()
            .map(|x| self.create_expr(x, input_schema.clone()).unwrap())
            .collect::<Vec<_>>();

        let fun_name = &expr.func;
        let input_expr_types = args
            .iter()
            .map(|x| x.data_type(input_schema.as_ref()).unwrap())
            .collect::<Vec<_>>();
        let data_type = match expr.return_type.as_ref().map(to_arrow_datatype) {
            Some(t) => t,
            None => {
                // If no data type is provided from Spark, we'll use DF's return type from the
                // scalar function
                // Note this assumes the `fun_name` is a defined function in DF. Otherwise, it'll
                // throw error.
                let fun = &BuiltinScalarFunction::from_str(fun_name)?;
                fun.return_type(&input_expr_types)?
            }
        };
        let fun_expr =
            create_comet_physical_fun(fun_name, &self.execution_props, data_type.clone())?;

        let scalar_expr: Arc<dyn PhysicalExpr> = Arc::new(ScalarFunctionExpr::new(
            fun_name,
            fun_expr,
            args.to_vec(),
            data_type,
            None,
            args.is_empty(),
        ));

        Ok(scalar_expr)
    }
}

impl From<DataFusionError> for ExecutionError {
    fn from(value: DataFusionError) -> Self {
        ExecutionError::DataFusionError(value.to_string())
    }
}

impl From<ExecutionError> for DataFusionError {
    fn from(value: ExecutionError) -> Self {
        DataFusionError::Execution(value.to_string())
    }
}

impl From<ExpressionError> for DataFusionError {
    fn from(value: ExpressionError) -> Self {
        DataFusionError::Execution(value.to_string())
    }
}

/// Returns true if given operator can return input array as output array without
/// modification. This is used to determine if we need to copy the input batch to avoid
/// data corruption from reusing the input batch.
<<<<<<< HEAD
fn op_reuse_array(op: &Arc<dyn ExecutionPlan>) -> bool {
=======
fn can_reuse_input_batch(op: &Arc<dyn ExecutionPlan>) -> bool {
>>>>>>> 8aab44cd
    op.as_any().downcast_ref::<ScanExec>().is_some()
        || op.as_any().downcast_ref::<LocalLimitExec>().is_some()
        || op.as_any().downcast_ref::<ProjectionExec>().is_some()
        || op.as_any().downcast_ref::<FilterExec>().is_some()
}

<<<<<<< HEAD
/// Collects the indices of the columns in the input schema that are used in the expression
/// and returns them as a pair of vectors, one for the left side and one for the right side.
fn expr_to_columns(
    expr: &Arc<dyn PhysicalExpr>,
    left_field_len: usize,
    right_field_len: usize,
) -> Result<(Vec<usize>, Vec<usize>), ExecutionError> {
    let mut left_field_indices: Vec<usize> = vec![];
    let mut right_field_indices: Vec<usize> = vec![];

    expr.apply(&mut |expr| {
        Ok({
            if let Some(column) = expr.as_any().downcast_ref::<Column>() {
                if column.index() > left_field_len + right_field_len {
                    return Err(DataFusionError::Internal(format!(
                        "Column index {} out of range",
                        column.index()
                    )));
                } else if column.index() < left_field_len {
                    left_field_indices.push(column.index());
                } else {
                    right_field_indices.push(column.index() - left_field_len);
                }
            }
            VisitRecursion::Continue
        })
    })?;

    left_field_indices.sort();
    right_field_indices.sort();

    Ok((left_field_indices, right_field_indices))
}

/// A physical join filter rewritter which rewrites the column indices in the expression
/// to use the new column indices. See `rewrite_physical_expr`.
struct JoinFilterRewriter<'a> {
    left_field_len: usize,
    right_field_len: usize,
    left_field_indices: &'a [usize],
    right_field_indices: &'a [usize],
}

impl JoinFilterRewriter<'_> {
    fn new<'a>(
        left_field_len: usize,
        right_field_len: usize,
        left_field_indices: &'a [usize],
        right_field_indices: &'a [usize],
    ) -> JoinFilterRewriter<'a> {
        JoinFilterRewriter {
            left_field_len,
            right_field_len,
            left_field_indices,
            right_field_indices,
        }
    }
}

impl TreeNodeRewriter for JoinFilterRewriter<'_> {
    type N = Arc<dyn PhysicalExpr>;

    fn mutate(&mut self, node: Self::N) -> datafusion_common::Result<Self::N> {
        let new_expr: Arc<dyn PhysicalExpr> =
            if let Some(column) = node.as_any().downcast_ref::<Column>() {
                if column.index() < self.left_field_len {
                    // left side
                    let new_index = self
                        .left_field_indices
                        .iter()
                        .position(|&x| x == column.index())
                        .ok_or_else(|| {
                            DataFusionError::Internal(format!(
                                "Column index {} not found in left field indices",
                                column.index()
                            ))
                        })?;
                    Arc::new(Column::new(column.name(), new_index))
                } else if column.index() < self.left_field_len + self.right_field_len {
                    // right side
                    let new_index = self
                        .right_field_indices
                        .iter()
                        .position(|&x| x + self.left_field_len == column.index())
                        .ok_or_else(|| {
                            DataFusionError::Internal(format!(
                                "Column index {} not found in right field indices",
                                column.index()
                            ))
                        })?;
                    Arc::new(Column::new(
                        column.name(),
                        new_index + self.left_field_indices.len(),
                    ))
                } else {
                    return Err(DataFusionError::Internal(format!(
                        "Column index {} out of range",
                        column.index()
                    )));
                }
            } else {
                node.clone()
            };
        Ok(new_expr)
    }
}

/// Rewrites the physical expression to use the new column indices.
/// This is necessary when the physical expression is used in a join filter, as the column
/// indices are different from the original schema.
fn rewrite_physical_expr(
    expr: Arc<dyn PhysicalExpr>,
    left_field_len: usize,
    right_field_len: usize,
    left_field_indices: &[usize],
    right_field_indices: &[usize],
) -> Result<Arc<dyn PhysicalExpr>, ExecutionError> {
    let mut rewriter = JoinFilterRewriter::new(
        left_field_len,
        right_field_len,
        left_field_indices,
        right_field_indices,
    );

    Ok(expr.rewrite(&mut rewriter)?)
}

=======
>>>>>>> 8aab44cd
#[cfg(test)]
mod tests {
    use std::{sync::Arc, task::Poll};

    use futures::{poll, StreamExt};

    use arrow_array::{DictionaryArray, Int32Array, StringArray};
    use arrow_schema::DataType;
    use datafusion::{physical_plan::common::collect, prelude::SessionContext};
    use tokio::sync::mpsc;

    use crate::execution::{
        datafusion::planner::PhysicalPlanner,
        operators::InputBatch,
        spark_expression::{self, literal},
        spark_operator,
    };

    use spark_expression::expr::ExprStruct::*;
    use spark_operator::{operator::OpStruct, Operator};

    #[test]
    fn test_unpack_dictionary_primitive() {
        let op_scan = Operator {
            children: vec![],
            op_struct: Some(OpStruct::Scan(spark_operator::Scan {
                fields: vec![spark_expression::DataType {
                    type_id: 3, // Int32
                    type_info: None,
                }],
            })),
        };

        let op = create_filter(op_scan, 3);
        let planner = PhysicalPlanner::new();
        let row_count = 100;

        // Create a dictionary array with 100 values, and use it as input to the execution.
        let keys = Int32Array::new((0..(row_count as i32)).map(|n| n % 4).collect(), None);
        let values = Int32Array::from(vec![0, 1, 2, 3]);
        let input_array = DictionaryArray::new(keys, Arc::new(values));
        let input_batch = InputBatch::Batch(vec![Arc::new(input_array)], row_count);

        let (mut scans, datafusion_plan) = planner.create_plan(&op, &mut vec![]).unwrap();
        scans[0].set_input_batch(input_batch);

        let session_ctx = SessionContext::new();
        let task_ctx = session_ctx.task_ctx();
        let mut stream = datafusion_plan.execute(0, task_ctx).unwrap();

        let runtime = tokio::runtime::Runtime::new().unwrap();
        let (tx, mut rx) = mpsc::channel(1);

        // Separate thread to send the EOF signal once we've processed the only input batch
        runtime.spawn(async move {
            // Create a dictionary array with 100 values, and use it as input to the execution.
            let keys = Int32Array::new((0..(row_count as i32)).map(|n| n % 4).collect(), None);
            let values = Int32Array::from(vec![0, 1, 2, 3]);
            let input_array = DictionaryArray::new(keys, Arc::new(values));
            let input_batch1 = InputBatch::Batch(vec![Arc::new(input_array)], row_count);
            let input_batch2 = InputBatch::EOF;

            let batches = vec![input_batch1, input_batch2];

            for batch in batches.into_iter() {
                tx.send(batch).await.unwrap();
            }
        });

        runtime.block_on(async move {
            loop {
                let batch = rx.recv().await.unwrap();
                scans[0].set_input_batch(batch);
                match poll!(stream.next()) {
                    Poll::Ready(Some(batch)) => {
                        assert!(batch.is_ok(), "got error {}", batch.unwrap_err());
                        let batch = batch.unwrap();
                        assert_eq!(batch.num_rows(), row_count / 4);
                        // dictionary should be unpacked
                        assert!(matches!(batch.column(0).data_type(), DataType::Int32));
                    }
                    Poll::Ready(None) => {
                        break;
                    }
                    _ => {}
                }
            }
        });
    }

    const STRING_TYPE_ID: i32 = 7;

    #[test]
    fn test_unpack_dictionary_string() {
        let op_scan = Operator {
            children: vec![],
            op_struct: Some(OpStruct::Scan(spark_operator::Scan {
                fields: vec![spark_expression::DataType {
                    type_id: STRING_TYPE_ID, // String
                    type_info: None,
                }],
            })),
        };

        let lit = spark_expression::Literal {
            value: Some(literal::Value::StringVal("foo".to_string())),
            datatype: Some(spark_expression::DataType {
                type_id: STRING_TYPE_ID,
                type_info: None,
            }),
            is_null: false,
        };

        let op = create_filter_literal(op_scan, STRING_TYPE_ID, lit);
        let planner = PhysicalPlanner::new();

        let row_count = 100;

        let keys = Int32Array::new((0..(row_count as i32)).map(|n| n % 4).collect(), None);
        let values = StringArray::from(vec!["foo", "bar", "hello", "comet"]);
        let input_array = DictionaryArray::new(keys, Arc::new(values));
        let input_batch = InputBatch::Batch(vec![Arc::new(input_array)], row_count);

        let (mut scans, datafusion_plan) = planner.create_plan(&op, &mut vec![]).unwrap();

        // Scan's schema is determined by the input batch, so we need to set it before execution.
        scans[0].set_input_batch(input_batch);

        let session_ctx = SessionContext::new();
        let task_ctx = session_ctx.task_ctx();
        let mut stream = datafusion_plan.execute(0, task_ctx).unwrap();

        let runtime = tokio::runtime::Runtime::new().unwrap();
        let (tx, mut rx) = mpsc::channel(1);

        // Separate thread to send the EOF signal once we've processed the only input batch
        runtime.spawn(async move {
            // Create a dictionary array with 100 values, and use it as input to the execution.
            let keys = Int32Array::new((0..(row_count as i32)).map(|n| n % 4).collect(), None);
            let values = StringArray::from(vec!["foo", "bar", "hello", "comet"]);
            let input_array = DictionaryArray::new(keys, Arc::new(values));
            let input_batch1 = InputBatch::Batch(vec![Arc::new(input_array)], row_count);

            let input_batch2 = InputBatch::EOF;

            let batches = vec![input_batch1, input_batch2];

            for batch in batches.into_iter() {
                tx.send(batch).await.unwrap();
            }
        });

        runtime.block_on(async move {
            loop {
                let batch = rx.recv().await.unwrap();
                scans[0].set_input_batch(batch);
                match poll!(stream.next()) {
                    Poll::Ready(Some(batch)) => {
                        assert!(batch.is_ok(), "got error {}", batch.unwrap_err());
                        let batch = batch.unwrap();
                        assert_eq!(batch.num_rows(), row_count / 4);
                        // string/binary should still be packed with dictionary
                        assert!(matches!(
                            batch.column(0).data_type(),
                            DataType::Dictionary(_, _)
                        ));
                    }
                    Poll::Ready(None) => {
                        break;
                    }
                    _ => {}
                }
            }
        });
    }

    #[tokio::test()]
    #[allow(clippy::field_reassign_with_default)]
    async fn to_datafusion_filter() {
        let op_scan = spark_operator::Operator {
            children: vec![],
            op_struct: Some(spark_operator::operator::OpStruct::Scan(
                spark_operator::Scan {
                    fields: vec![spark_expression::DataType {
                        type_id: 3,
                        type_info: None,
                    }],
                },
            )),
        };

        let op = create_filter(op_scan, 0);
        let planner = PhysicalPlanner::new();

        let (mut scans, datafusion_plan) = planner.create_plan(&op, &mut vec![]).unwrap();

        let scan = &mut scans[0];
        scan.set_input_batch(InputBatch::EOF);

        let session_ctx = SessionContext::new();
        let task_ctx = session_ctx.task_ctx();

        let stream = datafusion_plan.execute(0, task_ctx.clone()).unwrap();
        let output = collect(stream).await.unwrap();
        assert!(output.is_empty());
    }

    // Creates a filter operator which takes an `Int32Array` and selects rows that are equal to
    // `value`.
    fn create_filter(child_op: spark_operator::Operator, value: i32) -> spark_operator::Operator {
        let lit = spark_expression::Literal {
            value: Some(literal::Value::IntVal(value)),
            datatype: Some(spark_expression::DataType {
                type_id: 3,
                type_info: None,
            }),
            is_null: false,
        };

        create_filter_literal(child_op, 3, lit)
    }

    fn create_filter_literal(
        child_op: spark_operator::Operator,
        type_id: i32,
        lit: spark_expression::Literal,
    ) -> spark_operator::Operator {
        let mut expr = spark_expression::Expr::default();

        let mut left = spark_expression::Expr::default();
        left.expr_struct = Some(Bound(spark_expression::BoundReference {
            index: 0,
            datatype: Some(spark_expression::DataType {
                type_id,
                type_info: None,
            }),
        }));
        let mut right = spark_expression::Expr::default();
        right.expr_struct = Some(Literal(lit));

        expr.expr_struct = Some(Eq(Box::new(spark_expression::Equal {
            left: Some(Box::new(left)),
            right: Some(Box::new(right)),
        })));

        let mut op = spark_operator::Operator::default();
        op.children = vec![child_op];
        op.op_struct = Some(OpStruct::Filter(spark_operator::Filter {
            predicate: Some(expr),
        }));
        op
    }
}<|MERGE_RESOLUTION|>--- conflicted
+++ resolved
@@ -37,26 +37,17 @@
     physical_plan::{
         aggregates::{AggregateMode as DFAggregateMode, PhysicalGroupBy},
         filter::FilterExec,
-<<<<<<< HEAD
-        joins::{utils::JoinFilter, HashJoinExec, PartitionMode},
-=======
-        joins::SortMergeJoinExec,
->>>>>>> 8aab44cd
+        joins::{utils::JoinFilter, HashJoinExec, PartitionMode, SortMergeJoinExec},
         limit::LocalLimitExec,
         projection::ProjectionExec,
         sorts::sort::SortExec,
         ExecutionPlan, Partitioning,
     },
 };
-<<<<<<< HEAD
-use datafusion::physical_plan::joins::SortMergeJoinExec;
 use datafusion_common::{
     tree_node::{TreeNode, TreeNodeRewriter, VisitRecursion},
     JoinType as DFJoinType, ScalarValue,
 };
-=======
-use datafusion_common::{JoinType as DFJoinType, ScalarValue};
->>>>>>> 8aab44cd
 use itertools::Itertools;
 use jni::objects::GlobalRef;
 use num::{BigInt, ToPrimitive};
@@ -936,21 +927,14 @@
                 // DataFusion `SortMergeJoinExec` operator keeps the input batch internally. We need
                 // to copy the input batch to avoid the data corruption from reusing the input
                 // batch.
-<<<<<<< HEAD
                 let left = if crate::execution::datafusion::planner::can_reuse_input_batch(&left) {
-=======
-                let left = if can_reuse_input_batch(&left) {
->>>>>>> 8aab44cd
                     Arc::new(CopyExec::new(left))
                 } else {
                     left
                 };
 
-<<<<<<< HEAD
-                let right = if crate::execution::datafusion::planner::can_reuse_input_batch(&right) {
-=======
-                let right = if can_reuse_input_batch(&right) {
->>>>>>> 8aab44cd
+                let right = if crate::execution::datafusion::planner::can_reuse_input_batch(&right)
+                {
                     Arc::new(CopyExec::new(right))
                 } else {
                     right
@@ -970,7 +954,6 @@
 
                 Ok((left_scans, join))
             }
-<<<<<<< HEAD
             OpStruct::HashJoin(join) => {
                 assert!(children.len() == 2);
                 let (mut left_scans, left) = self.create_plan(&children[0], inputs)?;
@@ -1071,13 +1054,13 @@
                 // DataFusion `HashJoinExec` operator keeps the input batch internally. We need
                 // to copy the input batch to avoid the data corruption from reusing the input
                 // batch.
-                let left = if op_reuse_array(&left) {
+                let left = if can_reuse_input_batch(&left) {
                     Arc::new(CopyExec::new(left))
                 } else {
                     left
                 };
 
-                let right = if op_reuse_array(&right) {
+                let right = if can_reuse_input_batch(&right) {
                     Arc::new(CopyExec::new(right))
                 } else {
                     right
@@ -1095,8 +1078,6 @@
 
                 Ok((left_scans, join))
             }
-=======
->>>>>>> 8aab44cd
         }
     }
 
@@ -1283,18 +1264,13 @@
 /// Returns true if given operator can return input array as output array without
 /// modification. This is used to determine if we need to copy the input batch to avoid
 /// data corruption from reusing the input batch.
-<<<<<<< HEAD
-fn op_reuse_array(op: &Arc<dyn ExecutionPlan>) -> bool {
-=======
 fn can_reuse_input_batch(op: &Arc<dyn ExecutionPlan>) -> bool {
->>>>>>> 8aab44cd
     op.as_any().downcast_ref::<ScanExec>().is_some()
         || op.as_any().downcast_ref::<LocalLimitExec>().is_some()
         || op.as_any().downcast_ref::<ProjectionExec>().is_some()
         || op.as_any().downcast_ref::<FilterExec>().is_some()
 }
 
-<<<<<<< HEAD
 /// Collects the indices of the columns in the input schema that are used in the expression
 /// and returns them as a pair of vectors, one for the left side and one for the right side.
 fn expr_to_columns(
@@ -1422,8 +1398,6 @@
     Ok(expr.rewrite(&mut rewriter)?)
 }
 
-=======
->>>>>>> 8aab44cd
 #[cfg(test)]
 mod tests {
     use std::{sync::Arc, task::Poll};
