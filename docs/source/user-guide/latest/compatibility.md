<!---
Licensed to the Apache Software Foundation (ASF) under one
or more contributor license agreements.  See the NOTICE file
distributed with this work for additional information
regarding copyright ownership.  The ASF licenses this file
to you under the Apache License, Version 2.0 (the
"License"); you may not use this file except in compliance
with the License.  You may obtain a copy of the License at

http://www.apache.org/licenses/LICENSE-2.0

Unless required by applicable law or agreed to in writing,
software distributed under the License is distributed on an
"AS IS" BASIS, WITHOUT WARRANTIES OR CONDITIONS OF ANY
KIND, either express or implied.  See the License for the
specific language governing permissions and limitations
under the License.
-->

# Compatibility Guide

Comet aims to provide consistent results with the version of Apache Spark that is being used.

This guide offers information about areas of functionality where there are known differences.

## Parquet

Comet has the following limitations when reading Parquet files:

- Comet does not support reading decimals encoded in binary format.
- No support for default values that are nested types (e.g., maps, arrays, structs). Literal default values are supported.

## ANSI Mode

Comet will fall back to Spark for the following expressions when ANSI mode is enabled. Thes expressions can be enabled by setting
`spark.comet.expression.EXPRNAME.allowIncompatible=true`, where `EXPRNAME` is the Spark expression class name. See
the [Comet Supported Expressions Guide](expressions.md) for more information on this configuration setting.

- Average
- Sum
- Cast (in some cases)

There is an [epic](https://github.com/apache/datafusion-comet/issues/313) where we are tracking the work to fully implement ANSI support.

## Floating-point Number Comparison

Spark normalizes NaN and zero for floating point numbers for several cases. See `NormalizeFloatingNumbers` optimization rule in Spark.
However, one exception is comparison. Spark does not normalize NaN and zero when comparing values
because they are handled well in Spark (e.g., `SQLOrderingUtil.compareFloats`). But the comparison
functions of arrow-rs used by DataFusion do not normalize NaN and zero (e.g., [arrow::compute::kernels::cmp::eq](https://docs.rs/arrow/latest/arrow/compute/kernels/cmp/fn.eq.html#)).
So Comet adds additional normalization expression of NaN and zero for comparisons, and may still have differences
to Spark in some cases, especially when the data contains both positive and negative zero. This is likely an edge
case that is not of concern for many users. If it is a concern, setting `spark.comet.exec.strictFloatingPoint=true`
will make relevant operations fall back to Spark.

## Incompatible Expressions

Expressions that are not 100% Spark-compatible will fall back to Spark by default and can be enabled by setting
`spark.comet.expression.EXPRNAME.allowIncompatible=true`, where `EXPRNAME` is the Spark expression class name. See
the [Comet Supported Expressions Guide](expressions.md) for more information on this configuration setting.

## Regular Expressions

Comet uses the Rust regexp crate for evaluating regular expressions, and this has different behavior from Java's
regular expression engine. Comet will fall back to Spark for patterns that are known to produce different results, but
this can be overridden by setting `spark.comet.regexp.allowIncompatible=true`.

## Window Functions

Comet's support for window functions is incomplete and known to be incorrect. It is disabled by default and
should not be used in production. The feature will be enabled in a future release. Tracking issue: [#2721](https://github.com/apache/datafusion-comet/issues/2721).

## Cast

Cast operations in Comet fall into three levels of support:

- **Compatible**: The results match Apache Spark
- **Incompatible**: The results may match Apache Spark for some inputs, but there are known issues where some inputs
  will result in incorrect results or exceptions. The query stage will fall back to Spark by default. Setting
  `spark.comet.expression.Cast.allowIncompatible=true` will allow all incompatible casts to run natively in Comet, but this is not
  recommended for production use.
- **Unsupported**: Comet does not provide a native version of this cast expression and the query stage will fall back to
  Spark.

### Compatible Casts

The following cast operations are generally compatible with Spark except for the differences noted here.

<!-- WARNING! DO NOT MANUALLY MODIFY CONTENT BETWEEN THE BEGIN AND END TAGS -->

<!--BEGIN:COMPAT_CAST_TABLE-->
<!-- prettier-ignore-start -->
| From Type | To Type | Notes |
|-|-|-|
| boolean | byte |  |
| boolean | short |  |
| boolean | integer |  |
| boolean | long |  |
| boolean | float |  |
| boolean | double |  |
| boolean | string |  |
| byte | boolean |  |
| byte | short |  |
| byte | integer |  |
| byte | long |  |
| byte | float |  |
| byte | double |  |
| byte | decimal |  |
| byte | string |  |
| short | boolean |  |
| short | byte |  |
| short | integer |  |
| short | long |  |
| short | float |  |
| short | double |  |
| short | decimal |  |
| short | string |  |
| integer | boolean |  |
| integer | byte |  |
| integer | short |  |
| integer | long |  |
| integer | float |  |
| integer | double |  |
| integer | decimal |  |
| integer | string |  |
| long | boolean |  |
| long | byte |  |
| long | short |  |
| long | integer |  |
| long | float |  |
| long | double |  |
| long | decimal |  |
| long | string |  |
| float | boolean |  |
| float | byte |  |
| float | short |  |
| float | integer |  |
| float | long |  |
| float | double |  |
| float | string | There can be differences in precision. For example, the input "1.4E-45" will produce 1.0E-45 instead of 1.4E-45 |
| double | boolean |  |
| double | byte |  |
| double | short |  |
| double | integer |  |
| double | long |  |
| double | float |  |
| double | string | There can be differences in precision. For example, the input "1.4E-45" will produce 1.0E-45 instead of 1.4E-45 |
| decimal | boolean |  |
| decimal | byte |  |
| decimal | short |  |
| decimal | integer |  |
| decimal | long |  |
| decimal | float |  |
| decimal | double |  |
| decimal | decimal |  |
| decimal | string | There can be formatting differences in some case due to Spark using scientific notation where Comet does not |
| string | boolean |  |
| string | byte |  |
| string | short |  |
| string | integer |  |
| string | long |  |
| string | float |  |
| string | double |  |
| string | binary |  |
| string | date | Only supports years between 262143 BC and 262142 AD |
| binary | string |  |
| date | string |  |
| timestamp | long |  |
| timestamp | string |  |
| timestamp | date |  |
<!-- prettier-ignore-end -->
<!--END:COMPAT_CAST_TABLE-->

### Incompatible Casts

The following cast operations are not compatible with Spark for all inputs and are disabled by default.

<!-- WARNING! DO NOT MANUALLY MODIFY CONTENT BETWEEN THE BEGIN AND END TAGS -->

<!--BEGIN:INCOMPAT_CAST_TABLE-->
<!-- prettier-ignore-start -->
| From Type | To Type | Notes |
|-|-|-|
| float | decimal  | There can be rounding differences |
| double | decimal  | There can be rounding differences |
<<<<<<< HEAD
| string | decimal  | Does not support inputs ending with 'd' or 'f'. Does not support 'inf'. Does not support ANSI mode. Returns 0.0 instead of null if input contains no digits |
=======
| string | float  | Does not support inputs ending with 'd' or 'f'. Does not support 'inf'. Does not support ANSI mode. |
| string | double  | Does not support inputs ending with 'd' or 'f'. Does not support 'inf'. Does not support ANSI mode. |
| string | decimal  | Does not support fullwidth unicode digits (e.g \\uFF10)
or strings containing null bytes (e.g \\u0000) |
>>>>>>> a9d0c2b0
| string | timestamp  | Not all valid formats are supported |
<!-- prettier-ignore-end -->
<!--END:INCOMPAT_CAST_TABLE-->

### Unsupported Casts

Any cast not listed in the previous tables is currently unsupported. We are working on adding more. See the
[tracking issue](https://github.com/apache/datafusion-comet/issues/286) for more details.<|MERGE_RESOLUTION|>--- conflicted
+++ resolved
@@ -183,14 +183,10 @@
 |-|-|-|
 | float | decimal  | There can be rounding differences |
 | double | decimal  | There can be rounding differences |
-<<<<<<< HEAD
-| string | decimal  | Does not support inputs ending with 'd' or 'f'. Does not support 'inf'. Does not support ANSI mode. Returns 0.0 instead of null if input contains no digits |
-=======
 | string | float  | Does not support inputs ending with 'd' or 'f'. Does not support 'inf'. Does not support ANSI mode. |
 | string | double  | Does not support inputs ending with 'd' or 'f'. Does not support 'inf'. Does not support ANSI mode. |
 | string | decimal  | Does not support fullwidth unicode digits (e.g \\uFF10)
 or strings containing null bytes (e.g \\u0000) |
->>>>>>> a9d0c2b0
 | string | timestamp  | Not all valid formats are supported |
 <!-- prettier-ignore-end -->
 <!--END:INCOMPAT_CAST_TABLE-->
