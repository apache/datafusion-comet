--- conflicted
+++ resolved
@@ -57,22 +57,6 @@
 
 <!-- WARNING! DO NOT MANUALLY MODIFY CONTENT BETWEEN THE BEGIN AND END TAGS -->
 <!--BEGIN:CONFIG_TABLE[exec]-->
-<<<<<<< HEAD
-| Config | Description | Default Value |
-|--------|-------------|---------------|
-| `spark.comet.caseConversion.enabled` | Java uses locale-specific rules when converting strings to upper or lower case and Rust does not, so we disable upper and lower by default. | false |
-| `spark.comet.debug.enabled` | Whether to enable debug mode for Comet. When enabled, Comet will do additional checks for debugging purpose. For example, validating array when importing arrays from JVM at native side. Note that these checks may be expensive in performance and should only be enabled for debugging purpose. | false |
-| `spark.comet.dppFallback.enabled` | Whether to fall back to Spark for queries that use DPP. | true |
-| `spark.comet.enabled` | Whether to enable Comet extension for Spark. When this is turned on, Spark will use Comet to read Parquet data source. Note that to enable native vectorized execution, both this config and `spark.comet.exec.enabled` need to be enabled. It can be overridden by the environment variable `ENABLE_COMET`. | true |
-| `spark.comet.exceptionOnDatetimeRebase` | Whether to throw exception when seeing dates/timestamps from the legacy hybrid (Julian + Gregorian) calendar. Since Spark 3, dates/timestamps were written according to the Proleptic Gregorian calendar. When this is true, Comet will throw exceptions when seeing these dates/timestamps that were written by Spark version before 3.0. If this is false, these dates/timestamps will be read as if they were written to the Proleptic Gregorian calendar and will not be rebased. | false |
-| `spark.comet.exec.enabled` | Whether to enable Comet native vectorized execution for Spark. This controls whether Spark should convert operators into their Comet counterparts and execute them in native space. Note: each operator is associated with a separate config in the format of `spark.comet.exec.<operator_name>.enabled` at the moment, and both the config and this need to be turned on, in order for the operator to be executed in native. | true |
-| `spark.comet.exec.replaceSortMergeJoin` | Experimental feature to force Spark to replace SortMergeJoin with ShuffledHashJoin for improved performance. This feature is not stable yet. For more information, refer to the [Comet Tuning Guide](https://datafusion.apache.org/comet/user-guide/tuning.html). | false |
-| `spark.comet.expression.allowIncompatible` | Comet is not currently fully compatible with Spark for all expressions. Set this config to true to allow them anyway. For more information, refer to the [Comet Compatibility Guide](https://datafusion.apache.org/comet/user-guide/compatibility.html). | false |
-| `spark.comet.maxTempDirectorySize` | The maximum amount of data (in bytes) stored inside the temporary directories. | 107374182400b |
-| `spark.comet.metrics.updateInterval` | The interval in milliseconds to update metrics. If interval is negative, metrics will be updated upon task completion. | 3000 |
-| `spark.comet.nativeLoadRequired` | Whether to require Comet native library to load successfully when Comet is enabled. If not, Comet will silently fallback to Spark when it fails to load the native lib. Otherwise, an error will be thrown and the Spark job will be aborted. | false |
-| `spark.comet.regexp.allowIncompatible` | Comet is not currently fully compatible with Spark for all regular expressions. Set this config to true to allow them anyway. For more information, refer to the [Comet Compatibility Guide](https://datafusion.apache.org/comet/user-guide/compatibility.html). | false |
-=======
 
 | Config                                     | Description                                                                                                                                                                                                                                                                                                                                                                                                                                                                           | Default Value |
 | ------------------------------------------ | ------------------------------------------------------------------------------------------------------------------------------------------------------------------------------------------------------------------------------------------------------------------------------------------------------------------------------------------------------------------------------------------------------------------------------------------------------------------------------------- | ------------- |
@@ -90,7 +74,6 @@
 | `spark.comet.nativeLoadRequired`           | Whether to require Comet native library to load successfully when Comet is enabled. If not, Comet will silently fallback to Spark when it fails to load the native lib. Otherwise, an error will be thrown and the Spark job will be aborted.                                                                                                                                                                                                                                         | false         |
 | `spark.comet.regexp.allowIncompatible`     | Comet is not currently fully compatible with Spark for all regular expressions. Set this config to true to allow them anyway. For more information, refer to the [Comet Compatibility Guide](https://datafusion.apache.org/comet/user-guide/compatibility.html).                                                                                                                                                                                                                      | false         |
 
->>>>>>> abe6aa4f
 <!--END:CONFIG_TABLE-->
 
 ## Viewing Explain Plan & Fallback Reasons
@@ -99,15 +82,6 @@
 
 <!-- WARNING! DO NOT MANUALLY MODIFY CONTENT BETWEEN THE BEGIN AND END TAGS -->
 <!--BEGIN:CONFIG_TABLE[exec_explain]-->
-<<<<<<< HEAD
-| Config | Description | Default Value |
-|--------|-------------|---------------|
-| `spark.comet.explain.format` | Choose extended explain output. The default format of 'verbose' will provide the full query plan annotated with fallback reasons as well as a summary of how much of the plan was accelerated by Comet. The format 'fallback' provides a list of fallback reasons instead. | verbose |
-| `spark.comet.explain.native.enabled` | When this setting is enabled, Comet will provide a tree representation of the native query plan before execution and again after execution, with metrics. | false |
-| `spark.comet.explain.rules` | When this setting is enabled, Comet will log all plan transformations performed in physical optimizer rules. Default: false | false |
-| `spark.comet.explainFallback.enabled` | When this setting is enabled, Comet will provide logging explaining the reason(s) why a query stage cannot be executed natively. Set this to false to reduce the amount of logging. | false |
-| `spark.comet.logFallbackReasons.enabled` | When this setting is enabled, Comet will log warnings for all fallback reasons. It can be overridden by the environment variable `ENABLE_COMET_LOG_FALLBACK_REASONS`. | false |
-=======
 
 | Config                                   | Description                                                                                                                                                                                                                                                                | Default Value |
 | ---------------------------------------- | -------------------------------------------------------------------------------------------------------------------------------------------------------------------------------------------------------------------------------------------------------------------------- | ------------- |
@@ -117,7 +91,6 @@
 | `spark.comet.explainFallback.enabled`    | When this setting is enabled, Comet will provide logging explaining the reason(s) why a query stage cannot be executed natively. Set this to false to reduce the amount of logging.                                                                                        | false         |
 | `spark.comet.logFallbackReasons.enabled` | When this setting is enabled, Comet will log warnings for all fallback reasons. Can be overridden by environment variable `ENABLE_COMET_LOG_FALLBACK_REASONS`.                                                                                                             | false         |
 
->>>>>>> abe6aa4f
 <!--END:CONFIG_TABLE-->
 
 ## Shuffle Configuration Settings
@@ -159,20 +132,6 @@
 
 <!-- WARNING! DO NOT MANUALLY MODIFY CONTENT BETWEEN THE BEGIN AND END TAGS -->
 <!--BEGIN:CONFIG_TABLE[testing]-->
-<<<<<<< HEAD
-| Config | Description | Default Value |
-|--------|-------------|---------------|
-| `spark.comet.columnar.shuffle.memory.factor` | Fraction of Comet memory to be allocated per executor process for columnar shuffle when running in on-heap mode. For more information, refer to the [Comet Tuning Guide](https://datafusion.apache.org/comet/user-guide/tuning.html). | 1.0 |
-| `spark.comet.convert.csv.enabled` | When enabled, data from Spark (non-native) CSV v1 and v2 scans will be converted to Arrow format. This is an experimental feature and has known issues with non-UTC timezones. | false |
-| `spark.comet.convert.json.enabled` | When enabled, data from Spark (non-native) JSON v1 and v2 scans will be converted to Arrow format. This is an experimental feature and has known issues with non-UTC timezones. | false |
-| `spark.comet.convert.parquet.enabled` | When enabled, data from Spark (non-native) Parquet v1 and v2 scans will be converted to Arrow format.  This is an experimental feature and has known issues with non-UTC timezones. | false |
-| `spark.comet.exec.onHeap.enabled` | Whether to allow Comet to run in on-heap mode. Required for running Spark SQL tests. It can be overridden by the environment variable `ENABLE_COMET_ONHEAP`. | false |
-| `spark.comet.exec.onHeap.memoryPool` | The type of memory pool to be used for Comet native execution when running Spark in on-heap mode. Available pool types are `greedy`, `fair_spill`, `greedy_task_shared`, `fair_spill_task_shared`, `greedy_global`, `fair_spill_global`, and `unbounded`. | greedy_task_shared |
-| `spark.comet.memoryOverhead` | The amount of additional memory to be allocated per executor process for Comet, in MiB, when running Spark in on-heap mode. | 1024 MiB |
-| `spark.comet.sparkToColumnar.enabled` | Whether to enable Spark to Arrow columnar conversion. When this is turned on, Comet will convert operators in `spark.comet.sparkToColumnar.supportedOperatorList` into Arrow columnar format before processing. This is an experimental feature and has known issues with non-UTC timezones. | false |
-| `spark.comet.sparkToColumnar.supportedOperatorList` | A comma-separated list of operators that will be converted to Arrow columnar format when `spark.comet.sparkToColumnar.enabled` is true. | Range,InMemoryTableScan,RDDScan |
-| `spark.comet.testing.strict` | Experimental option to enable strict testing, which will fail tests that could be more comprehensive, such as checking for a specific fallback reason. It can be overridden by the environment variable `ENABLE_COMET_STRICT_TESTING`. | false |
-=======
 
 | Config                                              | Description                                                                                                                                                                                                                                                                                  | Default Value                   |
 | --------------------------------------------------- | -------------------------------------------------------------------------------------------------------------------------------------------------------------------------------------------------------------------------------------------------------------------------------------------- | ------------------------------- |
@@ -187,7 +146,6 @@
 | `spark.comet.sparkToColumnar.supportedOperatorList` | A comma-separated list of operators that will be converted to Arrow columnar format when `spark.comet.sparkToColumnar.enabled` is true.                                                                                                                                                      | Range,InMemoryTableScan,RDDScan |
 | `spark.comet.testing.strict`                        | Experimental option to enable strict testing, which will fail tests that could be more comprehensive, such as checking for a specific fallback reason. Can be overridden by environment variable `ENABLE_COMET_STRICT_TESTING`.                                                              | false                           |
 
->>>>>>> abe6aa4f
 <!--END:CONFIG_TABLE-->
 
 ## Enabling or Disabling Individual Operators
