--- conflicted
+++ resolved
@@ -95,11 +95,6 @@
 | spark.comet.exec.globalLimit.enabled | Whether to enable globalLimit by default. | true |
 | spark.comet.exec.hashJoin.enabled | Whether to enable hashJoin by default. | true |
 | spark.comet.exec.localLimit.enabled | Whether to enable localLimit by default. | true |
-<<<<<<< HEAD
-=======
-| spark.comet.exec.memoryPool | The type of memory pool to be used for Comet native execution when running Spark in off-heap mode. Available pool types are 'greedy_unified' and `fair_unified`. For more information, refer to the Comet Tuning Guide (https://datafusion.apache.org/comet/user-guide/tuning.html). | fair_unified |
-| spark.comet.exec.memoryPool.fraction | Fraction of off-heap memory pool that is available to Comet. Only applies to off-heap mode. For more information, refer to the Comet Tuning Guide (https://datafusion.apache.org/comet/user-guide/tuning.html). | 1.0 |
->>>>>>> 68d756a7
 | spark.comet.exec.project.enabled | Whether to enable project by default. | true |
 | spark.comet.exec.sort.enabled | Whether to enable sort by default. | true |
 | spark.comet.exec.sortMergeJoin.enabled | Whether to enable sortMergeJoin by default. | true |
@@ -107,7 +102,6 @@
 | spark.comet.exec.takeOrderedAndProject.enabled | Whether to enable takeOrderedAndProject by default. | true |
 | spark.comet.exec.union.enabled | Whether to enable union by default. | true |
 | spark.comet.exec.window.enabled | Whether to enable window by default. | true |
-<<<<<<< HEAD
 <!--END:CONFIG_TABLE-->
 
 ## Enabling or Disabling Individual Expressions
@@ -216,6 +210,7 @@
 | spark.comet.expression.RLike.enabled | Enable Comet acceleration for RLike | true |
 | spark.comet.expression.Rand.enabled | Enable Comet acceleration for Rand | true |
 | spark.comet.expression.Randn.enabled | Enable Comet acceleration for Randn | true |
+| spark.comet.expression.RegExpReplace.enabled | Enable Comet acceleration for RegExpReplace | true |
 | spark.comet.expression.Remainder.enabled | Enable Comet acceleration for Remainder | true |
 | spark.comet.expression.Reverse.enabled | Enable Comet acceleration for Reverse | true |
 | spark.comet.expression.Round.enabled | Enable Comet acceleration for Round | true |
@@ -267,15 +262,6 @@
 | spark.comet.exec.shuffle.compression.codec | The codec of Comet native shuffle used to compress shuffle data. lz4, zstd, and snappy are supported. Compression can be disabled by setting spark.shuffle.compress=false. | lz4 |
 | spark.comet.exec.shuffle.compression.zstd.level | The compression level to use when compressing shuffle files with zstd. | 1 |
 | spark.comet.exec.shuffle.enabled | Whether to enable Comet native shuffle. Note that this requires setting 'spark.shuffle.manager' to 'org.apache.spark.sql.comet.execution.shuffle.CometShuffleManager'. 'spark.shuffle.manager' must be set before starting the Spark application and cannot be changed during the application. | true |
-=======
-| spark.comet.explain.native.enabled | When this setting is enabled, Comet will provide a tree representation of the native query plan before execution and again after execution, with metrics. | false |
-| spark.comet.explain.verbose.enabled | When this setting is enabled, Comet's extended explain output will provide the full query plan annotated with fallback reasons as well as a summary of how much of the plan was accelerated by Comet. When this setting is disabled, a list of fallback reasons will be provided instead. | false |
-| spark.comet.explainFallback.enabled | When this setting is enabled, Comet will provide logging explaining the reason(s) why a query stage cannot be executed natively. Set this to false to reduce the amount of logging. | false |
-| spark.comet.expression.allowIncompatible | Comet is not currently fully compatible with Spark for all expressions. Set this config to true to allow them anyway. For more information, refer to the Comet Compatibility Guide (https://datafusion.apache.org/comet/user-guide/compatibility.html). | false |
-| spark.comet.logFallbackReasons.enabled | When this setting is enabled, Comet will log warnings for all fallback reasons. | false |
-| spark.comet.maxTempDirectorySize | The maximum amount of data (in bytes) stored inside the temporary directories. | 107374182400b |
-| spark.comet.metrics.updateInterval | The interval in milliseconds to update metrics. If interval is negative, metrics will be updated upon task completion. | 3000 |
->>>>>>> 68d756a7
 | spark.comet.native.shuffle.partitioning.hash.enabled | Whether to enable hash partitioning for Comet native shuffle. | true |
 | spark.comet.native.shuffle.partitioning.range.enabled | Whether to enable range partitioning for Comet native shuffle. | true |
 | spark.comet.shuffle.preferDictionary.ratio | The ratio of total values to distinct values in a string column to decide whether to prefer dictionary encoding when shuffling the column. If the ratio is higher than this config, dictionary encoding will be used on shuffling string column. This config is effective if it is higher than 1.0. Note that this config is only used when `spark.comet.exec.shuffle.mode` is `jvm`. | 10.0 |
@@ -289,7 +275,8 @@
 | Config | Description | Default Value |
 |--------|-------------|---------------|
 | spark.comet.batchSize | The columnar batch size, i.e., the maximum number of rows that a batch can contain. | 8192 |
-| spark.comet.exec.memoryPool | The type of memory pool to be used for Comet native execution. When running Spark in on-heap mode, available pool types are 'greedy', 'fair_spill', 'greedy_task_shared', 'fair_spill_task_shared', 'greedy_global', 'fair_spill_global', and `unbounded`. When running Spark in off-heap mode, available pool types are 'greedy_unified' and `fair_unified`. The default pool type is `greedy_task_shared` for on-heap mode and `unified` for off-heap mode. For more information, refer to the Comet Tuning Guide (https://datafusion.apache.org/comet/user-guide/tuning.html). | default |
+| spark.comet.exec.memoryPool | The type of memory pool to be used for Comet native execution when running Spark in off-heap mode. Available pool types are `greedy_unified` and `fair_unified`. For more information, refer to the Comet Tuning Guide (https://datafusion.apache.org/comet/user-guide/tuning.html). | fair_unified |
+| spark.comet.exec.memoryPool.fraction | Fraction of off-heap memory pool that is available to Comet. Only applies to off-heap mode. For more information, refer to the Comet Tuning Guide (https://datafusion.apache.org/comet/user-guide/tuning.html). | 1.0 |
 | spark.comet.tracing.enabled | Enable fine-grained tracing of events and memory usage. For more information, refer to the Comet Tracing Guide (https://datafusion.apache.org/comet/user-guide/tracing.html). | false |
 <!--END:CONFIG_TABLE-->
 
@@ -299,8 +286,4 @@
 <!--BEGIN:CONFIG_TABLE[testing]-->
 | Config | Description | Default Value |
 |--------|-------------|---------------|
-| spark.comet.exec.onHeap.enabled | Whether to allow Comet to run in on-heap mode. Required for running Spark SQL tests. | false |
-| spark.comet.memory.overhead.factor | Fraction of executor memory to be allocated as additional memory for Comet when running Spark in on-heap mode. For more information, refer to the Comet Tuning Guide (https://datafusion.apache.org/comet/user-guide/tuning.html). | 0.2 |
-| spark.comet.memory.overhead.min | Minimum amount of additional memory to be allocated per executor process for Comet, in MiB, when running Spark in on-heap mode. For more information, refer to the Comet Tuning Guide (https://datafusion.apache.org/comet/user-guide/tuning.html). | 402653184b |
-| spark.comet.memoryOverhead | The amount of additional memory to be allocated per executor process for Comet, in MiB, when running Spark in on-heap mode. This config is optional. If this is not specified, it will be set to `spark.comet.memory.overhead.factor` * `spark.executor.memory`. For more information, refer to the Comet Tuning Guide (https://datafusion.apache.org/comet/user-guide/tuning.html). | |
 <!--END:CONFIG_TABLE-->