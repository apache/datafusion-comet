--- conflicted
+++ resolved
@@ -49,13 +49,6 @@
 | spark.comet.exec.globalLimit.enabled | Whether to enable globalLimit by default. | true |
 | spark.comet.exec.hashJoin.enabled | Whether to enable hashJoin by default. | true |
 | spark.comet.exec.localLimit.enabled | Whether to enable localLimit by default. | true |
-<<<<<<< HEAD
-| spark.comet.exec.memoryPool | The type of memory pool to be used for Comet native execution. When running Spark in on-heap mode, available pool types are 'greedy', 'fair_spill', 'greedy_task_shared', 'fair_spill_task_shared', 'greedy_global', 'fair_spill_global', and `unbounded`. When running Spark in off-heap mode, available pool types are 'greedy_unified' and `fair_unified`. The default pool type is `greedy_task_shared` for on-heap mode and `fair_unified` for off-heap mode. For more information, refer to the Comet Tuning Guide (https://datafusion.apache.org/comet/user-guide/tuning.html). | default |
-| spark.comet.exec.memoryPool.fraction | Fraction of off-heap memory pool that is available to Comet. Only applies to off-heap mode. For more information, refer to the Comet Tuning Guide (https://datafusion.apache.org/comet/user-guide/tuning.html). | 1.0 |
-=======
-| spark.comet.exec.memoryPool | The type of memory pool to be used for Comet native execution. When running Spark in on-heap mode, available pool types are 'greedy', 'fair_spill', 'greedy_task_shared', 'fair_spill_task_shared', 'greedy_global', 'fair_spill_global', and `unbounded`. When running Spark in off-heap mode, available pool types are 'greedy_unified' and `fair_unified`. The default pool type is `greedy_task_shared` for on-heap mode and `unified` for off-heap mode. For more information, refer to the Comet Tuning Guide (https://datafusion.apache.org/comet/user-guide/tuning.html). | default |
-| spark.comet.exec.onHeap.enabled | Whether to allow Comet to run in on-heap mode. Required for running Spark SQL tests. | false |
->>>>>>> acfd03ca
 | spark.comet.exec.project.enabled | Whether to enable project by default. | true |
 | spark.comet.exec.replaceSortMergeJoin | Experimental feature to force Spark to replace SortMergeJoin with ShuffledHashJoin for improved performance. This feature is not stable yet. For more information, refer to the Comet Tuning Guide (https://datafusion.apache.org/comet/user-guide/tuning.html). | false |
 | spark.comet.exec.shuffle.compression.codec | The codec of Comet native shuffle used to compress shuffle data. lz4, zstd, and snappy are supported. Compression can be disabled by setting spark.shuffle.compress=false. | lz4 |
