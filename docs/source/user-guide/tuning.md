<!---
Licensed to the Apache Software Foundation (ASF) under one
or more contributor license agreements.  See the NOTICE file
distributed with this work for additional information
regarding copyright ownership.  The ASF licenses this file
to you under the Apache License, Version 2.0 (the
"License"); you may not use this file except in compliance
with the License.  You may obtain a copy of the License at

http://www.apache.org/licenses/LICENSE-2.0

Unless required by applicable law or agreed to in writing,
software distributed under the License is distributed on an
"AS IS" BASIS, WITHOUT WARRANTIES OR CONDITIONS OF ANY
KIND, either express or implied.  See the License for the
specific language governing permissions and limitations
under the License.
-->

# Comet Tuning Guide

Comet provides some tuning options to help you get the best performance from your queries.

<<<<<<< HEAD
## Parquet Scans

Comet currently has three distinct implementations of the Parquet scan operator. The configuration property
`spark.comet.scan.impl` is used to select an implementation. These scans are described in the
[Compatibility Guide].

[Compatibility Guide]: compatibility.md

When using `native_datafusion` or `native_iceberg_compat`, there are known performance issues when pushing filters
down to Parquet scans. Until this issue is resolved, performance can be improved by setting
`spark.sql.parquet.filterPushdown=false`.
=======
## Configuring Tokio Runtime

Comet uses a global tokio runtime per executor process using tokio's defaults of one worker thread per core and a 
maximum of 512 blocking threads. These values can be overridden using the environment variables `COMET_WORKER_THREADS`
and `COMET_MAX_BLOCKING_THREADS`.

DataFusion currently has a known issue when merging spill files in sort operators where the process can deadlock if 
there are more spill files than `COMET_MAX_BLOCKING_THREADS` ([tracking issue](https://github.com/apache/datafusion/issues/15323)).
>>>>>>> 23dfb030

## Memory Tuning

It is necessary to specify how much memory Comet can use in addition to memory already allocated to Spark. In some
cases, it may be possible to reduce the amount of memory allocated to Spark so that overall memory allocation is
the same or lower than the original configuration. In other cases, enabling Comet may require allocating more memory
than before. See the [Determining How Much Memory to Allocate] section for more details.

[Determining How Much Memory to Allocate]: #determining-how-much-memory-to-allocate

Comet supports Spark's on-heap (the default) and off-heap mode for allocating memory. However, we strongly recommend
using off-heap mode. Comet has some limitations when running in on-heap mode, such as requiring more memory overall,
and requiring shuffle memory to be separately configured.

### Configuring Comet Memory in Off-Heap Mode

The recommended way to allocate memory for Comet is to set `spark.memory.offHeap.enabled=true`. This allows
Comet to share an off-heap memory pool with Spark, reducing the overall memory overhead. The size of the pool is
specified by `spark.memory.offHeap.size`. For more details about Spark off-heap memory mode, please refer to
Spark documentation: https://spark.apache.org/docs/latest/configuration.html.

### Configuring Comet Memory in On-Heap Mode

When running in on-heap mode, Comet memory can be allocated by setting `spark.comet.memoryOverhead`. If this setting
is not provided, it will be calculated by multiplying the current Spark executor memory by
`spark.comet.memory.overhead.factor` (default value is `0.2`) which may or may not result in enough memory for
Comet to operate. It is not recommended to rely on this behavior. It is better to specify `spark.comet.memoryOverhead`
explicitly.

Comet supports native shuffle and columnar shuffle (these terms are explained in the [shuffle] section below).
In on-heap mode, columnar shuffle memory must be separately allocated using `spark.comet.columnar.shuffle.memorySize`.
If this setting is not provided, it will be calculated by multiplying `spark.comet.memoryOverhead` by
`spark.comet.columnar.shuffle.memory.factor` (default value is `1.0`). If a shuffle exceeds this amount of memory
then the query will fail.

[shuffle]: #shuffle

### Determining How Much Memory to Allocate

Generally, increasing the amount of memory allocated to Comet will improve query performance by reducing the
amount of time spent spilling to disk, especially for aggregate, join, and shuffle operations. Allocating insufficient
memory can result in out-of-memory errors. This is no different from allocating memory in Spark and the amount of
memory will vary for different workloads, so some experimentation will be required.

Here is a real-world example, based on running benchmarks derived from TPC-H, running on a single executor against
local Parquet files using the 100 GB data set.

Baseline Spark Performance

- Spark completes the benchmark in 632 seconds with 8 cores and 8 GB RAM
- With less than 8 GB RAM, performance degrades due to spilling
- Spark can complete the benchmark with as little as 3 GB of RAM, but with worse performance (744 seconds)

Comet Performance

- Comet requires at least 5 GB of RAM in off-heap mode and 6 GB RAM in on-heap mode, but performance at this level
  is around 340 seconds, which is significantly faster than Spark with any amount of RAM
- Comet running in off-heap with 8 cores completes the benchmark in 295 seconds, more than 2x faster than Spark
- It is worth noting that running Comet with only 4 cores and 4 GB RAM completes the benchmark in 520 seconds,
  providing better performance than Spark for half the resource

It may be possible to reduce Comet's memory overhead by reducing batch sizes or increasing number of partitions.

### SortExec

Comet's SortExec implementation spills to disk when under memory pressure, but there are some known issues in the
underlying DataFusion SortExec implementation that could cause out-of-memory errors during spilling. See
https://github.com/apache/datafusion/issues/14692 for more information.

Workarounds for this problem include:

- Allocating more off-heap memory
- Disabling native sort by setting `spark.comet.exec.sort.enabled=false`

## Advanced Memory Tuning

### Configuring spark.executor.memoryOverhead in On-Heap Mode

In some environments, such as Kubernetes and YARN, it is important to correctly set `spark.executor.memoryOverhead` so
that it is possible to allocate off-heap memory when running in on-heap mode.

Comet will automatically set `spark.executor.memoryOverhead` based on the `spark.comet.memory*` settings so that
resource managers respect Apache Spark memory configuration before starting the containers.

### Configuring Off-Heap Memory Pools

Comet implements multiple memory pool implementations. The type of pool can be specified with `spark.comet.exec.memoryPool`.

The valid pool types for off-heap mode are:

- `unified` (default when `spark.memory.offHeap.enabled=true` is set)
- `fair_unified`

Both of these pools share off-heap memory between Spark and Comet. This approach is referred to as
unified memory management. The size of the pool is specified by `spark.memory.offHeap.size`.

The `unified` pool type implements a greedy first-come first-serve limit. This pool works well for queries that do not
need to spill or have a single spillable operator.

The `fair_unified` pool type prevents operators from using more than an even fraction of the available memory
(i.e. `pool_size / num_reservations`). This pool works best when you know beforehand
the query has multiple operators that will likely all need to spill. Sometimes it will cause spills even
when there is sufficient memory in order to leave enough memory for other operators.

### Configuring On-Heap Memory Pools

When running in on-heap mode, Comet will use its own dedicated memory pools that are not shared with Spark.

The type of pool can be specified with `spark.comet.exec.memoryPool`. The default setting is `greedy_task_shared`.

The valid pool types for on-heap mode are:

- `greedy`
- `greedy_global`
- `greedy_task_shared`
- `fair_spill`
- `fair_spill_global`
- `fair_spill_task_shared`
- `unbounded`

Pool types ending with `_global` use a single global memory pool between all tasks on same executor.

Pool types ending with `_task_shared` share a single memory pool across all attempts for a single task.

Other pool types create a dedicated pool per native query plan using a fraction of the available pool size based on number of cores
and cores per task.

The `greedy*` pool types use DataFusion's [GreedyMemoryPool], which implements a greedy first-come first-serve limit. This
pool works well for queries that do not need to spill or have a single spillable operator.

The `fair_spill*` pool types use DataFusion's [FairSpillPool], which prevents spillable reservations from using more
than an even fraction of the available memory sans any unspillable reservations
(i.e. `(pool_size - unspillable_memory) / num_spillable_reservations`). This pool works best when you know beforehand
the query has multiple spillable operators that will likely all need to spill. Sometimes it will cause spills even
when there was sufficient memory (reserved for other operators) to avoid doing so. Unspillable memory is allocated in
a first-come, first-serve fashion

The `unbounded` pool type uses DataFusion's [UnboundedMemoryPool], which enforces no limit. This option is useful for
development/testing purposes, where there is no room to allow spilling and rather choose to fail the job.
Spilling significantly slows down the job and this option is one way to measure the best performance scenario without
adjusting how much memory to allocate.

[GreedyMemoryPool]: https://docs.rs/datafusion/latest/datafusion/execution/memory_pool/struct.GreedyMemoryPool.html
[FairSpillPool]: https://docs.rs/datafusion/latest/datafusion/execution/memory_pool/struct.FairSpillPool.html
[UnboundedMemoryPool]: https://docs.rs/datafusion/latest/datafusion/execution/memory_pool/struct.UnboundedMemoryPool.html

## Optimizing Joins

Spark often chooses `SortMergeJoin` over `ShuffledHashJoin` for stability reasons. If the build-side of a
`ShuffledHashJoin` is very large then it could lead to OOM in Spark.

Vectorized query engines tend to perform better with `ShuffledHashJoin`, so for best performance it is often preferable
to configure Comet to convert `SortMergeJoin` to `ShuffledHashJoin`. Comet does not yet provide spill-to-disk for
`ShuffledHashJoin` so this could result in OOM. Also, `SortMergeJoin` may still be faster in some cases. It is best
to test with both for your specific workloads.

To configure Comet to convert `SortMergeJoin` to `ShuffledHashJoin`, set `spark.comet.exec.replaceSortMergeJoin=true`.

## Shuffle

Comet provides accelerated shuffle implementations that can be used to improve the performance of your queries.

To enable Comet shuffle, set the following configuration in your Spark configuration:

```
spark.shuffle.manager=org.apache.spark.sql.comet.execution.shuffle.CometShuffleManager
spark.comet.exec.shuffle.enabled=true
```

`spark.shuffle.manager` is a Spark static configuration which cannot be changed at runtime.
It must be set before the Spark context is created. You can enable or disable Comet shuffle
at runtime by setting `spark.comet.exec.shuffle.enabled` to `true` or `false`.
Once it is disabled, Comet will fall back to the default Spark shuffle manager.

### Shuffle Implementations

Comet provides two shuffle implementations: Native Shuffle and Columnar Shuffle. Comet will first try to use Native
Shuffle and if that is not possible it will try to use Columnar Shuffle. If neither can be applied, it will fall
back to Spark for shuffle operations.

#### Native Shuffle

Comet provides a fully native shuffle implementation, which generally provides the best performance. However,
native shuffle currently only supports `HashPartitioning` and `SinglePartitioning` and has some restrictions on
supported data types.

#### Columnar (JVM) Shuffle

Comet Columnar shuffle is JVM-based and supports `HashPartitioning`, `RoundRobinPartitioning`, `RangePartitioning`, and
`SinglePartitioning`. This shuffle implementation supports more data types than native shuffle.

### Shuffle Compression

By default, Spark compresses shuffle files using LZ4 compression. Comet overrides this behavior with ZSTD compression.
Compression can be disabled by setting `spark.shuffle.compress=false`, which may result in faster shuffle times in
certain environments, such as single-node setups with fast NVMe drives, at the expense of increased disk space usage.

## Explain Plan

### Extended Explain

With Spark 4.0.0 and newer, Comet can provide extended explain plan information in the Spark UI. Currently this lists
reasons why Comet may not have been enabled for specific operations.
To enable this, in the Spark configuration, set the following:

```shell
-c spark.sql.extendedExplainProviders=org.apache.comet.ExtendedExplainInfo
```

This will add a section to the detailed plan displayed in the Spark SQL UI page.<|MERGE_RESOLUTION|>--- conflicted
+++ resolved
@@ -21,7 +21,6 @@
 
 Comet provides some tuning options to help you get the best performance from your queries.
 
-<<<<<<< HEAD
 ## Parquet Scans
 
 Comet currently has three distinct implementations of the Parquet scan operator. The configuration property
@@ -33,16 +32,15 @@
 When using `native_datafusion` or `native_iceberg_compat`, there are known performance issues when pushing filters
 down to Parquet scans. Until this issue is resolved, performance can be improved by setting
 `spark.sql.parquet.filterPushdown=false`.
-=======
+
 ## Configuring Tokio Runtime
 
-Comet uses a global tokio runtime per executor process using tokio's defaults of one worker thread per core and a 
+Comet uses a global tokio runtime per executor process using tokio's defaults of one worker thread per core and a
 maximum of 512 blocking threads. These values can be overridden using the environment variables `COMET_WORKER_THREADS`
 and `COMET_MAX_BLOCKING_THREADS`.
 
-DataFusion currently has a known issue when merging spill files in sort operators where the process can deadlock if 
+DataFusion currently has a known issue when merging spill files in sort operators where the process can deadlock if
 there are more spill files than `COMET_MAX_BLOCKING_THREADS` ([tracking issue](https://github.com/apache/datafusion/issues/15323)).
->>>>>>> 23dfb030
 
 ## Memory Tuning
 
