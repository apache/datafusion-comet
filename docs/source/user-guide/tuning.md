--- conflicted
+++ resolved
@@ -101,35 +101,7 @@
 native shuffle currently only supports `HashPartitioning` and `SinglePartitioning`.
 
 To enable native shuffle, set `spark.comet.exec.shuffle.mode` to `native`. If this mode is explicitly set,
-<<<<<<< HEAD
 then any shuffle operations that cannot be supported in this mode will fall back to Spark.
-=======
-then any shuffle operations that cannot be supported in this mode will fall back to Spark.
-
-##  Metrics
-
-### Spark SQL Metrics
-
-Some Comet metrics are not directly comparable to Spark metrics in some cases:
-
-- `CometScanExec` uses nanoseconds for total scan time. Spark also measures scan time in nanoseconds but converts to
-  milliseconds _per batch_ which can result in a large loss of precision, making it difficult to compare scan times
-  between Spark and Comet.
-
-### Native Metrics
-
-Setting `spark.comet.explain.native.enabled=true` will cause native plans to be logged in each executor. Metrics are
-logged for each native plan (and there is one plan per task, so this is very verbose).
-
-Here is a guide to some of the native metrics.
-
-### ScanExec
-
-| Metric            | Description                                                                                         |
-| ----------------- | --------------------------------------------------------------------------------------------------- |
-| `elapsed_compute` | Total time spent in this operator, fetching batches from a JVM iterator.                            |
-| `jvm_fetch_time`  | Time spent in the JVM fetching input batches to be read by this `ScanExec` instance.                |
-| `arrow_ffi_time`  | Time spent using Arrow FFI to create Arrow batches from the memory addresses returned from the JVM. |
 
 ## Explain Plan
 ### Extended Explain
@@ -139,5 +111,4 @@
 ```shell
 -c spark.sql.extendedExplainProviders=org.apache.comet.ExtendedExplainInfo
 ```
-This will add a section to the detailed plan displayed in the Spark SQL UI page.
->>>>>>> 46a28db5
+This will add a section to the detailed plan displayed in the Spark SQL UI page.