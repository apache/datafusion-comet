<!---
Licensed to the Apache Software Foundation (ASF) under one
or more contributor license agreements.  See the NOTICE file
distributed with this work for additional information
regarding copyright ownership.  The ASF licenses this file
to you under the Apache License, Version 2.0 (the
"License"); you may not use this file except in compliance
with the License.  You may obtain a copy of the License at

http://www.apache.org/licenses/LICENSE-2.0

Unless required by applicable law or agreed to in writing,
software distributed under the License is distributed on an
"AS IS" BASIS, WITHOUT WARRANTIES OR CONDITIONS OF ANY
KIND, either express or implied.  See the License for the
specific language governing permissions and limitations
under the License.
-->

# Comet Configuration Settings

Comet provides the following configuration settings.

| Config | Description | Default Value |
|--------|-------------|---------------|
| spark.comet.batchSize | The columnar batch size, i.e., the maximum number of rows that a batch can contain. | 8192 |
| spark.comet.caseConversion.enabled | Java uses locale-specific rules when converting strings to upper or lower case and Rust does not, so we disable upper and lower by default. | false |
| spark.comet.cast.allowIncompatible | Comet is not currently fully compatible with Spark for all cast operations. Set this config to true to allow them anyway. See compatibility guide for more information. | false |
| spark.comet.columnar.shuffle.async.enabled | Whether to enable asynchronous shuffle for Arrow-based shuffle. | false |
| spark.comet.columnar.shuffle.async.max.thread.num | Maximum number of threads on an executor used for Comet async columnar shuffle. This is the upper bound of total number of shuffle threads per executor. In other words, if the number of cores * the number of shuffle threads per task `spark.comet.columnar.shuffle.async.thread.num` is larger than this config. Comet will use this config as the number of shuffle threads per executor instead. | 100 |
| spark.comet.columnar.shuffle.async.thread.num | Number of threads used for Comet async columnar shuffle per shuffle task. Note that more threads means more memory requirement to buffer shuffle data before flushing to disk. Also, more threads may not always improve performance, and should be set based on the number of cores available. | 3 |
| spark.comet.convert.csv.enabled | When enabled, data from Spark (non-native) CSV v1 and v2 scans will be converted to Arrow format. Note that to enable native vectorized execution, both this config and 'spark.comet.exec.enabled' need to be enabled. | false |
| spark.comet.convert.json.enabled | When enabled, data from Spark (non-native) JSON v1 and v2 scans will be converted to Arrow format. Note that to enable native vectorized execution, both this config and 'spark.comet.exec.enabled' need to be enabled. | false |
| spark.comet.convert.parquet.enabled | When enabled, data from Spark (non-native) Parquet v1 and v2 scans will be converted to Arrow format. Note that to enable native vectorized execution, both this config and 'spark.comet.exec.enabled' need to be enabled. | false |
| spark.comet.debug.enabled | Whether to enable debug mode for Comet. When enabled, Comet will do additional checks for debugging purpose. For example, validating array when importing arrays from JVM at native side. Note that these checks may be expensive in performance and should only be enabled for debugging purpose. | false |
| spark.comet.dppFallback.enabled | Whether to fall back to Spark for queries that use DPP. | true |
| spark.comet.enabled | Whether to enable Comet extension for Spark. When this is turned on, Spark will use Comet to read Parquet data source. Note that to enable native vectorized execution, both this config and 'spark.comet.exec.enabled' need to be enabled. By default, this config is the value of the env var `ENABLE_COMET` if set, or true otherwise. | true |
| spark.comet.exceptionOnDatetimeRebase | Whether to throw exception when seeing dates/timestamps from the legacy hybrid (Julian + Gregorian) calendar. Since Spark 3, dates/timestamps were written according to the Proleptic Gregorian calendar. When this is true, Comet will throw exceptions when seeing these dates/timestamps that were written by Spark version before 3.0. If this is false, these dates/timestamps will be read as if they were written to the Proleptic Gregorian calendar and will not be rebased. | false |
| spark.comet.exec.aggregate.enabled | Whether to enable aggregate by default. | true |
| spark.comet.exec.broadcastExchange.enabled | Whether to enable broadcastExchange by default. | true |
| spark.comet.exec.broadcastHashJoin.enabled | Whether to enable broadcastHashJoin by default. | true |
| spark.comet.exec.coalesce.enabled | Whether to enable coalesce by default. | true |
| spark.comet.exec.collectLimit.enabled | Whether to enable collectLimit by default. | true |
| spark.comet.exec.enabled | Whether to enable Comet native vectorized execution for Spark. This controls whether Spark should convert operators into their Comet counterparts and execute them in native space. Note: each operator is associated with a separate config in the format of 'spark.comet.exec.<operator_name>.enabled' at the moment, and both the config and this need to be turned on, in order for the operator to be executed in native. | true |
| spark.comet.exec.expand.enabled | Whether to enable expand by default. | true |
| spark.comet.exec.filter.enabled | Whether to enable filter by default. | true |
| spark.comet.exec.globalLimit.enabled | Whether to enable globalLimit by default. | true |
| spark.comet.exec.hashJoin.enabled | Whether to enable hashJoin by default. | true |
| spark.comet.exec.localLimit.enabled | Whether to enable localLimit by default. | true |
| spark.comet.exec.memoryPool | The type of memory pool to be used for Comet native execution. Available memory pool types are 'greedy', 'fair_spill', 'greedy_task_shared', 'fair_spill_task_shared', 'greedy_global' and 'fair_spill_global', By default, this config is 'greedy_task_shared'. | greedy_task_shared |
| spark.comet.exec.project.enabled | Whether to enable project by default. | true |
| spark.comet.exec.replaceSortMergeJoin | Experimental feature to force Spark to replace SortMergeJoin with ShuffledHashJoin for improved performance. This feature is not stable yet. For more information, refer to the Comet Tuning Guide (https://datafusion.apache.org/comet/user-guide/tuning.html). | false |
<<<<<<< HEAD
| spark.comet.exec.shuffle.columnar.enabled | Whether to enable Comet columnar shuffle. For more information, refer to the Comet Tuning Guide (https://datafusion.apache.org/comet/user-guide/tuning.html). | true |
| spark.comet.exec.shuffle.compression.codec | The codec of Comet native shuffle used to compress shuffle data. Only zstd is supported. Compression can be disabled by setting spark.shuffle.compress=false. | zstd |
| spark.comet.exec.shuffle.compression.level | The compression level to use when compression shuffle files. | 1 |
=======
| spark.comet.exec.shuffle.compression.codec | The codec of Comet native shuffle used to compress shuffle data. lz4, zstd, and snappy are supported. Compression can be disabled by setting spark.shuffle.compress=false. | lz4 |
| spark.comet.exec.shuffle.compression.zstd.level | The compression level to use when compressing shuffle files with zstd. | 1 |
>>>>>>> c6acc9df
| spark.comet.exec.shuffle.enabled | Whether to enable Comet native shuffle. Note that this requires setting 'spark.shuffle.manager' to 'org.apache.spark.sql.comet.execution.shuffle.CometShuffleManager'. 'spark.shuffle.manager' must be set before starting the Spark application and cannot be changed during the application. | true |
| spark.comet.exec.shuffle.native.enabled | Whether to enable Comet native shuffle. For more information, refer to the Comet Tuning Guide (https://datafusion.apache.org/comet/user-guide/tuning.html). | true |
| spark.comet.exec.sort.enabled | Whether to enable sort by default. | true |
| spark.comet.exec.sortMergeJoin.enabled | Whether to enable sortMergeJoin by default. | true |
| spark.comet.exec.sortMergeJoinWithJoinFilter.enabled | Experimental support for Sort Merge Join with filter | false |
| spark.comet.exec.stddev.enabled | Whether to enable stddev by default. stddev is slower than Spark's implementation. | true |
| spark.comet.exec.takeOrderedAndProject.enabled | Whether to enable takeOrderedAndProject by default. | true |
| spark.comet.exec.union.enabled | Whether to enable union by default. | true |
| spark.comet.exec.window.enabled | Whether to enable window by default. | true |
| spark.comet.explain.native.enabled | When this setting is enabled, Comet will provide a tree representation of the native query plan before execution and again after execution, with metrics. | false |
| spark.comet.explain.verbose.enabled | When this setting is enabled, Comet will provide a verbose tree representation of the extended information. | false |
| spark.comet.explainFallback.enabled | When this setting is enabled, Comet will provide logging explaining the reason(s) why a query stage cannot be executed natively. Set this to false to reduce the amount of logging. | false |
| spark.comet.memory.overhead.factor | Fraction of executor memory to be allocated as additional non-heap memory per executor process for Comet. | 0.2 |
| spark.comet.memory.overhead.min | Minimum amount of additional memory to be allocated per executor process for Comet, in MiB. | 402653184b |
| spark.comet.nativeLoadRequired | Whether to require Comet native library to load successfully when Comet is enabled. If not, Comet will silently fallback to Spark when it fails to load the native lib. Otherwise, an error will be thrown and the Spark job will be aborted. | false |
| spark.comet.parquet.enable.directBuffer | Whether to use Java direct byte buffer when reading Parquet. | false |
| spark.comet.parquet.read.io.adjust.readRange.skew | In the parallel reader, if the read ranges submitted are skewed in sizes, this option will cause the reader to break up larger read ranges into smaller ranges to reduce the skew. This will result in a slightly larger number of connections opened to the file system but may give improved performance. | false |
| spark.comet.parquet.read.io.mergeRanges | When enabled the parallel reader will try to merge ranges of data that are separated by less than 'comet.parquet.read.io.mergeRanges.delta' bytes. Longer continuous reads are faster on cloud storage. | true |
| spark.comet.parquet.read.io.mergeRanges.delta | The delta in bytes between consecutive read ranges below which the parallel reader will try to merge the ranges. The default is 8MB. | 8388608 |
| spark.comet.parquet.read.parallel.io.enabled | Whether to enable Comet's parallel reader for Parquet files. The parallel reader reads ranges of consecutive data in a  file in parallel. It is faster for large files and row groups but uses more resources. | true |
| spark.comet.parquet.read.parallel.io.thread-pool.size | The maximum number of parallel threads the parallel reader will use in a single executor. For executors configured with a smaller number of cores, use a smaller number. | 16 |
| spark.comet.regexp.allowIncompatible | Comet is not currently fully compatible with Spark for all regular expressions. Set this config to true to allow them anyway using Rust's regular expression engine. See compatibility guide for more information. | false |
| spark.comet.scan.enabled | Whether to enable native scans. When this is turned on, Spark will use Comet to read supported data sources (currently only Parquet is supported natively). Note that to enable native vectorized execution, both this config and 'spark.comet.exec.enabled' need to be enabled. | true |
| spark.comet.scan.preFetch.enabled | Whether to enable pre-fetching feature of CometScan. | false |
| spark.comet.scan.preFetch.threadNum | The number of threads running pre-fetching for CometScan. Effective if spark.comet.scan.preFetch.enabled is enabled. Note that more pre-fetching threads means more memory requirement to store pre-fetched row groups. | 2 |
| spark.comet.shuffle.preferDictionary.ratio | The ratio of total values to distinct values in a string column to decide whether to prefer dictionary encoding when shuffling the column. If the ratio is higher than this config, dictionary encoding will be used on shuffling string column. This config is effective if it is higher than 1.0. Note that this config is only used by columnar shuffle. | 10.0 |
| spark.comet.sparkToColumnar.supportedOperatorList | A comma-separated list of operators that will be converted to Arrow columnar format when 'spark.comet.sparkToColumnar.enabled' is true | Range,InMemoryTableScan |<|MERGE_RESOLUTION|>--- conflicted
+++ resolved
@@ -50,14 +50,11 @@
 | spark.comet.exec.memoryPool | The type of memory pool to be used for Comet native execution. Available memory pool types are 'greedy', 'fair_spill', 'greedy_task_shared', 'fair_spill_task_shared', 'greedy_global' and 'fair_spill_global', By default, this config is 'greedy_task_shared'. | greedy_task_shared |
 | spark.comet.exec.project.enabled | Whether to enable project by default. | true |
 | spark.comet.exec.replaceSortMergeJoin | Experimental feature to force Spark to replace SortMergeJoin with ShuffledHashJoin for improved performance. This feature is not stable yet. For more information, refer to the Comet Tuning Guide (https://datafusion.apache.org/comet/user-guide/tuning.html). | false |
-<<<<<<< HEAD
+| spark.comet.exec.shuffle.compression.codec | The codec of Comet native shuffle used to compress shuffle data. lz4, zstd, and snappy are supported. Compression can be disabled by setting spark.shuffle.compress=false. | lz4 |
+| spark.comet.exec.shuffle.compression.zstd.level | The compression level to use when compressing shuffle files with zstd. | 1 |
 | spark.comet.exec.shuffle.columnar.enabled | Whether to enable Comet columnar shuffle. For more information, refer to the Comet Tuning Guide (https://datafusion.apache.org/comet/user-guide/tuning.html). | true |
 | spark.comet.exec.shuffle.compression.codec | The codec of Comet native shuffle used to compress shuffle data. Only zstd is supported. Compression can be disabled by setting spark.shuffle.compress=false. | zstd |
 | spark.comet.exec.shuffle.compression.level | The compression level to use when compression shuffle files. | 1 |
-=======
-| spark.comet.exec.shuffle.compression.codec | The codec of Comet native shuffle used to compress shuffle data. lz4, zstd, and snappy are supported. Compression can be disabled by setting spark.shuffle.compress=false. | lz4 |
-| spark.comet.exec.shuffle.compression.zstd.level | The compression level to use when compressing shuffle files with zstd. | 1 |
->>>>>>> c6acc9df
 | spark.comet.exec.shuffle.enabled | Whether to enable Comet native shuffle. Note that this requires setting 'spark.shuffle.manager' to 'org.apache.spark.sql.comet.execution.shuffle.CometShuffleManager'. 'spark.shuffle.manager' must be set before starting the Spark application and cannot be changed during the application. | true |
 | spark.comet.exec.shuffle.native.enabled | Whether to enable Comet native shuffle. For more information, refer to the Comet Tuning Guide (https://datafusion.apache.org/comet/user-guide/tuning.html). | true |
 | spark.comet.exec.sort.enabled | Whether to enable sort by default. | true |
