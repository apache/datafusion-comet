<!---
Licensed to the Apache Software Foundation (ASF) under one
or more contributor license agreements.  See the NOTICE file
distributed with this work for additional information
regarding copyright ownership.  The ASF licenses this file
to you under the Apache License, Version 2.0 (the
"License"); you may not use this file except in compliance
with the License.  You may obtain a copy of the License at

http://www.apache.org/licenses/LICENSE-2.0

Unless required by applicable law or agreed to in writing,
software distributed under the License is distributed on an
"AS IS" BASIS, WITHOUT WARRANTIES OR CONDITIONS OF ANY
KIND, either express or implied.  See the License for the
specific language governing permissions and limitations
under the License.
-->

<!--
TO MODIFY THIS CONTENT MAKE SURE THAT YOU MAKE YOUR CHANGES TO THE TEMPLATE FILE
(docs/templates/configs-template.md) AND NOT THE GENERATED FILE
(docs/source/user-guide/configs.md) OTHERWISE YOUR CHANGES MAY BE LOST
-->

# Comet Configuration Settings

Comet provides the following configuration settings.

| Config | Description | Default Value |
|--------|-------------|---------------|
| spark.comet.batchSize | The columnar batch size, i.e., the maximum number of rows that a batch can contain. | 8192 |
| spark.comet.caseConversion.enabled | Java uses locale-specific rules when converting strings to upper or lower case and Rust does not, so we disable upper and lower by default. | false |
| spark.comet.cast.allowIncompatible | Comet is not currently fully compatible with Spark for all cast operations. Set this config to true to allow them anyway. For more information, refer to the Comet Compatibility Guide (https://datafusion.apache.org/comet/user-guide/compatibility.html). | false |
| spark.comet.columnar.shuffle.async.enabled | Whether to enable asynchronous shuffle for Arrow-based shuffle. | false |
| spark.comet.columnar.shuffle.async.max.thread.num | Maximum number of threads on an executor used for Comet async columnar shuffle. This is the upper bound of total number of shuffle threads per executor. In other words, if the number of cores * the number of shuffle threads per task `spark.comet.columnar.shuffle.async.thread.num` is larger than this config. Comet will use this config as the number of shuffle threads per executor instead. | 100 |
| spark.comet.columnar.shuffle.async.thread.num | Number of threads used for Comet async columnar shuffle per shuffle task. Note that more threads means more memory requirement to buffer shuffle data before flushing to disk. Also, more threads may not always improve performance, and should be set based on the number of cores available. | 3 |
| spark.comet.convert.csv.enabled | When enabled, data from Spark (non-native) CSV v1 and v2 scans will be converted to Arrow format. Note that to enable native vectorized execution, both this config and 'spark.comet.exec.enabled' need to be enabled. | false |
| spark.comet.convert.json.enabled | When enabled, data from Spark (non-native) JSON v1 and v2 scans will be converted to Arrow format. Note that to enable native vectorized execution, both this config and 'spark.comet.exec.enabled' need to be enabled. | false |
| spark.comet.convert.parquet.enabled | When enabled, data from Spark (non-native) Parquet v1 and v2 scans will be converted to Arrow format. Note that to enable native vectorized execution, both this config and 'spark.comet.exec.enabled' need to be enabled. | false |
| spark.comet.debug.enabled | Whether to enable debug mode for Comet. When enabled, Comet will do additional checks for debugging purpose. For example, validating array when importing arrays from JVM at native side. Note that these checks may be expensive in performance and should only be enabled for debugging purpose. | false |
| spark.comet.dppFallback.enabled | Whether to fall back to Spark for queries that use DPP. | true |
| spark.comet.enabled | Whether to enable Comet extension for Spark. When this is turned on, Spark will use Comet to read Parquet data source. Note that to enable native vectorized execution, both this config and 'spark.comet.exec.enabled' need to be enabled. By default, this config is the value of the env var `ENABLE_COMET` if set, or true otherwise. | true |
| spark.comet.exceptionOnDatetimeRebase | Whether to throw exception when seeing dates/timestamps from the legacy hybrid (Julian + Gregorian) calendar. Since Spark 3, dates/timestamps were written according to the Proleptic Gregorian calendar. When this is true, Comet will throw exceptions when seeing these dates/timestamps that were written by Spark version before 3.0. If this is false, these dates/timestamps will be read as if they were written to the Proleptic Gregorian calendar and will not be rebased. | false |
| spark.comet.exec.aggregate.enabled | Whether to enable aggregate by default. | true |
| spark.comet.exec.broadcastExchange.enabled | Whether to enable broadcastExchange by default. | true |
| spark.comet.exec.broadcastHashJoin.enabled | Whether to enable broadcastHashJoin by default. | true |
| spark.comet.exec.coalesce.enabled | Whether to enable coalesce by default. | true |
| spark.comet.exec.collectLimit.enabled | Whether to enable collectLimit by default. | true |
| spark.comet.exec.enabled | Whether to enable Comet native vectorized execution for Spark. This controls whether Spark should convert operators into their Comet counterparts and execute them in native space. Note: each operator is associated with a separate config in the format of 'spark.comet.exec.<operator_name>.enabled' at the moment, and both the config and this need to be turned on, in order for the operator to be executed in native. | true |
| spark.comet.exec.expand.enabled | Whether to enable expand by default. | true |
| spark.comet.exec.filter.enabled | Whether to enable filter by default. | true |
| spark.comet.exec.globalLimit.enabled | Whether to enable globalLimit by default. | true |
| spark.comet.exec.hashJoin.enabled | Whether to enable hashJoin by default. | true |
| spark.comet.exec.initCap.enabled | Whether to enable initCap by default. | false |
| spark.comet.exec.localLimit.enabled | Whether to enable localLimit by default. | true |
| spark.comet.exec.memoryPool | The type of memory pool to be used for Comet native execution. Available memory pool types are 'greedy', 'fair_spill', 'greedy_task_shared', 'fair_spill_task_shared', 'greedy_global', 'fair_spill_global', and `unbounded`. For off-heap types are 'unified' and `fair_unified`. | greedy_task_shared |
| spark.comet.exec.project.enabled | Whether to enable project by default. | true |
| spark.comet.exec.replaceSortMergeJoin | Experimental feature to force Spark to replace SortMergeJoin with ShuffledHashJoin for improved performance. This feature is not stable yet. For more information, refer to the Comet Tuning Guide (https://datafusion.apache.org/comet/user-guide/tuning.html). | false |
| spark.comet.exec.shuffle.compression.codec | The codec of Comet native shuffle used to compress shuffle data. lz4, zstd, and snappy are supported. Compression can be disabled by setting spark.shuffle.compress=false. | lz4 |
| spark.comet.exec.shuffle.compression.zstd.level | The compression level to use when compressing shuffle files with zstd. | 1 |
| spark.comet.exec.shuffle.enabled | Whether to enable Comet native shuffle. Note that this requires setting 'spark.shuffle.manager' to 'org.apache.spark.sql.comet.execution.shuffle.CometShuffleManager'. 'spark.shuffle.manager' must be set before starting the Spark application and cannot be changed during the application. | true |
| spark.comet.exec.sort.enabled | Whether to enable sort by default. | true |
| spark.comet.exec.sortMergeJoin.enabled | Whether to enable sortMergeJoin by default. | true |
| spark.comet.exec.sortMergeJoinWithJoinFilter.enabled | Experimental support for Sort Merge Join with filter | false |
| spark.comet.exec.stddev.enabled | Whether to enable stddev by default. stddev is slower than Spark's implementation. | true |
| spark.comet.exec.takeOrderedAndProject.enabled | Whether to enable takeOrderedAndProject by default. | true |
| spark.comet.exec.union.enabled | Whether to enable union by default. | true |
| spark.comet.exec.window.enabled | Whether to enable window by default. | true |
| spark.comet.explain.native.enabled | When this setting is enabled, Comet will provide a tree representation of the native query plan before execution and again after execution, with metrics. | false |
| spark.comet.explain.verbose.enabled | When this setting is enabled, Comet will provide a verbose tree representation of the extended information. | false |
| spark.comet.explainFallback.enabled | When this setting is enabled, Comet will provide logging explaining the reason(s) why a query stage cannot be executed natively. Set this to false to reduce the amount of logging. | false |
| spark.comet.expression.allowIncompatible | Comet is not currently fully compatible with Spark for all expressions. Set this config to true to allow them anyway. For more information, refer to the Comet Compatibility Guide (https://datafusion.apache.org/comet/user-guide/compatibility.html). | false |
<<<<<<< HEAD
| spark.comet.memory.overhead.factor | Fraction of executor memory to be allocated as additional memory for Comet. For more information, refer to the Comet Tuning Guide (https://datafusion.apache.org/comet/user-guide/tuning.html). | 0.2 |
| spark.comet.memory.overhead.min | Minimum amount of additional memory to be allocated per executor process for Comet, in MiB. For more information, refer to the Comet Tuning Guide (https://datafusion.apache.org/comet/user-guide/tuning.html). | 402653184b |
=======
| spark.comet.memory.overhead.factor | Fraction of executor memory to be allocated as additional non-heap memory per executor process for Comet. | 0.2 |
| spark.comet.memory.overhead.min | Minimum amount of additional memory to be allocated per executor process for Comet, in MiB. | 402653184b |
| spark.comet.memoryOverhead | The amount of additional memory to be allocated per executor process for Comet, in MiB. This config is optional. If this is not specified, it will be set to `spark.comet.memory.overhead.factor` * `spark.executor.memory`. This is memory that accounts for things like Comet native execution, Comet shuffle, etc. | |
>>>>>>> f0189091
| spark.comet.metrics.updateInterval | The interval in milliseconds to update metrics. If interval is negative, metrics will be updated upon task completion. | 3000 |
| spark.comet.nativeLoadRequired | Whether to require Comet native library to load successfully when Comet is enabled. If not, Comet will silently fallback to Spark when it fails to load the native lib. Otherwise, an error will be thrown and the Spark job will be aborted. | false |
| spark.comet.parquet.enable.directBuffer | Whether to use Java direct byte buffer when reading Parquet. | false |
| spark.comet.parquet.read.io.adjust.readRange.skew | In the parallel reader, if the read ranges submitted are skewed in sizes, this option will cause the reader to break up larger read ranges into smaller ranges to reduce the skew. This will result in a slightly larger number of connections opened to the file system but may give improved performance. | false |
| spark.comet.parquet.read.io.mergeRanges | When enabled the parallel reader will try to merge ranges of data that are separated by less than 'comet.parquet.read.io.mergeRanges.delta' bytes. Longer continuous reads are faster on cloud storage. | true |
| spark.comet.parquet.read.io.mergeRanges.delta | The delta in bytes between consecutive read ranges below which the parallel reader will try to merge the ranges. The default is 8MB. | 8388608 |
| spark.comet.parquet.read.parallel.io.enabled | Whether to enable Comet's parallel reader for Parquet files. The parallel reader reads ranges of consecutive data in a  file in parallel. It is faster for large files and row groups but uses more resources. | true |
| spark.comet.parquet.read.parallel.io.thread-pool.size | The maximum number of parallel threads the parallel reader will use in a single executor. For executors configured with a smaller number of cores, use a smaller number. | 16 |
| spark.comet.regexp.allowIncompatible | Comet is not currently fully compatible with Spark for all regular expressions. Set this config to true to allow them anyway. For more information, refer to the Comet Compatibility Guide (https://datafusion.apache.org/comet/user-guide/compatibility.html). | false |
| spark.comet.scan.allowIncompatible | Comet is not currently fully compatible with Spark for all datatypes. Set this config to true to allow them anyway. For more information, refer to the Comet Compatibility Guide (https://datafusion.apache.org/comet/user-guide/compatibility.html). | false |
| spark.comet.scan.enabled | Whether to enable native scans. When this is turned on, Spark will use Comet to read supported data sources (currently only Parquet is supported natively). Note that to enable native vectorized execution, both this config and 'spark.comet.exec.enabled' need to be enabled. | true |
| spark.comet.scan.preFetch.enabled | Whether to enable pre-fetching feature of CometScan. | false |
| spark.comet.scan.preFetch.threadNum | The number of threads running pre-fetching for CometScan. Effective if spark.comet.scan.preFetch.enabled is enabled. Note that more pre-fetching threads means more memory requirement to store pre-fetched row groups. | 2 |
| spark.comet.shuffle.preferDictionary.ratio | The ratio of total values to distinct values in a string column to decide whether to prefer dictionary encoding when shuffling the column. If the ratio is higher than this config, dictionary encoding will be used on shuffling string column. This config is effective if it is higher than 1.0. Note that this config is only used when `spark.comet.exec.shuffle.mode` is `jvm`. | 10.0 |
| spark.comet.sparkToColumnar.supportedOperatorList | A comma-separated list of operators that will be converted to Arrow columnar format when 'spark.comet.sparkToColumnar.enabled' is true | Range,InMemoryTableScan |<|MERGE_RESOLUTION|>--- conflicted
+++ resolved
@@ -71,14 +71,9 @@
 | spark.comet.explain.verbose.enabled | When this setting is enabled, Comet will provide a verbose tree representation of the extended information. | false |
 | spark.comet.explainFallback.enabled | When this setting is enabled, Comet will provide logging explaining the reason(s) why a query stage cannot be executed natively. Set this to false to reduce the amount of logging. | false |
 | spark.comet.expression.allowIncompatible | Comet is not currently fully compatible with Spark for all expressions. Set this config to true to allow them anyway. For more information, refer to the Comet Compatibility Guide (https://datafusion.apache.org/comet/user-guide/compatibility.html). | false |
-<<<<<<< HEAD
 | spark.comet.memory.overhead.factor | Fraction of executor memory to be allocated as additional memory for Comet. For more information, refer to the Comet Tuning Guide (https://datafusion.apache.org/comet/user-guide/tuning.html). | 0.2 |
 | spark.comet.memory.overhead.min | Minimum amount of additional memory to be allocated per executor process for Comet, in MiB. For more information, refer to the Comet Tuning Guide (https://datafusion.apache.org/comet/user-guide/tuning.html). | 402653184b |
-=======
-| spark.comet.memory.overhead.factor | Fraction of executor memory to be allocated as additional non-heap memory per executor process for Comet. | 0.2 |
-| spark.comet.memory.overhead.min | Minimum amount of additional memory to be allocated per executor process for Comet, in MiB. | 402653184b |
 | spark.comet.memoryOverhead | The amount of additional memory to be allocated per executor process for Comet, in MiB. This config is optional. If this is not specified, it will be set to `spark.comet.memory.overhead.factor` * `spark.executor.memory`. This is memory that accounts for things like Comet native execution, Comet shuffle, etc. | |
->>>>>>> f0189091
 | spark.comet.metrics.updateInterval | The interval in milliseconds to update metrics. If interval is negative, metrics will be updated upon task completion. | 3000 |
 | spark.comet.nativeLoadRequired | Whether to require Comet native library to load successfully when Comet is enabled. If not, Comet will silently fallback to Spark when it fails to load the native lib. Otherwise, an error will be thrown and the Spark job will be aborted. | false |
 | spark.comet.parquet.enable.directBuffer | Whether to use Java direct byte buffer when reading Parquet. | false |
