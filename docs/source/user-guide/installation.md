--- conflicted
+++ resolved
@@ -32,15 +32,7 @@
 - JDK 8 and up
 - GLIBC 2.17 (Centos 7) and up
 
-<<<<<<< HEAD
 ## Deploying to Kubernetes
-=======
-## Using a Published Docker Image
-
-Docker images are available at https://github.com/orgs/apache/packages?repo_name=datafusion-comet
-
-## Using a Published JAR File
->>>>>>> 829656c0
 
 See the [Comet Kubernetes Guide](kubernetes.md) guide.
 
