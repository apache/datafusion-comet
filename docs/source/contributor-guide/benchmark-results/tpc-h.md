--- conflicted
+++ resolved
@@ -25,21 +25,6 @@
 
 The tracking issue for improving TPC-H performance is [#391](https://github.com/apache/datafusion-comet/issues/391).
 
-<<<<<<< HEAD
-![](../../_static/images/benchmark-results/0.5.0-SNAPSHOT-2025-01-09/tpch_allqueries.png)
-
-Here is a breakdown showing relative performance of Spark and Comet for each query.
-
-![](../../_static/images/benchmark-results/0.5.0-SNAPSHOT-2025-01-09/tpch_queries_compare.png)
-
-The following chart shows how much Comet currently accelerates each query from the benchmark in relative terms.
-
-![](../../_static/images/benchmark-results/0.5.0-SNAPSHOT-2025-01-09/tpch_queries_speedup_rel.png)
-
-The following chart shows how much Comet currently accelerates each query from the benchmark in absolute terms.
-
-![](../../_static/images/benchmark-results/0.5.0-SNAPSHOT-2025-01-09/tpch_queries_speedup_abs.png)
-=======
 ![](../../_static/images/benchmark-results/0.5.0/tpch_allqueries.png)
 
 Here is a breakdown showing relative performance of Spark and Comet for each query.
@@ -53,14 +38,10 @@
 The following chart shows how much Comet currently accelerates each query from the benchmark in absolute terms.
 
 ![](../../_static/images/benchmark-results/0.5.0/tpch_queries_speedup_abs.png)
->>>>>>> 82022af6
 
 The raw results of these benchmarks in JSON format is available here:
 
 - [Spark](0.5.0/spark-tpch.json)
-<<<<<<< HEAD
-- [Comet](0.5.0/comet-tpch.json)
-=======
 - [Comet](0.5.0/comet-tpch.json)
 
 # Scripts
@@ -124,5 +105,4 @@
     --queries ../../tpch/queries \
     --output . \
     --iterations 5
-```
->>>>>>> 82022af6
+```