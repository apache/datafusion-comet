--- conflicted
+++ resolved
@@ -19,13 +19,8 @@
 
 # Apache DataFusion Comet: Benchmarks Derived From TPC-DS
 
-<<<<<<< HEAD
-The following benchmarks were performed on a two node Kubernetes cluster with
-data stored locally in Parquet format on NVMe storage. Performance characteristics will vary in different environments 
-=======
 The following benchmarks were performed on a Linux workstation with PCIe 5, AMD 7950X CPU (16 cores), 128 GB RAM, and
 data stored locally in Parquet format on NVMe storage. Performance characteristics will vary in different environments
->>>>>>> 82022af6
 and we encourage you to run these benchmarks in your own environments.
 
 The tracking issue for improving TPC-DS performance is [#858](https://github.com/apache/datafusion-comet/issues/858).
@@ -47,9 +42,6 @@
 The raw results of these benchmarks in JSON format is available here:
 
 - [Spark](0.5.0/spark-tpcds.json)
-<<<<<<< HEAD
-- [Comet](0.5.0/comet-tpcds.json)
-=======
 - [Comet](0.5.0/comet-tpcds.json)
 
 # Scripts
@@ -111,5 +103,4 @@
     --queries ../../tpcds/ \
     --output . \
     --iterations 5
-```
->>>>>>> 82022af6
+```