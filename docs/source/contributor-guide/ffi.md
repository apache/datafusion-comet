--- conflicted
+++ resolved
@@ -174,16 +174,12 @@
         ✓ Finally
 ```
 
-<<<<<<< HEAD
-**Still requires unpacking**: Dictionary-encoded arrays must still be unpacked because some DataFusion operators don't support them (see `copy_or_unpack_array()` in scan.rs).
-=======
 **Critical Point**: Even with ownership transfer, JVM batches remain alive until **all native references are dropped**. This is because:
 1. The FFI release callback is copied into the `ArrayData` during import
 2. The callback only fires when the last `ArrayData` reference is dropped
 3. Buffering operators keep references alive for extended periods
 
 **This still causes GC pressure** when operators accumulate batches, which is why the PR performs deep copies even with `arrow_ffi_safe=true` - it allows immediate GC of JVM batches after the copy is made.
->>>>>>> 80ebc8b3
 
 ### The GC Pressure Problem
 
