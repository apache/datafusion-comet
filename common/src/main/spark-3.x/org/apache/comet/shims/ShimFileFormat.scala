--- conflicted
+++ resolved
@@ -31,12 +31,8 @@
   // TODO: remove after dropping Spark 3.3 support and directly use
   //       FileFormat.ROW_INDEX_TEMPORARY_COLUMN_NAME
   val ROW_INDEX_TEMPORARY_COLUMN_NAME: String = s"_tmp_metadata_$ROW_INDEX"
-<<<<<<< HEAD
 
-  // TODO: remove after dropping Spark 3.2 support and use FileFormat.OPTION_RETURNING_BATCH
-  val OPTION_RETURNING_BATCH = "returning_batch"
-
-  // TODO: remove after dropping Spark 3.2 & 3.3 support and directly use
+  // TODO: remove after dropping Spark 3.3 support and directly use
   //       RowIndexUtil.findRowIndexColumnIndexInSchema
   def findRowIndexColumnIndexInSchema(sparkSchema: StructType): Int = {
     sparkSchema.fields.zipWithIndex.find { case (field: StructField, _: Int) =>
@@ -51,6 +47,4 @@
       case _ => -1
     }
   }
-=======
->>>>>>> d584229c
 }