/*
 * Licensed to the Apache Software Foundation (ASF) under one
 * or more contributor license agreements.  See the NOTICE file
 * distributed with this work for additional information
 * regarding copyright ownership.  The ASF licenses this file
 * to you under the Apache License, Version 2.0 (the
 * "License"); you may not use this file except in compliance
 * with the License.  You may obtain a copy of the License at
 *
 *   http://www.apache.org/licenses/LICENSE-2.0
 *
 * Unless required by applicable law or agreed to in writing,
 * software distributed under the License is distributed on an
 * "AS IS" BASIS, WITHOUT WARRANTIES OR CONDITIONS OF ANY
 * KIND, either express or implied.  See the License for the
 * specific language governing permissions and limitations
 * under the License.
 */

package org.apache.comet.parquet;

import java.io.IOException;
import java.nio.ByteBuffer;

import org.slf4j.Logger;
import org.slf4j.LoggerFactory;

import org.apache.arrow.c.ArrowArray;
import org.apache.arrow.c.ArrowSchema;
import org.apache.arrow.c.CometSchemaImporter;
import org.apache.arrow.vector.FieldVector;
import org.apache.arrow.vector.dictionary.Dictionary;
import org.apache.arrow.vector.types.pojo.DictionaryEncoding;
import org.apache.parquet.column.ColumnDescriptor;
import org.apache.parquet.column.Encoding;
import org.apache.parquet.column.page.DataPage;
import org.apache.parquet.column.page.DataPageV1;
import org.apache.parquet.column.page.DataPageV2;
import org.apache.parquet.column.page.DictionaryPage;
import org.apache.parquet.column.page.PageReader;
import org.apache.parquet.schema.LogicalTypeAnnotation;
import org.apache.spark.sql.types.DataType;

import org.apache.comet.CometConf;
import org.apache.comet.vector.CometDecodedVector;
import org.apache.comet.vector.CometDictionary;
import org.apache.comet.vector.CometDictionaryVector;
import org.apache.comet.vector.CometPlainVector;
import org.apache.comet.vector.CometVector;

public class ColumnReader extends AbstractColumnReader {
  protected static final Logger LOG = LoggerFactory.getLogger(ColumnReader.class);

  /**
   * The current Comet vector holding all the values read by this column reader. Owned by this
   * reader and MUST be closed after use.
   */
  private CometDecodedVector currentVector;

  /** Dictionary values for this column. Only set if the column is using dictionary encoding. */
  protected CometDictionary dictionary;

  /** Reader for dictionary & data pages in the current column chunk. */
  protected PageReader pageReader;

  /** Whether the first data page has been loaded. */
  private boolean firstPageLoaded = false;

  /**
   * The number of nulls in the current batch, used when we are skipping importing of Arrow vectors,
   * in which case we'll simply update the null count of the existing vectors.
   */
  int currentNumNulls;

  /**
   * The number of values in the current batch, used when we are skipping importing of Arrow
   * vectors, in which case we'll simply update the null count of the existing vectors.
   */
  int currentNumValues;

  /**
   * Whether the last loaded vector contains any null value. This is used to determine if we can
   * skip vector reloading. If the flag is false, Arrow C API will skip to import the validity
   * buffer, and therefore we cannot skip vector reloading.
   */
  boolean hadNull;

  private final CometSchemaImporter importer;

  public ColumnReader(
      DataType type,
      ColumnDescriptor descriptor,
      CometSchemaImporter importer,
      int batchSize,
      boolean useDecimal128,
      boolean useLegacyDateTimestamp) {
    super(type, descriptor, useDecimal128, useLegacyDateTimestamp);
    assert batchSize > 0 : "Batch size must be positive, found " + batchSize;
    this.batchSize = batchSize;
    this.importer = importer;
    initNative();
  }

  /**
   * Set the page reader for a new column chunk to read. Expects to call `readBatch` after this.
   *
   * @param pageReader the page reader for the new column chunk
   */
  public void setPageReader(PageReader pageReader) throws IOException {
    this.pageReader = pageReader;

    DictionaryPage dictionaryPage = pageReader.readDictionaryPage();
    if (dictionaryPage != null) {
      LOG.debug("dictionary page encoding = {}", dictionaryPage.getEncoding());
      Native.setDictionaryPage(
          nativeHandle,
          dictionaryPage.getDictionarySize(),
          dictionaryPage.getBytes().toByteArray(),
          dictionaryPage.getEncoding().ordinal());
    }
  }

  @Override
  public void readBatch(int total) {
    LOG.debug("Start to batch of size = " + total);

    if (!firstPageLoaded) {
      readPage();
      firstPageLoaded = true;
    }

    // Now first reset the current columnar batch so that it can be used to fill in a new batch
    // of values. Then, keep reading more data pages (via 'readBatch') until the current batch is
    // full, or we have read 'total' number of values.
    Native.resetBatch(nativeHandle);

    int left = total, nullsRead = 0;
    while (left > 0) {
      int[] array = Native.readBatch(nativeHandle, left);
      int valuesRead = array[0];
      nullsRead += array[1];
      if (valuesRead < left) {
        readPage();
      }
      left -= valuesRead;
    }

    this.currentNumValues = total;
    this.currentNumNulls = nullsRead;
  }

  /** Returns the {@link CometVector} read by this reader. */
  @Override
  public CometVector currentBatch() {
    return loadVector();
  }

  @Override
  public void close() {
    if (currentVector != null) {
      currentVector.close();
      currentVector = null;
    }
    super.close();
  }

  /** Returns a decoded {@link CometDecodedVector Comet vector}. */
  public CometDecodedVector loadVector() {
    // Only re-use Comet vector iff:
    //   1. if we're not using dictionary encoding, since with dictionary encoding, the native
    //      side may fallback to plain encoding and the underlying memory address for the vector
    //      will change as result.
    //   2. if the column type is of fixed width, in other words, string/binary are not supported
    //      since the native side may resize the vector and therefore change memory address.
    //   3. if the last loaded vector contains null values: if values of last vector are all not
    //      null, Arrow C data API will skip loading the native validity buffer, therefore we
    //      should not re-use the vector in that case.
    //   4. if the last loaded vector doesn't contain any null value, but the current vector also
    //      are all not null, which means we can also re-use the loaded vector.
    //   5. if the new number of value is the same or smaller
    if ((hadNull || currentNumNulls == 0)
        && currentVector != null
        && dictionary == null
        && currentVector.isFixedLength()
        && currentVector.numValues() >= currentNumValues) {
      currentVector.setNumNulls(currentNumNulls);
      currentVector.setNumValues(currentNumValues);
      return currentVector;
    }

    LOG.debug("Reloading vector");

    // Close the previous vector first to release struct memory allocated to import Arrow array &
    // schema from native side, through the C data interface
    if (currentVector != null) {
      currentVector.close();
    }

    LogicalTypeAnnotation logicalTypeAnnotation =
        descriptor.getPrimitiveType().getLogicalTypeAnnotation();
    boolean isUuid =
        logicalTypeAnnotation instanceof LogicalTypeAnnotation.UUIDLogicalTypeAnnotation;

    long[] addresses = Native.currentBatch(nativeHandle);

    try (ArrowArray array = ArrowArray.wrap(addresses[0]);
        ArrowSchema schema = ArrowSchema.wrap(addresses[1])) {
      FieldVector vector = importer.importVector(array, schema);

      DictionaryEncoding dictionaryEncoding = vector.getField().getDictionary();

      CometPlainVector cometVector = new CometPlainVector(vector, useDecimal128);

      // Update whether the current vector contains any null values. This is used in the following
      // batch(s) to determine whether we can skip loading the native vector.
      hadNull = cometVector.hasNull();

      if (dictionaryEncoding == null) {
        if (dictionary != null) {
          // This means the column was using dictionary encoding but now has fall-back to plain
          // encoding, on the native side. Setting 'dictionary' to null here, so we can use it as
          // a condition to check if we can re-use vector later.
          dictionary = null;
        }
        // Either the column is not dictionary encoded, or it was using dictionary encoding but
        // a new data page has switched back to use plain encoding. For both cases we should
        // return plain vector.
        currentVector = cometVector;
        return currentVector;
      }

<<<<<<< HEAD
      // There is dictionary from native side but the Java side dictionary hasn't been
      // initialized yet.
      Dictionary arrowDictionary = importer.getProvider().lookup(dictionaryEncoding.getId());
      CometPlainVector dictionaryVector =
          new CometPlainVector(arrowDictionary.getVector(), useDecimal128);
      dictionary = new CometDictionary(dictionaryVector);

=======
      // We should already re-initiate `CometDictionary` here because `Data.importVector` API will
      // release the previous dictionary vector and create a new one.
      Dictionary arrowDictionary = importer.getProvider().lookup(dictionaryEncoding.getId());
      CometPlainVector dictionaryVector =
          new CometPlainVector(arrowDictionary.getVector(), useDecimal128, isUuid);
      dictionary = new CometDictionary(dictionaryVector);

      currentVector =
          new CometDictionaryVector(
              cometVector, dictionary, importer.getProvider(), useDecimal128, false, isUuid);

>>>>>>> 479a97a7
      currentVector =
          new CometDictionaryVector(cometVector, dictionary, importer.getProvider(), useDecimal128);
      return currentVector;
    }
  }

  protected void readPage() {
    DataPage page = pageReader.readPage();
    if (page == null) {
      throw new RuntimeException("overreading: returned DataPage is null");
    }
    ;
    int pageValueCount = page.getValueCount();
    page.accept(
        new DataPage.Visitor<Void>() {
          @Override
          public Void visit(DataPageV1 dataPageV1) {
            LOG.debug("data page encoding = {}", dataPageV1.getValueEncoding());
            if (dataPageV1.getDlEncoding() != Encoding.RLE
                && descriptor.getMaxDefinitionLevel() != 0) {
              throw new UnsupportedOperationException(
                  "Unsupported encoding: " + dataPageV1.getDlEncoding());
            }
            if (!isValidValueEncoding(dataPageV1.getValueEncoding())) {
              throw new UnsupportedOperationException(
                  "Unsupported value encoding: " + dataPageV1.getValueEncoding());
            }
            try {
              boolean useDirectBuffer =
                  (Boolean) CometConf.COMET_PARQUET_ENABLE_DIRECT_BUFFER().get();
              if (useDirectBuffer) {
                ByteBuffer buffer = dataPageV1.getBytes().toByteBuffer();
                Native.setPageBufferV1(
                    nativeHandle, pageValueCount, buffer, dataPageV1.getValueEncoding().ordinal());
              } else {
                byte[] array = dataPageV1.getBytes().toByteArray();
                Native.setPageV1(
                    nativeHandle, pageValueCount, array, dataPageV1.getValueEncoding().ordinal());
              }
            } catch (IOException e) {
              throw new RuntimeException(e);
            }
            return null;
          }

          @Override
          public Void visit(DataPageV2 dataPageV2) {
            if (!isValidValueEncoding(dataPageV2.getDataEncoding())) {
              throw new UnsupportedOperationException(
                  "Unsupported encoding: " + dataPageV2.getDataEncoding());
            }
            try {
              Native.setPageV2(
                  nativeHandle,
                  pageValueCount,
                  dataPageV2.getDefinitionLevels().toByteArray(),
                  dataPageV2.getRepetitionLevels().toByteArray(),
                  dataPageV2.getData().toByteArray(),
                  dataPageV2.getDataEncoding().ordinal());
            } catch (IOException e) {
              throw new RuntimeException(e);
            }
            return null;
          }
        });
  }

  @SuppressWarnings("deprecation")
  private boolean isValidValueEncoding(Encoding encoding) {
    switch (encoding) {
      case PLAIN:
      case RLE_DICTIONARY:
      case PLAIN_DICTIONARY:
        return true;
      default:
        return false;
    }
  }
}<|MERGE_RESOLUTION|>--- conflicted
+++ resolved
@@ -229,15 +229,6 @@
         return currentVector;
       }
 
-<<<<<<< HEAD
-      // There is dictionary from native side but the Java side dictionary hasn't been
-      // initialized yet.
-      Dictionary arrowDictionary = importer.getProvider().lookup(dictionaryEncoding.getId());
-      CometPlainVector dictionaryVector =
-          new CometPlainVector(arrowDictionary.getVector(), useDecimal128);
-      dictionary = new CometDictionary(dictionaryVector);
-
-=======
       // We should already re-initiate `CometDictionary` here because `Data.importVector` API will
       // release the previous dictionary vector and create a new one.
       Dictionary arrowDictionary = importer.getProvider().lookup(dictionaryEncoding.getId());
@@ -249,7 +240,6 @@
           new CometDictionaryVector(
               cometVector, dictionary, importer.getProvider(), useDecimal128, false, isUuid);
 
->>>>>>> 479a97a7
       currentVector =
           new CometDictionaryVector(cometVector, dictionary, importer.getProvider(), useDecimal128);
       return currentVector;
