/*
 * Licensed to the Apache Software Foundation (ASF) under one
 * or more contributor license agreements.  See the NOTICE file
 * distributed with this work for additional information
 * regarding copyright ownership.  The ASF licenses this file
 * to you under the Apache License, Version 2.0 (the
 * "License"); you may not use this file except in compliance
 * with the License.  You may obtain a copy of the License at
 *
 *   http://www.apache.org/licenses/LICENSE-2.0
 *
 * Unless required by applicable law or agreed to in writing,
 * software distributed under the License is distributed on an
 * "AS IS" BASIS, WITHOUT WARRANTIES OR CONDITIONS OF ANY
 * KIND, either express or implied.  See the License for the
 * specific language governing permissions and limitations
 * under the License.
 */

package org.apache.comet.parquet;

import java.nio.ByteBuffer;

import org.apache.comet.NativeBase;

public final class Native extends NativeBase {
  public static int[] readBatch(long handle, int batchSize) {
    return readBatch(handle, batchSize, 0);
  }

  public static int skipBatch(long handle, int batchSize) {
    return skipBatch(handle, batchSize, false);
  }

  /** Native APIs * */

  /**
   * Creates a reader for a primitive Parquet column.
   *
   * @param physicalTypeId id for Parquet physical type
   * @param logicalTypeId id for Parquet logical type
   * @param expectedPhysicalTypeId id for Parquet physical type, converted from Spark read type.
   *     This is used for type promotion.
   * @param path the path from the root schema to the column, derived from the method
   *     'ColumnDescriptor#getPath()'.
   * @param maxDl the maximum definition level of the primitive column
   * @param maxRl the maximum repetition level of the primitive column
   * @param bitWidth (only set when logical type is INT) the bit width for the integer type (INT8,
   *     INT16, INT32, etc)
   * @param isSigned (only set when logical type is INT) whether it is signed or unsigned int.
   * @param typeLength number of bytes required to store a value of the type, only set when the
   *     physical type is FIXED_LEN_BYTE_ARRAY, otherwise it's 0.
   * @param precision (only set when logical type is DECIMAL) precision of the decimal type
   * @param expectedPrecision (only set when logical type is DECIMAL) precision of the decimal type
   *     from Spark read schema. This is used for type promotion.
   * @param scale (only set when logical type is DECIMAL) scale of the decimal type
   * @param tu (only set when logical type is TIMESTAMP) unit for the timestamp
   * @param isAdjustedUtc (only set when logical type is TIMESTAMP) whether the timestamp is
   *     adjusted to UTC or not
   * @param batchSize the batch size for the columnar read
   * @param useDecimal128 whether to always return 128 bit decimal regardless of precision
   * @param useLegacyDateTimestampOrNTZ whether to read legacy dates/timestamps as it is
   * @return a pointer to a native Parquet column reader created
   */
  public static native long initColumnReader(
      int physicalTypeId,
      int logicalTypeId,
      int expectedPhysicalTypeId,
      String[] path,
      int maxDl,
      int maxRl,
      int bitWidth,
      int expectedBitWidth,
      boolean isSigned,
      int typeLength,
      int precision,
      int expectedPrecision,
      int scale,
      int expectedScale,
      int tu,
      boolean isAdjustedUtc,
      int batchSize,
      boolean useDecimal128,
      boolean useLegacyDateTimestampOrNTZ);

  /**
   * Pass a Parquet dictionary page to the native column reader. Note this should only be called
   * once per Parquet column chunk. Otherwise it'll panic.
   *
   * @param handle the handle to the native Parquet column reader
   * @param dictionaryValueCount the number of values in this dictionary
   * @param dictionaryData the actual dictionary page data, including repetition/definition levels
   *     as well as values
   * @param encoding the encoding used by the dictionary
   */
  public static native void setDictionaryPage(
      long handle, int dictionaryValueCount, byte[] dictionaryData, int encoding);

  /**
   * Passes a Parquet data page V1 to the native column reader.
   *
   * @param handle the handle to the native Parquet column reader
   * @param pageValueCount the number of values in this data page
   * @param pageData the actual page data, which should only contain PLAIN-encoded values.
   * @param valueEncoding the encoding used by the values
   */
  public static native void setPageV1(
      long handle, int pageValueCount, byte[] pageData, int valueEncoding);

  /**
   * Passes a Parquet data page V1 to the native column reader.
   *
   * @param handle the handle to the native Parquet column reader
   * @param pageValueCount the number of values in this data page
   * @param buffer the actual page data, represented by a DirectByteBuffer.
   * @param valueEncoding the encoding used by the values
   */
  public static native void setPageBufferV1(
      long handle, int pageValueCount, ByteBuffer buffer, int valueEncoding);

  /**
   * Passes a Parquet data page V2 to the native column reader.
   *
   * @param handle the handle to the native Parquet column reader
   * @param pageValueCount the number of values in this data page
   * @param defLevelData the data for definition levels
   * @param repLevelData the data for repetition levels
   * @param valueData the data for values
   * @param valueEncoding the encoding used by the values
   */
  public static native void setPageV2(
      long handle,
      int pageValueCount,
      byte[] defLevelData,
      byte[] repLevelData,
      byte[] valueData,
      int valueEncoding);

  /**
   * Reset the current columnar batch. This will clear all the content of the batch as well as any
   * internal state such as the current offset.
   *
   * @param handle the handle to the native Parquet column reader
   */
  public static native void resetBatch(long handle);

  /**
   * Reads at most 'batchSize' number of rows from the native Parquet column reader. Returns a tuple
   * where the first element is the actual number of rows read (including both nulls and non-nulls),
   * and the second element is the number of nulls read.
   *
   * <p>If the returned value is < 'batchSize' then it means the current page has been completely
   * drained. In this case, the caller should call {@link Native#setPageV1} or {@link
   * Native#setPageV2} before the next 'readBatch' call.
   *
   * <p>Note that the current page could also be drained if the returned value = 'batchSize', i.e.,
   * the remaining number of rows in the page is exactly equal to 'batchSize'. In this case, the
   * next 'readBatch' call will return 0 and the caller should call {@link Native#setPageV1} or
   * {@link Native#setPageV2} next.
   *
   * <p>If `nullPadSize` > 0, it pads nulls into the underlying vector before the values will be
   * read into.
   *
   * @param handle the handle to the native Parquet column reader
   * @param batchSize the number of rows to be read
   * @param nullPadSize the number of nulls to pad before reading.
   * @return a tuple: (the actual number of rows read, the number of nulls read)
   */
  public static native int[] readBatch(long handle, int batchSize, int nullPadSize);

  /**
   * Skips at most 'batchSize' number of rows from the native Parquet column reader, and returns the
   * actual number of rows skipped.
   *
   * <p>If the returned value is < 'batchSize' then it means the current page has been completely
   * drained. In this case, the caller should call {@link Native#setPageV1} or {@link
   * Native#setPageV2} before the next 'skipBatch' call.
   *
   * <p>Note that the current page could also be drained if the returned value = 'batchSize', i.e.,
   * the remaining number of rows in the page is exactly equal to 'batchSize'. In this case, the
   * next 'skipBatch' call will return 0 and the caller should call {@link Native#setPageV1} or
   * {@link Native#setPageV2} next.
   *
   * @param handle the handle to the native Parquet column reader
   * @param batchSize the number of rows to skip in the current page
   * @param discard if true, discard read rows without padding nulls into the underlying vector
   * @return the actual number of rows skipped
   */
  public static native int skipBatch(long handle, int batchSize, boolean discard);

  /**
   * Returns the current batch constructed via 'readBatch'
   *
   * @param handle the handle to the native Parquet column reader
   * @param arrayAddr the memory address to the ArrowArray struct
   * @param schemaAddr the memory address to the ArrowSchema struct
   */
  public static native void currentBatch(long handle, long arrayAddr, long schemaAddr);

  /** Set methods to set a constant value for the reader, so it'll return constant vectors */
  public static native void setNull(long handle);

  public static native void setBoolean(long handle, boolean value);

  public static native void setByte(long handle, byte value);

  public static native void setShort(long handle, short value);

  public static native void setInt(long handle, int value);

  public static native void setLong(long handle, long value);

  public static native void setFloat(long handle, float value);

  public static native void setDouble(long handle, double value);

  public static native void setBinary(long handle, byte[] value);

  /** Set decimal backed by FixedLengthByteArray */
  public static native void setDecimal(long handle, byte[] value);

  /** Set position of row index vector for Iceberg Metadata Column */
  public static native void setPosition(long handle, long value, int size);

  /** Set row index vector for Spark row index metadata column and return vector size */
  public static native int setIndices(long handle, long offset, int size, long[] indices);

  /** Set deleted info for Iceberg Metadata Column */
  public static native void setIsDeleted(long handle, boolean[] isDeleted);

  /**
   * Closes the native Parquet column reader and releases all resources associated with it.
   *
   * @param handle the handle to the native Parquet column reader
   */
  public static native void closeColumnReader(long handle);

  ///////////// Arrow Native Parquet Reader APIs
  // TODO: Add partitionValues(?), improve requiredColumns to use a projection mask that corresponds
  // to arrow.
  //      Add batch size, datetimeRebaseModeSpec, metrics(how?)...

  /**
   * Initialize a record batch reader for a PartitionedFile
   *
   * @param filePath
   * @param start
   * @param length
   * @return a handle to the record batch reader, used in subsequent calls.
   */
  public static native long initRecordBatchReader(
      String filePath,
      long fileSize,
      long start,
      long length,
      byte[] filter,
      byte[] requiredSchema,
      byte[] dataSchema,
      String sessionTimezone,
<<<<<<< HEAD
      int batchSize,
      boolean pushdownFilters,
      int workerThreads,
      int blockingThreads);
=======
      int batchSize);
>>>>>>> 23dfb030

  // arrow native version of read batch
  /**
   * Read the next batch of data into memory on native side
   *
   * @param handle
   * @return the number of rows read
   */
  public static native int readNextRecordBatch(long handle);

  // arrow native equivalent of currentBatch. 'columnNum' is number of the column in the record
  // batch
  /**
   * Load the column corresponding to columnNum in the currently loaded record batch into JVM
   *
   * @param handle
   * @param columnNum
   * @param arrayAddr
   * @param schemaAddr
   */
  public static native void currentColumnBatch(
      long handle, int columnNum, long arrayAddr, long schemaAddr);

  // arrow native version to close record batch reader

  /**
   * Close the record batch reader. Free the resources
   *
   * @param handle
   */
  public static native void closeRecordBatchReader(long handle);
}<|MERGE_RESOLUTION|>--- conflicted
+++ resolved
@@ -257,14 +257,8 @@
       byte[] requiredSchema,
       byte[] dataSchema,
       String sessionTimezone,
-<<<<<<< HEAD
       int batchSize,
-      boolean pushdownFilters,
-      int workerThreads,
-      int blockingThreads);
-=======
-      int batchSize);
->>>>>>> 23dfb030
+      boolean pushdownFilters);
 
   // arrow native version of read batch
   /**
