/*
 * Licensed to the Apache Software Foundation (ASF) under one
 * or more contributor license agreements.  See the NOTICE file
 * distributed with this work for additional information
 * regarding copyright ownership.  The ASF licenses this file
 * to you under the Apache License, Version 2.0 (the
 * "License"); you may not use this file except in compliance
 * with the License.  You may obtain a copy of the License at
 *
 *   http://www.apache.org/licenses/LICENSE-2.0
 *
 * Unless required by applicable law or agreed to in writing,
 * software distributed under the License is distributed on an
 * "AS IS" BASIS, WITHOUT WARRANTIES OR CONDITIONS OF ANY
 * KIND, either express or implied.  See the License for the
 * specific language governing permissions and limitations
 * under the License.
 */

package org.apache.comet.vector;

import java.math.BigDecimal;
import java.math.BigInteger;

import org.apache.arrow.vector.FixedWidthVector;
import org.apache.arrow.vector.ValueVector;
import org.apache.arrow.vector.complex.ListVector;
import org.apache.arrow.vector.complex.MapVector;
import org.apache.arrow.vector.complex.StructVector;
import org.apache.arrow.vector.dictionary.Dictionary;
import org.apache.arrow.vector.dictionary.DictionaryProvider;
import org.apache.arrow.vector.types.pojo.DictionaryEncoding;
import org.apache.spark.sql.types.DataType;
import org.apache.spark.sql.types.Decimal;
import org.apache.spark.sql.types.IntegerType;
import org.apache.spark.sql.vectorized.ColumnVector;
import org.apache.spark.sql.vectorized.ColumnarArray;
import org.apache.spark.sql.vectorized.ColumnarMap;
import org.apache.spark.unsafe.Platform;
import org.apache.spark.unsafe.types.UTF8String;

/** Base class for all Comet column vector implementations. */
public abstract class CometVector extends ColumnVector {
  private static final int DECIMAL_BYTE_WIDTH = 16;
  private final byte[] DECIMAL_BYTES = new byte[DECIMAL_BYTE_WIDTH];
  protected final boolean useDecimal128;

  private static final long decimalValOffset;

  static {
    try {
      java.lang.reflect.Field unsafeField = sun.misc.Unsafe.class.getDeclaredField("theUnsafe");
      unsafeField.setAccessible(true);
      final sun.misc.Unsafe unsafe = (sun.misc.Unsafe) unsafeField.get(null);
      decimalValOffset = unsafe.objectFieldOffset(Decimal.class.getDeclaredField("decimalVal"));
    } catch (Throwable e) {
      throw new RuntimeException(e);
    }
  }

  protected CometVector(DataType type, boolean useDecimal128) {
    super(type);
    this.useDecimal128 = useDecimal128;
  }

  /**
   * Sets the number of nulls in this vector to be 'numNulls'. This is used when the vector is
   * reused across batches.
   */
  public abstract void setNumNulls(int numNulls);

  /**
   * Sets the number of values (including both nulls and non-nulls) in this vector to be
   * 'numValues'. This is used when the vector is reused across batches.
   */
  public abstract void setNumValues(int numValues);

  /** Returns the number of values in this vector. */
  public abstract int numValues();

  /** Whether the elements of this vector are of fixed length. */
  public boolean isFixedLength() {
    return getValueVector() instanceof FixedWidthVector;
  }

  @Override
  public Decimal getDecimal(int i, int precision, int scale) {
    if (!useDecimal128 && precision <= Decimal.MAX_INT_DIGITS() && type instanceof IntegerType) {
      return createDecimal(getInt(i), precision, scale);
    } else if (precision <= Decimal.MAX_LONG_DIGITS()) {
      return createDecimal(useDecimal128 ? getLongDecimal(i) : getLong(i), precision, scale);
    } else {
      byte[] bytes = getBinaryDecimal(i);
      BigInteger bigInteger = new BigInteger(bytes);
      BigDecimal javaDecimal = new BigDecimal(bigInteger, scale);
      return createDecimal(javaDecimal, precision, scale);
    }
  }

  /** This method skips the negative scale check, otherwise the same as Decimal.createUnsafe(). */
  private Decimal createDecimal(long unscaled, int precision, int scale) {
    Decimal dec = new Decimal();
    dec.org$apache$spark$sql$types$Decimal$$longVal_$eq(unscaled);
    dec.org$apache$spark$sql$types$Decimal$$_precision_$eq(precision);
    dec.org$apache$spark$sql$types$Decimal$$_scale_$eq(scale);
    return dec;
  }

  /** This method skips a few checks, otherwise the same as Decimal.apply(). */
  private Decimal createDecimal(BigDecimal value, int precision, int scale) {
    Decimal dec = new Decimal();
    Platform.putObjectVolatile(dec, decimalValOffset, new scala.math.BigDecimal(value));
    dec.org$apache$spark$sql$types$Decimal$$_precision_$eq(precision);
    dec.org$apache$spark$sql$types$Decimal$$_scale_$eq(scale);
    return dec;
  }

  /**
   * Reads a 16-byte byte array which are encoded big-endian for decimal128 into internal byte
   * array.
   */
  byte[] getBinaryDecimal(int i) {
    return copyBinaryDecimal(i, DECIMAL_BYTES);
  }

  /** Reads a 16-byte byte array which are encoded big-endian for decimal128. */
  public byte[] copyBinaryDecimal(int i, byte[] dest) {
    long valueBufferAddress = getValueVector().getDataBuffer().memoryAddress();
    Platform.copyMemory(
        null,
        valueBufferAddress + (long) i * DECIMAL_BYTE_WIDTH,
        dest,
        Platform.BYTE_ARRAY_OFFSET,
        DECIMAL_BYTE_WIDTH);
    // Decimal is stored little-endian in Arrow, so we need to reverse the bytes here
    for (int j = 0, k = DECIMAL_BYTE_WIDTH - 1; j < DECIMAL_BYTE_WIDTH / 2; j++, k--) {
      byte tmp = dest[j];
      dest[j] = dest[k];
      dest[k] = tmp;
    }
    return dest;
  }

  @Override
  public boolean getBoolean(int rowId) {
    throw new UnsupportedOperationException("Not yet supported");
  }

  @Override
  public byte getByte(int rowId) {
    throw new UnsupportedOperationException("Not yet supported");
  }

  @Override
  public short getShort(int rowId) {
    throw new UnsupportedOperationException("Not yet supported");
  }

  @Override
  public int getInt(int rowId) {
    throw new UnsupportedOperationException("Not yet supported");
  }

  @Override
  public long getLong(int rowId) {
    throw new UnsupportedOperationException("Not yet supported");
  }

  public long getLongDecimal(int rowId) {
    throw new UnsupportedOperationException("Not yet supported");
  }

  @Override
  public float getFloat(int rowId) {
    throw new UnsupportedOperationException("Not yet supported");
  }

  @Override
  public double getDouble(int rowId) {
    throw new UnsupportedOperationException("Not yet supported");
  }

  @Override
  public UTF8String getUTF8String(int rowId) {
    throw new UnsupportedOperationException("Not yet supported");
  }

  @Override
  public byte[] getBinary(int rowId) {
    throw new UnsupportedOperationException("Not yet supported");
  }

  @Override
  public ColumnarArray getArray(int i) {
    throw new UnsupportedOperationException("Not yet supported");
  }

  @Override
  public ColumnarMap getMap(int i) {
    throw new UnsupportedOperationException("Not yet supported");
  }

  @Override
  public ColumnVector getChild(int i) {
    throw new UnsupportedOperationException("Not yet supported");
  }

  @Override
  public void close() {
    getValueVector().close();
  }

  public DictionaryProvider getDictionaryProvider() {
    throw new UnsupportedOperationException("Not implemented");
  }

  public abstract ValueVector getValueVector();

  /**
   * Returns a zero-copying new vector that contains the values from [offset, offset + length).
   *
   * @param offset the offset of the new vector
   * @param length the length of the new vector
   * @return the new vector
   */
  public abstract CometVector slice(int offset, int length);

  /**
   * Returns a corresponding `CometVector` implementation based on the given Arrow `ValueVector`.
   *
   * @param vector Arrow `ValueVector`
   * @param useDecimal128 Whether to use Decimal128 for decimal column
   * @return `CometVector` implementation
   */
  protected static CometVector getVector(
      ValueVector vector,
      boolean useDecimal128,
      DictionaryProvider dictionaryProvider,
      int nullCount,
      int dictValNullCount) {
    if (vector instanceof StructVector) {
      return new CometStructVector(
          vector, useDecimal128, dictionaryProvider, nullCount, dictValNullCount);
    } else if (vector instanceof MapVector) {
      return new CometMapVector(
          vector, useDecimal128, dictionaryProvider, nullCount, dictValNullCount);
    } else if (vector instanceof ListVector) {
<<<<<<< HEAD
      return new CometListVector(vector, useDecimal128, nullCount);
=======
      return new CometListVector(vector, useDecimal128, dictionaryProvider);
>>>>>>> 60cad718
    } else {
      DictionaryEncoding dictionaryEncoding = vector.getField().getDictionary();
      CometPlainVector cometVector = new CometPlainVector(vector, useDecimal128, false, nullCount);

      if (dictionaryEncoding == null) {
        return cometVector;
      } else {
        Dictionary dictionary = dictionaryProvider.lookup(dictionaryEncoding.getId());
        // Since the dictionary index tracks the nullCount, dictionaryVector.nullCount can be 0
        CometPlainVector dictionaryVector =
            new CometPlainVector(dictionary.getVector(), useDecimal128, false, dictValNullCount);
        CometDictionary cometDictionary = new CometDictionary(dictionaryVector);

        return new CometDictionaryVector(
            cometVector, cometDictionary, dictionaryProvider, useDecimal128);
      }
    }
  }

  protected static CometVector getVector(ValueVector vector, boolean useDecimal128) {
    // TODO: getNullCount is slow, avoid calling it if possible
    return getVector(vector, useDecimal128, null, vector.getNullCount(), 0);
  }

  protected static CometVector getVector(
      ValueVector vector, boolean useDecimal128, DictionaryProvider dictionaryProvider) {

    DictionaryEncoding dictionaryEncoding = vector.getField().getDictionary();
    int dictValNullCount = 0;
    if (dictionaryEncoding != null) {
      Dictionary dictionary = dictionaryProvider.lookup(dictionaryEncoding.getId());
      dictValNullCount = dictionary.getVector().getNullCount();
    }
    // TODO: getNullCount is slow, avoid calling it if possible
    return getVector(
        vector, useDecimal128, dictionaryProvider, vector.getNullCount(), dictValNullCount);
  }

  public abstract int dictValNumNulls();
}<|MERGE_RESOLUTION|>--- conflicted
+++ resolved
@@ -245,11 +245,7 @@
       return new CometMapVector(
           vector, useDecimal128, dictionaryProvider, nullCount, dictValNullCount);
     } else if (vector instanceof ListVector) {
-<<<<<<< HEAD
-      return new CometListVector(vector, useDecimal128, nullCount);
-=======
-      return new CometListVector(vector, useDecimal128, dictionaryProvider);
->>>>>>> 60cad718
+      return new CometListVector(vector, useDecimal128, dictionaryProvider, nullCount);
     } else {
       DictionaryEncoding dictionaryEncoding = vector.getField().getDictionary();
       CometPlainVector cometVector = new CometPlainVector(vector, useDecimal128, false, nullCount);
