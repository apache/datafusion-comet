--- conflicted
+++ resolved
@@ -74,9 +74,7 @@
       batch: ColumnarBatch): Int = {
     (0 until batch.numCols()).foreach { index =>
       batch.column(index) match {
-        case a: CometNativeVector =>
-          exportedVectors += a.getArrayAddress
-          exportedVectors += a.getSchemaAddress
+        case a: CometNativeVector => _
         case a: CometVector =>
           val valueVector = a.getValueVector
 
@@ -86,31 +84,18 @@
             null
           }
 
-<<<<<<< HEAD
-          val arrowSchema = ArrowSchema.allocateNew(allocator)
-          val arrowArray = ArrowArray.allocateNew(allocator)
-          exportVector(
-=======
           // The array and schema structures are allocated by native side.
           // Don't need to deallocate them here.
           val arrowSchema = ArrowSchema.wrap(schemaAddrs(index))
           val arrowArray = ArrowArray.wrap(arrayAddrs(index))
-          Data.exportVector(
->>>>>>> 60cad718
+          exportVector(
             allocator,
             getFieldVector(valueVector, "export"),
             provider,
             arrowArray,
-<<<<<<< HEAD
             arrowSchema,
             a.numNulls(),
             a.dictValNumNulls())
-
-          exportedVectors += arrowArray.memoryAddress()
-          exportedVectors += arrowSchema.memoryAddress()
-=======
-            arrowSchema)
->>>>>>> 60cad718
         case c =>
           throw new SparkException(
             "Comet execution only takes Arrow Arrays, but got " +
