--- conflicted
+++ resolved
@@ -1,109 +1,4 @@
 == Physical Plan ==
-<<<<<<< HEAD
-TakeOrderedAndProject (103)
-+- * HashAggregate (102)
-   +- * ColumnarToRow (101)
-      +- CometColumnarExchange (100)
-         +- * HashAggregate (99)
-            +- * Expand (98)
-               +- Union (97)
-                  :- * HashAggregate (38)
-                  :  +- * ColumnarToRow (37)
-                  :     +- CometExchange (36)
-                  :        +- CometHashAggregate (35)
-                  :           +- CometProject (34)
-                  :              +- CometBroadcastHashJoin (33)
-                  :                 :- CometProject (28)
-                  :                 :  +- CometBroadcastHashJoin (27)
-                  :                 :     :- CometProject (22)
-                  :                 :     :  +- CometBroadcastHashJoin (21)
-                  :                 :     :     :- CometProject (17)
-                  :                 :     :     :  +- CometBroadcastHashJoin (16)
-                  :                 :     :     :     :- CometProject (11)
-                  :                 :     :     :     :  +- CometSortMergeJoin (10)
-                  :                 :     :     :     :     :- CometSort (4)
-                  :                 :     :     :     :     :  +- CometExchange (3)
-                  :                 :     :     :     :     :     +- CometFilter (2)
-                  :                 :     :     :     :     :        +- CometScan parquet spark_catalog.default.store_sales (1)
-                  :                 :     :     :     :     +- CometSort (9)
-                  :                 :     :     :     :        +- CometExchange (8)
-                  :                 :     :     :     :           +- CometProject (7)
-                  :                 :     :     :     :              +- CometFilter (6)
-                  :                 :     :     :     :                 +- CometScan parquet spark_catalog.default.store_returns (5)
-                  :                 :     :     :     +- CometBroadcastExchange (15)
-                  :                 :     :     :        +- CometProject (14)
-                  :                 :     :     :           +- CometFilter (13)
-                  :                 :     :     :              +- CometScan parquet spark_catalog.default.date_dim (12)
-                  :                 :     :     +- CometBroadcastExchange (20)
-                  :                 :     :        +- CometFilter (19)
-                  :                 :     :           +- CometScan parquet spark_catalog.default.store (18)
-                  :                 :     +- CometBroadcastExchange (26)
-                  :                 :        +- CometProject (25)
-                  :                 :           +- CometFilter (24)
-                  :                 :              +- CometScan parquet spark_catalog.default.item (23)
-                  :                 +- CometBroadcastExchange (32)
-                  :                    +- CometProject (31)
-                  :                       +- CometFilter (30)
-                  :                          +- CometScan parquet spark_catalog.default.promotion (29)
-                  :- * HashAggregate (67)
-                  :  +- * ColumnarToRow (66)
-                  :     +- CometExchange (65)
-                  :        +- CometHashAggregate (64)
-                  :           +- CometProject (63)
-                  :              +- CometBroadcastHashJoin (62)
-                  :                 :- CometProject (60)
-                  :                 :  +- CometBroadcastHashJoin (59)
-                  :                 :     :- CometProject (57)
-                  :                 :     :  +- CometBroadcastHashJoin (56)
-                  :                 :     :     :- CometProject (52)
-                  :                 :     :     :  +- CometBroadcastHashJoin (51)
-                  :                 :     :     :     :- CometProject (49)
-                  :                 :     :     :     :  +- CometSortMergeJoin (48)
-                  :                 :     :     :     :     :- CometSort (42)
-                  :                 :     :     :     :     :  +- CometExchange (41)
-                  :                 :     :     :     :     :     +- CometFilter (40)
-                  :                 :     :     :     :     :        +- CometScan parquet spark_catalog.default.catalog_sales (39)
-                  :                 :     :     :     :     +- CometSort (47)
-                  :                 :     :     :     :        +- CometExchange (46)
-                  :                 :     :     :     :           +- CometProject (45)
-                  :                 :     :     :     :              +- CometFilter (44)
-                  :                 :     :     :     :                 +- CometScan parquet spark_catalog.default.catalog_returns (43)
-                  :                 :     :     :     +- ReusedExchange (50)
-                  :                 :     :     +- CometBroadcastExchange (55)
-                  :                 :     :        +- CometFilter (54)
-                  :                 :     :           +- CometScan parquet spark_catalog.default.catalog_page (53)
-                  :                 :     +- ReusedExchange (58)
-                  :                 +- ReusedExchange (61)
-                  +- * HashAggregate (96)
-                     +- * ColumnarToRow (95)
-                        +- CometExchange (94)
-                           +- CometHashAggregate (93)
-                              +- CometProject (92)
-                                 +- CometBroadcastHashJoin (91)
-                                    :- CometProject (89)
-                                    :  +- CometBroadcastHashJoin (88)
-                                    :     :- CometProject (86)
-                                    :     :  +- CometBroadcastHashJoin (85)
-                                    :     :     :- CometProject (81)
-                                    :     :     :  +- CometBroadcastHashJoin (80)
-                                    :     :     :     :- CometProject (78)
-                                    :     :     :     :  +- CometSortMergeJoin (77)
-                                    :     :     :     :     :- CometSort (71)
-                                    :     :     :     :     :  +- CometExchange (70)
-                                    :     :     :     :     :     +- CometFilter (69)
-                                    :     :     :     :     :        +- CometScan parquet spark_catalog.default.web_sales (68)
-                                    :     :     :     :     +- CometSort (76)
-                                    :     :     :     :        +- CometExchange (75)
-                                    :     :     :     :           +- CometProject (74)
-                                    :     :     :     :              +- CometFilter (73)
-                                    :     :     :     :                 +- CometScan parquet spark_catalog.default.web_returns (72)
-                                    :     :     :     +- ReusedExchange (79)
-                                    :     :     +- CometBroadcastExchange (84)
-                                    :     :        +- CometFilter (83)
-                                    :     :           +- CometScan parquet spark_catalog.default.web_site (82)
-                                    :     +- ReusedExchange (87)
-                                    +- ReusedExchange (90)
-=======
 TakeOrderedAndProject (102)
 +- * HashAggregate (101)
    +- Exchange (100)
@@ -206,7 +101,6 @@
                                  :     :           +- CometScan parquet spark_catalog.default.web_site (82)
                                  :     +- ReusedExchange (87)
                                  +- ReusedExchange (90)
->>>>>>> 0a68f1c6
 
 
 (1) CometScan parquet spark_catalog.default.store_sales
@@ -663,65 +557,50 @@
 Aggregate Attributes [6]: [sum#100, isEmpty#101, sum#102, isEmpty#103, sum#104, isEmpty#105]
 Results [9]: [channel#97, id#98, spark_grouping_id#99, sum#106, isEmpty#107, sum#108, isEmpty#109, sum#110, isEmpty#111]
 
-(100) CometColumnarExchange
+(100) Exchange
 Input [9]: [channel#97, id#98, spark_grouping_id#99, sum#106, isEmpty#107, sum#108, isEmpty#109, sum#110, isEmpty#111]
-Arguments: hashpartitioning(channel#97, id#98, spark_grouping_id#99, 5), ENSURE_REQUIREMENTS, CometColumnarShuffle, [plan_id=10]
-
-(101) ColumnarToRow [codegen id : 5]
-Input [9]: [channel#97, id#98, spark_grouping_id#99, sum#106, isEmpty#107, sum#108, isEmpty#109, sum#110, isEmpty#111]
-
-(102) HashAggregate [codegen id : 5]
+Arguments: hashpartitioning(channel#97, id#98, spark_grouping_id#99, 5), ENSURE_REQUIREMENTS, [plan_id=10]
+
+(101) HashAggregate [codegen id : 5]
 Input [9]: [channel#97, id#98, spark_grouping_id#99, sum#106, isEmpty#107, sum#108, isEmpty#109, sum#110, isEmpty#111]
 Keys [3]: [channel#97, id#98, spark_grouping_id#99]
 Functions [3]: [sum(sales#30), sum(returns#31), sum(profit#32)]
 Aggregate Attributes [3]: [sum(sales#30)#112, sum(returns#31)#113, sum(profit#32)#114]
 Results [5]: [channel#97, id#98, sum(sales#30)#112 AS sales#115, sum(returns#31)#113 AS returns#116, sum(profit#32)#114 AS profit#117]
 
-(103) TakeOrderedAndProject
+(102) TakeOrderedAndProject
 Input [5]: [channel#97, id#98, sales#115, returns#116, profit#117]
 Arguments: 100, [channel#97 ASC NULLS FIRST, id#98 ASC NULLS FIRST], [channel#97, id#98, sales#115, returns#116, profit#117]
 
 ===== Subqueries =====
 
 Subquery:1 Hosting operator id = 1 Hosting Expression = ss_sold_date_sk#7 IN dynamicpruning#8
-<<<<<<< HEAD
-BroadcastExchange (108)
-+- * ColumnarToRow (107)
-   +- CometProject (106)
-      +- CometFilter (105)
-         +- CometScan parquet spark_catalog.default.date_dim (104)
-=======
 BroadcastExchange (107)
 +- * CometColumnarToRow (106)
    +- CometProject (105)
       +- CometFilter (104)
          +- CometScan parquet spark_catalog.default.date_dim (103)
->>>>>>> 0a68f1c6
-
-
-(104) CometScan parquet spark_catalog.default.date_dim
+
+
+(103) CometScan parquet spark_catalog.default.date_dim
 Output [2]: [d_date_sk#14, d_date#15]
 Batched: true
 Location [not included in comparison]/{warehouse_dir}/date_dim]
 PushedFilters: [IsNotNull(d_date), GreaterThanOrEqual(d_date,2000-08-23), LessThanOrEqual(d_date,2000-09-22), IsNotNull(d_date_sk)]
 ReadSchema: struct<d_date_sk:int,d_date:date>
 
-(105) CometFilter
+(104) CometFilter
 Input [2]: [d_date_sk#14, d_date#15]
 Condition : (((isnotnull(d_date#15) AND (d_date#15 >= 2000-08-23)) AND (d_date#15 <= 2000-09-22)) AND isnotnull(d_date_sk#14))
 
-(106) CometProject
+(105) CometProject
 Input [2]: [d_date_sk#14, d_date#15]
 Arguments: [d_date_sk#14], [d_date_sk#14]
 
-<<<<<<< HEAD
-(107) ColumnarToRow [codegen id : 1]
-=======
 (106) CometColumnarToRow [codegen id : 1]
->>>>>>> 0a68f1c6
 Input [1]: [d_date_sk#14]
 
-(108) BroadcastExchange
+(107) BroadcastExchange
 Input [1]: [d_date_sk#14]
 Arguments: HashedRelationBroadcastMode(List(cast(input[0, int, true] as bigint)),false), [plan_id=11]
 
