WholeStageCodegen (4)
  Filter [paid]
    Subquery #1
      WholeStageCodegen (4)
        HashAggregate [sum,count] [avg(netpaid),(0.05 * avg(netpaid)),sum,count]
          ColumnarToRow
            InputAdapter
              CometColumnarExchange #9
                WholeStageCodegen (3)
                  HashAggregate [netpaid] [sum,count,sum,count]
                    HashAggregate [c_last_name,c_first_name,s_store_name,ca_state,s_state,i_color,i_current_price,i_manager_id,i_units,i_size,sum] [sum(UnscaledValue(ss_net_paid)),netpaid,sum]
                      ColumnarToRow
                        InputAdapter
                          CometColumnarExchange [c_last_name,c_first_name,s_store_name,ca_state,s_state,i_color,i_current_price,i_manager_id,i_units,i_size] #10
                            WholeStageCodegen (2)
                              HashAggregate [c_last_name,c_first_name,s_store_name,ca_state,s_state,i_color,i_current_price,i_manager_id,i_units,i_size,ss_net_paid] [sum,sum]
                                Project [ss_net_paid,s_store_name,s_state,i_current_price,i_size,i_color,i_units,i_manager_id,c_first_name,c_last_name,ca_state]
                                  BroadcastHashJoin [c_birth_country,s_zip,ca_country,ca_zip]
                                    ColumnarToRow
                                      InputAdapter
                                        CometProject [ss_net_paid,s_store_name,s_state,s_zip,i_current_price,i_size,i_color,i_units,i_manager_id,c_first_name,c_last_name,c_birth_country]
                                          CometBroadcastHashJoin [ss_customer_sk,ss_net_paid,s_store_name,s_state,s_zip,i_current_price,i_size,i_color,i_units,i_manager_id,c_customer_sk,c_first_name,c_last_name,c_birth_country]
                                            CometProject [ss_customer_sk,ss_net_paid,s_store_name,s_state,s_zip,i_current_price,i_size,i_color,i_units,i_manager_id]
                                              CometBroadcastHashJoin [ss_item_sk,ss_customer_sk,ss_net_paid,s_store_name,s_state,s_zip,i_item_sk,i_current_price,i_size,i_color,i_units,i_manager_id]
                                                CometProject [ss_item_sk,ss_customer_sk,ss_net_paid,s_store_name,s_state,s_zip]
                                                  CometBroadcastHashJoin [ss_item_sk,ss_customer_sk,ss_store_sk,ss_net_paid,s_store_sk,s_store_name,s_state,s_zip]
                                                    CometProject [ss_item_sk,ss_customer_sk,ss_store_sk,ss_net_paid]
                                                      CometSortMergeJoin [ss_item_sk,ss_customer_sk,ss_store_sk,ss_ticket_number,ss_net_paid,sr_item_sk,sr_ticket_number]
                                                        CometSort [ss_item_sk,ss_customer_sk,ss_store_sk,ss_ticket_number,ss_net_paid]
                                                          ReusedExchange [ss_item_sk,ss_customer_sk,ss_store_sk,ss_ticket_number,ss_net_paid] #3
                                                        CometSort [sr_item_sk,sr_ticket_number]
                                                          ReusedExchange [sr_item_sk,sr_ticket_number] #4
                                                    ReusedExchange [s_store_sk,s_store_name,s_state,s_zip] #5
                                                CometBroadcastExchange [i_item_sk,i_current_price,i_size,i_color,i_units,i_manager_id] #11
                                                  CometFilter [i_item_sk,i_current_price,i_size,i_color,i_units,i_manager_id]
                                                    CometScan parquet spark_catalog.default.item [i_item_sk,i_current_price,i_size,i_color,i_units,i_manager_id]
                                            ReusedExchange [c_customer_sk,c_first_name,c_last_name,c_birth_country] #7
                                    InputAdapter
                                      ReusedExchange [ca_state,ca_zip,ca_country] #8
    HashAggregate [c_last_name,c_first_name,s_store_name,sum,isEmpty] [sum(netpaid),paid,sum,isEmpty]
      ColumnarToRow
        InputAdapter
          CometColumnarExchange [c_last_name,c_first_name,s_store_name] #1
            WholeStageCodegen (3)
              HashAggregate [c_last_name,c_first_name,s_store_name,netpaid] [sum,isEmpty,sum,isEmpty]
                HashAggregate [c_last_name,c_first_name,s_store_name,ca_state,s_state,i_color,i_current_price,i_manager_id,i_units,i_size,sum] [sum(UnscaledValue(ss_net_paid)),netpaid,sum]
                  ColumnarToRow
                    InputAdapter
                      CometColumnarExchange [c_last_name,c_first_name,s_store_name,ca_state,s_state,i_color,i_current_price,i_manager_id,i_units,i_size] #2
                        WholeStageCodegen (2)
                          HashAggregate [c_last_name,c_first_name,s_store_name,ca_state,s_state,i_color,i_current_price,i_manager_id,i_units,i_size,ss_net_paid] [sum,sum]
                            Project [ss_net_paid,s_store_name,s_state,i_current_price,i_size,i_color,i_units,i_manager_id,c_first_name,c_last_name,ca_state]
                              BroadcastHashJoin [c_birth_country,s_zip,ca_country,ca_zip]
                                CometColumnarToRow
                                  InputAdapter
                                    CometProject [ss_net_paid,s_store_name,s_state,s_zip,i_current_price,i_size,i_color,i_units,i_manager_id,c_first_name,c_last_name,c_birth_country]
                                      CometBroadcastHashJoin [ss_customer_sk,ss_net_paid,s_store_name,s_state,s_zip,i_current_price,i_size,i_color,i_units,i_manager_id,c_customer_sk,c_first_name,c_last_name,c_birth_country]
                                        CometProject [ss_customer_sk,ss_net_paid,s_store_name,s_state,s_zip,i_current_price,i_size,i_color,i_units,i_manager_id]
                                          CometBroadcastHashJoin [ss_item_sk,ss_customer_sk,ss_net_paid,s_store_name,s_state,s_zip,i_item_sk,i_current_price,i_size,i_color,i_units,i_manager_id]
                                            CometProject [ss_item_sk,ss_customer_sk,ss_net_paid,s_store_name,s_state,s_zip]
                                              CometBroadcastHashJoin [ss_item_sk,ss_customer_sk,ss_store_sk,ss_net_paid,s_store_sk,s_store_name,s_state,s_zip]
                                                CometProject [ss_item_sk,ss_customer_sk,ss_store_sk,ss_net_paid]
                                                  CometSortMergeJoin [ss_item_sk,ss_customer_sk,ss_store_sk,ss_ticket_number,ss_net_paid,sr_item_sk,sr_ticket_number]
                                                    CometSort [ss_item_sk,ss_customer_sk,ss_store_sk,ss_ticket_number,ss_net_paid]
                                                      CometExchange [ss_ticket_number,ss_item_sk] #3
                                                        CometProject [ss_item_sk,ss_customer_sk,ss_store_sk,ss_ticket_number,ss_net_paid]
                                                          CometFilter [ss_item_sk,ss_customer_sk,ss_store_sk,ss_ticket_number,ss_net_paid,ss_sold_date_sk]
                                                            CometScan parquet spark_catalog.default.store_sales [ss_item_sk,ss_customer_sk,ss_store_sk,ss_ticket_number,ss_net_paid,ss_sold_date_sk]
                                                    CometSort [sr_item_sk,sr_ticket_number]
                                                      CometExchange [sr_ticket_number,sr_item_sk] #4
                                                        CometProject [sr_item_sk,sr_ticket_number]
                                                          CometFilter [sr_item_sk,sr_ticket_number,sr_returned_date_sk]
                                                            CometScan parquet spark_catalog.default.store_returns [sr_item_sk,sr_ticket_number,sr_returned_date_sk]
                                                CometBroadcastExchange [s_store_sk,s_store_name,s_state,s_zip] #5
                                                  CometProject [s_store_sk,s_store_name,s_state,s_zip]
                                                    CometFilter [s_store_sk,s_store_name,s_market_id,s_state,s_zip]
                                                      CometScan parquet spark_catalog.default.store [s_store_sk,s_store_name,s_market_id,s_state,s_zip]
                                            CometBroadcastExchange [i_item_sk,i_current_price,i_size,i_color,i_units,i_manager_id] #6
                                              CometFilter [i_item_sk,i_current_price,i_size,i_color,i_units,i_manager_id]
                                                CometScan parquet spark_catalog.default.item [i_item_sk,i_current_price,i_size,i_color,i_units,i_manager_id]
                                        CometBroadcastExchange [c_customer_sk,c_first_name,c_last_name,c_birth_country] #7
                                          CometFilter [c_customer_sk,c_first_name,c_last_name,c_birth_country]
                                            CometScan parquet spark_catalog.default.customer [c_customer_sk,c_first_name,c_last_name,c_birth_country]
                                InputAdapter
<<<<<<< HEAD
                                  BroadcastExchange #8
                                    WholeStageCodegen (1)
                                      ColumnarToRow
                                        InputAdapter
                                          CometFilter [ca_state,ca_zip,ca_country]
                                            CometScan parquet spark_catalog.default.customer_address [ca_state,ca_zip,ca_country]
=======
                                  ReusedExchange [ca_state,ca_zip,ca_country] #8
    HashAggregate [c_last_name,c_first_name,s_store_name,sum,isEmpty] [sum(netpaid),paid,sum,isEmpty]
      InputAdapter
        Exchange [c_last_name,c_first_name,s_store_name] #1
          WholeStageCodegen (3)
            HashAggregate [c_last_name,c_first_name,s_store_name,netpaid] [sum,isEmpty,sum,isEmpty]
              HashAggregate [c_last_name,c_first_name,s_store_name,ca_state,s_state,i_color,i_current_price,i_manager_id,i_units,i_size,sum] [sum(UnscaledValue(ss_net_paid)),netpaid,sum]
                InputAdapter
                  Exchange [c_last_name,c_first_name,s_store_name,ca_state,s_state,i_color,i_current_price,i_manager_id,i_units,i_size] #2
                    WholeStageCodegen (2)
                      HashAggregate [c_last_name,c_first_name,s_store_name,ca_state,s_state,i_color,i_current_price,i_manager_id,i_units,i_size,ss_net_paid] [sum,sum]
                        Project [ss_net_paid,s_store_name,s_state,i_current_price,i_size,i_color,i_units,i_manager_id,c_first_name,c_last_name,ca_state]
                          BroadcastHashJoin [c_birth_country,s_zip,ca_country,ca_zip]
                            CometColumnarToRow
                              InputAdapter
                                CometProject [ss_net_paid,s_store_name,s_state,s_zip,i_current_price,i_size,i_color,i_units,i_manager_id,c_first_name,c_last_name,c_birth_country]
                                  CometBroadcastHashJoin [ss_customer_sk,ss_net_paid,s_store_name,s_state,s_zip,i_current_price,i_size,i_color,i_units,i_manager_id,c_customer_sk,c_first_name,c_last_name,c_birth_country]
                                    CometProject [ss_customer_sk,ss_net_paid,s_store_name,s_state,s_zip,i_current_price,i_size,i_color,i_units,i_manager_id]
                                      CometBroadcastHashJoin [ss_item_sk,ss_customer_sk,ss_net_paid,s_store_name,s_state,s_zip,i_item_sk,i_current_price,i_size,i_color,i_units,i_manager_id]
                                        CometProject [ss_item_sk,ss_customer_sk,ss_net_paid,s_store_name,s_state,s_zip]
                                          CometBroadcastHashJoin [ss_item_sk,ss_customer_sk,ss_store_sk,ss_net_paid,s_store_sk,s_store_name,s_state,s_zip]
                                            CometProject [ss_item_sk,ss_customer_sk,ss_store_sk,ss_net_paid]
                                              CometSortMergeJoin [ss_item_sk,ss_customer_sk,ss_store_sk,ss_ticket_number,ss_net_paid,sr_item_sk,sr_ticket_number]
                                                CometSort [ss_item_sk,ss_customer_sk,ss_store_sk,ss_ticket_number,ss_net_paid]
                                                  CometExchange [ss_ticket_number,ss_item_sk] #3
                                                    CometProject [ss_item_sk,ss_customer_sk,ss_store_sk,ss_ticket_number,ss_net_paid]
                                                      CometFilter [ss_item_sk,ss_customer_sk,ss_store_sk,ss_ticket_number,ss_net_paid,ss_sold_date_sk]
                                                        CometScan parquet spark_catalog.default.store_sales [ss_item_sk,ss_customer_sk,ss_store_sk,ss_ticket_number,ss_net_paid,ss_sold_date_sk]
                                                CometSort [sr_item_sk,sr_ticket_number]
                                                  CometExchange [sr_ticket_number,sr_item_sk] #4
                                                    CometProject [sr_item_sk,sr_ticket_number]
                                                      CometFilter [sr_item_sk,sr_ticket_number,sr_returned_date_sk]
                                                        CometScan parquet spark_catalog.default.store_returns [sr_item_sk,sr_ticket_number,sr_returned_date_sk]
                                            CometBroadcastExchange [s_store_sk,s_store_name,s_state,s_zip] #5
                                              CometProject [s_store_sk,s_store_name,s_state,s_zip]
                                                CometFilter [s_store_sk,s_store_name,s_market_id,s_state,s_zip]
                                                  CometScan parquet spark_catalog.default.store [s_store_sk,s_store_name,s_market_id,s_state,s_zip]
                                        CometBroadcastExchange [i_item_sk,i_current_price,i_size,i_color,i_units,i_manager_id] #6
                                          CometFilter [i_item_sk,i_current_price,i_size,i_color,i_units,i_manager_id]
                                            CometScan parquet spark_catalog.default.item [i_item_sk,i_current_price,i_size,i_color,i_units,i_manager_id]
                                    CometBroadcastExchange [c_customer_sk,c_first_name,c_last_name,c_birth_country] #7
                                      CometFilter [c_customer_sk,c_first_name,c_last_name,c_birth_country]
                                        CometScan parquet spark_catalog.default.customer [c_customer_sk,c_first_name,c_last_name,c_birth_country]
                            InputAdapter
                              BroadcastExchange #8
                                WholeStageCodegen (1)
                                  CometColumnarToRow
                                    InputAdapter
                                      CometFilter [ca_state,ca_zip,ca_country]
                                        CometScan parquet spark_catalog.default.customer_address [ca_state,ca_zip,ca_country]
>>>>>>> 0a68f1c6
<|MERGE_RESOLUTION|>--- conflicted
+++ resolved
@@ -3,50 +3,13 @@
     Subquery #1
       WholeStageCodegen (4)
         HashAggregate [sum,count] [avg(netpaid),(0.05 * avg(netpaid)),sum,count]
-          ColumnarToRow
-            InputAdapter
-              CometColumnarExchange #9
-                WholeStageCodegen (3)
-                  HashAggregate [netpaid] [sum,count,sum,count]
-                    HashAggregate [c_last_name,c_first_name,s_store_name,ca_state,s_state,i_color,i_current_price,i_manager_id,i_units,i_size,sum] [sum(UnscaledValue(ss_net_paid)),netpaid,sum]
-                      ColumnarToRow
-                        InputAdapter
-                          CometColumnarExchange [c_last_name,c_first_name,s_store_name,ca_state,s_state,i_color,i_current_price,i_manager_id,i_units,i_size] #10
-                            WholeStageCodegen (2)
-                              HashAggregate [c_last_name,c_first_name,s_store_name,ca_state,s_state,i_color,i_current_price,i_manager_id,i_units,i_size,ss_net_paid] [sum,sum]
-                                Project [ss_net_paid,s_store_name,s_state,i_current_price,i_size,i_color,i_units,i_manager_id,c_first_name,c_last_name,ca_state]
-                                  BroadcastHashJoin [c_birth_country,s_zip,ca_country,ca_zip]
-                                    ColumnarToRow
-                                      InputAdapter
-                                        CometProject [ss_net_paid,s_store_name,s_state,s_zip,i_current_price,i_size,i_color,i_units,i_manager_id,c_first_name,c_last_name,c_birth_country]
-                                          CometBroadcastHashJoin [ss_customer_sk,ss_net_paid,s_store_name,s_state,s_zip,i_current_price,i_size,i_color,i_units,i_manager_id,c_customer_sk,c_first_name,c_last_name,c_birth_country]
-                                            CometProject [ss_customer_sk,ss_net_paid,s_store_name,s_state,s_zip,i_current_price,i_size,i_color,i_units,i_manager_id]
-                                              CometBroadcastHashJoin [ss_item_sk,ss_customer_sk,ss_net_paid,s_store_name,s_state,s_zip,i_item_sk,i_current_price,i_size,i_color,i_units,i_manager_id]
-                                                CometProject [ss_item_sk,ss_customer_sk,ss_net_paid,s_store_name,s_state,s_zip]
-                                                  CometBroadcastHashJoin [ss_item_sk,ss_customer_sk,ss_store_sk,ss_net_paid,s_store_sk,s_store_name,s_state,s_zip]
-                                                    CometProject [ss_item_sk,ss_customer_sk,ss_store_sk,ss_net_paid]
-                                                      CometSortMergeJoin [ss_item_sk,ss_customer_sk,ss_store_sk,ss_ticket_number,ss_net_paid,sr_item_sk,sr_ticket_number]
-                                                        CometSort [ss_item_sk,ss_customer_sk,ss_store_sk,ss_ticket_number,ss_net_paid]
-                                                          ReusedExchange [ss_item_sk,ss_customer_sk,ss_store_sk,ss_ticket_number,ss_net_paid] #3
-                                                        CometSort [sr_item_sk,sr_ticket_number]
-                                                          ReusedExchange [sr_item_sk,sr_ticket_number] #4
-                                                    ReusedExchange [s_store_sk,s_store_name,s_state,s_zip] #5
-                                                CometBroadcastExchange [i_item_sk,i_current_price,i_size,i_color,i_units,i_manager_id] #11
-                                                  CometFilter [i_item_sk,i_current_price,i_size,i_color,i_units,i_manager_id]
-                                                    CometScan parquet spark_catalog.default.item [i_item_sk,i_current_price,i_size,i_color,i_units,i_manager_id]
-                                            ReusedExchange [c_customer_sk,c_first_name,c_last_name,c_birth_country] #7
-                                    InputAdapter
-                                      ReusedExchange [ca_state,ca_zip,ca_country] #8
-    HashAggregate [c_last_name,c_first_name,s_store_name,sum,isEmpty] [sum(netpaid),paid,sum,isEmpty]
-      ColumnarToRow
-        InputAdapter
-          CometColumnarExchange [c_last_name,c_first_name,s_store_name] #1
-            WholeStageCodegen (3)
-              HashAggregate [c_last_name,c_first_name,s_store_name,netpaid] [sum,isEmpty,sum,isEmpty]
-                HashAggregate [c_last_name,c_first_name,s_store_name,ca_state,s_state,i_color,i_current_price,i_manager_id,i_units,i_size,sum] [sum(UnscaledValue(ss_net_paid)),netpaid,sum]
-                  ColumnarToRow
+          InputAdapter
+            Exchange #9
+              WholeStageCodegen (3)
+                HashAggregate [netpaid] [sum,count,sum,count]
+                  HashAggregate [c_last_name,c_first_name,s_store_name,ca_state,s_state,i_color,i_current_price,i_manager_id,i_units,i_size,sum] [sum(UnscaledValue(ss_net_paid)),netpaid,sum]
                     InputAdapter
-                      CometColumnarExchange [c_last_name,c_first_name,s_store_name,ca_state,s_state,i_color,i_current_price,i_manager_id,i_units,i_size] #2
+                      Exchange [c_last_name,c_first_name,s_store_name,ca_state,s_state,i_color,i_current_price,i_manager_id,i_units,i_size] #10
                         WholeStageCodegen (2)
                           HashAggregate [c_last_name,c_first_name,s_store_name,ca_state,s_state,i_color,i_current_price,i_manager_id,i_units,i_size,ss_net_paid] [sum,sum]
                             Project [ss_net_paid,s_store_name,s_state,i_current_price,i_size,i_color,i_units,i_manager_id,c_first_name,c_last_name,ca_state]
@@ -62,34 +25,15 @@
                                                 CometProject [ss_item_sk,ss_customer_sk,ss_store_sk,ss_net_paid]
                                                   CometSortMergeJoin [ss_item_sk,ss_customer_sk,ss_store_sk,ss_ticket_number,ss_net_paid,sr_item_sk,sr_ticket_number]
                                                     CometSort [ss_item_sk,ss_customer_sk,ss_store_sk,ss_ticket_number,ss_net_paid]
-                                                      CometExchange [ss_ticket_number,ss_item_sk] #3
-                                                        CometProject [ss_item_sk,ss_customer_sk,ss_store_sk,ss_ticket_number,ss_net_paid]
-                                                          CometFilter [ss_item_sk,ss_customer_sk,ss_store_sk,ss_ticket_number,ss_net_paid,ss_sold_date_sk]
-                                                            CometScan parquet spark_catalog.default.store_sales [ss_item_sk,ss_customer_sk,ss_store_sk,ss_ticket_number,ss_net_paid,ss_sold_date_sk]
+                                                      ReusedExchange [ss_item_sk,ss_customer_sk,ss_store_sk,ss_ticket_number,ss_net_paid] #3
                                                     CometSort [sr_item_sk,sr_ticket_number]
-                                                      CometExchange [sr_ticket_number,sr_item_sk] #4
-                                                        CometProject [sr_item_sk,sr_ticket_number]
-                                                          CometFilter [sr_item_sk,sr_ticket_number,sr_returned_date_sk]
-                                                            CometScan parquet spark_catalog.default.store_returns [sr_item_sk,sr_ticket_number,sr_returned_date_sk]
-                                                CometBroadcastExchange [s_store_sk,s_store_name,s_state,s_zip] #5
-                                                  CometProject [s_store_sk,s_store_name,s_state,s_zip]
-                                                    CometFilter [s_store_sk,s_store_name,s_market_id,s_state,s_zip]
-                                                      CometScan parquet spark_catalog.default.store [s_store_sk,s_store_name,s_market_id,s_state,s_zip]
-                                            CometBroadcastExchange [i_item_sk,i_current_price,i_size,i_color,i_units,i_manager_id] #6
+                                                      ReusedExchange [sr_item_sk,sr_ticket_number] #4
+                                                ReusedExchange [s_store_sk,s_store_name,s_state,s_zip] #5
+                                            CometBroadcastExchange [i_item_sk,i_current_price,i_size,i_color,i_units,i_manager_id] #11
                                               CometFilter [i_item_sk,i_current_price,i_size,i_color,i_units,i_manager_id]
                                                 CometScan parquet spark_catalog.default.item [i_item_sk,i_current_price,i_size,i_color,i_units,i_manager_id]
-                                        CometBroadcastExchange [c_customer_sk,c_first_name,c_last_name,c_birth_country] #7
-                                          CometFilter [c_customer_sk,c_first_name,c_last_name,c_birth_country]
-                                            CometScan parquet spark_catalog.default.customer [c_customer_sk,c_first_name,c_last_name,c_birth_country]
+                                        ReusedExchange [c_customer_sk,c_first_name,c_last_name,c_birth_country] #7
                                 InputAdapter
-<<<<<<< HEAD
-                                  BroadcastExchange #8
-                                    WholeStageCodegen (1)
-                                      ColumnarToRow
-                                        InputAdapter
-                                          CometFilter [ca_state,ca_zip,ca_country]
-                                            CometScan parquet spark_catalog.default.customer_address [ca_state,ca_zip,ca_country]
-=======
                                   ReusedExchange [ca_state,ca_zip,ca_country] #8
     HashAggregate [c_last_name,c_first_name,s_store_name,sum,isEmpty] [sum(netpaid),paid,sum,isEmpty]
       InputAdapter
@@ -139,5 +83,4 @@
                                   CometColumnarToRow
                                     InputAdapter
                                       CometFilter [ca_state,ca_zip,ca_country]
-                                        CometScan parquet spark_catalog.default.customer_address [ca_state,ca_zip,ca_country]
->>>>>>> 0a68f1c6
+                                        CometScan parquet spark_catalog.default.customer_address [ca_state,ca_zip,ca_country]