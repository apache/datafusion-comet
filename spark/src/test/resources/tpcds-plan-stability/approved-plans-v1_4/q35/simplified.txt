--- conflicted
+++ resolved
@@ -1,56 +1,6 @@
 TakeOrderedAndProject [ca_state,cd_gender,cd_marital_status,cd_dep_count,cd_dep_employed_count,cd_dep_college_count,cnt1,min(cd_dep_count),max(cd_dep_count),avg(cd_dep_count),cnt2,min(cd_dep_employed_count),max(cd_dep_employed_count),avg(cd_dep_employed_count),cnt3,min(cd_dep_college_count),max(cd_dep_college_count),avg(cd_dep_college_count)]
   WholeStageCodegen (6)
     HashAggregate [ca_state,cd_gender,cd_marital_status,cd_dep_count,cd_dep_employed_count,cd_dep_college_count,count,min,max,sum,count,min,max,sum,count,min,max,sum,count] [count(1),min(cd_dep_count),max(cd_dep_count),avg(cd_dep_count),min(cd_dep_employed_count),max(cd_dep_employed_count),avg(cd_dep_employed_count),min(cd_dep_college_count),max(cd_dep_college_count),avg(cd_dep_college_count),cnt1,min(cd_dep_count),max(cd_dep_count),avg(cd_dep_count),cnt2,min(cd_dep_employed_count),max(cd_dep_employed_count),avg(cd_dep_employed_count),cnt3,min(cd_dep_college_count),max(cd_dep_college_count),avg(cd_dep_college_count),count,min,max,sum,count,min,max,sum,count,min,max,sum,count]
-<<<<<<< HEAD
-      ColumnarToRow
-        InputAdapter
-          CometColumnarExchange [ca_state,cd_gender,cd_marital_status,cd_dep_count,cd_dep_employed_count,cd_dep_college_count] #1
-            WholeStageCodegen (5)
-              HashAggregate [ca_state,cd_gender,cd_marital_status,cd_dep_count,cd_dep_employed_count,cd_dep_college_count] [count,min,max,sum,count,min,max,sum,count,min,max,sum,count,count,min,max,sum,count,min,max,sum,count,min,max,sum,count]
-                Project [ca_state,cd_gender,cd_marital_status,cd_dep_count,cd_dep_employed_count,cd_dep_college_count]
-                  BroadcastHashJoin [c_current_cdemo_sk,cd_demo_sk]
-                    Project [c_current_cdemo_sk,ca_state]
-                      BroadcastHashJoin [c_current_addr_sk,ca_address_sk]
-                        Project [c_current_cdemo_sk,c_current_addr_sk]
-                          Filter [exists,exists]
-                            BroadcastHashJoin [c_customer_sk,cs_ship_customer_sk]
-                              BroadcastHashJoin [c_customer_sk,ws_bill_customer_sk]
-                                ColumnarToRow
-                                  InputAdapter
-                                    CometBroadcastHashJoin [c_customer_sk,c_current_cdemo_sk,c_current_addr_sk,ss_customer_sk]
-                                      CometFilter [c_customer_sk,c_current_cdemo_sk,c_current_addr_sk]
-                                        CometScan parquet spark_catalog.default.customer [c_customer_sk,c_current_cdemo_sk,c_current_addr_sk]
-                                      CometBroadcastExchange [ss_customer_sk] #2
-                                        CometProject [ss_customer_sk]
-                                          CometBroadcastHashJoin [ss_customer_sk,ss_sold_date_sk,d_date_sk]
-                                            CometScan parquet spark_catalog.default.store_sales [ss_customer_sk,ss_sold_date_sk]
-                                              SubqueryBroadcast [d_date_sk] #1
-                                                BroadcastExchange #3
-                                                  WholeStageCodegen (1)
-                                                    ColumnarToRow
-                                                      InputAdapter
-                                                        CometProject [d_date_sk]
-                                                          CometFilter [d_date_sk,d_year,d_qoy]
-                                                            CometScan parquet spark_catalog.default.date_dim [d_date_sk,d_year,d_qoy]
-                                            CometBroadcastExchange [d_date_sk] #4
-                                              CometProject [d_date_sk]
-                                                CometFilter [d_date_sk,d_year,d_qoy]
-                                                  CometScan parquet spark_catalog.default.date_dim [d_date_sk,d_year,d_qoy]
-                                InputAdapter
-                                  BroadcastExchange #5
-                                    WholeStageCodegen (1)
-                                      ColumnarToRow
-                                        InputAdapter
-                                          CometProject [ws_bill_customer_sk]
-                                            CometBroadcastHashJoin [ws_bill_customer_sk,ws_sold_date_sk,d_date_sk]
-                                              CometScan parquet spark_catalog.default.web_sales [ws_bill_customer_sk,ws_sold_date_sk]
-                                                ReusedSubquery [d_date_sk] #1
-                                              ReusedExchange [d_date_sk] #4
-                              InputAdapter
-                                BroadcastExchange #6
-                                  WholeStageCodegen (2)
-                                    ColumnarToRow
-=======
       InputAdapter
         Exchange [ca_state,cd_gender,cd_marital_status,cd_dep_count,cd_dep_employed_count,cd_dep_college_count] #1
           WholeStageCodegen (5)
@@ -88,29 +38,13 @@
                                 BroadcastExchange #5
                                   WholeStageCodegen (1)
                                     CometColumnarToRow
->>>>>>> 0a68f1c6
                                       InputAdapter
-                                        CometProject [cs_ship_customer_sk]
-                                          CometBroadcastHashJoin [cs_ship_customer_sk,cs_sold_date_sk,d_date_sk]
-                                            CometScan parquet spark_catalog.default.catalog_sales [cs_ship_customer_sk,cs_sold_date_sk]
+                                        CometProject [ws_bill_customer_sk]
+                                          CometBroadcastHashJoin [ws_bill_customer_sk,ws_sold_date_sk,d_date_sk]
+                                            CometScan parquet spark_catalog.default.web_sales [ws_bill_customer_sk,ws_sold_date_sk]
                                               ReusedSubquery [d_date_sk] #1
                                             ReusedExchange [d_date_sk] #4
-                        InputAdapter
-                          BroadcastExchange #7
-                            WholeStageCodegen (3)
-                              ColumnarToRow
-                                InputAdapter
-                                  CometFilter [ca_address_sk,ca_state]
-                                    CometScan parquet spark_catalog.default.customer_address [ca_address_sk,ca_state]
-                    InputAdapter
-                      BroadcastExchange #8
-                        WholeStageCodegen (4)
-                          ColumnarToRow
                             InputAdapter
-<<<<<<< HEAD
-                              CometFilter [cd_demo_sk,cd_gender,cd_marital_status,cd_dep_count,cd_dep_employed_count,cd_dep_college_count]
-                                CometScan parquet spark_catalog.default.customer_demographics [cd_demo_sk,cd_gender,cd_marital_status,cd_dep_count,cd_dep_employed_count,cd_dep_college_count]
-=======
                               BroadcastExchange #6
                                 WholeStageCodegen (2)
                                   CometColumnarToRow
@@ -133,5 +67,4 @@
                         CometColumnarToRow
                           InputAdapter
                             CometFilter [cd_demo_sk,cd_gender,cd_marital_status,cd_dep_count,cd_dep_employed_count,cd_dep_college_count]
-                              CometScan parquet spark_catalog.default.customer_demographics [cd_demo_sk,cd_gender,cd_marital_status,cd_dep_count,cd_dep_employed_count,cd_dep_college_count]
->>>>>>> 0a68f1c6
+                              CometScan parquet spark_catalog.default.customer_demographics [cd_demo_sk,cd_gender,cd_marital_status,cd_dep_count,cd_dep_employed_count,cd_dep_college_count]