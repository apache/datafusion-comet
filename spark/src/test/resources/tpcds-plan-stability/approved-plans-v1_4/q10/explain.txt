--- conflicted
+++ resolved
@@ -1,52 +1,4 @@
 == Physical Plan ==
-<<<<<<< HEAD
-TakeOrderedAndProject (46)
-+- * HashAggregate (45)
-   +- * ColumnarToRow (44)
-      +- CometColumnarExchange (43)
-         +- * HashAggregate (42)
-            +- * Project (41)
-               +- * BroadcastHashJoin Inner BuildRight (40)
-                  :- * Project (35)
-                  :  +- * BroadcastHashJoin Inner BuildRight (34)
-                  :     :- * Project (28)
-                  :     :  +- * Filter (27)
-                  :     :     +- * BroadcastHashJoin ExistenceJoin(exists#1) BuildRight (26)
-                  :     :        :- * BroadcastHashJoin ExistenceJoin(exists#2) BuildRight (19)
-                  :     :        :  :- * ColumnarToRow (12)
-                  :     :        :  :  +- CometBroadcastHashJoin (11)
-                  :     :        :  :     :- CometFilter (2)
-                  :     :        :  :     :  +- CometScan parquet spark_catalog.default.customer (1)
-                  :     :        :  :     +- CometBroadcastExchange (10)
-                  :     :        :  :        +- CometProject (9)
-                  :     :        :  :           +- CometBroadcastHashJoin (8)
-                  :     :        :  :              :- CometScan parquet spark_catalog.default.store_sales (3)
-                  :     :        :  :              +- CometBroadcastExchange (7)
-                  :     :        :  :                 +- CometProject (6)
-                  :     :        :  :                    +- CometFilter (5)
-                  :     :        :  :                       +- CometScan parquet spark_catalog.default.date_dim (4)
-                  :     :        :  +- BroadcastExchange (18)
-                  :     :        :     +- * ColumnarToRow (17)
-                  :     :        :        +- CometProject (16)
-                  :     :        :           +- CometBroadcastHashJoin (15)
-                  :     :        :              :- CometScan parquet spark_catalog.default.web_sales (13)
-                  :     :        :              +- ReusedExchange (14)
-                  :     :        +- BroadcastExchange (25)
-                  :     :           +- * ColumnarToRow (24)
-                  :     :              +- CometProject (23)
-                  :     :                 +- CometBroadcastHashJoin (22)
-                  :     :                    :- CometScan parquet spark_catalog.default.catalog_sales (20)
-                  :     :                    +- ReusedExchange (21)
-                  :     +- BroadcastExchange (33)
-                  :        +- * ColumnarToRow (32)
-                  :           +- CometProject (31)
-                  :              +- CometFilter (30)
-                  :                 +- CometScan parquet spark_catalog.default.customer_address (29)
-                  +- BroadcastExchange (39)
-                     +- * ColumnarToRow (38)
-                        +- CometFilter (37)
-                           +- CometScan parquet spark_catalog.default.customer_demographics (36)
-=======
 TakeOrderedAndProject (45)
 +- * HashAggregate (44)
    +- Exchange (43)
@@ -92,7 +44,6 @@
                   +- * CometColumnarToRow (38)
                      +- CometFilter (37)
                         +- CometScan parquet spark_catalog.default.customer_demographics (36)
->>>>>>> 0a68f1c6
 
 
 (1) CometScan parquet spark_catalog.default.customer
@@ -292,65 +243,50 @@
 Aggregate Attributes [1]: [count#31]
 Results [9]: [cd_gender#23, cd_marital_status#24, cd_education_status#25, cd_purchase_estimate#26, cd_credit_rating#27, cd_dep_count#28, cd_dep_employed_count#29, cd_dep_college_count#30, count#32]
 
-(43) CometColumnarExchange
+(43) Exchange
 Input [9]: [cd_gender#23, cd_marital_status#24, cd_education_status#25, cd_purchase_estimate#26, cd_credit_rating#27, cd_dep_count#28, cd_dep_employed_count#29, cd_dep_college_count#30, count#32]
-Arguments: hashpartitioning(cd_gender#23, cd_marital_status#24, cd_education_status#25, cd_purchase_estimate#26, cd_credit_rating#27, cd_dep_count#28, cd_dep_employed_count#29, cd_dep_college_count#30, 5), ENSURE_REQUIREMENTS, CometColumnarShuffle, [plan_id=5]
-
-(44) ColumnarToRow [codegen id : 6]
-Input [9]: [cd_gender#23, cd_marital_status#24, cd_education_status#25, cd_purchase_estimate#26, cd_credit_rating#27, cd_dep_count#28, cd_dep_employed_count#29, cd_dep_college_count#30, count#32]
-
-(45) HashAggregate [codegen id : 6]
+Arguments: hashpartitioning(cd_gender#23, cd_marital_status#24, cd_education_status#25, cd_purchase_estimate#26, cd_credit_rating#27, cd_dep_count#28, cd_dep_employed_count#29, cd_dep_college_count#30, 5), ENSURE_REQUIREMENTS, [plan_id=5]
+
+(44) HashAggregate [codegen id : 6]
 Input [9]: [cd_gender#23, cd_marital_status#24, cd_education_status#25, cd_purchase_estimate#26, cd_credit_rating#27, cd_dep_count#28, cd_dep_employed_count#29, cd_dep_college_count#30, count#32]
 Keys [8]: [cd_gender#23, cd_marital_status#24, cd_education_status#25, cd_purchase_estimate#26, cd_credit_rating#27, cd_dep_count#28, cd_dep_employed_count#29, cd_dep_college_count#30]
 Functions [1]: [count(1)]
 Aggregate Attributes [1]: [count(1)#33]
 Results [14]: [cd_gender#23, cd_marital_status#24, cd_education_status#25, count(1)#33 AS cnt1#34, cd_purchase_estimate#26, count(1)#33 AS cnt2#35, cd_credit_rating#27, count(1)#33 AS cnt3#36, cd_dep_count#28, count(1)#33 AS cnt4#37, cd_dep_employed_count#29, count(1)#33 AS cnt5#38, cd_dep_college_count#30, count(1)#33 AS cnt6#39]
 
-(46) TakeOrderedAndProject
+(45) TakeOrderedAndProject
 Input [14]: [cd_gender#23, cd_marital_status#24, cd_education_status#25, cnt1#34, cd_purchase_estimate#26, cnt2#35, cd_credit_rating#27, cnt3#36, cd_dep_count#28, cnt4#37, cd_dep_employed_count#29, cnt5#38, cd_dep_college_count#30, cnt6#39]
 Arguments: 100, [cd_gender#23 ASC NULLS FIRST, cd_marital_status#24 ASC NULLS FIRST, cd_education_status#25 ASC NULLS FIRST, cd_purchase_estimate#26 ASC NULLS FIRST, cd_credit_rating#27 ASC NULLS FIRST, cd_dep_count#28 ASC NULLS FIRST, cd_dep_employed_count#29 ASC NULLS FIRST, cd_dep_college_count#30 ASC NULLS FIRST], [cd_gender#23, cd_marital_status#24, cd_education_status#25, cnt1#34, cd_purchase_estimate#26, cnt2#35, cd_credit_rating#27, cnt3#36, cd_dep_count#28, cnt4#37, cd_dep_employed_count#29, cnt5#38, cd_dep_college_count#30, cnt6#39]
 
 ===== Subqueries =====
 
 Subquery:1 Hosting operator id = 3 Hosting Expression = ss_sold_date_sk#7 IN dynamicpruning#8
-<<<<<<< HEAD
-BroadcastExchange (51)
-+- * ColumnarToRow (50)
-   +- CometProject (49)
-      +- CometFilter (48)
-         +- CometScan parquet spark_catalog.default.date_dim (47)
-=======
 BroadcastExchange (50)
 +- * CometColumnarToRow (49)
    +- CometProject (48)
       +- CometFilter (47)
          +- CometScan parquet spark_catalog.default.date_dim (46)
->>>>>>> 0a68f1c6
-
-
-(47) CometScan parquet spark_catalog.default.date_dim
+
+
+(46) CometScan parquet spark_catalog.default.date_dim
 Output [3]: [d_date_sk#9, d_year#10, d_moy#11]
 Batched: true
 Location [not included in comparison]/{warehouse_dir}/date_dim]
 PushedFilters: [IsNotNull(d_year), IsNotNull(d_moy), EqualTo(d_year,2002), GreaterThanOrEqual(d_moy,1), LessThanOrEqual(d_moy,4), IsNotNull(d_date_sk)]
 ReadSchema: struct<d_date_sk:int,d_year:int,d_moy:int>
 
-(48) CometFilter
+(47) CometFilter
 Input [3]: [d_date_sk#9, d_year#10, d_moy#11]
 Condition : (((((isnotnull(d_year#10) AND isnotnull(d_moy#11)) AND (d_year#10 = 2002)) AND (d_moy#11 >= 1)) AND (d_moy#11 <= 4)) AND isnotnull(d_date_sk#9))
 
-(49) CometProject
+(48) CometProject
 Input [3]: [d_date_sk#9, d_year#10, d_moy#11]
 Arguments: [d_date_sk#9], [d_date_sk#9]
 
-<<<<<<< HEAD
-(50) ColumnarToRow [codegen id : 1]
-=======
 (49) CometColumnarToRow [codegen id : 1]
->>>>>>> 0a68f1c6
 Input [1]: [d_date_sk#9]
 
-(51) BroadcastExchange
+(50) BroadcastExchange
 Input [1]: [d_date_sk#9]
 Arguments: HashedRelationBroadcastMode(List(cast(input[0, int, true] as bigint)),false), [plan_id=6]
 
