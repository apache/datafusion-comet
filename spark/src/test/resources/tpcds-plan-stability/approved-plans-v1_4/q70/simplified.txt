TakeOrderedAndProject [lochierarchy,s_state,rank_within_parent,total_sum,s_county]
  WholeStageCodegen (7)
    Project [total_sum,s_state,s_county,lochierarchy,rank_within_parent]
      InputAdapter
        Window [_w0,_w1,_w2]
          WholeStageCodegen (6)
            ColumnarToRow
              InputAdapter
<<<<<<< HEAD
                CometSort [total_sum,s_state,s_county,lochierarchy,_w0,_w1,_w2]
                  CometColumnarExchange [_w1,_w2] #1
                    WholeStageCodegen (5)
                      HashAggregate [s_state,s_county,spark_grouping_id,sum] [sum(UnscaledValue(ss_net_profit)),total_sum,lochierarchy,_w0,_w1,_w2,sum]
                        ColumnarToRow
                          InputAdapter
                            CometColumnarExchange [s_state,s_county,spark_grouping_id] #2
                              WholeStageCodegen (4)
                                HashAggregate [s_state,s_county,spark_grouping_id,ss_net_profit] [sum,sum]
                                  Expand [ss_net_profit,s_state,s_county]
                                    Project [ss_net_profit,s_state,s_county]
                                      BroadcastHashJoin [ss_store_sk,s_store_sk]
                                        ColumnarToRow
                                          InputAdapter
                                            CometProject [ss_store_sk,ss_net_profit]
                                              CometBroadcastHashJoin [ss_store_sk,ss_net_profit,ss_sold_date_sk,d_date_sk]
                                                CometFilter [ss_store_sk,ss_net_profit,ss_sold_date_sk]
                                                  CometScan parquet spark_catalog.default.store_sales [ss_store_sk,ss_net_profit,ss_sold_date_sk]
                                                    SubqueryBroadcast [d_date_sk] #1
                                                      BroadcastExchange #3
                                                        WholeStageCodegen (1)
                                                          ColumnarToRow
                                                            InputAdapter
                                                              CometProject [d_date_sk]
                                                                CometFilter [d_date_sk,d_month_seq]
                                                                  CometScan parquet spark_catalog.default.date_dim [d_date_sk,d_month_seq]
                                                CometBroadcastExchange [d_date_sk] #4
                                                  CometProject [d_date_sk]
                                                    CometFilter [d_date_sk,d_month_seq]
                                                      CometScan parquet spark_catalog.default.date_dim [d_date_sk,d_month_seq]
                                        InputAdapter
                                          BroadcastExchange #5
                                            WholeStageCodegen (3)
                                              BroadcastHashJoin [s_state,s_state]
                                                ColumnarToRow
                                                  InputAdapter
                                                    CometFilter [s_store_sk,s_county,s_state]
                                                      CometScan parquet spark_catalog.default.store [s_store_sk,s_county,s_state]
                                                InputAdapter
                                                  BroadcastExchange #6
                                                    WholeStageCodegen (2)
                                                      Project [s_state]
                                                        Filter [ranking]
                                                          InputAdapter
                                                            Window [_w0,s_state]
                                                              WholeStageCodegen (1)
                                                                ColumnarToRow
                                                                  InputAdapter
                                                                    CometSort [s_state,_w0]
                                                                      CometHashAggregate [s_state,_w0,sum,sum(UnscaledValue(ss_net_profit))]
                                                                        CometExchange [s_state] #7
                                                                          CometHashAggregate [s_state,sum,ss_net_profit]
                                                                            CometProject [ss_net_profit,s_state]
                                                                              CometBroadcastHashJoin [ss_net_profit,ss_sold_date_sk,s_state,d_date_sk]
                                                                                CometProject [ss_net_profit,ss_sold_date_sk,s_state]
                                                                                  CometBroadcastHashJoin [ss_store_sk,ss_net_profit,ss_sold_date_sk,s_store_sk,s_state]
                                                                                    CometFilter [ss_store_sk,ss_net_profit,ss_sold_date_sk]
                                                                                      CometScan parquet spark_catalog.default.store_sales [ss_store_sk,ss_net_profit,ss_sold_date_sk]
                                                                                        ReusedSubquery [d_date_sk] #1
                                                                                    CometBroadcastExchange [s_store_sk,s_state] #8
                                                                                      CometFilter [s_store_sk,s_state]
                                                                                        CometScan parquet spark_catalog.default.store [s_store_sk,s_state]
                                                                                ReusedExchange [d_date_sk] #4
=======
                Exchange [_w1,_w2] #1
                  WholeStageCodegen (5)
                    HashAggregate [s_state,s_county,spark_grouping_id,sum] [sum(UnscaledValue(ss_net_profit)),total_sum,lochierarchy,_w0,_w1,_w2,sum]
                      InputAdapter
                        Exchange [s_state,s_county,spark_grouping_id] #2
                          WholeStageCodegen (4)
                            HashAggregate [s_state,s_county,spark_grouping_id,ss_net_profit] [sum,sum]
                              Expand [ss_net_profit,s_state,s_county]
                                Project [ss_net_profit,s_state,s_county]
                                  BroadcastHashJoin [ss_store_sk,s_store_sk]
                                    CometColumnarToRow
                                      InputAdapter
                                        CometProject [ss_store_sk,ss_net_profit]
                                          CometBroadcastHashJoin [ss_store_sk,ss_net_profit,ss_sold_date_sk,d_date_sk]
                                            CometFilter [ss_store_sk,ss_net_profit,ss_sold_date_sk]
                                              CometScan parquet spark_catalog.default.store_sales [ss_store_sk,ss_net_profit,ss_sold_date_sk]
                                                SubqueryBroadcast [d_date_sk] #1
                                                  BroadcastExchange #3
                                                    WholeStageCodegen (1)
                                                      CometColumnarToRow
                                                        InputAdapter
                                                          CometProject [d_date_sk]
                                                            CometFilter [d_date_sk,d_month_seq]
                                                              CometScan parquet spark_catalog.default.date_dim [d_date_sk,d_month_seq]
                                            CometBroadcastExchange [d_date_sk] #4
                                              CometProject [d_date_sk]
                                                CometFilter [d_date_sk,d_month_seq]
                                                  CometScan parquet spark_catalog.default.date_dim [d_date_sk,d_month_seq]
                                    InputAdapter
                                      BroadcastExchange #5
                                        WholeStageCodegen (3)
                                          BroadcastHashJoin [s_state,s_state]
                                            CometColumnarToRow
                                              InputAdapter
                                                CometFilter [s_store_sk,s_county,s_state]
                                                  CometScan parquet spark_catalog.default.store [s_store_sk,s_county,s_state]
                                            InputAdapter
                                              BroadcastExchange #6
                                                WholeStageCodegen (2)
                                                  Project [s_state]
                                                    Filter [ranking]
                                                      InputAdapter
                                                        Window [_w0,s_state]
                                                          WholeStageCodegen (1)
                                                            CometColumnarToRow
                                                              InputAdapter
                                                                CometSort [s_state,_w0]
                                                                  CometHashAggregate [s_state,_w0,sum,sum(UnscaledValue(ss_net_profit))]
                                                                    CometExchange [s_state] #7
                                                                      CometHashAggregate [s_state,sum,ss_net_profit]
                                                                        CometProject [ss_net_profit,s_state]
                                                                          CometBroadcastHashJoin [ss_net_profit,ss_sold_date_sk,s_state,d_date_sk]
                                                                            CometProject [ss_net_profit,ss_sold_date_sk,s_state]
                                                                              CometBroadcastHashJoin [ss_store_sk,ss_net_profit,ss_sold_date_sk,s_store_sk,s_state]
                                                                                CometFilter [ss_store_sk,ss_net_profit,ss_sold_date_sk]
                                                                                  CometScan parquet spark_catalog.default.store_sales [ss_store_sk,ss_net_profit,ss_sold_date_sk]
                                                                                    ReusedSubquery [d_date_sk] #1
                                                                                CometBroadcastExchange [s_store_sk,s_state] #8
                                                                                  CometFilter [s_store_sk,s_state]
                                                                                    CometScan parquet spark_catalog.default.store [s_store_sk,s_state]
                                                                            ReusedExchange [d_date_sk] #4
>>>>>>> 0a68f1c6
<|MERGE_RESOLUTION|>--- conflicted
+++ resolved
@@ -4,73 +4,8 @@
       InputAdapter
         Window [_w0,_w1,_w2]
           WholeStageCodegen (6)
-            ColumnarToRow
+            Sort [_w1,_w2,_w0]
               InputAdapter
-<<<<<<< HEAD
-                CometSort [total_sum,s_state,s_county,lochierarchy,_w0,_w1,_w2]
-                  CometColumnarExchange [_w1,_w2] #1
-                    WholeStageCodegen (5)
-                      HashAggregate [s_state,s_county,spark_grouping_id,sum] [sum(UnscaledValue(ss_net_profit)),total_sum,lochierarchy,_w0,_w1,_w2,sum]
-                        ColumnarToRow
-                          InputAdapter
-                            CometColumnarExchange [s_state,s_county,spark_grouping_id] #2
-                              WholeStageCodegen (4)
-                                HashAggregate [s_state,s_county,spark_grouping_id,ss_net_profit] [sum,sum]
-                                  Expand [ss_net_profit,s_state,s_county]
-                                    Project [ss_net_profit,s_state,s_county]
-                                      BroadcastHashJoin [ss_store_sk,s_store_sk]
-                                        ColumnarToRow
-                                          InputAdapter
-                                            CometProject [ss_store_sk,ss_net_profit]
-                                              CometBroadcastHashJoin [ss_store_sk,ss_net_profit,ss_sold_date_sk,d_date_sk]
-                                                CometFilter [ss_store_sk,ss_net_profit,ss_sold_date_sk]
-                                                  CometScan parquet spark_catalog.default.store_sales [ss_store_sk,ss_net_profit,ss_sold_date_sk]
-                                                    SubqueryBroadcast [d_date_sk] #1
-                                                      BroadcastExchange #3
-                                                        WholeStageCodegen (1)
-                                                          ColumnarToRow
-                                                            InputAdapter
-                                                              CometProject [d_date_sk]
-                                                                CometFilter [d_date_sk,d_month_seq]
-                                                                  CometScan parquet spark_catalog.default.date_dim [d_date_sk,d_month_seq]
-                                                CometBroadcastExchange [d_date_sk] #4
-                                                  CometProject [d_date_sk]
-                                                    CometFilter [d_date_sk,d_month_seq]
-                                                      CometScan parquet spark_catalog.default.date_dim [d_date_sk,d_month_seq]
-                                        InputAdapter
-                                          BroadcastExchange #5
-                                            WholeStageCodegen (3)
-                                              BroadcastHashJoin [s_state,s_state]
-                                                ColumnarToRow
-                                                  InputAdapter
-                                                    CometFilter [s_store_sk,s_county,s_state]
-                                                      CometScan parquet spark_catalog.default.store [s_store_sk,s_county,s_state]
-                                                InputAdapter
-                                                  BroadcastExchange #6
-                                                    WholeStageCodegen (2)
-                                                      Project [s_state]
-                                                        Filter [ranking]
-                                                          InputAdapter
-                                                            Window [_w0,s_state]
-                                                              WholeStageCodegen (1)
-                                                                ColumnarToRow
-                                                                  InputAdapter
-                                                                    CometSort [s_state,_w0]
-                                                                      CometHashAggregate [s_state,_w0,sum,sum(UnscaledValue(ss_net_profit))]
-                                                                        CometExchange [s_state] #7
-                                                                          CometHashAggregate [s_state,sum,ss_net_profit]
-                                                                            CometProject [ss_net_profit,s_state]
-                                                                              CometBroadcastHashJoin [ss_net_profit,ss_sold_date_sk,s_state,d_date_sk]
-                                                                                CometProject [ss_net_profit,ss_sold_date_sk,s_state]
-                                                                                  CometBroadcastHashJoin [ss_store_sk,ss_net_profit,ss_sold_date_sk,s_store_sk,s_state]
-                                                                                    CometFilter [ss_store_sk,ss_net_profit,ss_sold_date_sk]
-                                                                                      CometScan parquet spark_catalog.default.store_sales [ss_store_sk,ss_net_profit,ss_sold_date_sk]
-                                                                                        ReusedSubquery [d_date_sk] #1
-                                                                                    CometBroadcastExchange [s_store_sk,s_state] #8
-                                                                                      CometFilter [s_store_sk,s_state]
-                                                                                        CometScan parquet spark_catalog.default.store [s_store_sk,s_state]
-                                                                                ReusedExchange [d_date_sk] #4
-=======
                 Exchange [_w1,_w2] #1
                   WholeStageCodegen (5)
                     HashAggregate [s_state,s_county,spark_grouping_id,sum] [sum(UnscaledValue(ss_net_profit)),total_sum,lochierarchy,_w0,_w1,_w2,sum]
@@ -131,5 +66,4 @@
                                                                                 CometBroadcastExchange [s_store_sk,s_state] #8
                                                                                   CometFilter [s_store_sk,s_state]
                                                                                     CometScan parquet spark_catalog.default.store [s_store_sk,s_state]
-                                                                            ReusedExchange [d_date_sk] #4
->>>>>>> 0a68f1c6
+                                                                            ReusedExchange [d_date_sk] #4