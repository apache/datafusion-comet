== Physical Plan ==
<<<<<<< HEAD
TakeOrderedAndProject (32)
+- * Filter (31)
   +- Window (30)
      +- WindowGroupLimit (29)
         +- * ColumnarToRow (28)
            +- CometSort (27)
               +- CometColumnarExchange (26)
                  +- WindowGroupLimit (25)
                     +- * ColumnarToRow (24)
                        +- CometSort (23)
                           +- CometHashAggregate (22)
                              +- CometExchange (21)
                                 +- CometHashAggregate (20)
                                    +- CometExpand (19)
                                       +- CometProject (18)
                                          +- CometBroadcastHashJoin (17)
                                             :- CometProject (13)
                                             :  +- CometBroadcastHashJoin (12)
                                             :     :- CometProject (8)
                                             :     :  +- CometBroadcastHashJoin (7)
                                             :     :     :- CometFilter (2)
                                             :     :     :  +- CometScan parquet spark_catalog.default.store_sales (1)
                                             :     :     +- CometBroadcastExchange (6)
                                             :     :        +- CometProject (5)
                                             :     :           +- CometFilter (4)
                                             :     :              +- CometScan parquet spark_catalog.default.date_dim (3)
                                             :     +- CometBroadcastExchange (11)
                                             :        +- CometFilter (10)
                                             :           +- CometScan parquet spark_catalog.default.store (9)
                                             +- CometBroadcastExchange (16)
                                                +- CometFilter (15)
                                                   +- CometScan parquet spark_catalog.default.item (14)
=======
TakeOrderedAndProject (31)
+- * Filter (30)
   +- Window (29)
      +- WindowGroupLimit (28)
         +- * Sort (27)
            +- Exchange (26)
               +- WindowGroupLimit (25)
                  +- * CometColumnarToRow (24)
                     +- CometSort (23)
                        +- CometHashAggregate (22)
                           +- CometExchange (21)
                              +- CometHashAggregate (20)
                                 +- CometExpand (19)
                                    +- CometProject (18)
                                       +- CometBroadcastHashJoin (17)
                                          :- CometProject (13)
                                          :  +- CometBroadcastHashJoin (12)
                                          :     :- CometProject (8)
                                          :     :  +- CometBroadcastHashJoin (7)
                                          :     :     :- CometFilter (2)
                                          :     :     :  +- CometScan parquet spark_catalog.default.store_sales (1)
                                          :     :     +- CometBroadcastExchange (6)
                                          :     :        +- CometProject (5)
                                          :     :           +- CometFilter (4)
                                          :     :              +- CometScan parquet spark_catalog.default.date_dim (3)
                                          :     +- CometBroadcastExchange (11)
                                          :        +- CometFilter (10)
                                          :           +- CometScan parquet spark_catalog.default.store (9)
                                          +- CometBroadcastExchange (16)
                                             +- CometFilter (15)
                                                +- CometScan parquet spark_catalog.default.item (14)
>>>>>>> 0a68f1c6


(1) CometScan parquet spark_catalog.default.store_sales
Output [5]: [ss_item_sk#1, ss_store_sk#2, ss_quantity#3, ss_sales_price#4, ss_sold_date_sk#5]
Batched: true
Location: InMemoryFileIndex []
PartitionFilters: [isnotnull(ss_sold_date_sk#5), dynamicpruningexpression(ss_sold_date_sk#5 IN dynamicpruning#6)]
PushedFilters: [IsNotNull(ss_store_sk), IsNotNull(ss_item_sk)]
ReadSchema: struct<ss_item_sk:int,ss_store_sk:int,ss_quantity:int,ss_sales_price:decimal(7,2)>

(2) CometFilter
Input [5]: [ss_item_sk#1, ss_store_sk#2, ss_quantity#3, ss_sales_price#4, ss_sold_date_sk#5]
Condition : (isnotnull(ss_store_sk#2) AND isnotnull(ss_item_sk#1))

(3) CometScan parquet spark_catalog.default.date_dim
Output [5]: [d_date_sk#7, d_month_seq#8, d_year#9, d_moy#10, d_qoy#11]
Batched: true
Location [not included in comparison]/{warehouse_dir}/date_dim]
PushedFilters: [IsNotNull(d_month_seq), GreaterThanOrEqual(d_month_seq,1200), LessThanOrEqual(d_month_seq,1211), IsNotNull(d_date_sk)]
ReadSchema: struct<d_date_sk:int,d_month_seq:int,d_year:int,d_moy:int,d_qoy:int>

(4) CometFilter
Input [5]: [d_date_sk#7, d_month_seq#8, d_year#9, d_moy#10, d_qoy#11]
Condition : (((isnotnull(d_month_seq#8) AND (d_month_seq#8 >= 1200)) AND (d_month_seq#8 <= 1211)) AND isnotnull(d_date_sk#7))

(5) CometProject
Input [5]: [d_date_sk#7, d_month_seq#8, d_year#9, d_moy#10, d_qoy#11]
Arguments: [d_date_sk#7, d_year#9, d_moy#10, d_qoy#11], [d_date_sk#7, d_year#9, d_moy#10, d_qoy#11]

(6) CometBroadcastExchange
Input [4]: [d_date_sk#7, d_year#9, d_moy#10, d_qoy#11]
Arguments: [d_date_sk#7, d_year#9, d_moy#10, d_qoy#11]

(7) CometBroadcastHashJoin
Left output [5]: [ss_item_sk#1, ss_store_sk#2, ss_quantity#3, ss_sales_price#4, ss_sold_date_sk#5]
Right output [4]: [d_date_sk#7, d_year#9, d_moy#10, d_qoy#11]
Arguments: [ss_sold_date_sk#5], [d_date_sk#7], Inner, BuildRight

(8) CometProject
Input [9]: [ss_item_sk#1, ss_store_sk#2, ss_quantity#3, ss_sales_price#4, ss_sold_date_sk#5, d_date_sk#7, d_year#9, d_moy#10, d_qoy#11]
Arguments: [ss_item_sk#1, ss_store_sk#2, ss_quantity#3, ss_sales_price#4, d_year#9, d_moy#10, d_qoy#11], [ss_item_sk#1, ss_store_sk#2, ss_quantity#3, ss_sales_price#4, d_year#9, d_moy#10, d_qoy#11]

(9) CometScan parquet spark_catalog.default.store
Output [2]: [s_store_sk#12, s_store_id#13]
Batched: true
Location [not included in comparison]/{warehouse_dir}/store]
PushedFilters: [IsNotNull(s_store_sk)]
ReadSchema: struct<s_store_sk:int,s_store_id:string>

(10) CometFilter
Input [2]: [s_store_sk#12, s_store_id#13]
Condition : isnotnull(s_store_sk#12)

(11) CometBroadcastExchange
Input [2]: [s_store_sk#12, s_store_id#13]
Arguments: [s_store_sk#12, s_store_id#13]

(12) CometBroadcastHashJoin
Left output [7]: [ss_item_sk#1, ss_store_sk#2, ss_quantity#3, ss_sales_price#4, d_year#9, d_moy#10, d_qoy#11]
Right output [2]: [s_store_sk#12, s_store_id#13]
Arguments: [ss_store_sk#2], [s_store_sk#12], Inner, BuildRight

(13) CometProject
Input [9]: [ss_item_sk#1, ss_store_sk#2, ss_quantity#3, ss_sales_price#4, d_year#9, d_moy#10, d_qoy#11, s_store_sk#12, s_store_id#13]
Arguments: [ss_item_sk#1, ss_quantity#3, ss_sales_price#4, d_year#9, d_moy#10, d_qoy#11, s_store_id#13], [ss_item_sk#1, ss_quantity#3, ss_sales_price#4, d_year#9, d_moy#10, d_qoy#11, s_store_id#13]

(14) CometScan parquet spark_catalog.default.item
Output [5]: [i_item_sk#14, i_brand#15, i_class#16, i_category#17, i_product_name#18]
Batched: true
Location [not included in comparison]/{warehouse_dir}/item]
PushedFilters: [IsNotNull(i_item_sk)]
ReadSchema: struct<i_item_sk:int,i_brand:string,i_class:string,i_category:string,i_product_name:string>

(15) CometFilter
Input [5]: [i_item_sk#14, i_brand#15, i_class#16, i_category#17, i_product_name#18]
Condition : isnotnull(i_item_sk#14)

(16) CometBroadcastExchange
Input [5]: [i_item_sk#14, i_brand#15, i_class#16, i_category#17, i_product_name#18]
Arguments: [i_item_sk#14, i_brand#15, i_class#16, i_category#17, i_product_name#18]

(17) CometBroadcastHashJoin
Left output [7]: [ss_item_sk#1, ss_quantity#3, ss_sales_price#4, d_year#9, d_moy#10, d_qoy#11, s_store_id#13]
Right output [5]: [i_item_sk#14, i_brand#15, i_class#16, i_category#17, i_product_name#18]
Arguments: [ss_item_sk#1], [i_item_sk#14], Inner, BuildRight

(18) CometProject
Input [12]: [ss_item_sk#1, ss_quantity#3, ss_sales_price#4, d_year#9, d_moy#10, d_qoy#11, s_store_id#13, i_item_sk#14, i_brand#15, i_class#16, i_category#17, i_product_name#18]
Arguments: [ss_quantity#3, ss_sales_price#4, i_category#17, i_class#16, i_brand#15, i_product_name#18, d_year#9, d_qoy#11, d_moy#10, s_store_id#13], [ss_quantity#3, ss_sales_price#4, i_category#17, i_class#16, i_brand#15, i_product_name#18, d_year#9, d_qoy#11, d_moy#10, s_store_id#13]

(19) CometExpand
Input [10]: [ss_quantity#3, ss_sales_price#4, i_category#17, i_class#16, i_brand#15, i_product_name#18, d_year#9, d_qoy#11, d_moy#10, s_store_id#13]
Arguments: [[ss_quantity#3, ss_sales_price#4, i_category#17, i_class#16, i_brand#15, i_product_name#18, d_year#9, d_qoy#11, d_moy#10, s_store_id#13, 0], [ss_quantity#3, ss_sales_price#4, i_category#17, i_class#16, i_brand#15, i_product_name#18, d_year#9, d_qoy#11, d_moy#10, null, 1], [ss_quantity#3, ss_sales_price#4, i_category#17, i_class#16, i_brand#15, i_product_name#18, d_year#9, d_qoy#11, null, null, 3], [ss_quantity#3, ss_sales_price#4, i_category#17, i_class#16, i_brand#15, i_product_name#18, d_year#9, null, null, null, 7], [ss_quantity#3, ss_sales_price#4, i_category#17, i_class#16, i_brand#15, i_product_name#18, null, null, null, null, 15], [ss_quantity#3, ss_sales_price#4, i_category#17, i_class#16, i_brand#15, null, null, null, null, null, 31], [ss_quantity#3, ss_sales_price#4, i_category#17, i_class#16, null, null, null, null, null, null, 63], [ss_quantity#3, ss_sales_price#4, i_category#17, null, null, null, null, null, null, null, 127], [ss_quantity#3, ss_sales_price#4, null, null, null, null, null, null, null, null, 255]], [ss_quantity#3, ss_sales_price#4, i_category#19, i_class#20, i_brand#21, i_product_name#22, d_year#23, d_qoy#24, d_moy#25, s_store_id#26, spark_grouping_id#27]

(20) CometHashAggregate
Input [11]: [ss_quantity#3, ss_sales_price#4, i_category#19, i_class#20, i_brand#21, i_product_name#22, d_year#23, d_qoy#24, d_moy#25, s_store_id#26, spark_grouping_id#27]
Keys [9]: [i_category#19, i_class#20, i_brand#21, i_product_name#22, d_year#23, d_qoy#24, d_moy#25, s_store_id#26, spark_grouping_id#27]
Functions [1]: [partial_sum(coalesce((ss_sales_price#4 * cast(ss_quantity#3 as decimal(10,0))), 0.00))]

(21) CometExchange
Input [11]: [i_category#19, i_class#20, i_brand#21, i_product_name#22, d_year#23, d_qoy#24, d_moy#25, s_store_id#26, spark_grouping_id#27, sum#28, isEmpty#29]
Arguments: hashpartitioning(i_category#19, i_class#20, i_brand#21, i_product_name#22, d_year#23, d_qoy#24, d_moy#25, s_store_id#26, spark_grouping_id#27, 5), ENSURE_REQUIREMENTS, CometNativeShuffle, [plan_id=1]

(22) CometHashAggregate
Input [11]: [i_category#19, i_class#20, i_brand#21, i_product_name#22, d_year#23, d_qoy#24, d_moy#25, s_store_id#26, spark_grouping_id#27, sum#28, isEmpty#29]
Keys [9]: [i_category#19, i_class#20, i_brand#21, i_product_name#22, d_year#23, d_qoy#24, d_moy#25, s_store_id#26, spark_grouping_id#27]
Functions [1]: [sum(coalesce((ss_sales_price#4 * cast(ss_quantity#3 as decimal(10,0))), 0.00))]

(23) CometSort
Input [9]: [i_category#19, i_class#20, i_brand#21, i_product_name#22, d_year#23, d_qoy#24, d_moy#25, s_store_id#26, sumsales#30]
Arguments: [i_category#19, i_class#20, i_brand#21, i_product_name#22, d_year#23, d_qoy#24, d_moy#25, s_store_id#26, sumsales#30], [i_category#19 ASC NULLS FIRST, sumsales#30 DESC NULLS LAST]

(24) CometColumnarToRow [codegen id : 1]
Input [9]: [i_category#19, i_class#20, i_brand#21, i_product_name#22, d_year#23, d_qoy#24, d_moy#25, s_store_id#26, sumsales#30]

(25) WindowGroupLimit
Input [9]: [i_category#19, i_class#20, i_brand#21, i_product_name#22, d_year#23, d_qoy#24, d_moy#25, s_store_id#26, sumsales#30]
Arguments: [i_category#19], [sumsales#30 DESC NULLS LAST], rank(sumsales#30), 100, Partial

(26) CometColumnarExchange
Input [9]: [i_category#19, i_class#20, i_brand#21, i_product_name#22, d_year#23, d_qoy#24, d_moy#25, s_store_id#26, sumsales#30]
Arguments: hashpartitioning(i_category#19, 5), ENSURE_REQUIREMENTS, CometColumnarShuffle, [plan_id=2]

(27) CometSort
Input [9]: [i_category#19, i_class#20, i_brand#21, i_product_name#22, d_year#23, d_qoy#24, d_moy#25, s_store_id#26, sumsales#30]
Arguments: [i_category#19, i_class#20, i_brand#21, i_product_name#22, d_year#23, d_qoy#24, d_moy#25, s_store_id#26, sumsales#30], [i_category#19 ASC NULLS FIRST, sumsales#30 DESC NULLS LAST]

(28) ColumnarToRow [codegen id : 2]
Input [9]: [i_category#19, i_class#20, i_brand#21, i_product_name#22, d_year#23, d_qoy#24, d_moy#25, s_store_id#26, sumsales#30]

(29) WindowGroupLimit
Input [9]: [i_category#19, i_class#20, i_brand#21, i_product_name#22, d_year#23, d_qoy#24, d_moy#25, s_store_id#26, sumsales#30]
Arguments: [i_category#19], [sumsales#30 DESC NULLS LAST], rank(sumsales#30), 100, Final

(30) Window
Input [9]: [i_category#19, i_class#20, i_brand#21, i_product_name#22, d_year#23, d_qoy#24, d_moy#25, s_store_id#26, sumsales#30]
Arguments: [rank(sumsales#30) windowspecdefinition(i_category#19, sumsales#30 DESC NULLS LAST, specifiedwindowframe(RowFrame, unboundedpreceding$(), currentrow$())) AS rk#31], [i_category#19], [sumsales#30 DESC NULLS LAST]

(31) Filter [codegen id : 3]
Input [10]: [i_category#19, i_class#20, i_brand#21, i_product_name#22, d_year#23, d_qoy#24, d_moy#25, s_store_id#26, sumsales#30, rk#31]
Condition : (rk#31 <= 100)

(32) TakeOrderedAndProject
Input [10]: [i_category#19, i_class#20, i_brand#21, i_product_name#22, d_year#23, d_qoy#24, d_moy#25, s_store_id#26, sumsales#30, rk#31]
Arguments: 100, [i_category#19 ASC NULLS FIRST, i_class#20 ASC NULLS FIRST, i_brand#21 ASC NULLS FIRST, i_product_name#22 ASC NULLS FIRST, d_year#23 ASC NULLS FIRST, d_qoy#24 ASC NULLS FIRST, d_moy#25 ASC NULLS FIRST, s_store_id#26 ASC NULLS FIRST, sumsales#30 ASC NULLS FIRST, rk#31 ASC NULLS FIRST], [i_category#19, i_class#20, i_brand#21, i_product_name#22, d_year#23, d_qoy#24, d_moy#25, s_store_id#26, sumsales#30, rk#31]

===== Subqueries =====

Subquery:1 Hosting operator id = 1 Hosting Expression = ss_sold_date_sk#5 IN dynamicpruning#6
<<<<<<< HEAD
BroadcastExchange (37)
+- * ColumnarToRow (36)
   +- CometProject (35)
      +- CometFilter (34)
         +- CometScan parquet spark_catalog.default.date_dim (33)
=======
BroadcastExchange (36)
+- * CometColumnarToRow (35)
   +- CometProject (34)
      +- CometFilter (33)
         +- CometScan parquet spark_catalog.default.date_dim (32)
>>>>>>> 0a68f1c6


(33) CometScan parquet spark_catalog.default.date_dim
Output [5]: [d_date_sk#7, d_month_seq#8, d_year#9, d_moy#10, d_qoy#11]
Batched: true
Location [not included in comparison]/{warehouse_dir}/date_dim]
PushedFilters: [IsNotNull(d_month_seq), GreaterThanOrEqual(d_month_seq,1200), LessThanOrEqual(d_month_seq,1211), IsNotNull(d_date_sk)]
ReadSchema: struct<d_date_sk:int,d_month_seq:int,d_year:int,d_moy:int,d_qoy:int>

(34) CometFilter
Input [5]: [d_date_sk#7, d_month_seq#8, d_year#9, d_moy#10, d_qoy#11]
Condition : (((isnotnull(d_month_seq#8) AND (d_month_seq#8 >= 1200)) AND (d_month_seq#8 <= 1211)) AND isnotnull(d_date_sk#7))

(35) CometProject
Input [5]: [d_date_sk#7, d_month_seq#8, d_year#9, d_moy#10, d_qoy#11]
Arguments: [d_date_sk#7, d_year#9, d_moy#10, d_qoy#11], [d_date_sk#7, d_year#9, d_moy#10, d_qoy#11]

<<<<<<< HEAD
(36) ColumnarToRow [codegen id : 1]
=======
(35) CometColumnarToRow [codegen id : 1]
>>>>>>> 0a68f1c6
Input [4]: [d_date_sk#7, d_year#9, d_moy#10, d_qoy#11]

(37) BroadcastExchange
Input [4]: [d_date_sk#7, d_year#9, d_moy#10, d_qoy#11]
Arguments: HashedRelationBroadcastMode(List(cast(input[0, int, true] as bigint)),false), [plan_id=3]

<|MERGE_RESOLUTION|>--- conflicted
+++ resolved
@@ -1,38 +1,4 @@
 == Physical Plan ==
-<<<<<<< HEAD
-TakeOrderedAndProject (32)
-+- * Filter (31)
-   +- Window (30)
-      +- WindowGroupLimit (29)
-         +- * ColumnarToRow (28)
-            +- CometSort (27)
-               +- CometColumnarExchange (26)
-                  +- WindowGroupLimit (25)
-                     +- * ColumnarToRow (24)
-                        +- CometSort (23)
-                           +- CometHashAggregate (22)
-                              +- CometExchange (21)
-                                 +- CometHashAggregate (20)
-                                    +- CometExpand (19)
-                                       +- CometProject (18)
-                                          +- CometBroadcastHashJoin (17)
-                                             :- CometProject (13)
-                                             :  +- CometBroadcastHashJoin (12)
-                                             :     :- CometProject (8)
-                                             :     :  +- CometBroadcastHashJoin (7)
-                                             :     :     :- CometFilter (2)
-                                             :     :     :  +- CometScan parquet spark_catalog.default.store_sales (1)
-                                             :     :     +- CometBroadcastExchange (6)
-                                             :     :        +- CometProject (5)
-                                             :     :           +- CometFilter (4)
-                                             :     :              +- CometScan parquet spark_catalog.default.date_dim (3)
-                                             :     +- CometBroadcastExchange (11)
-                                             :        +- CometFilter (10)
-                                             :           +- CometScan parquet spark_catalog.default.store (9)
-                                             +- CometBroadcastExchange (16)
-                                                +- CometFilter (15)
-                                                   +- CometScan parquet spark_catalog.default.item (14)
-=======
 TakeOrderedAndProject (31)
 +- * Filter (30)
    +- Window (29)
@@ -64,7 +30,6 @@
                                           +- CometBroadcastExchange (16)
                                              +- CometFilter (15)
                                                 +- CometScan parquet spark_catalog.default.item (14)
->>>>>>> 0a68f1c6
 
 
 (1) CometScan parquet spark_catalog.default.store_sales
@@ -184,74 +149,59 @@
 Input [9]: [i_category#19, i_class#20, i_brand#21, i_product_name#22, d_year#23, d_qoy#24, d_moy#25, s_store_id#26, sumsales#30]
 Arguments: [i_category#19], [sumsales#30 DESC NULLS LAST], rank(sumsales#30), 100, Partial
 
-(26) CometColumnarExchange
-Input [9]: [i_category#19, i_class#20, i_brand#21, i_product_name#22, d_year#23, d_qoy#24, d_moy#25, s_store_id#26, sumsales#30]
-Arguments: hashpartitioning(i_category#19, 5), ENSURE_REQUIREMENTS, CometColumnarShuffle, [plan_id=2]
-
-(27) CometSort
-Input [9]: [i_category#19, i_class#20, i_brand#21, i_product_name#22, d_year#23, d_qoy#24, d_moy#25, s_store_id#26, sumsales#30]
-Arguments: [i_category#19, i_class#20, i_brand#21, i_product_name#22, d_year#23, d_qoy#24, d_moy#25, s_store_id#26, sumsales#30], [i_category#19 ASC NULLS FIRST, sumsales#30 DESC NULLS LAST]
-
-(28) ColumnarToRow [codegen id : 2]
-Input [9]: [i_category#19, i_class#20, i_brand#21, i_product_name#22, d_year#23, d_qoy#24, d_moy#25, s_store_id#26, sumsales#30]
-
-(29) WindowGroupLimit
+(26) Exchange
+Input [9]: [i_category#19, i_class#20, i_brand#21, i_product_name#22, d_year#23, d_qoy#24, d_moy#25, s_store_id#26, sumsales#30]
+Arguments: hashpartitioning(i_category#19, 5), ENSURE_REQUIREMENTS, [plan_id=2]
+
+(27) Sort [codegen id : 2]
+Input [9]: [i_category#19, i_class#20, i_brand#21, i_product_name#22, d_year#23, d_qoy#24, d_moy#25, s_store_id#26, sumsales#30]
+Arguments: [i_category#19 ASC NULLS FIRST, sumsales#30 DESC NULLS LAST], false, 0
+
+(28) WindowGroupLimit
 Input [9]: [i_category#19, i_class#20, i_brand#21, i_product_name#22, d_year#23, d_qoy#24, d_moy#25, s_store_id#26, sumsales#30]
 Arguments: [i_category#19], [sumsales#30 DESC NULLS LAST], rank(sumsales#30), 100, Final
 
-(30) Window
+(29) Window
 Input [9]: [i_category#19, i_class#20, i_brand#21, i_product_name#22, d_year#23, d_qoy#24, d_moy#25, s_store_id#26, sumsales#30]
 Arguments: [rank(sumsales#30) windowspecdefinition(i_category#19, sumsales#30 DESC NULLS LAST, specifiedwindowframe(RowFrame, unboundedpreceding$(), currentrow$())) AS rk#31], [i_category#19], [sumsales#30 DESC NULLS LAST]
 
-(31) Filter [codegen id : 3]
+(30) Filter [codegen id : 3]
 Input [10]: [i_category#19, i_class#20, i_brand#21, i_product_name#22, d_year#23, d_qoy#24, d_moy#25, s_store_id#26, sumsales#30, rk#31]
 Condition : (rk#31 <= 100)
 
-(32) TakeOrderedAndProject
+(31) TakeOrderedAndProject
 Input [10]: [i_category#19, i_class#20, i_brand#21, i_product_name#22, d_year#23, d_qoy#24, d_moy#25, s_store_id#26, sumsales#30, rk#31]
 Arguments: 100, [i_category#19 ASC NULLS FIRST, i_class#20 ASC NULLS FIRST, i_brand#21 ASC NULLS FIRST, i_product_name#22 ASC NULLS FIRST, d_year#23 ASC NULLS FIRST, d_qoy#24 ASC NULLS FIRST, d_moy#25 ASC NULLS FIRST, s_store_id#26 ASC NULLS FIRST, sumsales#30 ASC NULLS FIRST, rk#31 ASC NULLS FIRST], [i_category#19, i_class#20, i_brand#21, i_product_name#22, d_year#23, d_qoy#24, d_moy#25, s_store_id#26, sumsales#30, rk#31]
 
 ===== Subqueries =====
 
 Subquery:1 Hosting operator id = 1 Hosting Expression = ss_sold_date_sk#5 IN dynamicpruning#6
-<<<<<<< HEAD
-BroadcastExchange (37)
-+- * ColumnarToRow (36)
-   +- CometProject (35)
-      +- CometFilter (34)
-         +- CometScan parquet spark_catalog.default.date_dim (33)
-=======
 BroadcastExchange (36)
 +- * CometColumnarToRow (35)
    +- CometProject (34)
       +- CometFilter (33)
          +- CometScan parquet spark_catalog.default.date_dim (32)
->>>>>>> 0a68f1c6
-
-
-(33) CometScan parquet spark_catalog.default.date_dim
+
+
+(32) CometScan parquet spark_catalog.default.date_dim
 Output [5]: [d_date_sk#7, d_month_seq#8, d_year#9, d_moy#10, d_qoy#11]
 Batched: true
 Location [not included in comparison]/{warehouse_dir}/date_dim]
 PushedFilters: [IsNotNull(d_month_seq), GreaterThanOrEqual(d_month_seq,1200), LessThanOrEqual(d_month_seq,1211), IsNotNull(d_date_sk)]
 ReadSchema: struct<d_date_sk:int,d_month_seq:int,d_year:int,d_moy:int,d_qoy:int>
 
-(34) CometFilter
+(33) CometFilter
 Input [5]: [d_date_sk#7, d_month_seq#8, d_year#9, d_moy#10, d_qoy#11]
 Condition : (((isnotnull(d_month_seq#8) AND (d_month_seq#8 >= 1200)) AND (d_month_seq#8 <= 1211)) AND isnotnull(d_date_sk#7))
 
-(35) CometProject
+(34) CometProject
 Input [5]: [d_date_sk#7, d_month_seq#8, d_year#9, d_moy#10, d_qoy#11]
 Arguments: [d_date_sk#7, d_year#9, d_moy#10, d_qoy#11], [d_date_sk#7, d_year#9, d_moy#10, d_qoy#11]
 
-<<<<<<< HEAD
-(36) ColumnarToRow [codegen id : 1]
-=======
 (35) CometColumnarToRow [codegen id : 1]
->>>>>>> 0a68f1c6
 Input [4]: [d_date_sk#7, d_year#9, d_moy#10, d_qoy#11]
 
-(37) BroadcastExchange
+(36) BroadcastExchange
 Input [4]: [d_date_sk#7, d_year#9, d_moy#10, d_qoy#11]
 Arguments: HashedRelationBroadcastMode(List(cast(input[0, int, true] as bigint)),false), [plan_id=3]
 
