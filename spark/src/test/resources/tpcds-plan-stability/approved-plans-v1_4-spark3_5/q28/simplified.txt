WholeStageCodegen (12)
  BroadcastNestedLoopJoin
    BroadcastNestedLoopJoin
      BroadcastNestedLoopJoin
        BroadcastNestedLoopJoin
          BroadcastNestedLoopJoin
            ColumnarToRow
              InputAdapter
<<<<<<< HEAD
                CometHashAggregate [B1_LP,B1_CNT,B1_CNTD,sum,count,count,count,avg(UnscaledValue(ss_list_price)),count(ss_list_price),count(ss_list_price)]
                  CometColumnarExchange #1
                    WholeStageCodegen (1)
                      HashAggregate [ss_list_price] [avg(UnscaledValue(ss_list_price)),count(ss_list_price),count(ss_list_price),sum,count,count,count,sum,count,count,count]
                        HashAggregate [ss_list_price] [avg(UnscaledValue(ss_list_price)),count(ss_list_price),sum,count,count,sum,count,count]
                          ColumnarToRow
                            InputAdapter
                              CometExchange [ss_list_price] #2
                                CometHashAggregate [ss_list_price,sum,count,count]
                                  CometProject [ss_list_price]
                                    CometFilter [ss_quantity,ss_wholesale_cost,ss_list_price,ss_coupon_amt,ss_sold_date_sk]
                                      CometScan parquet spark_catalog.default.store_sales [ss_quantity,ss_wholesale_cost,ss_list_price,ss_coupon_amt,ss_sold_date_sk]
=======
                Exchange #1
                  WholeStageCodegen (1)
                    HashAggregate [ss_list_price] [avg(UnscaledValue(ss_list_price)),count(ss_list_price),count(ss_list_price),sum,count,count,count,sum,count,count,count]
                      HashAggregate [ss_list_price] [avg(UnscaledValue(ss_list_price)),count(ss_list_price),sum,count,count,sum,count,count]
                        CometColumnarToRow
                          InputAdapter
                            CometExchange [ss_list_price] #2
                              CometHashAggregate [ss_list_price,sum,count,count]
                                CometProject [ss_list_price]
                                  CometFilter [ss_quantity,ss_wholesale_cost,ss_list_price,ss_coupon_amt,ss_sold_date_sk]
                                    CometScan parquet spark_catalog.default.store_sales [ss_quantity,ss_wholesale_cost,ss_list_price,ss_coupon_amt,ss_sold_date_sk]
>>>>>>> 0a68f1c6
            InputAdapter
              BroadcastExchange #3
                WholeStageCodegen (3)
                  ColumnarToRow
                    InputAdapter
                      CometHashAggregate [B2_LP,B2_CNT,B2_CNTD,sum,count,count,count,avg(UnscaledValue(ss_list_price)),count(ss_list_price),count(ss_list_price)]
                        CometColumnarExchange #4
                          WholeStageCodegen (2)
                            HashAggregate [ss_list_price] [avg(UnscaledValue(ss_list_price)),count(ss_list_price),count(ss_list_price),sum,count,count,count,sum,count,count,count]
                              HashAggregate [ss_list_price] [avg(UnscaledValue(ss_list_price)),count(ss_list_price),sum,count,count,sum,count,count]
                                ColumnarToRow
                                  InputAdapter
                                    CometExchange [ss_list_price] #5
                                      CometHashAggregate [ss_list_price,sum,count,count]
                                        CometProject [ss_list_price]
                                          CometFilter [ss_quantity,ss_wholesale_cost,ss_list_price,ss_coupon_amt,ss_sold_date_sk]
                                            CometScan parquet spark_catalog.default.store_sales [ss_quantity,ss_wholesale_cost,ss_list_price,ss_coupon_amt,ss_sold_date_sk]
          InputAdapter
            BroadcastExchange #6
              WholeStageCodegen (5)
                ColumnarToRow
                  InputAdapter
                    CometHashAggregate [B3_LP,B3_CNT,B3_CNTD,sum,count,count,count,avg(UnscaledValue(ss_list_price)),count(ss_list_price),count(ss_list_price)]
                      CometColumnarExchange #7
                        WholeStageCodegen (4)
                          HashAggregate [ss_list_price] [avg(UnscaledValue(ss_list_price)),count(ss_list_price),count(ss_list_price),sum,count,count,count,sum,count,count,count]
                            HashAggregate [ss_list_price] [avg(UnscaledValue(ss_list_price)),count(ss_list_price),sum,count,count,sum,count,count]
                              CometColumnarToRow
                                InputAdapter
                                  CometExchange [ss_list_price] #8
                                    CometHashAggregate [ss_list_price,sum,count,count]
                                      CometProject [ss_list_price]
                                        CometFilter [ss_quantity,ss_wholesale_cost,ss_list_price,ss_coupon_amt,ss_sold_date_sk]
                                          CometScan parquet spark_catalog.default.store_sales [ss_quantity,ss_wholesale_cost,ss_list_price,ss_coupon_amt,ss_sold_date_sk]
        InputAdapter
          BroadcastExchange #9
            WholeStageCodegen (7)
              ColumnarToRow
                InputAdapter
                  CometHashAggregate [B4_LP,B4_CNT,B4_CNTD,sum,count,count,count,avg(UnscaledValue(ss_list_price)),count(ss_list_price),count(ss_list_price)]
                    CometColumnarExchange #10
                      WholeStageCodegen (6)
                        HashAggregate [ss_list_price] [avg(UnscaledValue(ss_list_price)),count(ss_list_price),count(ss_list_price),sum,count,count,count,sum,count,count,count]
                          HashAggregate [ss_list_price] [avg(UnscaledValue(ss_list_price)),count(ss_list_price),sum,count,count,sum,count,count]
                            CometColumnarToRow
                              InputAdapter
                                CometExchange [ss_list_price] #11
                                  CometHashAggregate [ss_list_price,sum,count,count]
                                    CometProject [ss_list_price]
                                      CometFilter [ss_quantity,ss_wholesale_cost,ss_list_price,ss_coupon_amt,ss_sold_date_sk]
                                        CometScan parquet spark_catalog.default.store_sales [ss_quantity,ss_wholesale_cost,ss_list_price,ss_coupon_amt,ss_sold_date_sk]
      InputAdapter
        BroadcastExchange #12
          WholeStageCodegen (9)
            ColumnarToRow
              InputAdapter
                CometHashAggregate [B5_LP,B5_CNT,B5_CNTD,sum,count,count,count,avg(UnscaledValue(ss_list_price)),count(ss_list_price),count(ss_list_price)]
                  CometColumnarExchange #13
                    WholeStageCodegen (8)
                      HashAggregate [ss_list_price] [avg(UnscaledValue(ss_list_price)),count(ss_list_price),count(ss_list_price),sum,count,count,count,sum,count,count,count]
                        HashAggregate [ss_list_price] [avg(UnscaledValue(ss_list_price)),count(ss_list_price),sum,count,count,sum,count,count]
                          CometColumnarToRow
                            InputAdapter
                              CometExchange [ss_list_price] #14
                                CometHashAggregate [ss_list_price,sum,count,count]
                                  CometProject [ss_list_price]
                                    CometFilter [ss_quantity,ss_wholesale_cost,ss_list_price,ss_coupon_amt,ss_sold_date_sk]
                                      CometScan parquet spark_catalog.default.store_sales [ss_quantity,ss_wholesale_cost,ss_list_price,ss_coupon_amt,ss_sold_date_sk]
    InputAdapter
      BroadcastExchange #15
        WholeStageCodegen (11)
          ColumnarToRow
            InputAdapter
              CometHashAggregate [B6_LP,B6_CNT,B6_CNTD,sum,count,count,count,avg(UnscaledValue(ss_list_price)),count(ss_list_price),count(ss_list_price)]
                CometColumnarExchange #16
                  WholeStageCodegen (10)
                    HashAggregate [ss_list_price] [avg(UnscaledValue(ss_list_price)),count(ss_list_price),count(ss_list_price),sum,count,count,count,sum,count,count,count]
                      HashAggregate [ss_list_price] [avg(UnscaledValue(ss_list_price)),count(ss_list_price),sum,count,count,sum,count,count]
                        CometColumnarToRow
                          InputAdapter
                            CometExchange [ss_list_price] #17
                              CometHashAggregate [ss_list_price,sum,count,count]
                                CometProject [ss_list_price]
                                  CometFilter [ss_quantity,ss_wholesale_cost,ss_list_price,ss_coupon_amt,ss_sold_date_sk]
<<<<<<< HEAD
                                    CometScan parquet spark_catalog.default.store_sales [ss_quantity,ss_wholesale_cost,ss_list_price,ss_coupon_amt,ss_sold_date_sk]
=======
                                    CometScan parquet spark_catalog.default.store_sales [ss_quantity,ss_wholesale_cost,ss_list_price,ss_coupon_amt,ss_sold_date_sk]
    InputAdapter
      BroadcastExchange #15
        WholeStageCodegen (11)
          HashAggregate [sum,count,count,count] [avg(UnscaledValue(ss_list_price)),count(ss_list_price),count(ss_list_price),B6_LP,B6_CNT,B6_CNTD,sum,count,count,count]
            InputAdapter
              Exchange #16
                WholeStageCodegen (10)
                  HashAggregate [ss_list_price] [avg(UnscaledValue(ss_list_price)),count(ss_list_price),count(ss_list_price),sum,count,count,count,sum,count,count,count]
                    HashAggregate [ss_list_price] [avg(UnscaledValue(ss_list_price)),count(ss_list_price),sum,count,count,sum,count,count]
                      CometColumnarToRow
                        InputAdapter
                          CometExchange [ss_list_price] #17
                            CometHashAggregate [ss_list_price,sum,count,count]
                              CometProject [ss_list_price]
                                CometFilter [ss_quantity,ss_wholesale_cost,ss_list_price,ss_coupon_amt,ss_sold_date_sk]
                                  CometScan parquet spark_catalog.default.store_sales [ss_quantity,ss_wholesale_cost,ss_list_price,ss_coupon_amt,ss_sold_date_sk]
>>>>>>> 0a68f1c6
<|MERGE_RESOLUTION|>--- conflicted
+++ resolved
@@ -4,22 +4,8 @@
       BroadcastNestedLoopJoin
         BroadcastNestedLoopJoin
           BroadcastNestedLoopJoin
-            ColumnarToRow
+            HashAggregate [sum,count,count,count] [avg(UnscaledValue(ss_list_price)),count(ss_list_price),count(ss_list_price),B1_LP,B1_CNT,B1_CNTD,sum,count,count,count]
               InputAdapter
-<<<<<<< HEAD
-                CometHashAggregate [B1_LP,B1_CNT,B1_CNTD,sum,count,count,count,avg(UnscaledValue(ss_list_price)),count(ss_list_price),count(ss_list_price)]
-                  CometColumnarExchange #1
-                    WholeStageCodegen (1)
-                      HashAggregate [ss_list_price] [avg(UnscaledValue(ss_list_price)),count(ss_list_price),count(ss_list_price),sum,count,count,count,sum,count,count,count]
-                        HashAggregate [ss_list_price] [avg(UnscaledValue(ss_list_price)),count(ss_list_price),sum,count,count,sum,count,count]
-                          ColumnarToRow
-                            InputAdapter
-                              CometExchange [ss_list_price] #2
-                                CometHashAggregate [ss_list_price,sum,count,count]
-                                  CometProject [ss_list_price]
-                                    CometFilter [ss_quantity,ss_wholesale_cost,ss_list_price,ss_coupon_amt,ss_sold_date_sk]
-                                      CometScan parquet spark_catalog.default.store_sales [ss_quantity,ss_wholesale_cost,ss_list_price,ss_coupon_amt,ss_sold_date_sk]
-=======
                 Exchange #1
                   WholeStageCodegen (1)
                     HashAggregate [ss_list_price] [avg(UnscaledValue(ss_list_price)),count(ss_list_price),count(ss_list_price),sum,count,count,count,sum,count,count,count]
@@ -31,94 +17,69 @@
                                 CometProject [ss_list_price]
                                   CometFilter [ss_quantity,ss_wholesale_cost,ss_list_price,ss_coupon_amt,ss_sold_date_sk]
                                     CometScan parquet spark_catalog.default.store_sales [ss_quantity,ss_wholesale_cost,ss_list_price,ss_coupon_amt,ss_sold_date_sk]
->>>>>>> 0a68f1c6
             InputAdapter
               BroadcastExchange #3
                 WholeStageCodegen (3)
-                  ColumnarToRow
+                  HashAggregate [sum,count,count,count] [avg(UnscaledValue(ss_list_price)),count(ss_list_price),count(ss_list_price),B2_LP,B2_CNT,B2_CNTD,sum,count,count,count]
                     InputAdapter
-                      CometHashAggregate [B2_LP,B2_CNT,B2_CNTD,sum,count,count,count,avg(UnscaledValue(ss_list_price)),count(ss_list_price),count(ss_list_price)]
-                        CometColumnarExchange #4
-                          WholeStageCodegen (2)
-                            HashAggregate [ss_list_price] [avg(UnscaledValue(ss_list_price)),count(ss_list_price),count(ss_list_price),sum,count,count,count,sum,count,count,count]
-                              HashAggregate [ss_list_price] [avg(UnscaledValue(ss_list_price)),count(ss_list_price),sum,count,count,sum,count,count]
-                                ColumnarToRow
-                                  InputAdapter
-                                    CometExchange [ss_list_price] #5
-                                      CometHashAggregate [ss_list_price,sum,count,count]
-                                        CometProject [ss_list_price]
-                                          CometFilter [ss_quantity,ss_wholesale_cost,ss_list_price,ss_coupon_amt,ss_sold_date_sk]
-                                            CometScan parquet spark_catalog.default.store_sales [ss_quantity,ss_wholesale_cost,ss_list_price,ss_coupon_amt,ss_sold_date_sk]
-          InputAdapter
-            BroadcastExchange #6
-              WholeStageCodegen (5)
-                ColumnarToRow
-                  InputAdapter
-                    CometHashAggregate [B3_LP,B3_CNT,B3_CNTD,sum,count,count,count,avg(UnscaledValue(ss_list_price)),count(ss_list_price),count(ss_list_price)]
-                      CometColumnarExchange #7
-                        WholeStageCodegen (4)
+                      Exchange #4
+                        WholeStageCodegen (2)
                           HashAggregate [ss_list_price] [avg(UnscaledValue(ss_list_price)),count(ss_list_price),count(ss_list_price),sum,count,count,count,sum,count,count,count]
                             HashAggregate [ss_list_price] [avg(UnscaledValue(ss_list_price)),count(ss_list_price),sum,count,count,sum,count,count]
                               CometColumnarToRow
                                 InputAdapter
-                                  CometExchange [ss_list_price] #8
+                                  CometExchange [ss_list_price] #5
                                     CometHashAggregate [ss_list_price,sum,count,count]
                                       CometProject [ss_list_price]
                                         CometFilter [ss_quantity,ss_wholesale_cost,ss_list_price,ss_coupon_amt,ss_sold_date_sk]
                                           CometScan parquet spark_catalog.default.store_sales [ss_quantity,ss_wholesale_cost,ss_list_price,ss_coupon_amt,ss_sold_date_sk]
-        InputAdapter
-          BroadcastExchange #9
-            WholeStageCodegen (7)
-              ColumnarToRow
-                InputAdapter
-                  CometHashAggregate [B4_LP,B4_CNT,B4_CNTD,sum,count,count,count,avg(UnscaledValue(ss_list_price)),count(ss_list_price),count(ss_list_price)]
-                    CometColumnarExchange #10
-                      WholeStageCodegen (6)
+          InputAdapter
+            BroadcastExchange #6
+              WholeStageCodegen (5)
+                HashAggregate [sum,count,count,count] [avg(UnscaledValue(ss_list_price)),count(ss_list_price),count(ss_list_price),B3_LP,B3_CNT,B3_CNTD,sum,count,count,count]
+                  InputAdapter
+                    Exchange #7
+                      WholeStageCodegen (4)
                         HashAggregate [ss_list_price] [avg(UnscaledValue(ss_list_price)),count(ss_list_price),count(ss_list_price),sum,count,count,count,sum,count,count,count]
                           HashAggregate [ss_list_price] [avg(UnscaledValue(ss_list_price)),count(ss_list_price),sum,count,count,sum,count,count]
                             CometColumnarToRow
                               InputAdapter
-                                CometExchange [ss_list_price] #11
+                                CometExchange [ss_list_price] #8
                                   CometHashAggregate [ss_list_price,sum,count,count]
                                     CometProject [ss_list_price]
                                       CometFilter [ss_quantity,ss_wholesale_cost,ss_list_price,ss_coupon_amt,ss_sold_date_sk]
                                         CometScan parquet spark_catalog.default.store_sales [ss_quantity,ss_wholesale_cost,ss_list_price,ss_coupon_amt,ss_sold_date_sk]
-      InputAdapter
-        BroadcastExchange #12
-          WholeStageCodegen (9)
-            ColumnarToRow
-              InputAdapter
-                CometHashAggregate [B5_LP,B5_CNT,B5_CNTD,sum,count,count,count,avg(UnscaledValue(ss_list_price)),count(ss_list_price),count(ss_list_price)]
-                  CometColumnarExchange #13
-                    WholeStageCodegen (8)
+        InputAdapter
+          BroadcastExchange #9
+            WholeStageCodegen (7)
+              HashAggregate [sum,count,count,count] [avg(UnscaledValue(ss_list_price)),count(ss_list_price),count(ss_list_price),B4_LP,B4_CNT,B4_CNTD,sum,count,count,count]
+                InputAdapter
+                  Exchange #10
+                    WholeStageCodegen (6)
                       HashAggregate [ss_list_price] [avg(UnscaledValue(ss_list_price)),count(ss_list_price),count(ss_list_price),sum,count,count,count,sum,count,count,count]
                         HashAggregate [ss_list_price] [avg(UnscaledValue(ss_list_price)),count(ss_list_price),sum,count,count,sum,count,count]
                           CometColumnarToRow
                             InputAdapter
-                              CometExchange [ss_list_price] #14
+                              CometExchange [ss_list_price] #11
                                 CometHashAggregate [ss_list_price,sum,count,count]
                                   CometProject [ss_list_price]
                                     CometFilter [ss_quantity,ss_wholesale_cost,ss_list_price,ss_coupon_amt,ss_sold_date_sk]
                                       CometScan parquet spark_catalog.default.store_sales [ss_quantity,ss_wholesale_cost,ss_list_price,ss_coupon_amt,ss_sold_date_sk]
-    InputAdapter
-      BroadcastExchange #15
-        WholeStageCodegen (11)
-          ColumnarToRow
-            InputAdapter
-              CometHashAggregate [B6_LP,B6_CNT,B6_CNTD,sum,count,count,count,avg(UnscaledValue(ss_list_price)),count(ss_list_price),count(ss_list_price)]
-                CometColumnarExchange #16
-                  WholeStageCodegen (10)
+      InputAdapter
+        BroadcastExchange #12
+          WholeStageCodegen (9)
+            HashAggregate [sum,count,count,count] [avg(UnscaledValue(ss_list_price)),count(ss_list_price),count(ss_list_price),B5_LP,B5_CNT,B5_CNTD,sum,count,count,count]
+              InputAdapter
+                Exchange #13
+                  WholeStageCodegen (8)
                     HashAggregate [ss_list_price] [avg(UnscaledValue(ss_list_price)),count(ss_list_price),count(ss_list_price),sum,count,count,count,sum,count,count,count]
                       HashAggregate [ss_list_price] [avg(UnscaledValue(ss_list_price)),count(ss_list_price),sum,count,count,sum,count,count]
                         CometColumnarToRow
                           InputAdapter
-                            CometExchange [ss_list_price] #17
+                            CometExchange [ss_list_price] #14
                               CometHashAggregate [ss_list_price,sum,count,count]
                                 CometProject [ss_list_price]
                                   CometFilter [ss_quantity,ss_wholesale_cost,ss_list_price,ss_coupon_amt,ss_sold_date_sk]
-<<<<<<< HEAD
-                                    CometScan parquet spark_catalog.default.store_sales [ss_quantity,ss_wholesale_cost,ss_list_price,ss_coupon_amt,ss_sold_date_sk]
-=======
                                     CometScan parquet spark_catalog.default.store_sales [ss_quantity,ss_wholesale_cost,ss_list_price,ss_coupon_amt,ss_sold_date_sk]
     InputAdapter
       BroadcastExchange #15
@@ -135,5 +96,4 @@
                             CometHashAggregate [ss_list_price,sum,count,count]
                               CometProject [ss_list_price]
                                 CometFilter [ss_quantity,ss_wholesale_cost,ss_list_price,ss_coupon_amt,ss_sold_date_sk]
-                                  CometScan parquet spark_catalog.default.store_sales [ss_quantity,ss_wholesale_cost,ss_list_price,ss_coupon_amt,ss_sold_date_sk]
->>>>>>> 0a68f1c6
+                                  CometScan parquet spark_catalog.default.store_sales [ss_quantity,ss_wholesale_cost,ss_list_price,ss_coupon_amt,ss_sold_date_sk]