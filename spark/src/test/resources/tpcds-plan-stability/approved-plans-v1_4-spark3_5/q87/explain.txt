--- conflicted
+++ resolved
@@ -1,56 +1,4 @@
 == Physical Plan ==
-<<<<<<< HEAD
-* HashAggregate (50)
-+- * ColumnarToRow (49)
-   +- CometColumnarExchange (48)
-      +- * HashAggregate (47)
-         +- * Project (46)
-            +- * BroadcastHashJoin LeftAnti BuildRight (45)
-               :- * BroadcastHashJoin LeftAnti BuildRight (31)
-               :  :- * ColumnarToRow (17)
-               :  :  +- CometHashAggregate (16)
-               :  :     +- CometExchange (15)
-               :  :        +- CometHashAggregate (14)
-               :  :           +- CometProject (13)
-               :  :              +- CometBroadcastHashJoin (12)
-               :  :                 :- CometProject (8)
-               :  :                 :  +- CometBroadcastHashJoin (7)
-               :  :                 :     :- CometFilter (2)
-               :  :                 :     :  +- CometScan parquet spark_catalog.default.store_sales (1)
-               :  :                 :     +- CometBroadcastExchange (6)
-               :  :                 :        +- CometProject (5)
-               :  :                 :           +- CometFilter (4)
-               :  :                 :              +- CometScan parquet spark_catalog.default.date_dim (3)
-               :  :                 +- CometBroadcastExchange (11)
-               :  :                    +- CometFilter (10)
-               :  :                       +- CometScan parquet spark_catalog.default.customer (9)
-               :  +- BroadcastExchange (30)
-               :     +- * ColumnarToRow (29)
-               :        +- CometHashAggregate (28)
-               :           +- CometExchange (27)
-               :              +- CometHashAggregate (26)
-               :                 +- CometProject (25)
-               :                    +- CometBroadcastHashJoin (24)
-               :                       :- CometProject (22)
-               :                       :  +- CometBroadcastHashJoin (21)
-               :                       :     :- CometFilter (19)
-               :                       :     :  +- CometScan parquet spark_catalog.default.catalog_sales (18)
-               :                       :     +- ReusedExchange (20)
-               :                       +- ReusedExchange (23)
-               +- BroadcastExchange (44)
-                  +- * ColumnarToRow (43)
-                     +- CometHashAggregate (42)
-                        +- CometExchange (41)
-                           +- CometHashAggregate (40)
-                              +- CometProject (39)
-                                 +- CometBroadcastHashJoin (38)
-                                    :- CometProject (36)
-                                    :  +- CometBroadcastHashJoin (35)
-                                    :     :- CometFilter (33)
-                                    :     :  +- CometScan parquet spark_catalog.default.web_sales (32)
-                                    :     +- ReusedExchange (34)
-                                    +- ReusedExchange (37)
-=======
 * HashAggregate (49)
 +- Exchange (48)
    +- * HashAggregate (47)
@@ -100,7 +48,6 @@
                                  :     :  +- CometScan parquet spark_catalog.default.web_sales (32)
                                  :     +- ReusedExchange (34)
                                  +- ReusedExchange (37)
->>>>>>> 0a68f1c6
 
 
 (1) CometScan parquet spark_catalog.default.store_sales
@@ -321,14 +268,11 @@
 Aggregate Attributes [1]: [count#26]
 Results [1]: [count#27]
 
-(48) CometColumnarExchange
+(48) Exchange
 Input [1]: [count#27]
-Arguments: SinglePartition, ENSURE_REQUIREMENTS, CometColumnarShuffle, [plan_id=6]
-
-(49) ColumnarToRow [codegen id : 4]
-Input [1]: [count#27]
-
-(50) HashAggregate [codegen id : 4]
+Arguments: SinglePartition, ENSURE_REQUIREMENTS, [plan_id=6]
+
+(49) HashAggregate [codegen id : 4]
 Input [1]: [count#27]
 Keys: []
 Functions [1]: [count(1)]
@@ -338,44 +282,32 @@
 ===== Subqueries =====
 
 Subquery:1 Hosting operator id = 1 Hosting Expression = ss_sold_date_sk#2 IN dynamicpruning#3
-<<<<<<< HEAD
-BroadcastExchange (55)
-+- * ColumnarToRow (54)
-   +- CometProject (53)
-      +- CometFilter (52)
-         +- CometScan parquet spark_catalog.default.date_dim (51)
-=======
 BroadcastExchange (54)
 +- * CometColumnarToRow (53)
    +- CometProject (52)
       +- CometFilter (51)
          +- CometScan parquet spark_catalog.default.date_dim (50)
->>>>>>> 0a68f1c6
-
-
-(51) CometScan parquet spark_catalog.default.date_dim
+
+
+(50) CometScan parquet spark_catalog.default.date_dim
 Output [3]: [d_date_sk#4, d_date#5, d_month_seq#6]
 Batched: true
 Location [not included in comparison]/{warehouse_dir}/date_dim]
 PushedFilters: [IsNotNull(d_month_seq), GreaterThanOrEqual(d_month_seq,1200), LessThanOrEqual(d_month_seq,1211), IsNotNull(d_date_sk)]
 ReadSchema: struct<d_date_sk:int,d_date:date,d_month_seq:int>
 
-(52) CometFilter
+(51) CometFilter
 Input [3]: [d_date_sk#4, d_date#5, d_month_seq#6]
 Condition : (((isnotnull(d_month_seq#6) AND (d_month_seq#6 >= 1200)) AND (d_month_seq#6 <= 1211)) AND isnotnull(d_date_sk#4))
 
-(53) CometProject
+(52) CometProject
 Input [3]: [d_date_sk#4, d_date#5, d_month_seq#6]
 Arguments: [d_date_sk#4, d_date#5], [d_date_sk#4, d_date#5]
 
-<<<<<<< HEAD
-(54) ColumnarToRow [codegen id : 1]
-=======
 (53) CometColumnarToRow [codegen id : 1]
->>>>>>> 0a68f1c6
 Input [2]: [d_date_sk#4, d_date#5]
 
-(55) BroadcastExchange
+(54) BroadcastExchange
 Input [2]: [d_date_sk#4, d_date#5]
 Arguments: HashedRelationBroadcastMode(List(cast(input[0, int, true] as bigint)),false), [plan_id=7]
 
