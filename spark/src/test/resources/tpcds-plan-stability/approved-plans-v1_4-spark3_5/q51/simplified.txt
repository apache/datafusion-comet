TakeOrderedAndProject [item_sk,d_date,web_sales,store_sales,web_cumulative,store_cumulative]
  WholeStageCodegen (6)
    Filter [web_cumulative,store_cumulative]
      InputAdapter
        Window [web_sales,item_sk,d_date,store_sales]
          WholeStageCodegen (5)
            ColumnarToRow
              InputAdapter
<<<<<<< HEAD
                CometSort [item_sk,d_date,web_sales,store_sales]
                  CometExchange [item_sk] #1
                    CometProject [item_sk,item_sk,d_date,d_date,cume_sales,cume_sales] [item_sk,d_date,web_sales,store_sales]
                      CometSortMergeJoin [item_sk,d_date,cume_sales,item_sk,d_date,cume_sales]
                        CometSort [item_sk,d_date,cume_sales]
                          CometColumnarExchange [item_sk,d_date] #2
                            WholeStageCodegen (2)
                              Project [item_sk,d_date,cume_sales]
                                InputAdapter
                                  Window [_w0,ws_item_sk,d_date]
                                    WholeStageCodegen (1)
                                      ColumnarToRow
                                        InputAdapter
                                          CometSort [item_sk,d_date,_w0,ws_item_sk]
                                            CometExchange [ws_item_sk] #3
                                              CometHashAggregate [item_sk,d_date,_w0,ws_item_sk,sum,sum(UnscaledValue(ws_sales_price))]
                                                CometExchange [ws_item_sk,d_date] #4
                                                  CometHashAggregate [ws_item_sk,d_date,sum,ws_sales_price]
                                                    CometProject [ws_item_sk,ws_sales_price,d_date]
                                                      CometBroadcastHashJoin [ws_item_sk,ws_sales_price,ws_sold_date_sk,d_date_sk,d_date]
                                                        CometFilter [ws_item_sk,ws_sales_price,ws_sold_date_sk]
                                                          CometScan parquet spark_catalog.default.web_sales [ws_item_sk,ws_sales_price,ws_sold_date_sk]
                                                            SubqueryBroadcast [d_date_sk] #1
                                                              BroadcastExchange #5
                                                                WholeStageCodegen (1)
                                                                  ColumnarToRow
                                                                    InputAdapter
                                                                      CometProject [d_date_sk,d_date]
                                                                        CometFilter [d_date_sk,d_date,d_month_seq]
                                                                          CometScan parquet spark_catalog.default.date_dim [d_date_sk,d_date,d_month_seq]
                                                        CometBroadcastExchange [d_date_sk,d_date] #6
                                                          CometProject [d_date_sk,d_date]
                                                            CometFilter [d_date_sk,d_date,d_month_seq]
                                                              CometScan parquet spark_catalog.default.date_dim [d_date_sk,d_date,d_month_seq]
                        CometSort [item_sk,d_date,cume_sales]
                          CometColumnarExchange [item_sk,d_date] #7
                            WholeStageCodegen (4)
                              Project [item_sk,d_date,cume_sales]
                                InputAdapter
                                  Window [_w0,ss_item_sk,d_date]
                                    WholeStageCodegen (3)
                                      ColumnarToRow
                                        InputAdapter
                                          CometSort [item_sk,d_date,_w0,ss_item_sk]
                                            CometExchange [ss_item_sk] #8
                                              CometHashAggregate [item_sk,d_date,_w0,ss_item_sk,sum,sum(UnscaledValue(ss_sales_price))]
                                                CometExchange [ss_item_sk,d_date] #9
                                                  CometHashAggregate [ss_item_sk,d_date,sum,ss_sales_price]
                                                    CometProject [ss_item_sk,ss_sales_price,d_date]
                                                      CometBroadcastHashJoin [ss_item_sk,ss_sales_price,ss_sold_date_sk,d_date_sk,d_date]
                                                        CometFilter [ss_item_sk,ss_sales_price,ss_sold_date_sk]
                                                          CometScan parquet spark_catalog.default.store_sales [ss_item_sk,ss_sales_price,ss_sold_date_sk]
                                                            ReusedSubquery [d_date_sk] #1
                                                        ReusedExchange [d_date_sk,d_date] #6
=======
                Exchange [item_sk] #1
                  WholeStageCodegen (7)
                    Project [item_sk,item_sk,d_date,d_date,cume_sales,cume_sales]
                      SortMergeJoin [item_sk,d_date,item_sk,d_date]
                        InputAdapter
                          WholeStageCodegen (3)
                            Sort [item_sk,d_date]
                              InputAdapter
                                Exchange [item_sk,d_date] #2
                                  WholeStageCodegen (2)
                                    Project [item_sk,d_date,cume_sales]
                                      InputAdapter
                                        Window [_w0,ws_item_sk,d_date]
                                          WholeStageCodegen (1)
                                            CometColumnarToRow
                                              InputAdapter
                                                CometSort [item_sk,d_date,_w0,ws_item_sk]
                                                  CometExchange [ws_item_sk] #3
                                                    CometHashAggregate [item_sk,d_date,_w0,ws_item_sk,sum,sum(UnscaledValue(ws_sales_price))]
                                                      CometExchange [ws_item_sk,d_date] #4
                                                        CometHashAggregate [ws_item_sk,d_date,sum,ws_sales_price]
                                                          CometProject [ws_item_sk,ws_sales_price,d_date]
                                                            CometBroadcastHashJoin [ws_item_sk,ws_sales_price,ws_sold_date_sk,d_date_sk,d_date]
                                                              CometFilter [ws_item_sk,ws_sales_price,ws_sold_date_sk]
                                                                CometScan parquet spark_catalog.default.web_sales [ws_item_sk,ws_sales_price,ws_sold_date_sk]
                                                                  SubqueryBroadcast [d_date_sk] #1
                                                                    BroadcastExchange #5
                                                                      WholeStageCodegen (1)
                                                                        CometColumnarToRow
                                                                          InputAdapter
                                                                            CometProject [d_date_sk,d_date]
                                                                              CometFilter [d_date_sk,d_date,d_month_seq]
                                                                                CometScan parquet spark_catalog.default.date_dim [d_date_sk,d_date,d_month_seq]
                                                              CometBroadcastExchange [d_date_sk,d_date] #6
                                                                CometProject [d_date_sk,d_date]
                                                                  CometFilter [d_date_sk,d_date,d_month_seq]
                                                                    CometScan parquet spark_catalog.default.date_dim [d_date_sk,d_date,d_month_seq]
                        InputAdapter
                          WholeStageCodegen (6)
                            Sort [item_sk,d_date]
                              InputAdapter
                                Exchange [item_sk,d_date] #7
                                  WholeStageCodegen (5)
                                    Project [item_sk,d_date,cume_sales]
                                      InputAdapter
                                        Window [_w0,ss_item_sk,d_date]
                                          WholeStageCodegen (4)
                                            CometColumnarToRow
                                              InputAdapter
                                                CometSort [item_sk,d_date,_w0,ss_item_sk]
                                                  CometExchange [ss_item_sk] #8
                                                    CometHashAggregate [item_sk,d_date,_w0,ss_item_sk,sum,sum(UnscaledValue(ss_sales_price))]
                                                      CometExchange [ss_item_sk,d_date] #9
                                                        CometHashAggregate [ss_item_sk,d_date,sum,ss_sales_price]
                                                          CometProject [ss_item_sk,ss_sales_price,d_date]
                                                            CometBroadcastHashJoin [ss_item_sk,ss_sales_price,ss_sold_date_sk,d_date_sk,d_date]
                                                              CometFilter [ss_item_sk,ss_sales_price,ss_sold_date_sk]
                                                                CometScan parquet spark_catalog.default.store_sales [ss_item_sk,ss_sales_price,ss_sold_date_sk]
                                                                  ReusedSubquery [d_date_sk] #1
                                                              ReusedExchange [d_date_sk,d_date] #6
>>>>>>> 0a68f1c6
<|MERGE_RESOLUTION|>--- conflicted
+++ resolved
@@ -1,67 +1,11 @@
 TakeOrderedAndProject [item_sk,d_date,web_sales,store_sales,web_cumulative,store_cumulative]
-  WholeStageCodegen (6)
+  WholeStageCodegen (9)
     Filter [web_cumulative,store_cumulative]
       InputAdapter
         Window [web_sales,item_sk,d_date,store_sales]
-          WholeStageCodegen (5)
-            ColumnarToRow
+          WholeStageCodegen (8)
+            Sort [item_sk,d_date]
               InputAdapter
-<<<<<<< HEAD
-                CometSort [item_sk,d_date,web_sales,store_sales]
-                  CometExchange [item_sk] #1
-                    CometProject [item_sk,item_sk,d_date,d_date,cume_sales,cume_sales] [item_sk,d_date,web_sales,store_sales]
-                      CometSortMergeJoin [item_sk,d_date,cume_sales,item_sk,d_date,cume_sales]
-                        CometSort [item_sk,d_date,cume_sales]
-                          CometColumnarExchange [item_sk,d_date] #2
-                            WholeStageCodegen (2)
-                              Project [item_sk,d_date,cume_sales]
-                                InputAdapter
-                                  Window [_w0,ws_item_sk,d_date]
-                                    WholeStageCodegen (1)
-                                      ColumnarToRow
-                                        InputAdapter
-                                          CometSort [item_sk,d_date,_w0,ws_item_sk]
-                                            CometExchange [ws_item_sk] #3
-                                              CometHashAggregate [item_sk,d_date,_w0,ws_item_sk,sum,sum(UnscaledValue(ws_sales_price))]
-                                                CometExchange [ws_item_sk,d_date] #4
-                                                  CometHashAggregate [ws_item_sk,d_date,sum,ws_sales_price]
-                                                    CometProject [ws_item_sk,ws_sales_price,d_date]
-                                                      CometBroadcastHashJoin [ws_item_sk,ws_sales_price,ws_sold_date_sk,d_date_sk,d_date]
-                                                        CometFilter [ws_item_sk,ws_sales_price,ws_sold_date_sk]
-                                                          CometScan parquet spark_catalog.default.web_sales [ws_item_sk,ws_sales_price,ws_sold_date_sk]
-                                                            SubqueryBroadcast [d_date_sk] #1
-                                                              BroadcastExchange #5
-                                                                WholeStageCodegen (1)
-                                                                  ColumnarToRow
-                                                                    InputAdapter
-                                                                      CometProject [d_date_sk,d_date]
-                                                                        CometFilter [d_date_sk,d_date,d_month_seq]
-                                                                          CometScan parquet spark_catalog.default.date_dim [d_date_sk,d_date,d_month_seq]
-                                                        CometBroadcastExchange [d_date_sk,d_date] #6
-                                                          CometProject [d_date_sk,d_date]
-                                                            CometFilter [d_date_sk,d_date,d_month_seq]
-                                                              CometScan parquet spark_catalog.default.date_dim [d_date_sk,d_date,d_month_seq]
-                        CometSort [item_sk,d_date,cume_sales]
-                          CometColumnarExchange [item_sk,d_date] #7
-                            WholeStageCodegen (4)
-                              Project [item_sk,d_date,cume_sales]
-                                InputAdapter
-                                  Window [_w0,ss_item_sk,d_date]
-                                    WholeStageCodegen (3)
-                                      ColumnarToRow
-                                        InputAdapter
-                                          CometSort [item_sk,d_date,_w0,ss_item_sk]
-                                            CometExchange [ss_item_sk] #8
-                                              CometHashAggregate [item_sk,d_date,_w0,ss_item_sk,sum,sum(UnscaledValue(ss_sales_price))]
-                                                CometExchange [ss_item_sk,d_date] #9
-                                                  CometHashAggregate [ss_item_sk,d_date,sum,ss_sales_price]
-                                                    CometProject [ss_item_sk,ss_sales_price,d_date]
-                                                      CometBroadcastHashJoin [ss_item_sk,ss_sales_price,ss_sold_date_sk,d_date_sk,d_date]
-                                                        CometFilter [ss_item_sk,ss_sales_price,ss_sold_date_sk]
-                                                          CometScan parquet spark_catalog.default.store_sales [ss_item_sk,ss_sales_price,ss_sold_date_sk]
-                                                            ReusedSubquery [d_date_sk] #1
-                                                        ReusedExchange [d_date_sk,d_date] #6
-=======
                 Exchange [item_sk] #1
                   WholeStageCodegen (7)
                     Project [item_sk,item_sk,d_date,d_date,cume_sales,cume_sales]
@@ -121,5 +65,4 @@
                                                               CometFilter [ss_item_sk,ss_sales_price,ss_sold_date_sk]
                                                                 CometScan parquet spark_catalog.default.store_sales [ss_item_sk,ss_sales_price,ss_sold_date_sk]
                                                                   ReusedSubquery [d_date_sk] #1
-                                                              ReusedExchange [d_date_sk,d_date] #6
->>>>>>> 0a68f1c6
+                                                              ReusedExchange [d_date_sk,d_date] #6