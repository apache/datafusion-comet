--- conflicted
+++ resolved
@@ -1,74 +1,4 @@
 WholeStageCodegen (1)
-<<<<<<< HEAD
-  ColumnarToRow
-    InputAdapter
-      CometProject [bucket1,bucket2,bucket3,bucket4,bucket5]
-        Subquery #1
-          WholeStageCodegen (1)
-            ColumnarToRow
-              InputAdapter
-                CometProject [count(1),avg(ss_ext_discount_amt),avg(ss_net_paid)] [mergedValue]
-                  CometHashAggregate [count(1),avg(ss_ext_discount_amt),avg(ss_net_paid),count,sum,count,sum,count,count(1),avg(UnscaledValue(ss_ext_discount_amt)),avg(UnscaledValue(ss_net_paid))]
-                    CometExchange #1
-                      CometHashAggregate [count,sum,count,sum,count,ss_ext_discount_amt,ss_net_paid]
-                        CometProject [ss_ext_discount_amt,ss_net_paid]
-                          CometFilter [ss_quantity,ss_ext_discount_amt,ss_net_paid,ss_sold_date_sk]
-                            CometScan parquet spark_catalog.default.store_sales [ss_quantity,ss_ext_discount_amt,ss_net_paid,ss_sold_date_sk]
-        ReusedSubquery [mergedValue] #1
-        ReusedSubquery [mergedValue] #1
-        Subquery #2
-          WholeStageCodegen (1)
-            ColumnarToRow
-              InputAdapter
-                CometProject [count(1),avg(ss_ext_discount_amt),avg(ss_net_paid)] [mergedValue]
-                  CometHashAggregate [count(1),avg(ss_ext_discount_amt),avg(ss_net_paid),count,sum,count,sum,count,count(1),avg(UnscaledValue(ss_ext_discount_amt)),avg(UnscaledValue(ss_net_paid))]
-                    CometExchange #2
-                      CometHashAggregate [count,sum,count,sum,count,ss_ext_discount_amt,ss_net_paid]
-                        CometProject [ss_ext_discount_amt,ss_net_paid]
-                          CometFilter [ss_quantity,ss_ext_discount_amt,ss_net_paid,ss_sold_date_sk]
-                            CometScan parquet spark_catalog.default.store_sales [ss_quantity,ss_ext_discount_amt,ss_net_paid,ss_sold_date_sk]
-        ReusedSubquery [mergedValue] #2
-        ReusedSubquery [mergedValue] #2
-        Subquery #3
-          WholeStageCodegen (1)
-            ColumnarToRow
-              InputAdapter
-                CometProject [count(1),avg(ss_ext_discount_amt),avg(ss_net_paid)] [mergedValue]
-                  CometHashAggregate [count(1),avg(ss_ext_discount_amt),avg(ss_net_paid),count,sum,count,sum,count,count(1),avg(UnscaledValue(ss_ext_discount_amt)),avg(UnscaledValue(ss_net_paid))]
-                    CometExchange #3
-                      CometHashAggregate [count,sum,count,sum,count,ss_ext_discount_amt,ss_net_paid]
-                        CometProject [ss_ext_discount_amt,ss_net_paid]
-                          CometFilter [ss_quantity,ss_ext_discount_amt,ss_net_paid,ss_sold_date_sk]
-                            CometScan parquet spark_catalog.default.store_sales [ss_quantity,ss_ext_discount_amt,ss_net_paid,ss_sold_date_sk]
-        ReusedSubquery [mergedValue] #3
-        ReusedSubquery [mergedValue] #3
-        Subquery #4
-          WholeStageCodegen (1)
-            ColumnarToRow
-              InputAdapter
-                CometProject [count(1),avg(ss_ext_discount_amt),avg(ss_net_paid)] [mergedValue]
-                  CometHashAggregate [count(1),avg(ss_ext_discount_amt),avg(ss_net_paid),count,sum,count,sum,count,count(1),avg(UnscaledValue(ss_ext_discount_amt)),avg(UnscaledValue(ss_net_paid))]
-                    CometExchange #4
-                      CometHashAggregate [count,sum,count,sum,count,ss_ext_discount_amt,ss_net_paid]
-                        CometProject [ss_ext_discount_amt,ss_net_paid]
-                          CometFilter [ss_quantity,ss_ext_discount_amt,ss_net_paid,ss_sold_date_sk]
-                            CometScan parquet spark_catalog.default.store_sales [ss_quantity,ss_ext_discount_amt,ss_net_paid,ss_sold_date_sk]
-        ReusedSubquery [mergedValue] #4
-        ReusedSubquery [mergedValue] #4
-        Subquery #5
-          WholeStageCodegen (1)
-            ColumnarToRow
-              InputAdapter
-                CometProject [count(1),avg(ss_ext_discount_amt),avg(ss_net_paid)] [mergedValue]
-                  CometHashAggregate [count(1),avg(ss_ext_discount_amt),avg(ss_net_paid),count,sum,count,sum,count,count(1),avg(UnscaledValue(ss_ext_discount_amt)),avg(UnscaledValue(ss_net_paid))]
-                    CometExchange #5
-                      CometHashAggregate [count,sum,count,sum,count,ss_ext_discount_amt,ss_net_paid]
-                        CometProject [ss_ext_discount_amt,ss_net_paid]
-                          CometFilter [ss_quantity,ss_ext_discount_amt,ss_net_paid,ss_sold_date_sk]
-                            CometScan parquet spark_catalog.default.store_sales [ss_quantity,ss_ext_discount_amt,ss_net_paid,ss_sold_date_sk]
-        ReusedSubquery [mergedValue] #5
-        ReusedSubquery [mergedValue] #5
-=======
   Project
     Subquery #1
       WholeStageCodegen (1)
@@ -137,6 +67,5 @@
     ReusedSubquery [mergedValue] #5
     CometColumnarToRow
       InputAdapter
->>>>>>> 9c1f0ee1
         CometFilter [r_reason_sk]
           CometScan parquet spark_catalog.default.reason [r_reason_sk]