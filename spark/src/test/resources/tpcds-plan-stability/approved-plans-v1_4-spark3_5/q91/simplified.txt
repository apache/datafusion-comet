--- conflicted
+++ resolved
@@ -2,11 +2,7 @@
   CometColumnarToRow
     InputAdapter
       CometSort [Call_Center,Call_Center_Name,Manager,Returns_Loss]
-<<<<<<< HEAD
-        CometExchange [Returns_Loss] #1
-=======
         CometColumnarExchange [Returns_Loss] #1
->>>>>>> a4c437c5
           CometHashAggregate [cd_marital_status,cd_education_status,sum] [Call_Center,Call_Center_Name,Manager,Returns_Loss,cc_call_center_id,cc_name,cc_manager,sum(UnscaledValue(cr_net_loss))]
             CometExchange [cc_call_center_id,cc_name,cc_manager,cd_marital_status,cd_education_status] #2
               CometHashAggregate [cr_net_loss] [cc_call_center_id,cc_name,cc_manager,cd_marital_status,cd_education_status,sum]
