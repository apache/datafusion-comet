== Physical Plan ==
<<<<<<< HEAD
TakeOrderedAndProject (71)
+- * HashAggregate (70)
   +- * ColumnarToRow (69)
      +- CometColumnarExchange (68)
         +- * HashAggregate (67)
            +- * Expand (66)
               +- Union (65)
                  :- * HashAggregate (22)
                  :  +- * ColumnarToRow (21)
                  :     +- CometExchange (20)
                  :        +- CometHashAggregate (19)
                  :           +- CometProject (18)
                  :              +- CometBroadcastHashJoin (17)
                  :                 :- CometProject (13)
                  :                 :  +- CometBroadcastHashJoin (12)
                  :                 :     :- CometUnion (7)
                  :                 :     :  :- CometProject (3)
                  :                 :     :  :  +- CometFilter (2)
                  :                 :     :  :     +- CometScan parquet spark_catalog.default.store_sales (1)
                  :                 :     :  +- CometProject (6)
                  :                 :     :     +- CometFilter (5)
                  :                 :     :        +- CometScan parquet spark_catalog.default.store_returns (4)
                  :                 :     +- CometBroadcastExchange (11)
                  :                 :        +- CometProject (10)
                  :                 :           +- CometFilter (9)
                  :                 :              +- CometScan parquet spark_catalog.default.date_dim (8)
                  :                 +- CometBroadcastExchange (16)
                  :                    +- CometFilter (15)
                  :                       +- CometScan parquet spark_catalog.default.store (14)
                  :- * HashAggregate (41)
                  :  +- * ColumnarToRow (40)
                  :     +- CometExchange (39)
                  :        +- CometHashAggregate (38)
                  :           +- CometProject (37)
                  :              +- CometBroadcastHashJoin (36)
                  :                 :- CometProject (32)
                  :                 :  +- CometBroadcastHashJoin (31)
                  :                 :     :- CometUnion (29)
                  :                 :     :  :- CometProject (25)
                  :                 :     :  :  +- CometFilter (24)
                  :                 :     :  :     +- CometScan parquet spark_catalog.default.catalog_sales (23)
                  :                 :     :  +- CometProject (28)
                  :                 :     :     +- CometFilter (27)
                  :                 :     :        +- CometScan parquet spark_catalog.default.catalog_returns (26)
                  :                 :     +- ReusedExchange (30)
                  :                 +- CometBroadcastExchange (35)
                  :                    +- CometFilter (34)
                  :                       +- CometScan parquet spark_catalog.default.catalog_page (33)
                  +- * HashAggregate (64)
                     +- * ColumnarToRow (63)
                        +- CometExchange (62)
                           +- CometHashAggregate (61)
                              +- CometProject (60)
                                 +- CometBroadcastHashJoin (59)
                                    :- CometProject (55)
                                    :  +- CometBroadcastHashJoin (54)
                                    :     :- CometUnion (52)
                                    :     :  :- CometProject (44)
                                    :     :  :  +- CometFilter (43)
                                    :     :  :     +- CometScan parquet spark_catalog.default.web_sales (42)
                                    :     :  +- CometProject (51)
                                    :     :     +- CometBroadcastHashJoin (50)
                                    :     :        :- CometBroadcastExchange (46)
                                    :     :        :  +- CometScan parquet spark_catalog.default.web_returns (45)
                                    :     :        +- CometProject (49)
                                    :     :           +- CometFilter (48)
                                    :     :              +- CometScan parquet spark_catalog.default.web_sales (47)
                                    :     +- ReusedExchange (53)
                                    +- CometBroadcastExchange (58)
                                       +- CometFilter (57)
                                          +- CometScan parquet spark_catalog.default.web_site (56)
=======
TakeOrderedAndProject (70)
+- * HashAggregate (69)
   +- Exchange (68)
      +- * HashAggregate (67)
         +- * Expand (66)
            +- Union (65)
               :- * HashAggregate (22)
               :  +- * CometColumnarToRow (21)
               :     +- CometExchange (20)
               :        +- CometHashAggregate (19)
               :           +- CometProject (18)
               :              +- CometBroadcastHashJoin (17)
               :                 :- CometProject (13)
               :                 :  +- CometBroadcastHashJoin (12)
               :                 :     :- CometUnion (7)
               :                 :     :  :- CometProject (3)
               :                 :     :  :  +- CometFilter (2)
               :                 :     :  :     +- CometScan parquet spark_catalog.default.store_sales (1)
               :                 :     :  +- CometProject (6)
               :                 :     :     +- CometFilter (5)
               :                 :     :        +- CometScan parquet spark_catalog.default.store_returns (4)
               :                 :     +- CometBroadcastExchange (11)
               :                 :        +- CometProject (10)
               :                 :           +- CometFilter (9)
               :                 :              +- CometScan parquet spark_catalog.default.date_dim (8)
               :                 +- CometBroadcastExchange (16)
               :                    +- CometFilter (15)
               :                       +- CometScan parquet spark_catalog.default.store (14)
               :- * HashAggregate (41)
               :  +- * CometColumnarToRow (40)
               :     +- CometExchange (39)
               :        +- CometHashAggregate (38)
               :           +- CometProject (37)
               :              +- CometBroadcastHashJoin (36)
               :                 :- CometProject (32)
               :                 :  +- CometBroadcastHashJoin (31)
               :                 :     :- CometUnion (29)
               :                 :     :  :- CometProject (25)
               :                 :     :  :  +- CometFilter (24)
               :                 :     :  :     +- CometScan parquet spark_catalog.default.catalog_sales (23)
               :                 :     :  +- CometProject (28)
               :                 :     :     +- CometFilter (27)
               :                 :     :        +- CometScan parquet spark_catalog.default.catalog_returns (26)
               :                 :     +- ReusedExchange (30)
               :                 +- CometBroadcastExchange (35)
               :                    +- CometFilter (34)
               :                       +- CometScan parquet spark_catalog.default.catalog_page (33)
               +- * HashAggregate (64)
                  +- * CometColumnarToRow (63)
                     +- CometExchange (62)
                        +- CometHashAggregate (61)
                           +- CometProject (60)
                              +- CometBroadcastHashJoin (59)
                                 :- CometProject (55)
                                 :  +- CometBroadcastHashJoin (54)
                                 :     :- CometUnion (52)
                                 :     :  :- CometProject (44)
                                 :     :  :  +- CometFilter (43)
                                 :     :  :     +- CometScan parquet spark_catalog.default.web_sales (42)
                                 :     :  +- CometProject (51)
                                 :     :     +- CometBroadcastHashJoin (50)
                                 :     :        :- CometBroadcastExchange (46)
                                 :     :        :  +- CometScan parquet spark_catalog.default.web_returns (45)
                                 :     :        +- CometProject (49)
                                 :     :           +- CometFilter (48)
                                 :     :              +- CometScan parquet spark_catalog.default.web_sales (47)
                                 :     +- ReusedExchange (53)
                                 +- CometBroadcastExchange (58)
                                    +- CometFilter (57)
                                       +- CometScan parquet spark_catalog.default.web_site (56)
>>>>>>> 0a68f1c6


(1) CometScan parquet spark_catalog.default.store_sales
Output [4]: [ss_store_sk#1, ss_ext_sales_price#2, ss_net_profit#3, ss_sold_date_sk#4]
Batched: true
Location: InMemoryFileIndex []
PartitionFilters: [isnotnull(ss_sold_date_sk#4), dynamicpruningexpression(ss_sold_date_sk#4 IN dynamicpruning#5)]
PushedFilters: [IsNotNull(ss_store_sk)]
ReadSchema: struct<ss_store_sk:int,ss_ext_sales_price:decimal(7,2),ss_net_profit:decimal(7,2)>

(2) CometFilter
Input [4]: [ss_store_sk#1, ss_ext_sales_price#2, ss_net_profit#3, ss_sold_date_sk#4]
Condition : isnotnull(ss_store_sk#1)

(3) CometProject
Input [4]: [ss_store_sk#1, ss_ext_sales_price#2, ss_net_profit#3, ss_sold_date_sk#4]
Arguments: [store_sk#6, date_sk#7, sales_price#8, profit#9, return_amt#10, net_loss#11], [ss_store_sk#1 AS store_sk#6, ss_sold_date_sk#4 AS date_sk#7, ss_ext_sales_price#2 AS sales_price#8, ss_net_profit#3 AS profit#9, 0.00 AS return_amt#10, 0.00 AS net_loss#11]

(4) CometScan parquet spark_catalog.default.store_returns
Output [4]: [sr_store_sk#12, sr_return_amt#13, sr_net_loss#14, sr_returned_date_sk#15]
Batched: true
Location: InMemoryFileIndex []
PartitionFilters: [isnotnull(sr_returned_date_sk#15), dynamicpruningexpression(sr_returned_date_sk#15 IN dynamicpruning#5)]
PushedFilters: [IsNotNull(sr_store_sk)]
ReadSchema: struct<sr_store_sk:int,sr_return_amt:decimal(7,2),sr_net_loss:decimal(7,2)>

(5) CometFilter
Input [4]: [sr_store_sk#12, sr_return_amt#13, sr_net_loss#14, sr_returned_date_sk#15]
Condition : isnotnull(sr_store_sk#12)

(6) CometProject
Input [4]: [sr_store_sk#12, sr_return_amt#13, sr_net_loss#14, sr_returned_date_sk#15]
Arguments: [store_sk#16, date_sk#17, sales_price#18, profit#19, return_amt#20, net_loss#21], [sr_store_sk#12 AS store_sk#16, sr_returned_date_sk#15 AS date_sk#17, 0.00 AS sales_price#18, 0.00 AS profit#19, sr_return_amt#13 AS return_amt#20, sr_net_loss#14 AS net_loss#21]

(7) CometUnion
Child 0 Input [6]: [store_sk#6, date_sk#7, sales_price#8, profit#9, return_amt#10, net_loss#11]
Child 1 Input [6]: [store_sk#16, date_sk#17, sales_price#18, profit#19, return_amt#20, net_loss#21]

(8) CometScan parquet spark_catalog.default.date_dim
Output [2]: [d_date_sk#22, d_date#23]
Batched: true
Location [not included in comparison]/{warehouse_dir}/date_dim]
PushedFilters: [IsNotNull(d_date), GreaterThanOrEqual(d_date,2000-08-23), LessThanOrEqual(d_date,2000-09-06), IsNotNull(d_date_sk)]
ReadSchema: struct<d_date_sk:int,d_date:date>

(9) CometFilter
Input [2]: [d_date_sk#22, d_date#23]
Condition : (((isnotnull(d_date#23) AND (d_date#23 >= 2000-08-23)) AND (d_date#23 <= 2000-09-06)) AND isnotnull(d_date_sk#22))

(10) CometProject
Input [2]: [d_date_sk#22, d_date#23]
Arguments: [d_date_sk#22], [d_date_sk#22]

(11) CometBroadcastExchange
Input [1]: [d_date_sk#22]
Arguments: [d_date_sk#22]

(12) CometBroadcastHashJoin
Left output [6]: [store_sk#6, date_sk#7, sales_price#8, profit#9, return_amt#10, net_loss#11]
Right output [1]: [d_date_sk#22]
Arguments: [date_sk#7], [d_date_sk#22], Inner, BuildRight

(13) CometProject
Input [7]: [store_sk#6, date_sk#7, sales_price#8, profit#9, return_amt#10, net_loss#11, d_date_sk#22]
Arguments: [store_sk#6, sales_price#8, profit#9, return_amt#10, net_loss#11], [store_sk#6, sales_price#8, profit#9, return_amt#10, net_loss#11]

(14) CometScan parquet spark_catalog.default.store
Output [2]: [s_store_sk#24, s_store_id#25]
Batched: true
Location [not included in comparison]/{warehouse_dir}/store]
PushedFilters: [IsNotNull(s_store_sk)]
ReadSchema: struct<s_store_sk:int,s_store_id:string>

(15) CometFilter
Input [2]: [s_store_sk#24, s_store_id#25]
Condition : isnotnull(s_store_sk#24)

(16) CometBroadcastExchange
Input [2]: [s_store_sk#24, s_store_id#25]
Arguments: [s_store_sk#24, s_store_id#25]

(17) CometBroadcastHashJoin
Left output [5]: [store_sk#6, sales_price#8, profit#9, return_amt#10, net_loss#11]
Right output [2]: [s_store_sk#24, s_store_id#25]
Arguments: [store_sk#6], [s_store_sk#24], Inner, BuildRight

(18) CometProject
Input [7]: [store_sk#6, sales_price#8, profit#9, return_amt#10, net_loss#11, s_store_sk#24, s_store_id#25]
Arguments: [sales_price#8, profit#9, return_amt#10, net_loss#11, s_store_id#25], [sales_price#8, profit#9, return_amt#10, net_loss#11, s_store_id#25]

(19) CometHashAggregate
Input [5]: [sales_price#8, profit#9, return_amt#10, net_loss#11, s_store_id#25]
Keys [1]: [s_store_id#25]
Functions [4]: [partial_sum(UnscaledValue(sales_price#8)), partial_sum(UnscaledValue(return_amt#10)), partial_sum(UnscaledValue(profit#9)), partial_sum(UnscaledValue(net_loss#11))]

(20) CometExchange
Input [5]: [s_store_id#25, sum#26, sum#27, sum#28, sum#29]
Arguments: hashpartitioning(s_store_id#25, 5), ENSURE_REQUIREMENTS, CometNativeShuffle, [plan_id=1]

(21) CometColumnarToRow [codegen id : 1]
Input [5]: [s_store_id#25, sum#26, sum#27, sum#28, sum#29]

(22) HashAggregate [codegen id : 1]
Input [5]: [s_store_id#25, sum#26, sum#27, sum#28, sum#29]
Keys [1]: [s_store_id#25]
Functions [4]: [sum(UnscaledValue(sales_price#8)), sum(UnscaledValue(return_amt#10)), sum(UnscaledValue(profit#9)), sum(UnscaledValue(net_loss#11))]
Aggregate Attributes [4]: [sum(UnscaledValue(sales_price#8))#30, sum(UnscaledValue(return_amt#10))#31, sum(UnscaledValue(profit#9))#32, sum(UnscaledValue(net_loss#11))#33]
Results [5]: [MakeDecimal(sum(UnscaledValue(sales_price#8))#30,17,2) AS sales#34, MakeDecimal(sum(UnscaledValue(return_amt#10))#31,17,2) AS returns#35, (MakeDecimal(sum(UnscaledValue(profit#9))#32,17,2) - MakeDecimal(sum(UnscaledValue(net_loss#11))#33,17,2)) AS profit#36, store channel AS channel#37, concat(store, s_store_id#25) AS id#38]

(23) CometScan parquet spark_catalog.default.catalog_sales
Output [4]: [cs_catalog_page_sk#39, cs_ext_sales_price#40, cs_net_profit#41, cs_sold_date_sk#42]
Batched: true
Location: InMemoryFileIndex []
PartitionFilters: [isnotnull(cs_sold_date_sk#42), dynamicpruningexpression(cs_sold_date_sk#42 IN dynamicpruning#43)]
PushedFilters: [IsNotNull(cs_catalog_page_sk)]
ReadSchema: struct<cs_catalog_page_sk:int,cs_ext_sales_price:decimal(7,2),cs_net_profit:decimal(7,2)>

(24) CometFilter
Input [4]: [cs_catalog_page_sk#39, cs_ext_sales_price#40, cs_net_profit#41, cs_sold_date_sk#42]
Condition : isnotnull(cs_catalog_page_sk#39)

(25) CometProject
Input [4]: [cs_catalog_page_sk#39, cs_ext_sales_price#40, cs_net_profit#41, cs_sold_date_sk#42]
Arguments: [page_sk#44, date_sk#45, sales_price#46, profit#47, return_amt#48, net_loss#49], [cs_catalog_page_sk#39 AS page_sk#44, cs_sold_date_sk#42 AS date_sk#45, cs_ext_sales_price#40 AS sales_price#46, cs_net_profit#41 AS profit#47, 0.00 AS return_amt#48, 0.00 AS net_loss#49]

(26) CometScan parquet spark_catalog.default.catalog_returns
Output [4]: [cr_catalog_page_sk#50, cr_return_amount#51, cr_net_loss#52, cr_returned_date_sk#53]
Batched: true
Location: InMemoryFileIndex []
PartitionFilters: [isnotnull(cr_returned_date_sk#53), dynamicpruningexpression(cr_returned_date_sk#53 IN dynamicpruning#43)]
PushedFilters: [IsNotNull(cr_catalog_page_sk)]
ReadSchema: struct<cr_catalog_page_sk:int,cr_return_amount:decimal(7,2),cr_net_loss:decimal(7,2)>

(27) CometFilter
Input [4]: [cr_catalog_page_sk#50, cr_return_amount#51, cr_net_loss#52, cr_returned_date_sk#53]
Condition : isnotnull(cr_catalog_page_sk#50)

(28) CometProject
Input [4]: [cr_catalog_page_sk#50, cr_return_amount#51, cr_net_loss#52, cr_returned_date_sk#53]
Arguments: [page_sk#54, date_sk#55, sales_price#56, profit#57, return_amt#58, net_loss#59], [cr_catalog_page_sk#50 AS page_sk#54, cr_returned_date_sk#53 AS date_sk#55, 0.00 AS sales_price#56, 0.00 AS profit#57, cr_return_amount#51 AS return_amt#58, cr_net_loss#52 AS net_loss#59]

(29) CometUnion
Child 0 Input [6]: [page_sk#44, date_sk#45, sales_price#46, profit#47, return_amt#48, net_loss#49]
Child 1 Input [6]: [page_sk#54, date_sk#55, sales_price#56, profit#57, return_amt#58, net_loss#59]

(30) ReusedExchange [Reuses operator id: 11]
Output [1]: [d_date_sk#60]

(31) CometBroadcastHashJoin
Left output [6]: [page_sk#44, date_sk#45, sales_price#46, profit#47, return_amt#48, net_loss#49]
Right output [1]: [d_date_sk#60]
Arguments: [date_sk#45], [d_date_sk#60], Inner, BuildRight

(32) CometProject
Input [7]: [page_sk#44, date_sk#45, sales_price#46, profit#47, return_amt#48, net_loss#49, d_date_sk#60]
Arguments: [page_sk#44, sales_price#46, profit#47, return_amt#48, net_loss#49], [page_sk#44, sales_price#46, profit#47, return_amt#48, net_loss#49]

(33) CometScan parquet spark_catalog.default.catalog_page
Output [2]: [cp_catalog_page_sk#61, cp_catalog_page_id#62]
Batched: true
Location [not included in comparison]/{warehouse_dir}/catalog_page]
PushedFilters: [IsNotNull(cp_catalog_page_sk)]
ReadSchema: struct<cp_catalog_page_sk:int,cp_catalog_page_id:string>

(34) CometFilter
Input [2]: [cp_catalog_page_sk#61, cp_catalog_page_id#62]
Condition : isnotnull(cp_catalog_page_sk#61)

(35) CometBroadcastExchange
Input [2]: [cp_catalog_page_sk#61, cp_catalog_page_id#62]
Arguments: [cp_catalog_page_sk#61, cp_catalog_page_id#62]

(36) CometBroadcastHashJoin
Left output [5]: [page_sk#44, sales_price#46, profit#47, return_amt#48, net_loss#49]
Right output [2]: [cp_catalog_page_sk#61, cp_catalog_page_id#62]
Arguments: [page_sk#44], [cp_catalog_page_sk#61], Inner, BuildRight

(37) CometProject
Input [7]: [page_sk#44, sales_price#46, profit#47, return_amt#48, net_loss#49, cp_catalog_page_sk#61, cp_catalog_page_id#62]
Arguments: [sales_price#46, profit#47, return_amt#48, net_loss#49, cp_catalog_page_id#62], [sales_price#46, profit#47, return_amt#48, net_loss#49, cp_catalog_page_id#62]

(38) CometHashAggregate
Input [5]: [sales_price#46, profit#47, return_amt#48, net_loss#49, cp_catalog_page_id#62]
Keys [1]: [cp_catalog_page_id#62]
Functions [4]: [partial_sum(UnscaledValue(sales_price#46)), partial_sum(UnscaledValue(return_amt#48)), partial_sum(UnscaledValue(profit#47)), partial_sum(UnscaledValue(net_loss#49))]

(39) CometExchange
Input [5]: [cp_catalog_page_id#62, sum#63, sum#64, sum#65, sum#66]
Arguments: hashpartitioning(cp_catalog_page_id#62, 5), ENSURE_REQUIREMENTS, CometNativeShuffle, [plan_id=2]

(40) CometColumnarToRow [codegen id : 2]
Input [5]: [cp_catalog_page_id#62, sum#63, sum#64, sum#65, sum#66]

(41) HashAggregate [codegen id : 2]
Input [5]: [cp_catalog_page_id#62, sum#63, sum#64, sum#65, sum#66]
Keys [1]: [cp_catalog_page_id#62]
Functions [4]: [sum(UnscaledValue(sales_price#46)), sum(UnscaledValue(return_amt#48)), sum(UnscaledValue(profit#47)), sum(UnscaledValue(net_loss#49))]
Aggregate Attributes [4]: [sum(UnscaledValue(sales_price#46))#67, sum(UnscaledValue(return_amt#48))#68, sum(UnscaledValue(profit#47))#69, sum(UnscaledValue(net_loss#49))#70]
Results [5]: [MakeDecimal(sum(UnscaledValue(sales_price#46))#67,17,2) AS sales#71, MakeDecimal(sum(UnscaledValue(return_amt#48))#68,17,2) AS returns#72, (MakeDecimal(sum(UnscaledValue(profit#47))#69,17,2) - MakeDecimal(sum(UnscaledValue(net_loss#49))#70,17,2)) AS profit#73, catalog channel AS channel#74, concat(catalog_page, cp_catalog_page_id#62) AS id#75]

(42) CometScan parquet spark_catalog.default.web_sales
Output [4]: [ws_web_site_sk#76, ws_ext_sales_price#77, ws_net_profit#78, ws_sold_date_sk#79]
Batched: true
Location: InMemoryFileIndex []
PartitionFilters: [isnotnull(ws_sold_date_sk#79), dynamicpruningexpression(ws_sold_date_sk#79 IN dynamicpruning#80)]
PushedFilters: [IsNotNull(ws_web_site_sk)]
ReadSchema: struct<ws_web_site_sk:int,ws_ext_sales_price:decimal(7,2),ws_net_profit:decimal(7,2)>

(43) CometFilter
Input [4]: [ws_web_site_sk#76, ws_ext_sales_price#77, ws_net_profit#78, ws_sold_date_sk#79]
Condition : isnotnull(ws_web_site_sk#76)

(44) CometProject
Input [4]: [ws_web_site_sk#76, ws_ext_sales_price#77, ws_net_profit#78, ws_sold_date_sk#79]
Arguments: [wsr_web_site_sk#81, date_sk#82, sales_price#83, profit#84, return_amt#85, net_loss#86], [ws_web_site_sk#76 AS wsr_web_site_sk#81, ws_sold_date_sk#79 AS date_sk#82, ws_ext_sales_price#77 AS sales_price#83, ws_net_profit#78 AS profit#84, 0.00 AS return_amt#85, 0.00 AS net_loss#86]

(45) CometScan parquet spark_catalog.default.web_returns
Output [5]: [wr_item_sk#87, wr_order_number#88, wr_return_amt#89, wr_net_loss#90, wr_returned_date_sk#91]
Batched: true
Location: InMemoryFileIndex []
PartitionFilters: [isnotnull(wr_returned_date_sk#91), dynamicpruningexpression(wr_returned_date_sk#91 IN dynamicpruning#80)]
ReadSchema: struct<wr_item_sk:int,wr_order_number:int,wr_return_amt:decimal(7,2),wr_net_loss:decimal(7,2)>

(46) CometBroadcastExchange
Input [5]: [wr_item_sk#87, wr_order_number#88, wr_return_amt#89, wr_net_loss#90, wr_returned_date_sk#91]
Arguments: [wr_item_sk#87, wr_order_number#88, wr_return_amt#89, wr_net_loss#90, wr_returned_date_sk#91]

(47) CometScan parquet spark_catalog.default.web_sales
Output [4]: [ws_item_sk#92, ws_web_site_sk#93, ws_order_number#94, ws_sold_date_sk#95]
Batched: true
Location [not included in comparison]/{warehouse_dir}/web_sales]
PushedFilters: [IsNotNull(ws_item_sk), IsNotNull(ws_order_number), IsNotNull(ws_web_site_sk)]
ReadSchema: struct<ws_item_sk:int,ws_web_site_sk:int,ws_order_number:int>

(48) CometFilter
Input [4]: [ws_item_sk#92, ws_web_site_sk#93, ws_order_number#94, ws_sold_date_sk#95]
Condition : ((isnotnull(ws_item_sk#92) AND isnotnull(ws_order_number#94)) AND isnotnull(ws_web_site_sk#93))

(49) CometProject
Input [4]: [ws_item_sk#92, ws_web_site_sk#93, ws_order_number#94, ws_sold_date_sk#95]
Arguments: [ws_item_sk#92, ws_web_site_sk#93, ws_order_number#94], [ws_item_sk#92, ws_web_site_sk#93, ws_order_number#94]

(50) CometBroadcastHashJoin
Left output [5]: [wr_item_sk#87, wr_order_number#88, wr_return_amt#89, wr_net_loss#90, wr_returned_date_sk#91]
Right output [3]: [ws_item_sk#92, ws_web_site_sk#93, ws_order_number#94]
Arguments: [wr_item_sk#87, wr_order_number#88], [ws_item_sk#92, ws_order_number#94], Inner, BuildLeft

(51) CometProject
Input [8]: [wr_item_sk#87, wr_order_number#88, wr_return_amt#89, wr_net_loss#90, wr_returned_date_sk#91, ws_item_sk#92, ws_web_site_sk#93, ws_order_number#94]
Arguments: [wsr_web_site_sk#96, date_sk#97, sales_price#98, profit#99, return_amt#100, net_loss#101], [ws_web_site_sk#93 AS wsr_web_site_sk#96, wr_returned_date_sk#91 AS date_sk#97, 0.00 AS sales_price#98, 0.00 AS profit#99, wr_return_amt#89 AS return_amt#100, wr_net_loss#90 AS net_loss#101]

(52) CometUnion
Child 0 Input [6]: [wsr_web_site_sk#81, date_sk#82, sales_price#83, profit#84, return_amt#85, net_loss#86]
Child 1 Input [6]: [wsr_web_site_sk#96, date_sk#97, sales_price#98, profit#99, return_amt#100, net_loss#101]

(53) ReusedExchange [Reuses operator id: 11]
Output [1]: [d_date_sk#102]

(54) CometBroadcastHashJoin
Left output [6]: [wsr_web_site_sk#81, date_sk#82, sales_price#83, profit#84, return_amt#85, net_loss#86]
Right output [1]: [d_date_sk#102]
Arguments: [date_sk#82], [d_date_sk#102], Inner, BuildRight

(55) CometProject
Input [7]: [wsr_web_site_sk#81, date_sk#82, sales_price#83, profit#84, return_amt#85, net_loss#86, d_date_sk#102]
Arguments: [wsr_web_site_sk#81, sales_price#83, profit#84, return_amt#85, net_loss#86], [wsr_web_site_sk#81, sales_price#83, profit#84, return_amt#85, net_loss#86]

(56) CometScan parquet spark_catalog.default.web_site
Output [2]: [web_site_sk#103, web_site_id#104]
Batched: true
Location [not included in comparison]/{warehouse_dir}/web_site]
PushedFilters: [IsNotNull(web_site_sk)]
ReadSchema: struct<web_site_sk:int,web_site_id:string>

(57) CometFilter
Input [2]: [web_site_sk#103, web_site_id#104]
Condition : isnotnull(web_site_sk#103)

(58) CometBroadcastExchange
Input [2]: [web_site_sk#103, web_site_id#104]
Arguments: [web_site_sk#103, web_site_id#104]

(59) CometBroadcastHashJoin
Left output [5]: [wsr_web_site_sk#81, sales_price#83, profit#84, return_amt#85, net_loss#86]
Right output [2]: [web_site_sk#103, web_site_id#104]
Arguments: [wsr_web_site_sk#81], [web_site_sk#103], Inner, BuildRight

(60) CometProject
Input [7]: [wsr_web_site_sk#81, sales_price#83, profit#84, return_amt#85, net_loss#86, web_site_sk#103, web_site_id#104]
Arguments: [sales_price#83, profit#84, return_amt#85, net_loss#86, web_site_id#104], [sales_price#83, profit#84, return_amt#85, net_loss#86, web_site_id#104]

(61) CometHashAggregate
Input [5]: [sales_price#83, profit#84, return_amt#85, net_loss#86, web_site_id#104]
Keys [1]: [web_site_id#104]
Functions [4]: [partial_sum(UnscaledValue(sales_price#83)), partial_sum(UnscaledValue(return_amt#85)), partial_sum(UnscaledValue(profit#84)), partial_sum(UnscaledValue(net_loss#86))]

(62) CometExchange
Input [5]: [web_site_id#104, sum#105, sum#106, sum#107, sum#108]
Arguments: hashpartitioning(web_site_id#104, 5), ENSURE_REQUIREMENTS, CometNativeShuffle, [plan_id=3]

(63) CometColumnarToRow [codegen id : 3]
Input [5]: [web_site_id#104, sum#105, sum#106, sum#107, sum#108]

(64) HashAggregate [codegen id : 3]
Input [5]: [web_site_id#104, sum#105, sum#106, sum#107, sum#108]
Keys [1]: [web_site_id#104]
Functions [4]: [sum(UnscaledValue(sales_price#83)), sum(UnscaledValue(return_amt#85)), sum(UnscaledValue(profit#84)), sum(UnscaledValue(net_loss#86))]
Aggregate Attributes [4]: [sum(UnscaledValue(sales_price#83))#109, sum(UnscaledValue(return_amt#85))#110, sum(UnscaledValue(profit#84))#111, sum(UnscaledValue(net_loss#86))#112]
Results [5]: [MakeDecimal(sum(UnscaledValue(sales_price#83))#109,17,2) AS sales#113, MakeDecimal(sum(UnscaledValue(return_amt#85))#110,17,2) AS returns#114, (MakeDecimal(sum(UnscaledValue(profit#84))#111,17,2) - MakeDecimal(sum(UnscaledValue(net_loss#86))#112,17,2)) AS profit#115, web channel AS channel#116, concat(web_site, web_site_id#104) AS id#117]

(65) Union

(66) Expand [codegen id : 4]
Input [5]: [sales#34, returns#35, profit#36, channel#37, id#38]
Arguments: [[sales#34, returns#35, profit#36, channel#37, id#38, 0], [sales#34, returns#35, profit#36, channel#37, null, 1], [sales#34, returns#35, profit#36, null, null, 3]], [sales#34, returns#35, profit#36, channel#118, id#119, spark_grouping_id#120]

(67) HashAggregate [codegen id : 4]
Input [6]: [sales#34, returns#35, profit#36, channel#118, id#119, spark_grouping_id#120]
Keys [3]: [channel#118, id#119, spark_grouping_id#120]
Functions [3]: [partial_sum(sales#34), partial_sum(returns#35), partial_sum(profit#36)]
Aggregate Attributes [6]: [sum#121, isEmpty#122, sum#123, isEmpty#124, sum#125, isEmpty#126]
Results [9]: [channel#118, id#119, spark_grouping_id#120, sum#127, isEmpty#128, sum#129, isEmpty#130, sum#131, isEmpty#132]

(68) CometColumnarExchange
Input [9]: [channel#118, id#119, spark_grouping_id#120, sum#127, isEmpty#128, sum#129, isEmpty#130, sum#131, isEmpty#132]
Arguments: hashpartitioning(channel#118, id#119, spark_grouping_id#120, 5), ENSURE_REQUIREMENTS, CometColumnarShuffle, [plan_id=4]

(69) ColumnarToRow [codegen id : 5]
Input [9]: [channel#118, id#119, spark_grouping_id#120, sum#127, isEmpty#128, sum#129, isEmpty#130, sum#131, isEmpty#132]

(70) HashAggregate [codegen id : 5]
Input [9]: [channel#118, id#119, spark_grouping_id#120, sum#127, isEmpty#128, sum#129, isEmpty#130, sum#131, isEmpty#132]
Keys [3]: [channel#118, id#119, spark_grouping_id#120]
Functions [3]: [sum(sales#34), sum(returns#35), sum(profit#36)]
Aggregate Attributes [3]: [sum(sales#34)#133, sum(returns#35)#134, sum(profit#36)#135]
Results [5]: [channel#118, id#119, sum(sales#34)#133 AS sales#136, sum(returns#35)#134 AS returns#137, sum(profit#36)#135 AS profit#138]

(71) TakeOrderedAndProject
Input [5]: [channel#118, id#119, sales#136, returns#137, profit#138]
Arguments: 100, [channel#118 ASC NULLS FIRST, id#119 ASC NULLS FIRST], [channel#118, id#119, sales#136, returns#137, profit#138]

===== Subqueries =====

Subquery:1 Hosting operator id = 1 Hosting Expression = ss_sold_date_sk#4 IN dynamicpruning#5
<<<<<<< HEAD
BroadcastExchange (76)
+- * ColumnarToRow (75)
   +- CometProject (74)
      +- CometFilter (73)
         +- CometScan parquet spark_catalog.default.date_dim (72)
=======
BroadcastExchange (75)
+- * CometColumnarToRow (74)
   +- CometProject (73)
      +- CometFilter (72)
         +- CometScan parquet spark_catalog.default.date_dim (71)
>>>>>>> 0a68f1c6


(72) CometScan parquet spark_catalog.default.date_dim
Output [2]: [d_date_sk#22, d_date#23]
Batched: true
Location [not included in comparison]/{warehouse_dir}/date_dim]
PushedFilters: [IsNotNull(d_date), GreaterThanOrEqual(d_date,2000-08-23), LessThanOrEqual(d_date,2000-09-06), IsNotNull(d_date_sk)]
ReadSchema: struct<d_date_sk:int,d_date:date>

(73) CometFilter
Input [2]: [d_date_sk#22, d_date#23]
Condition : (((isnotnull(d_date#23) AND (d_date#23 >= 2000-08-23)) AND (d_date#23 <= 2000-09-06)) AND isnotnull(d_date_sk#22))

(74) CometProject
Input [2]: [d_date_sk#22, d_date#23]
Arguments: [d_date_sk#22], [d_date_sk#22]

<<<<<<< HEAD
(75) ColumnarToRow [codegen id : 1]
=======
(74) CometColumnarToRow [codegen id : 1]
>>>>>>> 0a68f1c6
Input [1]: [d_date_sk#22]

(76) BroadcastExchange
Input [1]: [d_date_sk#22]
Arguments: HashedRelationBroadcastMode(List(cast(input[0, int, true] as bigint)),false), [plan_id=5]

Subquery:2 Hosting operator id = 4 Hosting Expression = sr_returned_date_sk#15 IN dynamicpruning#5

Subquery:3 Hosting operator id = 23 Hosting Expression = cs_sold_date_sk#42 IN dynamicpruning#5

Subquery:4 Hosting operator id = 26 Hosting Expression = cr_returned_date_sk#53 IN dynamicpruning#5

Subquery:5 Hosting operator id = 42 Hosting Expression = ws_sold_date_sk#79 IN dynamicpruning#5

Subquery:6 Hosting operator id = 45 Hosting Expression = wr_returned_date_sk#91 IN dynamicpruning#5

<|MERGE_RESOLUTION|>--- conflicted
+++ resolved
@@ -1,77 +1,4 @@
 == Physical Plan ==
-<<<<<<< HEAD
-TakeOrderedAndProject (71)
-+- * HashAggregate (70)
-   +- * ColumnarToRow (69)
-      +- CometColumnarExchange (68)
-         +- * HashAggregate (67)
-            +- * Expand (66)
-               +- Union (65)
-                  :- * HashAggregate (22)
-                  :  +- * ColumnarToRow (21)
-                  :     +- CometExchange (20)
-                  :        +- CometHashAggregate (19)
-                  :           +- CometProject (18)
-                  :              +- CometBroadcastHashJoin (17)
-                  :                 :- CometProject (13)
-                  :                 :  +- CometBroadcastHashJoin (12)
-                  :                 :     :- CometUnion (7)
-                  :                 :     :  :- CometProject (3)
-                  :                 :     :  :  +- CometFilter (2)
-                  :                 :     :  :     +- CometScan parquet spark_catalog.default.store_sales (1)
-                  :                 :     :  +- CometProject (6)
-                  :                 :     :     +- CometFilter (5)
-                  :                 :     :        +- CometScan parquet spark_catalog.default.store_returns (4)
-                  :                 :     +- CometBroadcastExchange (11)
-                  :                 :        +- CometProject (10)
-                  :                 :           +- CometFilter (9)
-                  :                 :              +- CometScan parquet spark_catalog.default.date_dim (8)
-                  :                 +- CometBroadcastExchange (16)
-                  :                    +- CometFilter (15)
-                  :                       +- CometScan parquet spark_catalog.default.store (14)
-                  :- * HashAggregate (41)
-                  :  +- * ColumnarToRow (40)
-                  :     +- CometExchange (39)
-                  :        +- CometHashAggregate (38)
-                  :           +- CometProject (37)
-                  :              +- CometBroadcastHashJoin (36)
-                  :                 :- CometProject (32)
-                  :                 :  +- CometBroadcastHashJoin (31)
-                  :                 :     :- CometUnion (29)
-                  :                 :     :  :- CometProject (25)
-                  :                 :     :  :  +- CometFilter (24)
-                  :                 :     :  :     +- CometScan parquet spark_catalog.default.catalog_sales (23)
-                  :                 :     :  +- CometProject (28)
-                  :                 :     :     +- CometFilter (27)
-                  :                 :     :        +- CometScan parquet spark_catalog.default.catalog_returns (26)
-                  :                 :     +- ReusedExchange (30)
-                  :                 +- CometBroadcastExchange (35)
-                  :                    +- CometFilter (34)
-                  :                       +- CometScan parquet spark_catalog.default.catalog_page (33)
-                  +- * HashAggregate (64)
-                     +- * ColumnarToRow (63)
-                        +- CometExchange (62)
-                           +- CometHashAggregate (61)
-                              +- CometProject (60)
-                                 +- CometBroadcastHashJoin (59)
-                                    :- CometProject (55)
-                                    :  +- CometBroadcastHashJoin (54)
-                                    :     :- CometUnion (52)
-                                    :     :  :- CometProject (44)
-                                    :     :  :  +- CometFilter (43)
-                                    :     :  :     +- CometScan parquet spark_catalog.default.web_sales (42)
-                                    :     :  +- CometProject (51)
-                                    :     :     +- CometBroadcastHashJoin (50)
-                                    :     :        :- CometBroadcastExchange (46)
-                                    :     :        :  +- CometScan parquet spark_catalog.default.web_returns (45)
-                                    :     :        +- CometProject (49)
-                                    :     :           +- CometFilter (48)
-                                    :     :              +- CometScan parquet spark_catalog.default.web_sales (47)
-                                    :     +- ReusedExchange (53)
-                                    +- CometBroadcastExchange (58)
-                                       +- CometFilter (57)
-                                          +- CometScan parquet spark_catalog.default.web_site (56)
-=======
 TakeOrderedAndProject (70)
 +- * HashAggregate (69)
    +- Exchange (68)
@@ -142,7 +69,6 @@
                                  +- CometBroadcastExchange (58)
                                     +- CometFilter (57)
                                        +- CometScan parquet spark_catalog.default.web_site (56)
->>>>>>> 0a68f1c6
 
 
 (1) CometScan parquet spark_catalog.default.store_sales
@@ -466,65 +392,50 @@
 Aggregate Attributes [6]: [sum#121, isEmpty#122, sum#123, isEmpty#124, sum#125, isEmpty#126]
 Results [9]: [channel#118, id#119, spark_grouping_id#120, sum#127, isEmpty#128, sum#129, isEmpty#130, sum#131, isEmpty#132]
 
-(68) CometColumnarExchange
+(68) Exchange
 Input [9]: [channel#118, id#119, spark_grouping_id#120, sum#127, isEmpty#128, sum#129, isEmpty#130, sum#131, isEmpty#132]
-Arguments: hashpartitioning(channel#118, id#119, spark_grouping_id#120, 5), ENSURE_REQUIREMENTS, CometColumnarShuffle, [plan_id=4]
-
-(69) ColumnarToRow [codegen id : 5]
-Input [9]: [channel#118, id#119, spark_grouping_id#120, sum#127, isEmpty#128, sum#129, isEmpty#130, sum#131, isEmpty#132]
-
-(70) HashAggregate [codegen id : 5]
+Arguments: hashpartitioning(channel#118, id#119, spark_grouping_id#120, 5), ENSURE_REQUIREMENTS, [plan_id=4]
+
+(69) HashAggregate [codegen id : 5]
 Input [9]: [channel#118, id#119, spark_grouping_id#120, sum#127, isEmpty#128, sum#129, isEmpty#130, sum#131, isEmpty#132]
 Keys [3]: [channel#118, id#119, spark_grouping_id#120]
 Functions [3]: [sum(sales#34), sum(returns#35), sum(profit#36)]
 Aggregate Attributes [3]: [sum(sales#34)#133, sum(returns#35)#134, sum(profit#36)#135]
 Results [5]: [channel#118, id#119, sum(sales#34)#133 AS sales#136, sum(returns#35)#134 AS returns#137, sum(profit#36)#135 AS profit#138]
 
-(71) TakeOrderedAndProject
+(70) TakeOrderedAndProject
 Input [5]: [channel#118, id#119, sales#136, returns#137, profit#138]
 Arguments: 100, [channel#118 ASC NULLS FIRST, id#119 ASC NULLS FIRST], [channel#118, id#119, sales#136, returns#137, profit#138]
 
 ===== Subqueries =====
 
 Subquery:1 Hosting operator id = 1 Hosting Expression = ss_sold_date_sk#4 IN dynamicpruning#5
-<<<<<<< HEAD
-BroadcastExchange (76)
-+- * ColumnarToRow (75)
-   +- CometProject (74)
-      +- CometFilter (73)
-         +- CometScan parquet spark_catalog.default.date_dim (72)
-=======
 BroadcastExchange (75)
 +- * CometColumnarToRow (74)
    +- CometProject (73)
       +- CometFilter (72)
          +- CometScan parquet spark_catalog.default.date_dim (71)
->>>>>>> 0a68f1c6
-
-
-(72) CometScan parquet spark_catalog.default.date_dim
+
+
+(71) CometScan parquet spark_catalog.default.date_dim
 Output [2]: [d_date_sk#22, d_date#23]
 Batched: true
 Location [not included in comparison]/{warehouse_dir}/date_dim]
 PushedFilters: [IsNotNull(d_date), GreaterThanOrEqual(d_date,2000-08-23), LessThanOrEqual(d_date,2000-09-06), IsNotNull(d_date_sk)]
 ReadSchema: struct<d_date_sk:int,d_date:date>
 
-(73) CometFilter
+(72) CometFilter
 Input [2]: [d_date_sk#22, d_date#23]
 Condition : (((isnotnull(d_date#23) AND (d_date#23 >= 2000-08-23)) AND (d_date#23 <= 2000-09-06)) AND isnotnull(d_date_sk#22))
 
-(74) CometProject
+(73) CometProject
 Input [2]: [d_date_sk#22, d_date#23]
 Arguments: [d_date_sk#22], [d_date_sk#22]
 
-<<<<<<< HEAD
-(75) ColumnarToRow [codegen id : 1]
-=======
 (74) CometColumnarToRow [codegen id : 1]
->>>>>>> 0a68f1c6
 Input [1]: [d_date_sk#22]
 
-(76) BroadcastExchange
+(75) BroadcastExchange
 Input [1]: [d_date_sk#22]
 Arguments: HashedRelationBroadcastMode(List(cast(input[0, int, true] as bigint)),false), [plan_id=5]
 
