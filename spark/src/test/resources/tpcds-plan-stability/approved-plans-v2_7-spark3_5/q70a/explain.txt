--- conflicted
+++ resolved
@@ -1,70 +1,4 @@
 == Physical Plan ==
-<<<<<<< HEAD
-TakeOrderedAndProject (64)
-+- * Project (63)
-   +- Window (62)
-      +- * ColumnarToRow (61)
-         +- CometSort (60)
-            +- CometExchange (59)
-               +- CometHashAggregate (58)
-                  +- CometColumnarExchange (57)
-                     +- * HashAggregate (56)
-                        +- Union (55)
-                           :- * HashAggregate (40)
-                           :  +- * ColumnarToRow (39)
-                           :     +- CometColumnarExchange (38)
-                           :        +- * HashAggregate (37)
-                           :           +- * Project (36)
-                           :              +- * BroadcastHashJoin Inner BuildRight (35)
-                           :                 :- * ColumnarToRow (9)
-                           :                 :  +- CometProject (8)
-                           :                 :     +- CometBroadcastHashJoin (7)
-                           :                 :        :- CometFilter (2)
-                           :                 :        :  +- CometScan parquet spark_catalog.default.store_sales (1)
-                           :                 :        +- CometBroadcastExchange (6)
-                           :                 :           +- CometProject (5)
-                           :                 :              +- CometFilter (4)
-                           :                 :                 +- CometScan parquet spark_catalog.default.date_dim (3)
-                           :                 +- BroadcastExchange (34)
-                           :                    +- * BroadcastHashJoin LeftSemi BuildRight (33)
-                           :                       :- * ColumnarToRow (12)
-                           :                       :  +- CometFilter (11)
-                           :                       :     +- CometScan parquet spark_catalog.default.store (10)
-                           :                       +- BroadcastExchange (32)
-                           :                          +- * Project (31)
-                           :                             +- * Filter (30)
-                           :                                +- Window (29)
-                           :                                   +- WindowGroupLimit (28)
-                           :                                      +- * ColumnarToRow (27)
-                           :                                         +- CometSort (26)
-                           :                                            +- CometHashAggregate (25)
-                           :                                               +- CometExchange (24)
-                           :                                                  +- CometHashAggregate (23)
-                           :                                                     +- CometProject (22)
-                           :                                                        +- CometBroadcastHashJoin (21)
-                           :                                                           :- CometProject (19)
-                           :                                                           :  +- CometBroadcastHashJoin (18)
-                           :                                                           :     :- CometFilter (14)
-                           :                                                           :     :  +- CometScan parquet spark_catalog.default.store_sales (13)
-                           :                                                           :     +- CometBroadcastExchange (17)
-                           :                                                           :        +- CometFilter (16)
-                           :                                                           :           +- CometScan parquet spark_catalog.default.store (15)
-                           :                                                           +- ReusedExchange (20)
-                           :- * HashAggregate (47)
-                           :  +- * ColumnarToRow (46)
-                           :     +- CometColumnarExchange (45)
-                           :        +- * HashAggregate (44)
-                           :           +- * HashAggregate (43)
-                           :              +- * ColumnarToRow (42)
-                           :                 +- ReusedExchange (41)
-                           +- * HashAggregate (54)
-                              +- * ColumnarToRow (53)
-                                 +- CometColumnarExchange (52)
-                                    +- * HashAggregate (51)
-                                       +- * HashAggregate (50)
-                                          +- * ColumnarToRow (49)
-                                             +- ReusedExchange (48)
-=======
 TakeOrderedAndProject (58)
 +- * Project (57)
    +- Window (56)
@@ -123,7 +57,6 @@
                               +- * HashAggregate (47)
                                  +- * HashAggregate (46)
                                     +- ReusedExchange (45)
->>>>>>> 0a68f1c6
 
 
 (1) CometScan parquet spark_catalog.default.store_sales
@@ -299,170 +232,142 @@
 Aggregate Attributes [1]: [sum#20]
 Results [3]: [s_state#9, s_county#8, sum#21]
 
-(38) CometColumnarExchange
+(38) Exchange
 Input [3]: [s_state#9, s_county#8, sum#21]
-Arguments: hashpartitioning(s_state#9, s_county#8, 5), ENSURE_REQUIREMENTS, CometColumnarShuffle, [plan_id=4]
-
-(39) ColumnarToRow [codegen id : 5]
-Input [3]: [s_state#9, s_county#8, sum#21]
-
-(40) HashAggregate [codegen id : 5]
+Arguments: hashpartitioning(s_state#9, s_county#8, 5), ENSURE_REQUIREMENTS, [plan_id=4]
+
+(39) HashAggregate [codegen id : 5]
 Input [3]: [s_state#9, s_county#8, sum#21]
 Keys [2]: [s_state#9, s_county#8]
 Functions [1]: [sum(UnscaledValue(ss_net_profit#2))]
 Aggregate Attributes [1]: [sum(UnscaledValue(ss_net_profit#2))#22]
 Results [6]: [cast(MakeDecimal(sum(UnscaledValue(ss_net_profit#2))#22,17,2) as decimal(27,2)) AS total_sum#23, s_state#9, s_county#8, 0 AS g_state#24, 0 AS g_county#25, 0 AS lochierarchy#26]
 
-(41) ReusedExchange [Reuses operator id: 38]
+(40) ReusedExchange [Reuses operator id: 38]
 Output [3]: [s_state#27, s_county#28, sum#29]
 
-(42) ColumnarToRow [codegen id : 10]
-Input [3]: [s_state#27, s_county#28, sum#29]
-
-(43) HashAggregate [codegen id : 10]
+(41) HashAggregate [codegen id : 10]
 Input [3]: [s_state#27, s_county#28, sum#29]
 Keys [2]: [s_state#27, s_county#28]
 Functions [1]: [sum(UnscaledValue(ss_net_profit#30))]
 Aggregate Attributes [1]: [sum(UnscaledValue(ss_net_profit#30))#22]
 Results [2]: [MakeDecimal(sum(UnscaledValue(ss_net_profit#30))#22,17,2) AS total_sum#31, s_state#27]
 
-(44) HashAggregate [codegen id : 10]
+(42) HashAggregate [codegen id : 10]
 Input [2]: [total_sum#31, s_state#27]
 Keys [1]: [s_state#27]
 Functions [1]: [partial_sum(total_sum#31)]
 Aggregate Attributes [2]: [sum#32, isEmpty#33]
 Results [3]: [s_state#27, sum#34, isEmpty#35]
 
-(45) CometColumnarExchange
+(43) Exchange
 Input [3]: [s_state#27, sum#34, isEmpty#35]
-Arguments: hashpartitioning(s_state#27, 5), ENSURE_REQUIREMENTS, CometColumnarShuffle, [plan_id=5]
-
-(46) ColumnarToRow [codegen id : 11]
-Input [3]: [s_state#27, sum#34, isEmpty#35]
-
-(47) HashAggregate [codegen id : 11]
+Arguments: hashpartitioning(s_state#27, 5), ENSURE_REQUIREMENTS, [plan_id=5]
+
+(44) HashAggregate [codegen id : 11]
 Input [3]: [s_state#27, sum#34, isEmpty#35]
 Keys [1]: [s_state#27]
 Functions [1]: [sum(total_sum#31)]
 Aggregate Attributes [1]: [sum(total_sum#31)#36]
 Results [6]: [sum(total_sum#31)#36 AS total_sum#37, s_state#27, null AS s_county#38, 0 AS g_state#39, 1 AS g_county#40, 1 AS lochierarchy#41]
 
-(48) ReusedExchange [Reuses operator id: 38]
+(45) ReusedExchange [Reuses operator id: 38]
 Output [3]: [s_state#42, s_county#43, sum#44]
 
-(49) ColumnarToRow [codegen id : 16]
-Input [3]: [s_state#42, s_county#43, sum#44]
-
-(50) HashAggregate [codegen id : 16]
+(46) HashAggregate [codegen id : 16]
 Input [3]: [s_state#42, s_county#43, sum#44]
 Keys [2]: [s_state#42, s_county#43]
 Functions [1]: [sum(UnscaledValue(ss_net_profit#45))]
 Aggregate Attributes [1]: [sum(UnscaledValue(ss_net_profit#45))#22]
 Results [1]: [MakeDecimal(sum(UnscaledValue(ss_net_profit#45))#22,17,2) AS total_sum#46]
 
-(51) HashAggregate [codegen id : 16]
+(47) HashAggregate [codegen id : 16]
 Input [1]: [total_sum#46]
 Keys: []
 Functions [1]: [partial_sum(total_sum#46)]
 Aggregate Attributes [2]: [sum#47, isEmpty#48]
 Results [2]: [sum#49, isEmpty#50]
 
-(52) CometColumnarExchange
+(48) Exchange
 Input [2]: [sum#49, isEmpty#50]
-Arguments: SinglePartition, ENSURE_REQUIREMENTS, CometColumnarShuffle, [plan_id=6]
-
-(53) ColumnarToRow [codegen id : 17]
-Input [2]: [sum#49, isEmpty#50]
-
-(54) HashAggregate [codegen id : 17]
+Arguments: SinglePartition, ENSURE_REQUIREMENTS, [plan_id=6]
+
+(49) HashAggregate [codegen id : 17]
 Input [2]: [sum#49, isEmpty#50]
 Keys: []
 Functions [1]: [sum(total_sum#46)]
 Aggregate Attributes [1]: [sum(total_sum#46)#51]
 Results [6]: [sum(total_sum#46)#51 AS total_sum#52, null AS s_state#53, null AS s_county#54, 1 AS g_state#55, 1 AS g_county#56, 2 AS lochierarchy#57]
 
-(55) Union
-
-(56) HashAggregate [codegen id : 18]
+(50) Union
+
+(51) HashAggregate [codegen id : 18]
 Input [6]: [total_sum#23, s_state#9, s_county#8, g_state#24, g_county#25, lochierarchy#26]
 Keys [6]: [total_sum#23, s_state#9, s_county#8, g_state#24, g_county#25, lochierarchy#26]
 Functions: []
 Aggregate Attributes: []
 Results [6]: [total_sum#23, s_state#9, s_county#8, g_state#24, g_county#25, lochierarchy#26]
 
-(57) CometColumnarExchange
+(52) Exchange
 Input [6]: [total_sum#23, s_state#9, s_county#8, g_state#24, g_county#25, lochierarchy#26]
-Arguments: hashpartitioning(total_sum#23, s_state#9, s_county#8, g_state#24, g_county#25, lochierarchy#26, 5), ENSURE_REQUIREMENTS, CometColumnarShuffle, [plan_id=7]
-
-(58) CometHashAggregate
+Arguments: hashpartitioning(total_sum#23, s_state#9, s_county#8, g_state#24, g_county#25, lochierarchy#26, 5), ENSURE_REQUIREMENTS, [plan_id=7]
+
+(53) HashAggregate [codegen id : 19]
 Input [6]: [total_sum#23, s_state#9, s_county#8, g_state#24, g_county#25, lochierarchy#26]
 Keys [6]: [total_sum#23, s_state#9, s_county#8, g_state#24, g_county#25, lochierarchy#26]
 Functions: []
-
-(59) CometExchange
+Aggregate Attributes: []
+Results [5]: [total_sum#23, s_state#9, s_county#8, lochierarchy#26, CASE WHEN (g_county#25 = 0) THEN s_state#9 END AS _w0#58]
+
+(54) Exchange
 Input [5]: [total_sum#23, s_state#9, s_county#8, lochierarchy#26, _w0#58]
-Arguments: hashpartitioning(lochierarchy#26, _w0#58, 5), ENSURE_REQUIREMENTS, CometNativeShuffle, [plan_id=8]
-
-(60) CometSort
+Arguments: hashpartitioning(lochierarchy#26, _w0#58, 5), ENSURE_REQUIREMENTS, [plan_id=8]
+
+(55) Sort [codegen id : 20]
 Input [5]: [total_sum#23, s_state#9, s_county#8, lochierarchy#26, _w0#58]
-Arguments: [total_sum#23, s_state#9, s_county#8, lochierarchy#26, _w0#58], [lochierarchy#26 ASC NULLS FIRST, _w0#58 ASC NULLS FIRST, total_sum#23 DESC NULLS LAST]
-
-(61) ColumnarToRow [codegen id : 19]
-Input [5]: [total_sum#23, s_state#9, s_county#8, lochierarchy#26, _w0#58]
-
-(62) Window
+Arguments: [lochierarchy#26 ASC NULLS FIRST, _w0#58 ASC NULLS FIRST, total_sum#23 DESC NULLS LAST], false, 0
+
+(56) Window
 Input [5]: [total_sum#23, s_state#9, s_county#8, lochierarchy#26, _w0#58]
 Arguments: [rank(total_sum#23) windowspecdefinition(lochierarchy#26, _w0#58, total_sum#23 DESC NULLS LAST, specifiedwindowframe(RowFrame, unboundedpreceding$(), currentrow$())) AS rank_within_parent#59], [lochierarchy#26, _w0#58], [total_sum#23 DESC NULLS LAST]
 
-(63) Project [codegen id : 20]
+(57) Project [codegen id : 21]
 Output [5]: [total_sum#23, s_state#9, s_county#8, lochierarchy#26, rank_within_parent#59]
 Input [6]: [total_sum#23, s_state#9, s_county#8, lochierarchy#26, _w0#58, rank_within_parent#59]
 
-(64) TakeOrderedAndProject
+(58) TakeOrderedAndProject
 Input [5]: [total_sum#23, s_state#9, s_county#8, lochierarchy#26, rank_within_parent#59]
 Arguments: 100, [lochierarchy#26 DESC NULLS LAST, CASE WHEN (lochierarchy#26 = 0) THEN s_state#9 END ASC NULLS FIRST, rank_within_parent#59 ASC NULLS FIRST], [total_sum#23, s_state#9, s_county#8, lochierarchy#26, rank_within_parent#59]
 
 ===== Subqueries =====
 
 Subquery:1 Hosting operator id = 1 Hosting Expression = ss_sold_date_sk#3 IN dynamicpruning#4
-<<<<<<< HEAD
-BroadcastExchange (69)
-+- * ColumnarToRow (68)
-   +- CometProject (67)
-      +- CometFilter (66)
-         +- CometScan parquet spark_catalog.default.date_dim (65)
-=======
 BroadcastExchange (63)
 +- * CometColumnarToRow (62)
    +- CometProject (61)
       +- CometFilter (60)
          +- CometScan parquet spark_catalog.default.date_dim (59)
->>>>>>> 0a68f1c6
-
-
-(65) CometScan parquet spark_catalog.default.date_dim
+
+
+(59) CometScan parquet spark_catalog.default.date_dim
 Output [2]: [d_date_sk#5, d_month_seq#6]
 Batched: true
 Location [not included in comparison]/{warehouse_dir}/date_dim]
 PushedFilters: [IsNotNull(d_month_seq), GreaterThanOrEqual(d_month_seq,1212), LessThanOrEqual(d_month_seq,1223), IsNotNull(d_date_sk)]
 ReadSchema: struct<d_date_sk:int,d_month_seq:int>
 
-(66) CometFilter
+(60) CometFilter
 Input [2]: [d_date_sk#5, d_month_seq#6]
 Condition : (((isnotnull(d_month_seq#6) AND (d_month_seq#6 >= 1212)) AND (d_month_seq#6 <= 1223)) AND isnotnull(d_date_sk#5))
 
-(67) CometProject
+(61) CometProject
 Input [2]: [d_date_sk#5, d_month_seq#6]
 Arguments: [d_date_sk#5], [d_date_sk#5]
 
-<<<<<<< HEAD
-(68) ColumnarToRow [codegen id : 1]
-=======
 (62) CometColumnarToRow [codegen id : 1]
->>>>>>> 0a68f1c6
 Input [1]: [d_date_sk#5]
 
-(69) BroadcastExchange
+(63) BroadcastExchange
 Input [1]: [d_date_sk#5]
 Arguments: HashedRelationBroadcastMode(List(cast(input[0, int, true] as bigint)),false), [plan_id=9]
 
