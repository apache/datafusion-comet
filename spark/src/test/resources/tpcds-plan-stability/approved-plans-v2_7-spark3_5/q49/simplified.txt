--- conflicted
+++ resolved
@@ -1,115 +1,3 @@
-<<<<<<< HEAD
-WholeStageCodegen (11)
-  ColumnarToRow
-    InputAdapter
-      CometTakeOrderedAndProject [channel,item,return_ratio,return_rank,currency_rank]
-        CometHashAggregate [channel,item,return_ratio,return_rank,currency_rank]
-          CometColumnarExchange [channel,item,return_ratio,return_rank,currency_rank] #1
-            WholeStageCodegen (10)
-              HashAggregate [channel,item,return_ratio,return_rank,currency_rank]
-                InputAdapter
-                  Union
-                    WholeStageCodegen (3)
-                      Project [item,return_ratio,return_rank,currency_rank]
-                        Filter [return_rank,currency_rank]
-                          InputAdapter
-                            Window [currency_ratio]
-                              WholeStageCodegen (2)
-                                Sort [currency_ratio]
-                                  InputAdapter
-                                    Window [return_ratio]
-                                      WholeStageCodegen (1)
-                                        ColumnarToRow
-                                          InputAdapter
-                                            CometSort [item,return_ratio,currency_ratio]
-                                              CometExchange #2
-                                                CometHashAggregate [item,return_ratio,currency_ratio,ws_item_sk,sum,sum,sum,isEmpty,sum,isEmpty,sum(coalesce(wr_return_quantity, 0)),sum(coalesce(ws_quantity, 0)),sum(coalesce(cast(wr_return_amt as decimal(12,2)), 0.00)),sum(coalesce(cast(ws_net_paid as decimal(12,2)), 0.00))]
-                                                  CometExchange [ws_item_sk] #3
-                                                    CometHashAggregate [ws_item_sk,sum,sum,sum,isEmpty,sum,isEmpty,wr_return_quantity,ws_quantity,wr_return_amt,ws_net_paid]
-                                                      CometProject [ws_item_sk,ws_quantity,ws_net_paid,wr_return_quantity,wr_return_amt]
-                                                        CometBroadcastHashJoin [ws_item_sk,ws_quantity,ws_net_paid,ws_sold_date_sk,wr_return_quantity,wr_return_amt,d_date_sk]
-                                                          CometProject [ws_item_sk,ws_quantity,ws_net_paid,ws_sold_date_sk,wr_return_quantity,wr_return_amt]
-                                                            CometBroadcastHashJoin [ws_item_sk,ws_order_number,ws_quantity,ws_net_paid,ws_sold_date_sk,wr_item_sk,wr_order_number,wr_return_quantity,wr_return_amt]
-                                                              CometBroadcastExchange [ws_item_sk,ws_order_number,ws_quantity,ws_net_paid,ws_sold_date_sk] #4
-                                                                CometProject [ws_item_sk,ws_order_number,ws_quantity,ws_net_paid,ws_sold_date_sk]
-                                                                  CometFilter [ws_item_sk,ws_order_number,ws_quantity,ws_net_paid,ws_net_profit,ws_sold_date_sk]
-                                                                    CometScan parquet spark_catalog.default.web_sales [ws_item_sk,ws_order_number,ws_quantity,ws_net_paid,ws_net_profit,ws_sold_date_sk]
-                                                                      SubqueryBroadcast [d_date_sk] #1
-                                                                        BroadcastExchange #5
-                                                                          WholeStageCodegen (1)
-                                                                            ColumnarToRow
-                                                                              InputAdapter
-                                                                                CometProject [d_date_sk]
-                                                                                  CometFilter [d_date_sk,d_year,d_moy]
-                                                                                    CometScan parquet spark_catalog.default.date_dim [d_date_sk,d_year,d_moy]
-                                                              CometProject [wr_item_sk,wr_order_number,wr_return_quantity,wr_return_amt]
-                                                                CometFilter [wr_item_sk,wr_order_number,wr_return_quantity,wr_return_amt,wr_returned_date_sk]
-                                                                  CometScan parquet spark_catalog.default.web_returns [wr_item_sk,wr_order_number,wr_return_quantity,wr_return_amt,wr_returned_date_sk]
-                                                          CometBroadcastExchange [d_date_sk] #6
-                                                            CometProject [d_date_sk]
-                                                              CometFilter [d_date_sk,d_year,d_moy]
-                                                                CometScan parquet spark_catalog.default.date_dim [d_date_sk,d_year,d_moy]
-                    WholeStageCodegen (6)
-                      Project [item,return_ratio,return_rank,currency_rank]
-                        Filter [return_rank,currency_rank]
-                          InputAdapter
-                            Window [currency_ratio]
-                              WholeStageCodegen (5)
-                                Sort [currency_ratio]
-                                  InputAdapter
-                                    Window [return_ratio]
-                                      WholeStageCodegen (4)
-                                        ColumnarToRow
-                                          InputAdapter
-                                            CometSort [item,return_ratio,currency_ratio]
-                                              CometExchange #7
-                                                CometHashAggregate [item,return_ratio,currency_ratio,cs_item_sk,sum,sum,sum,isEmpty,sum,isEmpty,sum(coalesce(cr_return_quantity, 0)),sum(coalesce(cs_quantity, 0)),sum(coalesce(cast(cr_return_amount as decimal(12,2)), 0.00)),sum(coalesce(cast(cs_net_paid as decimal(12,2)), 0.00))]
-                                                  CometExchange [cs_item_sk] #8
-                                                    CometHashAggregate [cs_item_sk,sum,sum,sum,isEmpty,sum,isEmpty,cr_return_quantity,cs_quantity,cr_return_amount,cs_net_paid]
-                                                      CometProject [cs_item_sk,cs_quantity,cs_net_paid,cr_return_quantity,cr_return_amount]
-                                                        CometBroadcastHashJoin [cs_item_sk,cs_quantity,cs_net_paid,cs_sold_date_sk,cr_return_quantity,cr_return_amount,d_date_sk]
-                                                          CometProject [cs_item_sk,cs_quantity,cs_net_paid,cs_sold_date_sk,cr_return_quantity,cr_return_amount]
-                                                            CometBroadcastHashJoin [cs_item_sk,cs_order_number,cs_quantity,cs_net_paid,cs_sold_date_sk,cr_item_sk,cr_order_number,cr_return_quantity,cr_return_amount]
-                                                              CometBroadcastExchange [cs_item_sk,cs_order_number,cs_quantity,cs_net_paid,cs_sold_date_sk] #9
-                                                                CometProject [cs_item_sk,cs_order_number,cs_quantity,cs_net_paid,cs_sold_date_sk]
-                                                                  CometFilter [cs_item_sk,cs_order_number,cs_quantity,cs_net_paid,cs_net_profit,cs_sold_date_sk]
-                                                                    CometScan parquet spark_catalog.default.catalog_sales [cs_item_sk,cs_order_number,cs_quantity,cs_net_paid,cs_net_profit,cs_sold_date_sk]
-                                                                      ReusedSubquery [d_date_sk] #1
-                                                              CometProject [cr_item_sk,cr_order_number,cr_return_quantity,cr_return_amount]
-                                                                CometFilter [cr_item_sk,cr_order_number,cr_return_quantity,cr_return_amount,cr_returned_date_sk]
-                                                                  CometScan parquet spark_catalog.default.catalog_returns [cr_item_sk,cr_order_number,cr_return_quantity,cr_return_amount,cr_returned_date_sk]
-                                                          ReusedExchange [d_date_sk] #6
-                    WholeStageCodegen (9)
-                      Project [item,return_ratio,return_rank,currency_rank]
-                        Filter [return_rank,currency_rank]
-                          InputAdapter
-                            Window [currency_ratio]
-                              WholeStageCodegen (8)
-                                Sort [currency_ratio]
-                                  InputAdapter
-                                    Window [return_ratio]
-                                      WholeStageCodegen (7)
-                                        ColumnarToRow
-                                          InputAdapter
-                                            CometSort [item,return_ratio,currency_ratio]
-                                              CometExchange #10
-                                                CometHashAggregate [item,return_ratio,currency_ratio,ss_item_sk,sum,sum,sum,isEmpty,sum,isEmpty,sum(coalesce(sr_return_quantity, 0)),sum(coalesce(ss_quantity, 0)),sum(coalesce(cast(sr_return_amt as decimal(12,2)), 0.00)),sum(coalesce(cast(ss_net_paid as decimal(12,2)), 0.00))]
-                                                  CometExchange [ss_item_sk] #11
-                                                    CometHashAggregate [ss_item_sk,sum,sum,sum,isEmpty,sum,isEmpty,sr_return_quantity,ss_quantity,sr_return_amt,ss_net_paid]
-                                                      CometProject [ss_item_sk,ss_quantity,ss_net_paid,sr_return_quantity,sr_return_amt]
-                                                        CometBroadcastHashJoin [ss_item_sk,ss_quantity,ss_net_paid,ss_sold_date_sk,sr_return_quantity,sr_return_amt,d_date_sk]
-                                                          CometProject [ss_item_sk,ss_quantity,ss_net_paid,ss_sold_date_sk,sr_return_quantity,sr_return_amt]
-                                                            CometBroadcastHashJoin [ss_item_sk,ss_ticket_number,ss_quantity,ss_net_paid,ss_sold_date_sk,sr_item_sk,sr_ticket_number,sr_return_quantity,sr_return_amt]
-                                                              CometBroadcastExchange [ss_item_sk,ss_ticket_number,ss_quantity,ss_net_paid,ss_sold_date_sk] #12
-                                                                CometProject [ss_item_sk,ss_ticket_number,ss_quantity,ss_net_paid,ss_sold_date_sk]
-                                                                  CometFilter [ss_item_sk,ss_ticket_number,ss_quantity,ss_net_paid,ss_net_profit,ss_sold_date_sk]
-                                                                    CometScan parquet spark_catalog.default.store_sales [ss_item_sk,ss_ticket_number,ss_quantity,ss_net_paid,ss_net_profit,ss_sold_date_sk]
-                                                                      ReusedSubquery [d_date_sk] #1
-                                                              CometProject [sr_item_sk,sr_ticket_number,sr_return_quantity,sr_return_amt]
-                                                                CometFilter [sr_item_sk,sr_ticket_number,sr_return_quantity,sr_return_amt,sr_returned_date_sk]
-                                                                  CometScan parquet spark_catalog.default.store_returns [sr_item_sk,sr_ticket_number,sr_return_quantity,sr_return_amt,sr_returned_date_sk]
-                                                          ReusedExchange [d_date_sk] #6
-=======
 TakeOrderedAndProject [channel,return_rank,currency_rank,item,return_ratio]
   WholeStageCodegen (11)
     HashAggregate [channel,item,return_ratio,return_rank,currency_rank]
@@ -218,5 +106,4 @@
                                                             CometProject [sr_item_sk,sr_ticket_number,sr_return_quantity,sr_return_amt]
                                                               CometFilter [sr_item_sk,sr_ticket_number,sr_return_quantity,sr_return_amt,sr_returned_date_sk]
                                                                 CometScan parquet spark_catalog.default.store_returns [sr_item_sk,sr_ticket_number,sr_return_quantity,sr_return_amt,sr_returned_date_sk]
-                                                        ReusedExchange [d_date_sk] #6
->>>>>>> 0a68f1c6
+                                                        ReusedExchange [d_date_sk] #6