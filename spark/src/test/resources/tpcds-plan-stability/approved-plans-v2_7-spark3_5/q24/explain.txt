--- conflicted
+++ resolved
@@ -1,53 +1,4 @@
 == Physical Plan ==
-<<<<<<< HEAD
-* ColumnarToRow (47)
-+- CometSort (46)
-   +- CometColumnarExchange (45)
-      +- * Filter (44)
-         +- * HashAggregate (43)
-            +- * ColumnarToRow (42)
-               +- CometColumnarExchange (41)
-                  +- * HashAggregate (40)
-                     +- * HashAggregate (39)
-                        +- * ColumnarToRow (38)
-                           +- CometColumnarExchange (37)
-                              +- * HashAggregate (36)
-                                 +- * Project (35)
-                                    +- * BroadcastHashJoin Inner BuildRight (34)
-                                       :- * ColumnarToRow (29)
-                                       :  +- CometProject (28)
-                                       :     +- CometBroadcastHashJoin (27)
-                                       :        :- CometProject (23)
-                                       :        :  +- CometBroadcastHashJoin (22)
-                                       :        :     :- CometProject (18)
-                                       :        :     :  +- CometBroadcastHashJoin (17)
-                                       :        :     :     :- CometProject (12)
-                                       :        :     :     :  +- CometSortMergeJoin (11)
-                                       :        :     :     :     :- CometSort (5)
-                                       :        :     :     :     :  +- CometExchange (4)
-                                       :        :     :     :     :     +- CometProject (3)
-                                       :        :     :     :     :        +- CometFilter (2)
-                                       :        :     :     :     :           +- CometScan parquet spark_catalog.default.store_sales (1)
-                                       :        :     :     :     +- CometSort (10)
-                                       :        :     :     :        +- CometExchange (9)
-                                       :        :     :     :           +- CometProject (8)
-                                       :        :     :     :              +- CometFilter (7)
-                                       :        :     :     :                 +- CometScan parquet spark_catalog.default.store_returns (6)
-                                       :        :     :     +- CometBroadcastExchange (16)
-                                       :        :     :        +- CometProject (15)
-                                       :        :     :           +- CometFilter (14)
-                                       :        :     :              +- CometScan parquet spark_catalog.default.store (13)
-                                       :        :     +- CometBroadcastExchange (21)
-                                       :        :        +- CometFilter (20)
-                                       :        :           +- CometScan parquet spark_catalog.default.item (19)
-                                       :        +- CometBroadcastExchange (26)
-                                       :           +- CometFilter (25)
-                                       :              +- CometScan parquet spark_catalog.default.customer (24)
-                                       +- BroadcastExchange (33)
-                                          +- * ColumnarToRow (32)
-                                             +- CometFilter (31)
-                                                +- CometScan parquet spark_catalog.default.customer_address (30)
-=======
 * CometColumnarToRow (45)
 +- CometSort (44)
    +- CometColumnarExchange (43)
@@ -93,7 +44,6 @@
                                     +- * CometColumnarToRow (32)
                                        +- CometFilter (31)
                                           +- CometScan parquet spark_catalog.default.customer_address (30)
->>>>>>> 0a68f1c6
 
 
 (1) CometScan parquet spark_catalog.default.store_sales
@@ -265,97 +215,52 @@
 Aggregate Attributes [1]: [sum#30]
 Results [11]: [c_last_name#24, c_first_name#23, s_store_name#11, ca_state#27, s_state#13, i_color#18, i_current_price#16, i_manager_id#20, i_units#19, i_size#17, sum#31]
 
-(37) CometColumnarExchange
+(37) Exchange
 Input [11]: [c_last_name#24, c_first_name#23, s_store_name#11, ca_state#27, s_state#13, i_color#18, i_current_price#16, i_manager_id#20, i_units#19, i_size#17, sum#31]
-Arguments: hashpartitioning(c_last_name#24, c_first_name#23, s_store_name#11, ca_state#27, s_state#13, i_color#18, i_current_price#16, i_manager_id#20, i_units#19, i_size#17, 5), ENSURE_REQUIREMENTS, CometColumnarShuffle, [plan_id=4]
-
-(38) ColumnarToRow [codegen id : 3]
-Input [11]: [c_last_name#24, c_first_name#23, s_store_name#11, ca_state#27, s_state#13, i_color#18, i_current_price#16, i_manager_id#20, i_units#19, i_size#17, sum#31]
-
-(39) HashAggregate [codegen id : 3]
+Arguments: hashpartitioning(c_last_name#24, c_first_name#23, s_store_name#11, ca_state#27, s_state#13, i_color#18, i_current_price#16, i_manager_id#20, i_units#19, i_size#17, 5), ENSURE_REQUIREMENTS, [plan_id=4]
+
+(38) HashAggregate [codegen id : 3]
 Input [11]: [c_last_name#24, c_first_name#23, s_store_name#11, ca_state#27, s_state#13, i_color#18, i_current_price#16, i_manager_id#20, i_units#19, i_size#17, sum#31]
 Keys [10]: [c_last_name#24, c_first_name#23, s_store_name#11, ca_state#27, s_state#13, i_color#18, i_current_price#16, i_manager_id#20, i_units#19, i_size#17]
 Functions [1]: [sum(UnscaledValue(ss_net_paid#5))]
 Aggregate Attributes [1]: [sum(UnscaledValue(ss_net_paid#5))#32]
 Results [4]: [c_last_name#24, c_first_name#23, s_store_name#11, MakeDecimal(sum(UnscaledValue(ss_net_paid#5))#32,17,2) AS netpaid#33]
 
-(40) HashAggregate [codegen id : 3]
+(39) HashAggregate [codegen id : 3]
 Input [4]: [c_last_name#24, c_first_name#23, s_store_name#11, netpaid#33]
 Keys [3]: [c_last_name#24, c_first_name#23, s_store_name#11]
 Functions [1]: [partial_sum(netpaid#33)]
 Aggregate Attributes [2]: [sum#34, isEmpty#35]
 Results [5]: [c_last_name#24, c_first_name#23, s_store_name#11, sum#36, isEmpty#37]
 
-(41) CometColumnarExchange
+(40) Exchange
 Input [5]: [c_last_name#24, c_first_name#23, s_store_name#11, sum#36, isEmpty#37]
-Arguments: hashpartitioning(c_last_name#24, c_first_name#23, s_store_name#11, 5), ENSURE_REQUIREMENTS, CometColumnarShuffle, [plan_id=5]
-
-(42) ColumnarToRow [codegen id : 4]
-Input [5]: [c_last_name#24, c_first_name#23, s_store_name#11, sum#36, isEmpty#37]
-
-(43) HashAggregate [codegen id : 4]
+Arguments: hashpartitioning(c_last_name#24, c_first_name#23, s_store_name#11, 5), ENSURE_REQUIREMENTS, [plan_id=5]
+
+(41) HashAggregate [codegen id : 4]
 Input [5]: [c_last_name#24, c_first_name#23, s_store_name#11, sum#36, isEmpty#37]
 Keys [3]: [c_last_name#24, c_first_name#23, s_store_name#11]
 Functions [1]: [sum(netpaid#33)]
 Aggregate Attributes [1]: [sum(netpaid#33)#38]
 Results [4]: [c_last_name#24, c_first_name#23, s_store_name#11, sum(netpaid#33)#38 AS paid#39]
 
-(44) Filter [codegen id : 4]
+(42) Filter [codegen id : 4]
 Input [4]: [c_last_name#24, c_first_name#23, s_store_name#11, paid#39]
 Condition : (isnotnull(paid#39) AND (cast(paid#39 as decimal(33,8)) > cast(Subquery scalar-subquery#40, [id=#41] as decimal(33,8))))
 
-(45) CometColumnarExchange
+(43) CometColumnarExchange
 Input [4]: [c_last_name#24, c_first_name#23, s_store_name#11, paid#39]
 Arguments: rangepartitioning(c_last_name#24 ASC NULLS FIRST, c_first_name#23 ASC NULLS FIRST, s_store_name#11 ASC NULLS FIRST, 5), ENSURE_REQUIREMENTS, CometColumnarShuffle, [plan_id=6]
 
-(46) CometSort
+(44) CometSort
 Input [4]: [c_last_name#24, c_first_name#23, s_store_name#11, paid#39]
 Arguments: [c_last_name#24, c_first_name#23, s_store_name#11, paid#39], [c_last_name#24 ASC NULLS FIRST, c_first_name#23 ASC NULLS FIRST, s_store_name#11 ASC NULLS FIRST]
 
-<<<<<<< HEAD
-(47) ColumnarToRow [codegen id : 5]
-=======
 (45) CometColumnarToRow [codegen id : 5]
->>>>>>> 0a68f1c6
 Input [4]: [c_last_name#24, c_first_name#23, s_store_name#11, paid#39]
 
 ===== Subqueries =====
 
-<<<<<<< HEAD
-Subquery:1 Hosting operator id = 44 Hosting Expression = Subquery scalar-subquery#40, [id=#41]
-* HashAggregate (76)
-+- * ColumnarToRow (75)
-   +- CometColumnarExchange (74)
-      +- * HashAggregate (73)
-         +- * HashAggregate (72)
-            +- * ColumnarToRow (71)
-               +- CometColumnarExchange (70)
-                  +- * HashAggregate (69)
-                     +- * Project (68)
-                        +- * BroadcastHashJoin Inner BuildRight (67)
-                           :- * ColumnarToRow (65)
-                           :  +- CometProject (64)
-                           :     +- CometBroadcastHashJoin (63)
-                           :        :- CometProject (61)
-                           :        :  +- CometBroadcastHashJoin (60)
-                           :        :     :- CometProject (56)
-                           :        :     :  +- CometBroadcastHashJoin (55)
-                           :        :     :     :- CometProject (53)
-                           :        :     :     :  +- CometSortMergeJoin (52)
-                           :        :     :     :     :- CometSort (49)
-                           :        :     :     :     :  +- ReusedExchange (48)
-                           :        :     :     :     +- CometSort (51)
-                           :        :     :     :        +- ReusedExchange (50)
-                           :        :     :     +- ReusedExchange (54)
-                           :        :     +- CometBroadcastExchange (59)
-                           :        :        +- CometFilter (58)
-                           :        :           +- CometScan parquet spark_catalog.default.item (57)
-                           :        +- ReusedExchange (62)
-                           +- ReusedExchange (66)
-
-
-(48) ReusedExchange [Reuses operator id: 4]
-=======
 Subquery:1 Hosting operator id = 42 Hosting Expression = Subquery scalar-subquery#40, [id=#41]
 * HashAggregate (72)
 +- Exchange (71)
@@ -387,133 +292,122 @@
 
 
 (46) ReusedExchange [Reuses operator id: 4]
->>>>>>> 0a68f1c6
 Output [5]: [ss_item_sk#42, ss_customer_sk#43, ss_store_sk#44, ss_ticket_number#45, ss_net_paid#46]
 
-(49) CometSort
+(47) CometSort
 Input [5]: [ss_item_sk#42, ss_customer_sk#43, ss_store_sk#44, ss_ticket_number#45, ss_net_paid#46]
 Arguments: [ss_item_sk#42, ss_customer_sk#43, ss_store_sk#44, ss_ticket_number#45, ss_net_paid#46], [ss_ticket_number#45 ASC NULLS FIRST, ss_item_sk#42 ASC NULLS FIRST]
 
-(50) ReusedExchange [Reuses operator id: 9]
+(48) ReusedExchange [Reuses operator id: 9]
 Output [2]: [sr_item_sk#47, sr_ticket_number#48]
 
-(51) CometSort
+(49) CometSort
 Input [2]: [sr_item_sk#47, sr_ticket_number#48]
 Arguments: [sr_item_sk#47, sr_ticket_number#48], [sr_ticket_number#48 ASC NULLS FIRST, sr_item_sk#47 ASC NULLS FIRST]
 
-(52) CometSortMergeJoin
+(50) CometSortMergeJoin
 Left output [5]: [ss_item_sk#42, ss_customer_sk#43, ss_store_sk#44, ss_ticket_number#45, ss_net_paid#46]
 Right output [2]: [sr_item_sk#47, sr_ticket_number#48]
 Arguments: [ss_ticket_number#45, ss_item_sk#42], [sr_ticket_number#48, sr_item_sk#47], Inner
 
-(53) CometProject
+(51) CometProject
 Input [7]: [ss_item_sk#42, ss_customer_sk#43, ss_store_sk#44, ss_ticket_number#45, ss_net_paid#46, sr_item_sk#47, sr_ticket_number#48]
 Arguments: [ss_item_sk#42, ss_customer_sk#43, ss_store_sk#44, ss_net_paid#46], [ss_item_sk#42, ss_customer_sk#43, ss_store_sk#44, ss_net_paid#46]
 
-(54) ReusedExchange [Reuses operator id: 16]
+(52) ReusedExchange [Reuses operator id: 16]
 Output [4]: [s_store_sk#49, s_store_name#50, s_state#51, s_zip#52]
 
-(55) CometBroadcastHashJoin
+(53) CometBroadcastHashJoin
 Left output [4]: [ss_item_sk#42, ss_customer_sk#43, ss_store_sk#44, ss_net_paid#46]
 Right output [4]: [s_store_sk#49, s_store_name#50, s_state#51, s_zip#52]
 Arguments: [ss_store_sk#44], [s_store_sk#49], Inner, BuildRight
 
-(56) CometProject
+(54) CometProject
 Input [8]: [ss_item_sk#42, ss_customer_sk#43, ss_store_sk#44, ss_net_paid#46, s_store_sk#49, s_store_name#50, s_state#51, s_zip#52]
 Arguments: [ss_item_sk#42, ss_customer_sk#43, ss_net_paid#46, s_store_name#50, s_state#51, s_zip#52], [ss_item_sk#42, ss_customer_sk#43, ss_net_paid#46, s_store_name#50, s_state#51, s_zip#52]
 
-(57) CometScan parquet spark_catalog.default.item
+(55) CometScan parquet spark_catalog.default.item
 Output [6]: [i_item_sk#53, i_current_price#54, i_size#55, i_color#56, i_units#57, i_manager_id#58]
 Batched: true
 Location [not included in comparison]/{warehouse_dir}/item]
 PushedFilters: [IsNotNull(i_item_sk)]
 ReadSchema: struct<i_item_sk:int,i_current_price:decimal(7,2),i_size:string,i_color:string,i_units:string,i_manager_id:int>
 
-(58) CometFilter
+(56) CometFilter
 Input [6]: [i_item_sk#53, i_current_price#54, i_size#55, i_color#56, i_units#57, i_manager_id#58]
 Condition : isnotnull(i_item_sk#53)
 
-(59) CometBroadcastExchange
+(57) CometBroadcastExchange
 Input [6]: [i_item_sk#53, i_current_price#54, i_size#55, i_color#56, i_units#57, i_manager_id#58]
 Arguments: [i_item_sk#53, i_current_price#54, i_size#55, i_color#56, i_units#57, i_manager_id#58]
 
-(60) CometBroadcastHashJoin
+(58) CometBroadcastHashJoin
 Left output [6]: [ss_item_sk#42, ss_customer_sk#43, ss_net_paid#46, s_store_name#50, s_state#51, s_zip#52]
 Right output [6]: [i_item_sk#53, i_current_price#54, i_size#55, i_color#56, i_units#57, i_manager_id#58]
 Arguments: [ss_item_sk#42], [i_item_sk#53], Inner, BuildRight
 
-(61) CometProject
+(59) CometProject
 Input [12]: [ss_item_sk#42, ss_customer_sk#43, ss_net_paid#46, s_store_name#50, s_state#51, s_zip#52, i_item_sk#53, i_current_price#54, i_size#55, i_color#56, i_units#57, i_manager_id#58]
 Arguments: [ss_customer_sk#43, ss_net_paid#46, s_store_name#50, s_state#51, s_zip#52, i_current_price#54, i_size#55, i_color#56, i_units#57, i_manager_id#58], [ss_customer_sk#43, ss_net_paid#46, s_store_name#50, s_state#51, s_zip#52, i_current_price#54, i_size#55, i_color#56, i_units#57, i_manager_id#58]
 
-(62) ReusedExchange [Reuses operator id: 26]
+(60) ReusedExchange [Reuses operator id: 26]
 Output [5]: [c_customer_sk#59, c_current_addr_sk#60, c_first_name#61, c_last_name#62, c_birth_country#63]
 
-(63) CometBroadcastHashJoin
+(61) CometBroadcastHashJoin
 Left output [10]: [ss_customer_sk#43, ss_net_paid#46, s_store_name#50, s_state#51, s_zip#52, i_current_price#54, i_size#55, i_color#56, i_units#57, i_manager_id#58]
 Right output [5]: [c_customer_sk#59, c_current_addr_sk#60, c_first_name#61, c_last_name#62, c_birth_country#63]
 Arguments: [ss_customer_sk#43], [c_customer_sk#59], Inner, BuildRight
 
-(64) CometProject
+(62) CometProject
 Input [15]: [ss_customer_sk#43, ss_net_paid#46, s_store_name#50, s_state#51, s_zip#52, i_current_price#54, i_size#55, i_color#56, i_units#57, i_manager_id#58, c_customer_sk#59, c_current_addr_sk#60, c_first_name#61, c_last_name#62, c_birth_country#63]
 Arguments: [ss_net_paid#46, s_store_name#50, s_state#51, s_zip#52, i_current_price#54, i_size#55, i_color#56, i_units#57, i_manager_id#58, c_current_addr_sk#60, c_first_name#61, c_last_name#62, c_birth_country#63], [ss_net_paid#46, s_store_name#50, s_state#51, s_zip#52, i_current_price#54, i_size#55, i_color#56, i_units#57, i_manager_id#58, c_current_addr_sk#60, c_first_name#61, c_last_name#62, c_birth_country#63]
 
-<<<<<<< HEAD
-(65) ColumnarToRow [codegen id : 2]
-=======
 (63) CometColumnarToRow [codegen id : 2]
->>>>>>> 0a68f1c6
 Input [13]: [ss_net_paid#46, s_store_name#50, s_state#51, s_zip#52, i_current_price#54, i_size#55, i_color#56, i_units#57, i_manager_id#58, c_current_addr_sk#60, c_first_name#61, c_last_name#62, c_birth_country#63]
 
-(66) ReusedExchange [Reuses operator id: 33]
+(64) ReusedExchange [Reuses operator id: 33]
 Output [4]: [ca_address_sk#64, ca_state#65, ca_zip#66, ca_country#67]
 
-(67) BroadcastHashJoin [codegen id : 2]
+(65) BroadcastHashJoin [codegen id : 2]
 Left keys [3]: [c_current_addr_sk#60, c_birth_country#63, s_zip#52]
 Right keys [3]: [ca_address_sk#64, upper(ca_country#67), ca_zip#66]
 Join type: Inner
 Join condition: None
 
-(68) Project [codegen id : 2]
+(66) Project [codegen id : 2]
 Output [11]: [ss_net_paid#46, s_store_name#50, s_state#51, i_current_price#54, i_size#55, i_color#56, i_units#57, i_manager_id#58, c_first_name#61, c_last_name#62, ca_state#65]
 Input [17]: [ss_net_paid#46, s_store_name#50, s_state#51, s_zip#52, i_current_price#54, i_size#55, i_color#56, i_units#57, i_manager_id#58, c_current_addr_sk#60, c_first_name#61, c_last_name#62, c_birth_country#63, ca_address_sk#64, ca_state#65, ca_zip#66, ca_country#67]
 
-(69) HashAggregate [codegen id : 2]
+(67) HashAggregate [codegen id : 2]
 Input [11]: [ss_net_paid#46, s_store_name#50, s_state#51, i_current_price#54, i_size#55, i_color#56, i_units#57, i_manager_id#58, c_first_name#61, c_last_name#62, ca_state#65]
 Keys [10]: [c_last_name#62, c_first_name#61, s_store_name#50, ca_state#65, s_state#51, i_color#56, i_current_price#54, i_manager_id#58, i_units#57, i_size#55]
 Functions [1]: [partial_sum(UnscaledValue(ss_net_paid#46))]
 Aggregate Attributes [1]: [sum#68]
 Results [11]: [c_last_name#62, c_first_name#61, s_store_name#50, ca_state#65, s_state#51, i_color#56, i_current_price#54, i_manager_id#58, i_units#57, i_size#55, sum#69]
 
-(70) CometColumnarExchange
+(68) Exchange
 Input [11]: [c_last_name#62, c_first_name#61, s_store_name#50, ca_state#65, s_state#51, i_color#56, i_current_price#54, i_manager_id#58, i_units#57, i_size#55, sum#69]
-Arguments: hashpartitioning(c_last_name#62, c_first_name#61, s_store_name#50, ca_state#65, s_state#51, i_color#56, i_current_price#54, i_manager_id#58, i_units#57, i_size#55, 5), ENSURE_REQUIREMENTS, CometColumnarShuffle, [plan_id=7]
-
-(71) ColumnarToRow [codegen id : 3]
-Input [11]: [c_last_name#62, c_first_name#61, s_store_name#50, ca_state#65, s_state#51, i_color#56, i_current_price#54, i_manager_id#58, i_units#57, i_size#55, sum#69]
-
-(72) HashAggregate [codegen id : 3]
+Arguments: hashpartitioning(c_last_name#62, c_first_name#61, s_store_name#50, ca_state#65, s_state#51, i_color#56, i_current_price#54, i_manager_id#58, i_units#57, i_size#55, 5), ENSURE_REQUIREMENTS, [plan_id=7]
+
+(69) HashAggregate [codegen id : 3]
 Input [11]: [c_last_name#62, c_first_name#61, s_store_name#50, ca_state#65, s_state#51, i_color#56, i_current_price#54, i_manager_id#58, i_units#57, i_size#55, sum#69]
 Keys [10]: [c_last_name#62, c_first_name#61, s_store_name#50, ca_state#65, s_state#51, i_color#56, i_current_price#54, i_manager_id#58, i_units#57, i_size#55]
 Functions [1]: [sum(UnscaledValue(ss_net_paid#46))]
 Aggregate Attributes [1]: [sum(UnscaledValue(ss_net_paid#46))#32]
 Results [1]: [MakeDecimal(sum(UnscaledValue(ss_net_paid#46))#32,17,2) AS netpaid#70]
 
-(73) HashAggregate [codegen id : 3]
+(70) HashAggregate [codegen id : 3]
 Input [1]: [netpaid#70]
 Keys: []
 Functions [1]: [partial_avg(netpaid#70)]
 Aggregate Attributes [2]: [sum#71, count#72]
 Results [2]: [sum#73, count#74]
 
-(74) CometColumnarExchange
+(71) Exchange
 Input [2]: [sum#73, count#74]
-Arguments: SinglePartition, ENSURE_REQUIREMENTS, CometColumnarShuffle, [plan_id=8]
-
-(75) ColumnarToRow [codegen id : 4]
-Input [2]: [sum#73, count#74]
-
-(76) HashAggregate [codegen id : 4]
+Arguments: SinglePartition, ENSURE_REQUIREMENTS, [plan_id=8]
+
+(72) HashAggregate [codegen id : 4]
 Input [2]: [sum#73, count#74]
 Keys: []
 Functions [1]: [avg(netpaid#70)]
