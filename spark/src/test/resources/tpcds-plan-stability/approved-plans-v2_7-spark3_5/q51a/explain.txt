--- conflicted
+++ resolved
@@ -1,82 +1,4 @@
 == Physical Plan ==
-<<<<<<< HEAD
-TakeOrderedAndProject (76)
-+- * Filter (75)
-   +- * HashAggregate (74)
-      +- * HashAggregate (73)
-         +- * Project (72)
-            +- * BroadcastHashJoin Inner BuildRight (71)
-               :- Window (64)
-               :  +- * ColumnarToRow (63)
-               :     +- CometSort (62)
-               :        +- CometExchange (61)
-               :           +- CometProject (60)
-               :              +- CometFilter (59)
-               :                 +- CometSortMergeJoin (58)
-               :                    :- CometSort (30)
-               :                    :  +- CometColumnarExchange (29)
-               :                    :     +- * HashAggregate (28)
-               :                    :        +- * ColumnarToRow (27)
-               :                    :           +- CometColumnarExchange (26)
-               :                    :              +- * HashAggregate (25)
-               :                    :                 +- * Project (24)
-               :                    :                    +- * BroadcastHashJoin Inner BuildRight (23)
-               :                    :                       :- * Project (16)
-               :                    :                       :  +- Window (15)
-               :                    :                       :     +- * ColumnarToRow (14)
-               :                    :                       :        +- CometSort (13)
-               :                    :                       :           +- CometExchange (12)
-               :                    :                       :              +- CometHashAggregate (11)
-               :                    :                       :                 +- CometExchange (10)
-               :                    :                       :                    +- CometHashAggregate (9)
-               :                    :                       :                       +- CometProject (8)
-               :                    :                       :                          +- CometBroadcastHashJoin (7)
-               :                    :                       :                             :- CometFilter (2)
-               :                    :                       :                             :  +- CometScan parquet spark_catalog.default.web_sales (1)
-               :                    :                       :                             +- CometBroadcastExchange (6)
-               :                    :                       :                                +- CometProject (5)
-               :                    :                       :                                   +- CometFilter (4)
-               :                    :                       :                                      +- CometScan parquet spark_catalog.default.date_dim (3)
-               :                    :                       +- BroadcastExchange (22)
-               :                    :                          +- * Project (21)
-               :                    :                             +- Window (20)
-               :                    :                                +- * ColumnarToRow (19)
-               :                    :                                   +- CometSort (18)
-               :                    :                                      +- ReusedExchange (17)
-               :                    +- CometSort (57)
-               :                       +- CometColumnarExchange (56)
-               :                          +- * HashAggregate (55)
-               :                             +- * ColumnarToRow (54)
-               :                                +- CometColumnarExchange (53)
-               :                                   +- * HashAggregate (52)
-               :                                      +- * Project (51)
-               :                                         +- * BroadcastHashJoin Inner BuildRight (50)
-               :                                            :- * Project (43)
-               :                                            :  +- Window (42)
-               :                                            :     +- * ColumnarToRow (41)
-               :                                            :        +- CometSort (40)
-               :                                            :           +- CometExchange (39)
-               :                                            :              +- CometHashAggregate (38)
-               :                                            :                 +- CometExchange (37)
-               :                                            :                    +- CometHashAggregate (36)
-               :                                            :                       +- CometProject (35)
-               :                                            :                          +- CometBroadcastHashJoin (34)
-               :                                            :                             :- CometFilter (32)
-               :                                            :                             :  +- CometScan parquet spark_catalog.default.store_sales (31)
-               :                                            :                             +- ReusedExchange (33)
-               :                                            +- BroadcastExchange (49)
-               :                                               +- * Project (48)
-               :                                                  +- Window (47)
-               :                                                     +- * ColumnarToRow (46)
-               :                                                        +- CometSort (45)
-               :                                                           +- ReusedExchange (44)
-               +- BroadcastExchange (70)
-                  +- * Project (69)
-                     +- Window (68)
-                        +- * ColumnarToRow (67)
-                           +- CometSort (66)
-                              +- ReusedExchange (65)
-=======
 TakeOrderedAndProject (72)
 +- * Filter (71)
    +- * HashAggregate (70)
@@ -149,7 +71,6 @@
                      +- Window (64)
                         +- * Sort (63)
                            +- ReusedExchange (62)
->>>>>>> 0a68f1c6
 
 
 (1) CometScan parquet spark_catalog.default.web_sales
@@ -264,29 +185,26 @@
 Aggregate Attributes [2]: [sum#17, isEmpty#18]
 Results [5]: [item_sk#9, d_date#6, sumws#10, sum#19, isEmpty#20]
 
-(26) CometColumnarExchange
+(26) Exchange
 Input [5]: [item_sk#9, d_date#6, sumws#10, sum#19, isEmpty#20]
-Arguments: hashpartitioning(item_sk#9, d_date#6, sumws#10, 5), ENSURE_REQUIREMENTS, CometColumnarShuffle, [plan_id=4]
-
-(27) ColumnarToRow [codegen id : 5]
-Input [5]: [item_sk#9, d_date#6, sumws#10, sum#19, isEmpty#20]
-
-(28) HashAggregate [codegen id : 5]
+Arguments: hashpartitioning(item_sk#9, d_date#6, sumws#10, 5), ENSURE_REQUIREMENTS, [plan_id=4]
+
+(27) HashAggregate [codegen id : 5]
 Input [5]: [item_sk#9, d_date#6, sumws#10, sum#19, isEmpty#20]
 Keys [3]: [item_sk#9, d_date#6, sumws#10]
 Functions [1]: [sum(sumws#16)]
 Aggregate Attributes [1]: [sum(sumws#16)#21]
 Results [3]: [item_sk#9, d_date#6, sum(sumws#16)#21 AS cume_sales#22]
 
-(29) CometColumnarExchange
+(28) Exchange
 Input [3]: [item_sk#9, d_date#6, cume_sales#22]
-Arguments: hashpartitioning(item_sk#9, d_date#6, 5), ENSURE_REQUIREMENTS, CometColumnarShuffle, [plan_id=5]
-
-(30) CometSort
+Arguments: hashpartitioning(item_sk#9, d_date#6, 5), ENSURE_REQUIREMENTS, [plan_id=5]
+
+(29) Sort [codegen id : 6]
 Input [3]: [item_sk#9, d_date#6, cume_sales#22]
-Arguments: [item_sk#9, d_date#6, cume_sales#22], [item_sk#9 ASC NULLS FIRST, d_date#6 ASC NULLS FIRST]
-
-(31) CometScan parquet spark_catalog.default.store_sales
+Arguments: [item_sk#9 ASC NULLS FIRST, d_date#6 ASC NULLS FIRST], false, 0
+
+(30) CometScan parquet spark_catalog.default.store_sales
 Output [3]: [ss_item_sk#23, ss_sales_price#24, ss_sold_date_sk#25]
 Batched: true
 Location: InMemoryFileIndex []
@@ -294,249 +212,221 @@
 PushedFilters: [IsNotNull(ss_item_sk)]
 ReadSchema: struct<ss_item_sk:int,ss_sales_price:decimal(7,2)>
 
-(32) CometFilter
+(31) CometFilter
 Input [3]: [ss_item_sk#23, ss_sales_price#24, ss_sold_date_sk#25]
 Condition : isnotnull(ss_item_sk#23)
 
-(33) ReusedExchange [Reuses operator id: 6]
+(32) ReusedExchange [Reuses operator id: 6]
 Output [2]: [d_date_sk#27, d_date#28]
 
-(34) CometBroadcastHashJoin
+(33) CometBroadcastHashJoin
 Left output [3]: [ss_item_sk#23, ss_sales_price#24, ss_sold_date_sk#25]
 Right output [2]: [d_date_sk#27, d_date#28]
 Arguments: [ss_sold_date_sk#25], [d_date_sk#27], Inner, BuildRight
 
-(35) CometProject
+(34) CometProject
 Input [5]: [ss_item_sk#23, ss_sales_price#24, ss_sold_date_sk#25, d_date_sk#27, d_date#28]
 Arguments: [ss_item_sk#23, ss_sales_price#24, d_date#28], [ss_item_sk#23, ss_sales_price#24, d_date#28]
 
-(36) CometHashAggregate
+(35) CometHashAggregate
 Input [3]: [ss_item_sk#23, ss_sales_price#24, d_date#28]
 Keys [2]: [ss_item_sk#23, d_date#28]
 Functions [1]: [partial_sum(UnscaledValue(ss_sales_price#24))]
 
-(37) CometExchange
+(36) CometExchange
 Input [3]: [ss_item_sk#23, d_date#28, sum#29]
 Arguments: hashpartitioning(ss_item_sk#23, d_date#28, 5), ENSURE_REQUIREMENTS, CometNativeShuffle, [plan_id=6]
 
-(38) CometHashAggregate
+(37) CometHashAggregate
 Input [3]: [ss_item_sk#23, d_date#28, sum#29]
 Keys [2]: [ss_item_sk#23, d_date#28]
 Functions [1]: [sum(UnscaledValue(ss_sales_price#24))]
 
-(39) CometExchange
+(38) CometExchange
 Input [4]: [item_sk#30, d_date#28, sumss#31, ss_item_sk#23]
 Arguments: hashpartitioning(ss_item_sk#23, 5), ENSURE_REQUIREMENTS, CometNativeShuffle, [plan_id=7]
 
-(40) CometSort
+(39) CometSort
 Input [4]: [item_sk#30, d_date#28, sumss#31, ss_item_sk#23]
 Arguments: [item_sk#30, d_date#28, sumss#31, ss_item_sk#23], [ss_item_sk#23 ASC NULLS FIRST, d_date#28 ASC NULLS FIRST]
 
-<<<<<<< HEAD
-(41) ColumnarToRow [codegen id : 6]
-=======
 (40) CometColumnarToRow [codegen id : 7]
->>>>>>> 0a68f1c6
 Input [4]: [item_sk#30, d_date#28, sumss#31, ss_item_sk#23]
 
-(42) Window
+(41) Window
 Input [4]: [item_sk#30, d_date#28, sumss#31, ss_item_sk#23]
 Arguments: [row_number() windowspecdefinition(ss_item_sk#23, d_date#28 ASC NULLS FIRST, specifiedwindowframe(RowFrame, unboundedpreceding$(), currentrow$())) AS rk#32], [ss_item_sk#23], [d_date#28 ASC NULLS FIRST]
 
-(43) Project [codegen id : 9]
+(42) Project [codegen id : 10]
 Output [4]: [item_sk#30, d_date#28, sumss#31, rk#32]
 Input [5]: [item_sk#30, d_date#28, sumss#31, ss_item_sk#23, rk#32]
 
-(44) ReusedExchange [Reuses operator id: 39]
+(43) ReusedExchange [Reuses operator id: 38]
 Output [4]: [item_sk#30, d_date#33, sumss#31, ss_item_sk#34]
 
-(45) CometSort
+(44) CometSort
 Input [4]: [item_sk#30, d_date#33, sumss#31, ss_item_sk#34]
 Arguments: [item_sk#30, d_date#33, sumss#31, ss_item_sk#34], [ss_item_sk#34 ASC NULLS FIRST, d_date#33 ASC NULLS FIRST]
 
-<<<<<<< HEAD
-(46) ColumnarToRow [codegen id : 7]
-=======
 (45) CometColumnarToRow [codegen id : 8]
->>>>>>> 0a68f1c6
 Input [4]: [item_sk#30, d_date#33, sumss#31, ss_item_sk#34]
 
-(47) Window
+(46) Window
 Input [4]: [item_sk#30, d_date#33, sumss#31, ss_item_sk#34]
 Arguments: [row_number() windowspecdefinition(ss_item_sk#34, d_date#33 ASC NULLS FIRST, specifiedwindowframe(RowFrame, unboundedpreceding$(), currentrow$())) AS rk#35], [ss_item_sk#34], [d_date#33 ASC NULLS FIRST]
 
-(48) Project [codegen id : 8]
+(47) Project [codegen id : 9]
 Output [3]: [item_sk#30 AS item_sk#36, sumss#31 AS sumss#37, rk#35]
 Input [5]: [item_sk#30, d_date#33, sumss#31, ss_item_sk#34, rk#35]
 
-(49) BroadcastExchange
+(48) BroadcastExchange
 Input [3]: [item_sk#36, sumss#37, rk#35]
 Arguments: HashedRelationBroadcastMode(List(cast(input[0, int, true] as bigint)),false), [plan_id=8]
 
-(50) BroadcastHashJoin [codegen id : 9]
+(49) BroadcastHashJoin [codegen id : 10]
 Left keys [1]: [item_sk#30]
 Right keys [1]: [item_sk#36]
 Join type: Inner
 Join condition: (rk#32 >= rk#35)
 
-(51) Project [codegen id : 9]
+(50) Project [codegen id : 10]
 Output [4]: [item_sk#30, d_date#28, sumss#31, sumss#37]
 Input [7]: [item_sk#30, d_date#28, sumss#31, rk#32, item_sk#36, sumss#37, rk#35]
 
-(52) HashAggregate [codegen id : 9]
+(51) HashAggregate [codegen id : 10]
 Input [4]: [item_sk#30, d_date#28, sumss#31, sumss#37]
 Keys [3]: [item_sk#30, d_date#28, sumss#31]
 Functions [1]: [partial_sum(sumss#37)]
 Aggregate Attributes [2]: [sum#38, isEmpty#39]
 Results [5]: [item_sk#30, d_date#28, sumss#31, sum#40, isEmpty#41]
 
-(53) CometColumnarExchange
+(52) Exchange
 Input [5]: [item_sk#30, d_date#28, sumss#31, sum#40, isEmpty#41]
-Arguments: hashpartitioning(item_sk#30, d_date#28, sumss#31, 5), ENSURE_REQUIREMENTS, CometColumnarShuffle, [plan_id=9]
-
-(54) ColumnarToRow [codegen id : 10]
-Input [5]: [item_sk#30, d_date#28, sumss#31, sum#40, isEmpty#41]
-
-(55) HashAggregate [codegen id : 10]
+Arguments: hashpartitioning(item_sk#30, d_date#28, sumss#31, 5), ENSURE_REQUIREMENTS, [plan_id=9]
+
+(53) HashAggregate [codegen id : 11]
 Input [5]: [item_sk#30, d_date#28, sumss#31, sum#40, isEmpty#41]
 Keys [3]: [item_sk#30, d_date#28, sumss#31]
 Functions [1]: [sum(sumss#37)]
 Aggregate Attributes [1]: [sum(sumss#37)#42]
 Results [3]: [item_sk#30, d_date#28, sum(sumss#37)#42 AS cume_sales#43]
 
-(56) CometColumnarExchange
+(54) Exchange
 Input [3]: [item_sk#30, d_date#28, cume_sales#43]
-Arguments: hashpartitioning(item_sk#30, d_date#28, 5), ENSURE_REQUIREMENTS, CometColumnarShuffle, [plan_id=10]
-
-(57) CometSort
+Arguments: hashpartitioning(item_sk#30, d_date#28, 5), ENSURE_REQUIREMENTS, [plan_id=10]
+
+(55) Sort [codegen id : 12]
 Input [3]: [item_sk#30, d_date#28, cume_sales#43]
-Arguments: [item_sk#30, d_date#28, cume_sales#43], [item_sk#30 ASC NULLS FIRST, d_date#28 ASC NULLS FIRST]
-
-(58) CometSortMergeJoin
-Left output [3]: [item_sk#9, d_date#6, cume_sales#22]
-Right output [3]: [item_sk#30, d_date#28, cume_sales#43]
-Arguments: [item_sk#9, d_date#6], [item_sk#30, d_date#28], FullOuter
-
-(59) CometFilter
+Arguments: [item_sk#30 ASC NULLS FIRST, d_date#28 ASC NULLS FIRST], false, 0
+
+(56) SortMergeJoin [codegen id : 13]
+Left keys [2]: [item_sk#9, d_date#6]
+Right keys [2]: [item_sk#30, d_date#28]
+Join type: FullOuter
+Join condition: None
+
+(57) Filter [codegen id : 13]
 Input [6]: [item_sk#9, d_date#6, cume_sales#22, item_sk#30, d_date#28, cume_sales#43]
 Condition : isnotnull(CASE WHEN isnotnull(item_sk#9) THEN item_sk#9 ELSE item_sk#30 END)
 
-(60) CometProject
+(58) Project [codegen id : 13]
+Output [4]: [CASE WHEN isnotnull(item_sk#9) THEN item_sk#9 ELSE item_sk#30 END AS item_sk#44, CASE WHEN isnotnull(d_date#6) THEN d_date#6 ELSE d_date#28 END AS d_date#45, cume_sales#22 AS web_sales#46, cume_sales#43 AS store_sales#47]
 Input [6]: [item_sk#9, d_date#6, cume_sales#22, item_sk#30, d_date#28, cume_sales#43]
-Arguments: [item_sk#44, d_date#45, web_sales#46, store_sales#47], [CASE WHEN isnotnull(item_sk#9) THEN item_sk#9 ELSE item_sk#30 END AS item_sk#44, CASE WHEN isnotnull(d_date#6) THEN d_date#6 ELSE d_date#28 END AS d_date#45, cume_sales#22 AS web_sales#46, cume_sales#43 AS store_sales#47]
-
-(61) CometExchange
+
+(59) Exchange
 Input [4]: [item_sk#44, d_date#45, web_sales#46, store_sales#47]
-Arguments: hashpartitioning(item_sk#44, 5), ENSURE_REQUIREMENTS, CometNativeShuffle, [plan_id=11]
-
-(62) CometSort
+Arguments: hashpartitioning(item_sk#44, 5), ENSURE_REQUIREMENTS, [plan_id=11]
+
+(60) Sort [codegen id : 14]
 Input [4]: [item_sk#44, d_date#45, web_sales#46, store_sales#47]
-Arguments: [item_sk#44, d_date#45, web_sales#46, store_sales#47], [item_sk#44 ASC NULLS FIRST, d_date#45 ASC NULLS FIRST]
-
-(63) ColumnarToRow [codegen id : 11]
+Arguments: [item_sk#44 ASC NULLS FIRST, d_date#45 ASC NULLS FIRST], false, 0
+
+(61) Window
 Input [4]: [item_sk#44, d_date#45, web_sales#46, store_sales#47]
+Arguments: [row_number() windowspecdefinition(item_sk#44, d_date#45 ASC NULLS FIRST, specifiedwindowframe(RowFrame, unboundedpreceding$(), currentrow$())) AS rk#48], [item_sk#44], [d_date#45 ASC NULLS FIRST]
+
+(62) ReusedExchange [Reuses operator id: 59]
+Output [4]: [item_sk#44, d_date#45, web_sales#46, store_sales#47]
+
+(63) Sort [codegen id : 28]
+Input [4]: [item_sk#44, d_date#45, web_sales#46, store_sales#47]
+Arguments: [item_sk#44 ASC NULLS FIRST, d_date#45 ASC NULLS FIRST], false, 0
 
 (64) Window
 Input [4]: [item_sk#44, d_date#45, web_sales#46, store_sales#47]
-Arguments: [row_number() windowspecdefinition(item_sk#44, d_date#45 ASC NULLS FIRST, specifiedwindowframe(RowFrame, unboundedpreceding$(), currentrow$())) AS rk#48], [item_sk#44], [d_date#45 ASC NULLS FIRST]
-
-(65) ReusedExchange [Reuses operator id: 61]
-Output [4]: [item_sk#44, d_date#45, web_sales#46, store_sales#47]
-
-(66) CometSort
-Input [4]: [item_sk#44, d_date#45, web_sales#46, store_sales#47]
-Arguments: [item_sk#44, d_date#45, web_sales#46, store_sales#47], [item_sk#44 ASC NULLS FIRST, d_date#45 ASC NULLS FIRST]
-
-(67) ColumnarToRow [codegen id : 22]
-Input [4]: [item_sk#44, d_date#45, web_sales#46, store_sales#47]
-
-(68) Window
-Input [4]: [item_sk#44, d_date#45, web_sales#46, store_sales#47]
 Arguments: [row_number() windowspecdefinition(item_sk#44, d_date#45 ASC NULLS FIRST, specifiedwindowframe(RowFrame, unboundedpreceding$(), currentrow$())) AS rk#49], [item_sk#44], [d_date#45 ASC NULLS FIRST]
 
-(69) Project [codegen id : 23]
+(65) Project [codegen id : 29]
 Output [4]: [item_sk#44 AS item_sk#50, web_sales#46 AS web_sales#51, store_sales#47 AS store_sales#52, rk#49]
 Input [5]: [item_sk#44, d_date#45, web_sales#46, store_sales#47, rk#49]
 
-(70) BroadcastExchange
+(66) BroadcastExchange
 Input [4]: [item_sk#50, web_sales#51, store_sales#52, rk#49]
 Arguments: HashedRelationBroadcastMode(List(cast(input[0, int, true] as bigint)),false), [plan_id=12]
 
-(71) BroadcastHashJoin [codegen id : 24]
+(67) BroadcastHashJoin [codegen id : 30]
 Left keys [1]: [item_sk#44]
 Right keys [1]: [item_sk#50]
 Join type: Inner
 Join condition: (rk#48 >= rk#49)
 
-(72) Project [codegen id : 24]
+(68) Project [codegen id : 30]
 Output [6]: [item_sk#44, d_date#45, web_sales#46, store_sales#47, web_sales#51, store_sales#52]
 Input [9]: [item_sk#44, d_date#45, web_sales#46, store_sales#47, rk#48, item_sk#50, web_sales#51, store_sales#52, rk#49]
 
-(73) HashAggregate [codegen id : 24]
+(69) HashAggregate [codegen id : 30]
 Input [6]: [item_sk#44, d_date#45, web_sales#46, store_sales#47, web_sales#51, store_sales#52]
 Keys [4]: [item_sk#44, d_date#45, web_sales#46, store_sales#47]
 Functions [2]: [partial_max(web_sales#51), partial_max(store_sales#52)]
 Aggregate Attributes [2]: [max#53, max#54]
 Results [6]: [item_sk#44, d_date#45, web_sales#46, store_sales#47, max#55, max#56]
 
-(74) HashAggregate [codegen id : 24]
+(70) HashAggregate [codegen id : 30]
 Input [6]: [item_sk#44, d_date#45, web_sales#46, store_sales#47, max#55, max#56]
 Keys [4]: [item_sk#44, d_date#45, web_sales#46, store_sales#47]
 Functions [2]: [max(web_sales#51), max(store_sales#52)]
 Aggregate Attributes [2]: [max(web_sales#51)#57, max(store_sales#52)#58]
 Results [6]: [item_sk#44, d_date#45, web_sales#46, store_sales#47, max(web_sales#51)#57 AS web_cumulative#59, max(store_sales#52)#58 AS store_cumulative#60]
 
-(75) Filter [codegen id : 24]
+(71) Filter [codegen id : 30]
 Input [6]: [item_sk#44, d_date#45, web_sales#46, store_sales#47, web_cumulative#59, store_cumulative#60]
 Condition : ((isnotnull(web_cumulative#59) AND isnotnull(store_cumulative#60)) AND (web_cumulative#59 > store_cumulative#60))
 
-(76) TakeOrderedAndProject
+(72) TakeOrderedAndProject
 Input [6]: [item_sk#44, d_date#45, web_sales#46, store_sales#47, web_cumulative#59, store_cumulative#60]
 Arguments: 100, [item_sk#44 ASC NULLS FIRST, d_date#45 ASC NULLS FIRST], [item_sk#44, d_date#45, web_sales#46, store_sales#47, web_cumulative#59, store_cumulative#60]
 
 ===== Subqueries =====
 
 Subquery:1 Hosting operator id = 1 Hosting Expression = ws_sold_date_sk#3 IN dynamicpruning#4
-<<<<<<< HEAD
-BroadcastExchange (81)
-+- * ColumnarToRow (80)
-   +- CometProject (79)
-      +- CometFilter (78)
-         +- CometScan parquet spark_catalog.default.date_dim (77)
-=======
 BroadcastExchange (77)
 +- * CometColumnarToRow (76)
    +- CometProject (75)
       +- CometFilter (74)
          +- CometScan parquet spark_catalog.default.date_dim (73)
->>>>>>> 0a68f1c6
-
-
-(77) CometScan parquet spark_catalog.default.date_dim
+
+
+(73) CometScan parquet spark_catalog.default.date_dim
 Output [3]: [d_date_sk#5, d_date#6, d_month_seq#7]
 Batched: true
 Location [not included in comparison]/{warehouse_dir}/date_dim]
 PushedFilters: [IsNotNull(d_month_seq), GreaterThanOrEqual(d_month_seq,1212), LessThanOrEqual(d_month_seq,1223), IsNotNull(d_date_sk)]
 ReadSchema: struct<d_date_sk:int,d_date:date,d_month_seq:int>
 
-(78) CometFilter
+(74) CometFilter
 Input [3]: [d_date_sk#5, d_date#6, d_month_seq#7]
 Condition : (((isnotnull(d_month_seq#7) AND (d_month_seq#7 >= 1212)) AND (d_month_seq#7 <= 1223)) AND isnotnull(d_date_sk#5))
 
-(79) CometProject
+(75) CometProject
 Input [3]: [d_date_sk#5, d_date#6, d_month_seq#7]
 Arguments: [d_date_sk#5, d_date#6], [d_date_sk#5, d_date#6]
 
-<<<<<<< HEAD
-(80) ColumnarToRow [codegen id : 1]
-=======
 (76) CometColumnarToRow [codegen id : 1]
->>>>>>> 0a68f1c6
 Input [2]: [d_date_sk#5, d_date#6]
 
-(81) BroadcastExchange
+(77) BroadcastExchange
 Input [2]: [d_date_sk#5, d_date#6]
 Arguments: HashedRelationBroadcastMode(List(cast(input[0, int, true] as bigint)),false), [plan_id=13]
 
-Subquery:2 Hosting operator id = 31 Hosting Expression = ss_sold_date_sk#25 IN dynamicpruning#4
-
+Subquery:2 Hosting operator id = 30 Hosting Expression = ss_sold_date_sk#25 IN dynamicpruning#4
+
