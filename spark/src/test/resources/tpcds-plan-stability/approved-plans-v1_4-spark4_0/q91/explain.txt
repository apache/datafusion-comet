== Physical Plan ==
* ColumnarToRow (42)
+- CometSort (41)
   +- CometColumnarExchange (40)
      +- * HashAggregate (39)
         +- Exchange (38)
            +- * HashAggregate (37)
               +- * ColumnarToRow (36)
                  +- CometProject (35)
                     +- CometBroadcastHashJoin (34)
                        :- CometProject (29)
                        :  +- CometBroadcastHashJoin (28)
                        :     :- CometProject (24)
                        :     :  +- CometBroadcastHashJoin (23)
                        :     :     :- CometProject (18)
                        :     :     :  +- CometBroadcastHashJoin (17)
                        :     :     :     :- CometProject (13)
                        :     :     :     :  +- CometBroadcastHashJoin (12)
                        :     :     :     :     :- CometProject (7)
                        :     :     :     :     :  +- CometBroadcastHashJoin (6)
                        :     :     :     :     :     :- CometFilter (2)
                        :     :     :     :     :     :  +- CometScan parquet spark_catalog.default.call_center (1)
                        :     :     :     :     :     +- CometBroadcastExchange (5)
                        :     :     :     :     :        +- CometFilter (4)
                        :     :     :     :     :           +- CometScan parquet spark_catalog.default.catalog_returns (3)
                        :     :     :     :     +- CometBroadcastExchange (11)
                        :     :     :     :        +- CometProject (10)
                        :     :     :     :           +- CometFilter (9)
                        :     :     :     :              +- CometScan parquet spark_catalog.default.date_dim (8)
                        :     :     :     +- CometBroadcastExchange (16)
                        :     :     :        +- CometFilter (15)
                        :     :     :           +- CometScan parquet spark_catalog.default.customer (14)
                        :     :     +- CometBroadcastExchange (22)
                        :     :        +- CometProject (21)
                        :     :           +- CometFilter (20)
                        :     :              +- CometScan parquet spark_catalog.default.customer_address (19)
                        :     +- CometBroadcastExchange (27)
                        :        +- CometFilter (26)
                        :           +- CometScan parquet spark_catalog.default.customer_demographics (25)
                        +- CometBroadcastExchange (33)
                           +- CometProject (32)
                              +- CometFilter (31)
                                 +- CometScan parquet spark_catalog.default.household_demographics (30)


(1) CometScan parquet spark_catalog.default.call_center
Output [4]: [cc_call_center_sk#1, cc_call_center_id#2, cc_name#3, cc_manager#4]
Batched: true
Location [not included in comparison]/{warehouse_dir}/call_center]
PushedFilters: [IsNotNull(cc_call_center_sk)]
ReadSchema: struct<cc_call_center_sk:int,cc_call_center_id:string,cc_name:string,cc_manager:string>

(2) CometFilter
Input [4]: [cc_call_center_sk#1, cc_call_center_id#2, cc_name#3, cc_manager#4]
Condition : isnotnull(cc_call_center_sk#1)

(3) CometScan parquet spark_catalog.default.catalog_returns
Output [4]: [cr_returning_customer_sk#5, cr_call_center_sk#6, cr_net_loss#7, cr_returned_date_sk#8]
Batched: true
Location: InMemoryFileIndex []
PartitionFilters: [isnotnull(cr_returned_date_sk#8), dynamicpruningexpression(cr_returned_date_sk#8 IN dynamicpruning#9)]
PushedFilters: [IsNotNull(cr_call_center_sk), IsNotNull(cr_returning_customer_sk)]
ReadSchema: struct<cr_returning_customer_sk:int,cr_call_center_sk:int,cr_net_loss:decimal(7,2)>

(4) CometFilter
Input [4]: [cr_returning_customer_sk#5, cr_call_center_sk#6, cr_net_loss#7, cr_returned_date_sk#8]
Condition : (isnotnull(cr_call_center_sk#6) AND isnotnull(cr_returning_customer_sk#5))

(5) CometBroadcastExchange
Input [4]: [cr_returning_customer_sk#5, cr_call_center_sk#6, cr_net_loss#7, cr_returned_date_sk#8]
Arguments: [cr_returning_customer_sk#5, cr_call_center_sk#6, cr_net_loss#7, cr_returned_date_sk#8]

(6) CometBroadcastHashJoin
Left output [4]: [cc_call_center_sk#1, cc_call_center_id#2, cc_name#3, cc_manager#4]
Right output [4]: [cr_returning_customer_sk#5, cr_call_center_sk#6, cr_net_loss#7, cr_returned_date_sk#8]
Arguments: [cc_call_center_sk#1], [cr_call_center_sk#6], Inner, BuildRight

(7) CometProject
Input [8]: [cc_call_center_sk#1, cc_call_center_id#2, cc_name#3, cc_manager#4, cr_returning_customer_sk#5, cr_call_center_sk#6, cr_net_loss#7, cr_returned_date_sk#8]
Arguments: [cc_call_center_id#2, cc_name#3, cc_manager#4, cr_returning_customer_sk#5, cr_net_loss#7, cr_returned_date_sk#8], [cc_call_center_id#2, cc_name#3, cc_manager#4, cr_returning_customer_sk#5, cr_net_loss#7, cr_returned_date_sk#8]

(8) CometScan parquet spark_catalog.default.date_dim
Output [3]: [d_date_sk#10, d_year#11, d_moy#12]
Batched: true
Location [not included in comparison]/{warehouse_dir}/date_dim]
PushedFilters: [IsNotNull(d_year), IsNotNull(d_moy), EqualTo(d_year,1998), EqualTo(d_moy,11), IsNotNull(d_date_sk)]
ReadSchema: struct<d_date_sk:int,d_year:int,d_moy:int>

(9) CometFilter
Input [3]: [d_date_sk#10, d_year#11, d_moy#12]
Condition : ((((isnotnull(d_year#11) AND isnotnull(d_moy#12)) AND (d_year#11 = 1998)) AND (d_moy#12 = 11)) AND isnotnull(d_date_sk#10))

(10) CometProject
Input [3]: [d_date_sk#10, d_year#11, d_moy#12]
Arguments: [d_date_sk#10], [d_date_sk#10]

(11) CometBroadcastExchange
Input [1]: [d_date_sk#10]
Arguments: [d_date_sk#10]

(12) CometBroadcastHashJoin
Left output [6]: [cc_call_center_id#2, cc_name#3, cc_manager#4, cr_returning_customer_sk#5, cr_net_loss#7, cr_returned_date_sk#8]
Right output [1]: [d_date_sk#10]
Arguments: [cr_returned_date_sk#8], [d_date_sk#10], Inner, BuildRight

(13) CometProject
Input [7]: [cc_call_center_id#2, cc_name#3, cc_manager#4, cr_returning_customer_sk#5, cr_net_loss#7, cr_returned_date_sk#8, d_date_sk#10]
Arguments: [cc_call_center_id#2, cc_name#3, cc_manager#4, cr_returning_customer_sk#5, cr_net_loss#7], [cc_call_center_id#2, cc_name#3, cc_manager#4, cr_returning_customer_sk#5, cr_net_loss#7]

(14) CometScan parquet spark_catalog.default.customer
Output [4]: [c_customer_sk#13, c_current_cdemo_sk#14, c_current_hdemo_sk#15, c_current_addr_sk#16]
Batched: true
Location [not included in comparison]/{warehouse_dir}/customer]
PushedFilters: [IsNotNull(c_customer_sk), IsNotNull(c_current_addr_sk), IsNotNull(c_current_cdemo_sk), IsNotNull(c_current_hdemo_sk)]
ReadSchema: struct<c_customer_sk:int,c_current_cdemo_sk:int,c_current_hdemo_sk:int,c_current_addr_sk:int>

(15) CometFilter
Input [4]: [c_customer_sk#13, c_current_cdemo_sk#14, c_current_hdemo_sk#15, c_current_addr_sk#16]
Condition : (((isnotnull(c_customer_sk#13) AND isnotnull(c_current_addr_sk#16)) AND isnotnull(c_current_cdemo_sk#14)) AND isnotnull(c_current_hdemo_sk#15))

(16) CometBroadcastExchange
Input [4]: [c_customer_sk#13, c_current_cdemo_sk#14, c_current_hdemo_sk#15, c_current_addr_sk#16]
Arguments: [c_customer_sk#13, c_current_cdemo_sk#14, c_current_hdemo_sk#15, c_current_addr_sk#16]

(17) CometBroadcastHashJoin
Left output [5]: [cc_call_center_id#2, cc_name#3, cc_manager#4, cr_returning_customer_sk#5, cr_net_loss#7]
Right output [4]: [c_customer_sk#13, c_current_cdemo_sk#14, c_current_hdemo_sk#15, c_current_addr_sk#16]
Arguments: [cr_returning_customer_sk#5], [c_customer_sk#13], Inner, BuildRight

(18) CometProject
Input [9]: [cc_call_center_id#2, cc_name#3, cc_manager#4, cr_returning_customer_sk#5, cr_net_loss#7, c_customer_sk#13, c_current_cdemo_sk#14, c_current_hdemo_sk#15, c_current_addr_sk#16]
Arguments: [cc_call_center_id#2, cc_name#3, cc_manager#4, cr_net_loss#7, c_current_cdemo_sk#14, c_current_hdemo_sk#15, c_current_addr_sk#16], [cc_call_center_id#2, cc_name#3, cc_manager#4, cr_net_loss#7, c_current_cdemo_sk#14, c_current_hdemo_sk#15, c_current_addr_sk#16]

(19) CometScan parquet spark_catalog.default.customer_address
Output [2]: [ca_address_sk#17, ca_gmt_offset#18]
Batched: true
Location [not included in comparison]/{warehouse_dir}/customer_address]
PushedFilters: [IsNotNull(ca_gmt_offset), EqualTo(ca_gmt_offset,-7.00), IsNotNull(ca_address_sk)]
ReadSchema: struct<ca_address_sk:int,ca_gmt_offset:decimal(5,2)>

(20) CometFilter
Input [2]: [ca_address_sk#17, ca_gmt_offset#18]
Condition : ((isnotnull(ca_gmt_offset#18) AND (ca_gmt_offset#18 = -7.00)) AND isnotnull(ca_address_sk#17))

(21) CometProject
Input [2]: [ca_address_sk#17, ca_gmt_offset#18]
Arguments: [ca_address_sk#17], [ca_address_sk#17]

(22) CometBroadcastExchange
Input [1]: [ca_address_sk#17]
Arguments: [ca_address_sk#17]

(23) CometBroadcastHashJoin
Left output [7]: [cc_call_center_id#2, cc_name#3, cc_manager#4, cr_net_loss#7, c_current_cdemo_sk#14, c_current_hdemo_sk#15, c_current_addr_sk#16]
Right output [1]: [ca_address_sk#17]
Arguments: [c_current_addr_sk#16], [ca_address_sk#17], Inner, BuildRight

(24) CometProject
Input [8]: [cc_call_center_id#2, cc_name#3, cc_manager#4, cr_net_loss#7, c_current_cdemo_sk#14, c_current_hdemo_sk#15, c_current_addr_sk#16, ca_address_sk#17]
Arguments: [cc_call_center_id#2, cc_name#3, cc_manager#4, cr_net_loss#7, c_current_cdemo_sk#14, c_current_hdemo_sk#15], [cc_call_center_id#2, cc_name#3, cc_manager#4, cr_net_loss#7, c_current_cdemo_sk#14, c_current_hdemo_sk#15]

(25) CometScan parquet spark_catalog.default.customer_demographics
Output [3]: [cd_demo_sk#19, cd_marital_status#20, cd_education_status#21]
Batched: true
Location [not included in comparison]/{warehouse_dir}/customer_demographics]
PushedFilters: [Or(And(EqualTo(cd_marital_status,M),EqualTo(cd_education_status,Unknown             )),And(EqualTo(cd_marital_status,W),EqualTo(cd_education_status,Advanced Degree     ))), IsNotNull(cd_demo_sk)]
ReadSchema: struct<cd_demo_sk:int,cd_marital_status:string,cd_education_status:string>

(26) CometFilter
Input [3]: [cd_demo_sk#19, cd_marital_status#20, cd_education_status#21]
Condition : ((((cd_marital_status#20 = M) AND (cd_education_status#21 = Unknown             )) OR ((cd_marital_status#20 = W) AND (cd_education_status#21 = Advanced Degree     ))) AND isnotnull(cd_demo_sk#19))

(27) CometBroadcastExchange
Input [3]: [cd_demo_sk#19, cd_marital_status#20, cd_education_status#21]
Arguments: [cd_demo_sk#19, cd_marital_status#20, cd_education_status#21]

(28) CometBroadcastHashJoin
Left output [6]: [cc_call_center_id#2, cc_name#3, cc_manager#4, cr_net_loss#7, c_current_cdemo_sk#14, c_current_hdemo_sk#15]
Right output [3]: [cd_demo_sk#19, cd_marital_status#20, cd_education_status#21]
Arguments: [c_current_cdemo_sk#14], [cd_demo_sk#19], Inner, BuildRight

(29) CometProject
Input [9]: [cc_call_center_id#2, cc_name#3, cc_manager#4, cr_net_loss#7, c_current_cdemo_sk#14, c_current_hdemo_sk#15, cd_demo_sk#19, cd_marital_status#20, cd_education_status#21]
Arguments: [cc_call_center_id#2, cc_name#3, cc_manager#4, cr_net_loss#7, c_current_hdemo_sk#15, cd_marital_status#20, cd_education_status#21], [cc_call_center_id#2, cc_name#3, cc_manager#4, cr_net_loss#7, c_current_hdemo_sk#15, cd_marital_status#20, cd_education_status#21]

(30) CometScan parquet spark_catalog.default.household_demographics
Output [2]: [hd_demo_sk#22, hd_buy_potential#23]
Batched: true
Location [not included in comparison]/{warehouse_dir}/household_demographics]
PushedFilters: [IsNotNull(hd_buy_potential), StringStartsWith(hd_buy_potential,Unknown), IsNotNull(hd_demo_sk)]
ReadSchema: struct<hd_demo_sk:int,hd_buy_potential:string>

(31) CometFilter
Input [2]: [hd_demo_sk#22, hd_buy_potential#23]
Condition : ((isnotnull(hd_buy_potential#23) AND StartsWith(hd_buy_potential#23, Unknown)) AND isnotnull(hd_demo_sk#22))

(32) CometProject
Input [2]: [hd_demo_sk#22, hd_buy_potential#23]
Arguments: [hd_demo_sk#22], [hd_demo_sk#22]

(33) CometBroadcastExchange
Input [1]: [hd_demo_sk#22]
Arguments: [hd_demo_sk#22]

(34) CometBroadcastHashJoin
Left output [7]: [cc_call_center_id#2, cc_name#3, cc_manager#4, cr_net_loss#7, c_current_hdemo_sk#15, cd_marital_status#20, cd_education_status#21]
Right output [1]: [hd_demo_sk#22]
Arguments: [c_current_hdemo_sk#15], [hd_demo_sk#22], Inner, BuildRight

(35) CometProject
Input [8]: [cc_call_center_id#2, cc_name#3, cc_manager#4, cr_net_loss#7, c_current_hdemo_sk#15, cd_marital_status#20, cd_education_status#21, hd_demo_sk#22]
Arguments: [cc_call_center_id#2, cc_name#3, cc_manager#4, cr_net_loss#7, cd_marital_status#20, cd_education_status#21], [cc_call_center_id#2, cc_name#3, cc_manager#4, cr_net_loss#7, cd_marital_status#20, cd_education_status#21]

(36) ColumnarToRow [codegen id : 1]
Input [6]: [cc_call_center_id#2, cc_name#3, cc_manager#4, cr_net_loss#7, cd_marital_status#20, cd_education_status#21]

(37) HashAggregate [codegen id : 1]
Input [6]: [cc_call_center_id#2, cc_name#3, cc_manager#4, cr_net_loss#7, cd_marital_status#20, cd_education_status#21]
Keys [5]: [cc_call_center_id#2, cc_name#3, cc_manager#4, cd_marital_status#20, cd_education_status#21]
Functions [1]: [partial_sum(UnscaledValue(cr_net_loss#7))]
Aggregate Attributes [1]: [sum#24]
Results [6]: [cc_call_center_id#2, cc_name#3, cc_manager#4, cd_marital_status#20, cd_education_status#21, sum#25]

(38) Exchange
Input [6]: [cc_call_center_id#2, cc_name#3, cc_manager#4, cd_marital_status#20, cd_education_status#21, sum#25]
Arguments: hashpartitioning(cc_call_center_id#2, cc_name#3, cc_manager#4, cd_marital_status#20, cd_education_status#21, 5), ENSURE_REQUIREMENTS, [plan_id=1]

(39) HashAggregate [codegen id : 2]
Input [6]: [cc_call_center_id#2, cc_name#3, cc_manager#4, cd_marital_status#20, cd_education_status#21, sum#25]
Keys [5]: [cc_call_center_id#2, cc_name#3, cc_manager#4, cd_marital_status#20, cd_education_status#21]
Functions [1]: [sum(UnscaledValue(cr_net_loss#7))]
Aggregate Attributes [1]: [sum(UnscaledValue(cr_net_loss#7))#26]
Results [4]: [cc_call_center_id#2 AS Call_Center#27, cc_name#3 AS Call_Center_Name#28, cc_manager#4 AS Manager#29, MakeDecimal(sum(UnscaledValue(cr_net_loss#7))#26,17,2) AS Returns_Loss#30]

(40) CometColumnarExchange
Input [4]: [Call_Center#27, Call_Center_Name#28, Manager#29, Returns_Loss#30]
Arguments: rangepartitioning(Returns_Loss#30 DESC NULLS LAST, 5), ENSURE_REQUIREMENTS, CometColumnarShuffle, [plan_id=2]

(41) CometSort
Input [4]: [Call_Center#27, Call_Center_Name#28, Manager#29, Returns_Loss#30]
Arguments: [Call_Center#27, Call_Center_Name#28, Manager#29, Returns_Loss#30], [Returns_Loss#30 DESC NULLS LAST]

(42) ColumnarToRow [codegen id : 3]
Input [4]: [Call_Center#27, Call_Center_Name#28, Manager#29, Returns_Loss#30]

===== Subqueries =====

Subquery:1 Hosting operator id = 3 Hosting Expression = cr_returned_date_sk#8 IN dynamicpruning#9
BroadcastExchange (47)
+- * ColumnarToRow (46)
   +- CometProject (45)
      +- CometFilter (44)
         +- CometScan parquet spark_catalog.default.date_dim (43)


<<<<<<< HEAD
(44) CometScan parquet spark_catalog.default.date_dim
=======
(43) Scan parquet spark_catalog.default.date_dim
>>>>>>> fa275f1c
Output [3]: [d_date_sk#10, d_year#11, d_moy#12]
Batched: true
Location [not included in comparison]/{warehouse_dir}/date_dim]
PushedFilters: [IsNotNull(d_year), IsNotNull(d_moy), EqualTo(d_year,1998), EqualTo(d_moy,11), IsNotNull(d_date_sk)]
ReadSchema: struct<d_date_sk:int,d_year:int,d_moy:int>

(44) CometFilter
Input [3]: [d_date_sk#10, d_year#11, d_moy#12]
Condition : ((((isnotnull(d_year#11) AND isnotnull(d_moy#12)) AND (d_year#11 = 1998)) AND (d_moy#12 = 11)) AND isnotnull(d_date_sk#10))

(45) CometProject
Input [3]: [d_date_sk#10, d_year#11, d_moy#12]
Arguments: [d_date_sk#10], [d_date_sk#10]

(46) ColumnarToRow [codegen id : 1]
Input [1]: [d_date_sk#10]

(47) BroadcastExchange
Input [1]: [d_date_sk#10]
Arguments: HashedRelationBroadcastMode(List(cast(input[0, int, true] as bigint)),false), [plan_id=3]

<|MERGE_RESOLUTION|>--- conflicted
+++ resolved
@@ -253,11 +253,7 @@
          +- CometScan parquet spark_catalog.default.date_dim (43)
 
 
-<<<<<<< HEAD
-(44) CometScan parquet spark_catalog.default.date_dim
-=======
-(43) Scan parquet spark_catalog.default.date_dim
->>>>>>> fa275f1c
+(43) CometScan parquet spark_catalog.default.date_dim
 Output [3]: [d_date_sk#10, d_year#11, d_moy#12]
 Batched: true
 Location [not included in comparison]/{warehouse_dir}/date_dim]
