--- conflicted
+++ resolved
@@ -152,11 +152,7 @@
          +- CometScan parquet spark_catalog.default.date_dim (26)
 
 
-<<<<<<< HEAD
-(27) CometScan parquet spark_catalog.default.date_dim
-=======
-(26) Scan parquet spark_catalog.default.date_dim
->>>>>>> fa275f1c
+(26) CometScan parquet spark_catalog.default.date_dim
 Output [2]: [d_date_sk#11, d_date#12]
 Batched: true
 Location [not included in comparison]/{warehouse_dir}/date_dim]
