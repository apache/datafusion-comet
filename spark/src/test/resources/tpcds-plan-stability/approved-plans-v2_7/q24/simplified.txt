WholeStageCodegen (5)
  CometColumnarToRow
    InputAdapter
      CometSort [c_last_name,c_first_name,s_store_name,paid]
        CometColumnarExchange [c_last_name,c_first_name,s_store_name] #1
          WholeStageCodegen (4)
            Filter [paid]
              Subquery #1
                WholeStageCodegen (4)
                  HashAggregate [sum,count] [avg(netpaid),(0.05 * avg(netpaid)),sum,count]
                    ColumnarToRow
                      InputAdapter
                        CometColumnarExchange #10
                          WholeStageCodegen (3)
                            HashAggregate [netpaid] [sum,count,sum,count]
                              HashAggregate [c_last_name,c_first_name,s_store_name,ca_state,s_state,i_color,i_current_price,i_manager_id,i_units,i_size,sum] [sum(UnscaledValue(ss_net_paid)),netpaid,sum]
                                ColumnarToRow
                                  InputAdapter
                                    CometColumnarExchange [c_last_name,c_first_name,s_store_name,ca_state,s_state,i_color,i_current_price,i_manager_id,i_units,i_size] #11
                                      WholeStageCodegen (2)
                                        HashAggregate [c_last_name,c_first_name,s_store_name,ca_state,s_state,i_color,i_current_price,i_manager_id,i_units,i_size,ss_net_paid] [sum,sum]
                                          Project [ss_net_paid,s_store_name,s_state,i_current_price,i_size,i_color,i_units,i_manager_id,c_first_name,c_last_name,ca_state]
                                            BroadcastHashJoin [c_current_addr_sk,c_birth_country,s_zip,ca_address_sk,ca_country,ca_zip]
                                              ColumnarToRow
                                                InputAdapter
                                                  CometProject [ss_net_paid,s_store_name,s_state,s_zip,i_current_price,i_size,i_color,i_units,i_manager_id,c_current_addr_sk,c_first_name,c_last_name,c_birth_country]
                                                    CometBroadcastHashJoin [ss_customer_sk,ss_net_paid,s_store_name,s_state,s_zip,i_current_price,i_size,i_color,i_units,i_manager_id,c_customer_sk,c_current_addr_sk,c_first_name,c_last_name,c_birth_country]
                                                      CometProject [ss_customer_sk,ss_net_paid,s_store_name,s_state,s_zip,i_current_price,i_size,i_color,i_units,i_manager_id]
                                                        CometBroadcastHashJoin [ss_item_sk,ss_customer_sk,ss_net_paid,s_store_name,s_state,s_zip,i_item_sk,i_current_price,i_size,i_color,i_units,i_manager_id]
                                                          CometProject [ss_item_sk,ss_customer_sk,ss_net_paid,s_store_name,s_state,s_zip]
                                                            CometBroadcastHashJoin [ss_item_sk,ss_customer_sk,ss_store_sk,ss_net_paid,s_store_sk,s_store_name,s_state,s_zip]
                                                              CometProject [ss_item_sk,ss_customer_sk,ss_store_sk,ss_net_paid]
                                                                CometSortMergeJoin [ss_item_sk,ss_customer_sk,ss_store_sk,ss_ticket_number,ss_net_paid,sr_item_sk,sr_ticket_number]
                                                                  CometSort [ss_item_sk,ss_customer_sk,ss_store_sk,ss_ticket_number,ss_net_paid]
                                                                    ReusedExchange [ss_item_sk,ss_customer_sk,ss_store_sk,ss_ticket_number,ss_net_paid] #4
                                                                  CometSort [sr_item_sk,sr_ticket_number]
                                                                    ReusedExchange [sr_item_sk,sr_ticket_number] #5
                                                              ReusedExchange [s_store_sk,s_store_name,s_state,s_zip] #6
                                                          CometBroadcastExchange [i_item_sk,i_current_price,i_size,i_color,i_units,i_manager_id] #12
                                                            CometFilter [i_item_sk,i_current_price,i_size,i_color,i_units,i_manager_id]
                                                              CometScan parquet spark_catalog.default.item [i_item_sk,i_current_price,i_size,i_color,i_units,i_manager_id]
                                                      ReusedExchange [c_customer_sk,c_current_addr_sk,c_first_name,c_last_name,c_birth_country] #8
                                              InputAdapter
                                                ReusedExchange [ca_address_sk,ca_state,ca_zip,ca_country] #9
              HashAggregate [c_last_name,c_first_name,s_store_name,sum,isEmpty] [sum(netpaid),paid,sum,isEmpty]
                ColumnarToRow
                  InputAdapter
                    CometColumnarExchange [c_last_name,c_first_name,s_store_name] #2
                      WholeStageCodegen (3)
                        HashAggregate [c_last_name,c_first_name,s_store_name,netpaid] [sum,isEmpty,sum,isEmpty]
                          HashAggregate [c_last_name,c_first_name,s_store_name,ca_state,s_state,i_color,i_current_price,i_manager_id,i_units,i_size,sum] [sum(UnscaledValue(ss_net_paid)),netpaid,sum]
                            ColumnarToRow
                              InputAdapter
                                CometColumnarExchange [c_last_name,c_first_name,s_store_name,ca_state,s_state,i_color,i_current_price,i_manager_id,i_units,i_size] #3
                                  WholeStageCodegen (2)
                                    HashAggregate [c_last_name,c_first_name,s_store_name,ca_state,s_state,i_color,i_current_price,i_manager_id,i_units,i_size,ss_net_paid] [sum,sum]
                                      Project [ss_net_paid,s_store_name,s_state,i_current_price,i_size,i_color,i_units,i_manager_id,c_first_name,c_last_name,ca_state]
                                        BroadcastHashJoin [c_current_addr_sk,c_birth_country,s_zip,ca_address_sk,ca_country,ca_zip]
                                          CometColumnarToRow
                                            InputAdapter
                                              CometProject [ss_net_paid,s_store_name,s_state,s_zip,i_current_price,i_size,i_color,i_units,i_manager_id,c_current_addr_sk,c_first_name,c_last_name,c_birth_country]
                                                CometBroadcastHashJoin [ss_customer_sk,ss_net_paid,s_store_name,s_state,s_zip,i_current_price,i_size,i_color,i_units,i_manager_id,c_customer_sk,c_current_addr_sk,c_first_name,c_last_name,c_birth_country]
                                                  CometProject [ss_customer_sk,ss_net_paid,s_store_name,s_state,s_zip,i_current_price,i_size,i_color,i_units,i_manager_id]
                                                    CometBroadcastHashJoin [ss_item_sk,ss_customer_sk,ss_net_paid,s_store_name,s_state,s_zip,i_item_sk,i_current_price,i_size,i_color,i_units,i_manager_id]
                                                      CometProject [ss_item_sk,ss_customer_sk,ss_net_paid,s_store_name,s_state,s_zip]
                                                        CometBroadcastHashJoin [ss_item_sk,ss_customer_sk,ss_store_sk,ss_net_paid,s_store_sk,s_store_name,s_state,s_zip]
                                                          CometProject [ss_item_sk,ss_customer_sk,ss_store_sk,ss_net_paid]
                                                            CometSortMergeJoin [ss_item_sk,ss_customer_sk,ss_store_sk,ss_ticket_number,ss_net_paid,sr_item_sk,sr_ticket_number]
                                                              CometSort [ss_item_sk,ss_customer_sk,ss_store_sk,ss_ticket_number,ss_net_paid]
                                                                CometExchange [ss_ticket_number,ss_item_sk] #4
                                                                  CometProject [ss_item_sk,ss_customer_sk,ss_store_sk,ss_ticket_number,ss_net_paid]
                                                                    CometFilter [ss_item_sk,ss_customer_sk,ss_store_sk,ss_ticket_number,ss_net_paid,ss_sold_date_sk]
                                                                      CometScan parquet spark_catalog.default.store_sales [ss_item_sk,ss_customer_sk,ss_store_sk,ss_ticket_number,ss_net_paid,ss_sold_date_sk]
                                                              CometSort [sr_item_sk,sr_ticket_number]
                                                                CometExchange [sr_ticket_number,sr_item_sk] #5
                                                                  CometProject [sr_item_sk,sr_ticket_number]
                                                                    CometFilter [sr_item_sk,sr_ticket_number,sr_returned_date_sk]
                                                                      CometScan parquet spark_catalog.default.store_returns [sr_item_sk,sr_ticket_number,sr_returned_date_sk]
                                                          CometBroadcastExchange [s_store_sk,s_store_name,s_state,s_zip] #6
                                                            CometProject [s_store_sk,s_store_name,s_state,s_zip]
                                                              CometFilter [s_store_sk,s_store_name,s_market_id,s_state,s_zip]
                                                                CometScan parquet spark_catalog.default.store [s_store_sk,s_store_name,s_market_id,s_state,s_zip]
                                                      CometBroadcastExchange [i_item_sk,i_current_price,i_size,i_color,i_units,i_manager_id] #7
                                                        CometFilter [i_item_sk,i_current_price,i_size,i_color,i_units,i_manager_id]
                                                          CometScan parquet spark_catalog.default.item [i_item_sk,i_current_price,i_size,i_color,i_units,i_manager_id]
                                                  CometBroadcastExchange [c_customer_sk,c_current_addr_sk,c_first_name,c_last_name,c_birth_country] #8
                                                    CometFilter [c_customer_sk,c_current_addr_sk,c_first_name,c_last_name,c_birth_country]
                                                      CometScan parquet spark_catalog.default.customer [c_customer_sk,c_current_addr_sk,c_first_name,c_last_name,c_birth_country]
                                          InputAdapter
<<<<<<< HEAD
                                            BroadcastExchange #9
                                              WholeStageCodegen (1)
                                                ColumnarToRow
                                                  InputAdapter
                                                    CometFilter [ca_address_sk,ca_state,ca_zip,ca_country]
                                                      CometScan parquet spark_catalog.default.customer_address [ca_address_sk,ca_state,ca_zip,ca_country]
=======
                                            ReusedExchange [ca_address_sk,ca_state,ca_zip,ca_country] #9
              HashAggregate [c_last_name,c_first_name,s_store_name,sum,isEmpty] [sum(netpaid),paid,sum,isEmpty]
                InputAdapter
                  Exchange [c_last_name,c_first_name,s_store_name] #2
                    WholeStageCodegen (3)
                      HashAggregate [c_last_name,c_first_name,s_store_name,netpaid] [sum,isEmpty,sum,isEmpty]
                        HashAggregate [c_last_name,c_first_name,s_store_name,ca_state,s_state,i_color,i_current_price,i_manager_id,i_units,i_size,sum] [sum(UnscaledValue(ss_net_paid)),netpaid,sum]
                          InputAdapter
                            Exchange [c_last_name,c_first_name,s_store_name,ca_state,s_state,i_color,i_current_price,i_manager_id,i_units,i_size] #3
                              WholeStageCodegen (2)
                                HashAggregate [c_last_name,c_first_name,s_store_name,ca_state,s_state,i_color,i_current_price,i_manager_id,i_units,i_size,ss_net_paid] [sum,sum]
                                  Project [ss_net_paid,s_store_name,s_state,i_current_price,i_size,i_color,i_units,i_manager_id,c_first_name,c_last_name,ca_state]
                                    BroadcastHashJoin [c_current_addr_sk,c_birth_country,s_zip,ca_address_sk,ca_country,ca_zip]
                                      CometColumnarToRow
                                        InputAdapter
                                          CometProject [ss_net_paid,s_store_name,s_state,s_zip,i_current_price,i_size,i_color,i_units,i_manager_id,c_current_addr_sk,c_first_name,c_last_name,c_birth_country]
                                            CometBroadcastHashJoin [ss_customer_sk,ss_net_paid,s_store_name,s_state,s_zip,i_current_price,i_size,i_color,i_units,i_manager_id,c_customer_sk,c_current_addr_sk,c_first_name,c_last_name,c_birth_country]
                                              CometProject [ss_customer_sk,ss_net_paid,s_store_name,s_state,s_zip,i_current_price,i_size,i_color,i_units,i_manager_id]
                                                CometBroadcastHashJoin [ss_item_sk,ss_customer_sk,ss_net_paid,s_store_name,s_state,s_zip,i_item_sk,i_current_price,i_size,i_color,i_units,i_manager_id]
                                                  CometProject [ss_item_sk,ss_customer_sk,ss_net_paid,s_store_name,s_state,s_zip]
                                                    CometBroadcastHashJoin [ss_item_sk,ss_customer_sk,ss_store_sk,ss_net_paid,s_store_sk,s_store_name,s_state,s_zip]
                                                      CometProject [ss_item_sk,ss_customer_sk,ss_store_sk,ss_net_paid]
                                                        CometSortMergeJoin [ss_item_sk,ss_customer_sk,ss_store_sk,ss_ticket_number,ss_net_paid,sr_item_sk,sr_ticket_number]
                                                          CometSort [ss_item_sk,ss_customer_sk,ss_store_sk,ss_ticket_number,ss_net_paid]
                                                            CometExchange [ss_ticket_number,ss_item_sk] #4
                                                              CometProject [ss_item_sk,ss_customer_sk,ss_store_sk,ss_ticket_number,ss_net_paid]
                                                                CometFilter [ss_item_sk,ss_customer_sk,ss_store_sk,ss_ticket_number,ss_net_paid,ss_sold_date_sk]
                                                                  CometScan parquet spark_catalog.default.store_sales [ss_item_sk,ss_customer_sk,ss_store_sk,ss_ticket_number,ss_net_paid,ss_sold_date_sk]
                                                          CometSort [sr_item_sk,sr_ticket_number]
                                                            CometExchange [sr_ticket_number,sr_item_sk] #5
                                                              CometProject [sr_item_sk,sr_ticket_number]
                                                                CometFilter [sr_item_sk,sr_ticket_number,sr_returned_date_sk]
                                                                  CometScan parquet spark_catalog.default.store_returns [sr_item_sk,sr_ticket_number,sr_returned_date_sk]
                                                      CometBroadcastExchange [s_store_sk,s_store_name,s_state,s_zip] #6
                                                        CometProject [s_store_sk,s_store_name,s_state,s_zip]
                                                          CometFilter [s_store_sk,s_store_name,s_market_id,s_state,s_zip]
                                                            CometScan parquet spark_catalog.default.store [s_store_sk,s_store_name,s_market_id,s_state,s_zip]
                                                  CometBroadcastExchange [i_item_sk,i_current_price,i_size,i_color,i_units,i_manager_id] #7
                                                    CometFilter [i_item_sk,i_current_price,i_size,i_color,i_units,i_manager_id]
                                                      CometScan parquet spark_catalog.default.item [i_item_sk,i_current_price,i_size,i_color,i_units,i_manager_id]
                                              CometBroadcastExchange [c_customer_sk,c_current_addr_sk,c_first_name,c_last_name,c_birth_country] #8
                                                CometFilter [c_customer_sk,c_current_addr_sk,c_first_name,c_last_name,c_birth_country]
                                                  CometScan parquet spark_catalog.default.customer [c_customer_sk,c_current_addr_sk,c_first_name,c_last_name,c_birth_country]
                                      InputAdapter
                                        BroadcastExchange #9
                                          WholeStageCodegen (1)
                                            CometColumnarToRow
                                              InputAdapter
                                                CometFilter [ca_address_sk,ca_state,ca_zip,ca_country]
                                                  CometScan parquet spark_catalog.default.customer_address [ca_address_sk,ca_state,ca_zip,ca_country]
>>>>>>> 0a68f1c6
<|MERGE_RESOLUTION|>--- conflicted
+++ resolved
@@ -8,50 +8,13 @@
               Subquery #1
                 WholeStageCodegen (4)
                   HashAggregate [sum,count] [avg(netpaid),(0.05 * avg(netpaid)),sum,count]
-                    ColumnarToRow
-                      InputAdapter
-                        CometColumnarExchange #10
-                          WholeStageCodegen (3)
-                            HashAggregate [netpaid] [sum,count,sum,count]
-                              HashAggregate [c_last_name,c_first_name,s_store_name,ca_state,s_state,i_color,i_current_price,i_manager_id,i_units,i_size,sum] [sum(UnscaledValue(ss_net_paid)),netpaid,sum]
-                                ColumnarToRow
-                                  InputAdapter
-                                    CometColumnarExchange [c_last_name,c_first_name,s_store_name,ca_state,s_state,i_color,i_current_price,i_manager_id,i_units,i_size] #11
-                                      WholeStageCodegen (2)
-                                        HashAggregate [c_last_name,c_first_name,s_store_name,ca_state,s_state,i_color,i_current_price,i_manager_id,i_units,i_size,ss_net_paid] [sum,sum]
-                                          Project [ss_net_paid,s_store_name,s_state,i_current_price,i_size,i_color,i_units,i_manager_id,c_first_name,c_last_name,ca_state]
-                                            BroadcastHashJoin [c_current_addr_sk,c_birth_country,s_zip,ca_address_sk,ca_country,ca_zip]
-                                              ColumnarToRow
-                                                InputAdapter
-                                                  CometProject [ss_net_paid,s_store_name,s_state,s_zip,i_current_price,i_size,i_color,i_units,i_manager_id,c_current_addr_sk,c_first_name,c_last_name,c_birth_country]
-                                                    CometBroadcastHashJoin [ss_customer_sk,ss_net_paid,s_store_name,s_state,s_zip,i_current_price,i_size,i_color,i_units,i_manager_id,c_customer_sk,c_current_addr_sk,c_first_name,c_last_name,c_birth_country]
-                                                      CometProject [ss_customer_sk,ss_net_paid,s_store_name,s_state,s_zip,i_current_price,i_size,i_color,i_units,i_manager_id]
-                                                        CometBroadcastHashJoin [ss_item_sk,ss_customer_sk,ss_net_paid,s_store_name,s_state,s_zip,i_item_sk,i_current_price,i_size,i_color,i_units,i_manager_id]
-                                                          CometProject [ss_item_sk,ss_customer_sk,ss_net_paid,s_store_name,s_state,s_zip]
-                                                            CometBroadcastHashJoin [ss_item_sk,ss_customer_sk,ss_store_sk,ss_net_paid,s_store_sk,s_store_name,s_state,s_zip]
-                                                              CometProject [ss_item_sk,ss_customer_sk,ss_store_sk,ss_net_paid]
-                                                                CometSortMergeJoin [ss_item_sk,ss_customer_sk,ss_store_sk,ss_ticket_number,ss_net_paid,sr_item_sk,sr_ticket_number]
-                                                                  CometSort [ss_item_sk,ss_customer_sk,ss_store_sk,ss_ticket_number,ss_net_paid]
-                                                                    ReusedExchange [ss_item_sk,ss_customer_sk,ss_store_sk,ss_ticket_number,ss_net_paid] #4
-                                                                  CometSort [sr_item_sk,sr_ticket_number]
-                                                                    ReusedExchange [sr_item_sk,sr_ticket_number] #5
-                                                              ReusedExchange [s_store_sk,s_store_name,s_state,s_zip] #6
-                                                          CometBroadcastExchange [i_item_sk,i_current_price,i_size,i_color,i_units,i_manager_id] #12
-                                                            CometFilter [i_item_sk,i_current_price,i_size,i_color,i_units,i_manager_id]
-                                                              CometScan parquet spark_catalog.default.item [i_item_sk,i_current_price,i_size,i_color,i_units,i_manager_id]
-                                                      ReusedExchange [c_customer_sk,c_current_addr_sk,c_first_name,c_last_name,c_birth_country] #8
-                                              InputAdapter
-                                                ReusedExchange [ca_address_sk,ca_state,ca_zip,ca_country] #9
-              HashAggregate [c_last_name,c_first_name,s_store_name,sum,isEmpty] [sum(netpaid),paid,sum,isEmpty]
-                ColumnarToRow
-                  InputAdapter
-                    CometColumnarExchange [c_last_name,c_first_name,s_store_name] #2
-                      WholeStageCodegen (3)
-                        HashAggregate [c_last_name,c_first_name,s_store_name,netpaid] [sum,isEmpty,sum,isEmpty]
-                          HashAggregate [c_last_name,c_first_name,s_store_name,ca_state,s_state,i_color,i_current_price,i_manager_id,i_units,i_size,sum] [sum(UnscaledValue(ss_net_paid)),netpaid,sum]
-                            ColumnarToRow
+                    InputAdapter
+                      Exchange #10
+                        WholeStageCodegen (3)
+                          HashAggregate [netpaid] [sum,count,sum,count]
+                            HashAggregate [c_last_name,c_first_name,s_store_name,ca_state,s_state,i_color,i_current_price,i_manager_id,i_units,i_size,sum] [sum(UnscaledValue(ss_net_paid)),netpaid,sum]
                               InputAdapter
-                                CometColumnarExchange [c_last_name,c_first_name,s_store_name,ca_state,s_state,i_color,i_current_price,i_manager_id,i_units,i_size] #3
+                                Exchange [c_last_name,c_first_name,s_store_name,ca_state,s_state,i_color,i_current_price,i_manager_id,i_units,i_size] #11
                                   WholeStageCodegen (2)
                                     HashAggregate [c_last_name,c_first_name,s_store_name,ca_state,s_state,i_color,i_current_price,i_manager_id,i_units,i_size,ss_net_paid] [sum,sum]
                                       Project [ss_net_paid,s_store_name,s_state,i_current_price,i_size,i_color,i_units,i_manager_id,c_first_name,c_last_name,ca_state]
@@ -67,34 +30,15 @@
                                                           CometProject [ss_item_sk,ss_customer_sk,ss_store_sk,ss_net_paid]
                                                             CometSortMergeJoin [ss_item_sk,ss_customer_sk,ss_store_sk,ss_ticket_number,ss_net_paid,sr_item_sk,sr_ticket_number]
                                                               CometSort [ss_item_sk,ss_customer_sk,ss_store_sk,ss_ticket_number,ss_net_paid]
-                                                                CometExchange [ss_ticket_number,ss_item_sk] #4
-                                                                  CometProject [ss_item_sk,ss_customer_sk,ss_store_sk,ss_ticket_number,ss_net_paid]
-                                                                    CometFilter [ss_item_sk,ss_customer_sk,ss_store_sk,ss_ticket_number,ss_net_paid,ss_sold_date_sk]
-                                                                      CometScan parquet spark_catalog.default.store_sales [ss_item_sk,ss_customer_sk,ss_store_sk,ss_ticket_number,ss_net_paid,ss_sold_date_sk]
+                                                                ReusedExchange [ss_item_sk,ss_customer_sk,ss_store_sk,ss_ticket_number,ss_net_paid] #4
                                                               CometSort [sr_item_sk,sr_ticket_number]
-                                                                CometExchange [sr_ticket_number,sr_item_sk] #5
-                                                                  CometProject [sr_item_sk,sr_ticket_number]
-                                                                    CometFilter [sr_item_sk,sr_ticket_number,sr_returned_date_sk]
-                                                                      CometScan parquet spark_catalog.default.store_returns [sr_item_sk,sr_ticket_number,sr_returned_date_sk]
-                                                          CometBroadcastExchange [s_store_sk,s_store_name,s_state,s_zip] #6
-                                                            CometProject [s_store_sk,s_store_name,s_state,s_zip]
-                                                              CometFilter [s_store_sk,s_store_name,s_market_id,s_state,s_zip]
-                                                                CometScan parquet spark_catalog.default.store [s_store_sk,s_store_name,s_market_id,s_state,s_zip]
-                                                      CometBroadcastExchange [i_item_sk,i_current_price,i_size,i_color,i_units,i_manager_id] #7
+                                                                ReusedExchange [sr_item_sk,sr_ticket_number] #5
+                                                          ReusedExchange [s_store_sk,s_store_name,s_state,s_zip] #6
+                                                      CometBroadcastExchange [i_item_sk,i_current_price,i_size,i_color,i_units,i_manager_id] #12
                                                         CometFilter [i_item_sk,i_current_price,i_size,i_color,i_units,i_manager_id]
                                                           CometScan parquet spark_catalog.default.item [i_item_sk,i_current_price,i_size,i_color,i_units,i_manager_id]
-                                                  CometBroadcastExchange [c_customer_sk,c_current_addr_sk,c_first_name,c_last_name,c_birth_country] #8
-                                                    CometFilter [c_customer_sk,c_current_addr_sk,c_first_name,c_last_name,c_birth_country]
-                                                      CometScan parquet spark_catalog.default.customer [c_customer_sk,c_current_addr_sk,c_first_name,c_last_name,c_birth_country]
+                                                  ReusedExchange [c_customer_sk,c_current_addr_sk,c_first_name,c_last_name,c_birth_country] #8
                                           InputAdapter
-<<<<<<< HEAD
-                                            BroadcastExchange #9
-                                              WholeStageCodegen (1)
-                                                ColumnarToRow
-                                                  InputAdapter
-                                                    CometFilter [ca_address_sk,ca_state,ca_zip,ca_country]
-                                                      CometScan parquet spark_catalog.default.customer_address [ca_address_sk,ca_state,ca_zip,ca_country]
-=======
                                             ReusedExchange [ca_address_sk,ca_state,ca_zip,ca_country] #9
               HashAggregate [c_last_name,c_first_name,s_store_name,sum,isEmpty] [sum(netpaid),paid,sum,isEmpty]
                 InputAdapter
@@ -144,5 +88,4 @@
                                             CometColumnarToRow
                                               InputAdapter
                                                 CometFilter [ca_address_sk,ca_state,ca_zip,ca_country]
-                                                  CometScan parquet spark_catalog.default.customer_address [ca_address_sk,ca_state,ca_zip,ca_country]
->>>>>>> 0a68f1c6
+                                                  CometScan parquet spark_catalog.default.customer_address [ca_address_sk,ca_state,ca_zip,ca_country]