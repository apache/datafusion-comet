<<<<<<< HEAD
WholeStageCodegen (19)
  ColumnarToRow
    InputAdapter
      CometTakeOrderedAndProject [channel,id,sales,returns,profit]
        CometHashAggregate [channel,id,sales,returns,profit]
          CometColumnarExchange [channel,id,sales,returns,profit] #1
            WholeStageCodegen (18)
              HashAggregate [channel,id,sales,returns,profit]
                InputAdapter
                  Union
                    WholeStageCodegen (5)
                      HashAggregate [channel,id,sum,isEmpty,sum,isEmpty,sum,isEmpty] [sum(sales),sum(returns),sum(profit),sales,returns,profit,sum,isEmpty,sum,isEmpty,sum,isEmpty]
                        ColumnarToRow
                          InputAdapter
                            CometColumnarExchange [channel,id] #2
                              WholeStageCodegen (4)
                                HashAggregate [channel,id,sales,returns,profit] [sum,isEmpty,sum,isEmpty,sum,isEmpty,sum,isEmpty,sum,isEmpty,sum,isEmpty]
                                  InputAdapter
                                    Union
                                      WholeStageCodegen (1)
                                        HashAggregate [s_store_id,sum,sum,isEmpty,sum,isEmpty] [sum(UnscaledValue(ss_ext_sales_price)),sum(coalesce(cast(sr_return_amt as decimal(12,2)), 0.00)),sum((ss_net_profit - coalesce(cast(sr_net_loss as decimal(12,2)), 0.00))),channel,id,sales,returns,profit,sum,sum,isEmpty,sum,isEmpty]
                                          ColumnarToRow
                                            InputAdapter
                                              CometExchange [s_store_id] #3
                                                CometHashAggregate [s_store_id,sum,sum,isEmpty,sum,isEmpty,ss_ext_sales_price,sr_return_amt,ss_net_profit,sr_net_loss]
                                                  CometProject [ss_ext_sales_price,ss_net_profit,sr_return_amt,sr_net_loss,s_store_id]
                                                    CometBroadcastHashJoin [ss_promo_sk,ss_ext_sales_price,ss_net_profit,sr_return_amt,sr_net_loss,s_store_id,p_promo_sk]
                                                      CometProject [ss_promo_sk,ss_ext_sales_price,ss_net_profit,sr_return_amt,sr_net_loss,s_store_id]
                                                        CometBroadcastHashJoin [ss_item_sk,ss_promo_sk,ss_ext_sales_price,ss_net_profit,sr_return_amt,sr_net_loss,s_store_id,i_item_sk]
                                                          CometProject [ss_item_sk,ss_promo_sk,ss_ext_sales_price,ss_net_profit,sr_return_amt,sr_net_loss,s_store_id]
                                                            CometBroadcastHashJoin [ss_item_sk,ss_store_sk,ss_promo_sk,ss_ext_sales_price,ss_net_profit,sr_return_amt,sr_net_loss,s_store_sk,s_store_id]
                                                              CometProject [ss_item_sk,ss_store_sk,ss_promo_sk,ss_ext_sales_price,ss_net_profit,sr_return_amt,sr_net_loss]
                                                                CometBroadcastHashJoin [ss_item_sk,ss_store_sk,ss_promo_sk,ss_ext_sales_price,ss_net_profit,ss_sold_date_sk,sr_return_amt,sr_net_loss,d_date_sk]
                                                                  CometProject [ss_item_sk,ss_store_sk,ss_promo_sk,ss_ext_sales_price,ss_net_profit,ss_sold_date_sk,sr_return_amt,sr_net_loss]
                                                                    CometSortMergeJoin [ss_item_sk,ss_store_sk,ss_promo_sk,ss_ticket_number,ss_ext_sales_price,ss_net_profit,ss_sold_date_sk,sr_item_sk,sr_ticket_number,sr_return_amt,sr_net_loss]
                                                                      CometSort [ss_item_sk,ss_store_sk,ss_promo_sk,ss_ticket_number,ss_ext_sales_price,ss_net_profit,ss_sold_date_sk]
                                                                        CometExchange [ss_item_sk,ss_ticket_number] #4
                                                                          CometFilter [ss_item_sk,ss_store_sk,ss_promo_sk,ss_ticket_number,ss_ext_sales_price,ss_net_profit,ss_sold_date_sk]
                                                                            CometScan parquet spark_catalog.default.store_sales [ss_item_sk,ss_store_sk,ss_promo_sk,ss_ticket_number,ss_ext_sales_price,ss_net_profit,ss_sold_date_sk]
                                                                              SubqueryBroadcast [d_date_sk] #1
                                                                                BroadcastExchange #5
                                                                                  WholeStageCodegen (1)
                                                                                    ColumnarToRow
                                                                                      InputAdapter
                                                                                        CometProject [d_date_sk]
                                                                                          CometFilter [d_date_sk,d_date]
                                                                                            CometScan parquet spark_catalog.default.date_dim [d_date_sk,d_date]
                                                                      CometSort [sr_item_sk,sr_ticket_number,sr_return_amt,sr_net_loss]
                                                                        CometExchange [sr_item_sk,sr_ticket_number] #6
                                                                          CometProject [sr_item_sk,sr_ticket_number,sr_return_amt,sr_net_loss]
                                                                            CometFilter [sr_item_sk,sr_ticket_number,sr_return_amt,sr_net_loss,sr_returned_date_sk]
                                                                              CometScan parquet spark_catalog.default.store_returns [sr_item_sk,sr_ticket_number,sr_return_amt,sr_net_loss,sr_returned_date_sk]
                                                                  CometBroadcastExchange [d_date_sk] #7
                                                                    CometProject [d_date_sk]
                                                                      CometFilter [d_date_sk,d_date]
                                                                        CometScan parquet spark_catalog.default.date_dim [d_date_sk,d_date]
                                                              CometBroadcastExchange [s_store_sk,s_store_id] #8
                                                                CometFilter [s_store_sk,s_store_id]
                                                                  CometScan parquet spark_catalog.default.store [s_store_sk,s_store_id]
                                                          CometBroadcastExchange [i_item_sk] #9
                                                            CometProject [i_item_sk]
                                                              CometFilter [i_item_sk,i_current_price]
                                                                CometScan parquet spark_catalog.default.item [i_item_sk,i_current_price]
                                                      CometBroadcastExchange [p_promo_sk] #10
                                                        CometProject [p_promo_sk]
                                                          CometFilter [p_promo_sk,p_channel_tv]
                                                            CometScan parquet spark_catalog.default.promotion [p_promo_sk,p_channel_tv]
                                      WholeStageCodegen (2)
                                        HashAggregate [cp_catalog_page_id,sum,sum,isEmpty,sum,isEmpty] [sum(UnscaledValue(cs_ext_sales_price)),sum(coalesce(cast(cr_return_amount as decimal(12,2)), 0.00)),sum((cs_net_profit - coalesce(cast(cr_net_loss as decimal(12,2)), 0.00))),channel,id,sales,returns,profit,sum,sum,isEmpty,sum,isEmpty]
                                          ColumnarToRow
                                            InputAdapter
                                              CometExchange [cp_catalog_page_id] #11
                                                CometHashAggregate [cp_catalog_page_id,sum,sum,isEmpty,sum,isEmpty,cs_ext_sales_price,cr_return_amount,cs_net_profit,cr_net_loss]
                                                  CometProject [cs_ext_sales_price,cs_net_profit,cr_return_amount,cr_net_loss,cp_catalog_page_id]
                                                    CometBroadcastHashJoin [cs_promo_sk,cs_ext_sales_price,cs_net_profit,cr_return_amount,cr_net_loss,cp_catalog_page_id,p_promo_sk]
                                                      CometProject [cs_promo_sk,cs_ext_sales_price,cs_net_profit,cr_return_amount,cr_net_loss,cp_catalog_page_id]
                                                        CometBroadcastHashJoin [cs_item_sk,cs_promo_sk,cs_ext_sales_price,cs_net_profit,cr_return_amount,cr_net_loss,cp_catalog_page_id,i_item_sk]
                                                          CometProject [cs_item_sk,cs_promo_sk,cs_ext_sales_price,cs_net_profit,cr_return_amount,cr_net_loss,cp_catalog_page_id]
                                                            CometBroadcastHashJoin [cs_catalog_page_sk,cs_item_sk,cs_promo_sk,cs_ext_sales_price,cs_net_profit,cr_return_amount,cr_net_loss,cp_catalog_page_sk,cp_catalog_page_id]
                                                              CometProject [cs_catalog_page_sk,cs_item_sk,cs_promo_sk,cs_ext_sales_price,cs_net_profit,cr_return_amount,cr_net_loss]
                                                                CometBroadcastHashJoin [cs_catalog_page_sk,cs_item_sk,cs_promo_sk,cs_ext_sales_price,cs_net_profit,cs_sold_date_sk,cr_return_amount,cr_net_loss,d_date_sk]
                                                                  CometProject [cs_catalog_page_sk,cs_item_sk,cs_promo_sk,cs_ext_sales_price,cs_net_profit,cs_sold_date_sk,cr_return_amount,cr_net_loss]
                                                                    CometSortMergeJoin [cs_catalog_page_sk,cs_item_sk,cs_promo_sk,cs_order_number,cs_ext_sales_price,cs_net_profit,cs_sold_date_sk,cr_item_sk,cr_order_number,cr_return_amount,cr_net_loss]
                                                                      CometSort [cs_catalog_page_sk,cs_item_sk,cs_promo_sk,cs_order_number,cs_ext_sales_price,cs_net_profit,cs_sold_date_sk]
                                                                        CometExchange [cs_item_sk,cs_order_number] #12
                                                                          CometFilter [cs_catalog_page_sk,cs_item_sk,cs_promo_sk,cs_order_number,cs_ext_sales_price,cs_net_profit,cs_sold_date_sk]
                                                                            CometScan parquet spark_catalog.default.catalog_sales [cs_catalog_page_sk,cs_item_sk,cs_promo_sk,cs_order_number,cs_ext_sales_price,cs_net_profit,cs_sold_date_sk]
                                                                              ReusedSubquery [d_date_sk] #1
                                                                      CometSort [cr_item_sk,cr_order_number,cr_return_amount,cr_net_loss]
                                                                        CometExchange [cr_item_sk,cr_order_number] #13
                                                                          CometProject [cr_item_sk,cr_order_number,cr_return_amount,cr_net_loss]
                                                                            CometFilter [cr_item_sk,cr_order_number,cr_return_amount,cr_net_loss,cr_returned_date_sk]
                                                                              CometScan parquet spark_catalog.default.catalog_returns [cr_item_sk,cr_order_number,cr_return_amount,cr_net_loss,cr_returned_date_sk]
                                                                  ReusedExchange [d_date_sk] #7
                                                              CometBroadcastExchange [cp_catalog_page_sk,cp_catalog_page_id] #14
                                                                CometFilter [cp_catalog_page_sk,cp_catalog_page_id]
                                                                  CometScan parquet spark_catalog.default.catalog_page [cp_catalog_page_sk,cp_catalog_page_id]
                                                          ReusedExchange [i_item_sk] #9
                                                      ReusedExchange [p_promo_sk] #10
                                      WholeStageCodegen (3)
                                        HashAggregate [web_site_id,sum,sum,isEmpty,sum,isEmpty] [sum(UnscaledValue(ws_ext_sales_price)),sum(coalesce(cast(wr_return_amt as decimal(12,2)), 0.00)),sum((ws_net_profit - coalesce(cast(wr_net_loss as decimal(12,2)), 0.00))),channel,id,sales,returns,profit,sum,sum,isEmpty,sum,isEmpty]
                                          ColumnarToRow
                                            InputAdapter
                                              CometExchange [web_site_id] #15
                                                CometHashAggregate [web_site_id,sum,sum,isEmpty,sum,isEmpty,ws_ext_sales_price,wr_return_amt,ws_net_profit,wr_net_loss]
                                                  CometProject [ws_ext_sales_price,ws_net_profit,wr_return_amt,wr_net_loss,web_site_id]
                                                    CometBroadcastHashJoin [ws_promo_sk,ws_ext_sales_price,ws_net_profit,wr_return_amt,wr_net_loss,web_site_id,p_promo_sk]
                                                      CometProject [ws_promo_sk,ws_ext_sales_price,ws_net_profit,wr_return_amt,wr_net_loss,web_site_id]
                                                        CometBroadcastHashJoin [ws_item_sk,ws_promo_sk,ws_ext_sales_price,ws_net_profit,wr_return_amt,wr_net_loss,web_site_id,i_item_sk]
                                                          CometProject [ws_item_sk,ws_promo_sk,ws_ext_sales_price,ws_net_profit,wr_return_amt,wr_net_loss,web_site_id]
                                                            CometBroadcastHashJoin [ws_item_sk,ws_web_site_sk,ws_promo_sk,ws_ext_sales_price,ws_net_profit,wr_return_amt,wr_net_loss,web_site_sk,web_site_id]
                                                              CometProject [ws_item_sk,ws_web_site_sk,ws_promo_sk,ws_ext_sales_price,ws_net_profit,wr_return_amt,wr_net_loss]
                                                                CometBroadcastHashJoin [ws_item_sk,ws_web_site_sk,ws_promo_sk,ws_ext_sales_price,ws_net_profit,ws_sold_date_sk,wr_return_amt,wr_net_loss,d_date_sk]
                                                                  CometProject [ws_item_sk,ws_web_site_sk,ws_promo_sk,ws_ext_sales_price,ws_net_profit,ws_sold_date_sk,wr_return_amt,wr_net_loss]
                                                                    CometSortMergeJoin [ws_item_sk,ws_web_site_sk,ws_promo_sk,ws_order_number,ws_ext_sales_price,ws_net_profit,ws_sold_date_sk,wr_item_sk,wr_order_number,wr_return_amt,wr_net_loss]
                                                                      CometSort [ws_item_sk,ws_web_site_sk,ws_promo_sk,ws_order_number,ws_ext_sales_price,ws_net_profit,ws_sold_date_sk]
                                                                        CometExchange [ws_item_sk,ws_order_number] #16
                                                                          CometFilter [ws_item_sk,ws_web_site_sk,ws_promo_sk,ws_order_number,ws_ext_sales_price,ws_net_profit,ws_sold_date_sk]
                                                                            CometScan parquet spark_catalog.default.web_sales [ws_item_sk,ws_web_site_sk,ws_promo_sk,ws_order_number,ws_ext_sales_price,ws_net_profit,ws_sold_date_sk]
                                                                              ReusedSubquery [d_date_sk] #1
                                                                      CometSort [wr_item_sk,wr_order_number,wr_return_amt,wr_net_loss]
                                                                        CometExchange [wr_item_sk,wr_order_number] #17
                                                                          CometProject [wr_item_sk,wr_order_number,wr_return_amt,wr_net_loss]
                                                                            CometFilter [wr_item_sk,wr_order_number,wr_return_amt,wr_net_loss,wr_returned_date_sk]
                                                                              CometScan parquet spark_catalog.default.web_returns [wr_item_sk,wr_order_number,wr_return_amt,wr_net_loss,wr_returned_date_sk]
                                                                  ReusedExchange [d_date_sk] #7
                                                              CometBroadcastExchange [web_site_sk,web_site_id] #18
                                                                CometFilter [web_site_sk,web_site_id]
                                                                  CometScan parquet spark_catalog.default.web_site [web_site_sk,web_site_id]
                                                          ReusedExchange [i_item_sk] #9
                                                      ReusedExchange [p_promo_sk] #10
                    WholeStageCodegen (11)
                      HashAggregate [channel,sum,isEmpty,sum,isEmpty,sum,isEmpty] [sum(sales),sum(returns),sum(profit),id,sales,returns,profit,sum,isEmpty,sum,isEmpty,sum,isEmpty]
                        ColumnarToRow
                          InputAdapter
                            CometColumnarExchange [channel] #19
                              WholeStageCodegen (10)
                                HashAggregate [channel,sales,returns,profit] [sum,isEmpty,sum,isEmpty,sum,isEmpty,sum,isEmpty,sum,isEmpty,sum,isEmpty]
                                  HashAggregate [channel,id,sum,isEmpty,sum,isEmpty,sum,isEmpty] [sum(sales),sum(returns),sum(profit),sales,returns,profit,sum,isEmpty,sum,isEmpty,sum,isEmpty]
                                    ColumnarToRow
                                      InputAdapter
                                        ReusedExchange [channel,id,sum,isEmpty,sum,isEmpty,sum,isEmpty] #2
                    WholeStageCodegen (17)
                      HashAggregate [sum,isEmpty,sum,isEmpty,sum,isEmpty] [sum(sales),sum(returns),sum(profit),channel,id,sales,returns,profit,sum,isEmpty,sum,isEmpty,sum,isEmpty]
                        ColumnarToRow
                          InputAdapter
                            CometColumnarExchange #20
                              WholeStageCodegen (16)
                                HashAggregate [sales,returns,profit] [sum,isEmpty,sum,isEmpty,sum,isEmpty,sum,isEmpty,sum,isEmpty,sum,isEmpty]
                                  HashAggregate [channel,id,sum,isEmpty,sum,isEmpty,sum,isEmpty] [sum(sales),sum(returns),sum(profit),sales,returns,profit,sum,isEmpty,sum,isEmpty,sum,isEmpty]
                                    ColumnarToRow
                                      InputAdapter
                                        ReusedExchange [channel,id,sum,isEmpty,sum,isEmpty,sum,isEmpty] #2
=======
TakeOrderedAndProject [channel,id,sales,returns,profit]
  WholeStageCodegen (19)
    HashAggregate [channel,id,sales,returns,profit]
      InputAdapter
        Exchange [channel,id,sales,returns,profit] #1
          WholeStageCodegen (18)
            HashAggregate [channel,id,sales,returns,profit]
              InputAdapter
                Union
                  WholeStageCodegen (5)
                    HashAggregate [channel,id,sum,isEmpty,sum,isEmpty,sum,isEmpty] [sum(sales),sum(returns),sum(profit),sales,returns,profit,sum,isEmpty,sum,isEmpty,sum,isEmpty]
                      InputAdapter
                        Exchange [channel,id] #2
                          WholeStageCodegen (4)
                            HashAggregate [channel,id,sales,returns,profit] [sum,isEmpty,sum,isEmpty,sum,isEmpty,sum,isEmpty,sum,isEmpty,sum,isEmpty]
                              InputAdapter
                                Union
                                  WholeStageCodegen (1)
                                    HashAggregate [s_store_id,sum,sum,isEmpty,sum,isEmpty] [sum(UnscaledValue(ss_ext_sales_price)),sum(coalesce(cast(sr_return_amt as decimal(12,2)), 0.00)),sum((ss_net_profit - coalesce(cast(sr_net_loss as decimal(12,2)), 0.00))),channel,id,sales,returns,profit,sum,sum,isEmpty,sum,isEmpty]
                                      CometColumnarToRow
                                        InputAdapter
                                          CometExchange [s_store_id] #3
                                            CometHashAggregate [s_store_id,sum,sum,isEmpty,sum,isEmpty,ss_ext_sales_price,sr_return_amt,ss_net_profit,sr_net_loss]
                                              CometProject [ss_ext_sales_price,ss_net_profit,sr_return_amt,sr_net_loss,s_store_id]
                                                CometBroadcastHashJoin [ss_promo_sk,ss_ext_sales_price,ss_net_profit,sr_return_amt,sr_net_loss,s_store_id,p_promo_sk]
                                                  CometProject [ss_promo_sk,ss_ext_sales_price,ss_net_profit,sr_return_amt,sr_net_loss,s_store_id]
                                                    CometBroadcastHashJoin [ss_item_sk,ss_promo_sk,ss_ext_sales_price,ss_net_profit,sr_return_amt,sr_net_loss,s_store_id,i_item_sk]
                                                      CometProject [ss_item_sk,ss_promo_sk,ss_ext_sales_price,ss_net_profit,sr_return_amt,sr_net_loss,s_store_id]
                                                        CometBroadcastHashJoin [ss_item_sk,ss_store_sk,ss_promo_sk,ss_ext_sales_price,ss_net_profit,sr_return_amt,sr_net_loss,s_store_sk,s_store_id]
                                                          CometProject [ss_item_sk,ss_store_sk,ss_promo_sk,ss_ext_sales_price,ss_net_profit,sr_return_amt,sr_net_loss]
                                                            CometBroadcastHashJoin [ss_item_sk,ss_store_sk,ss_promo_sk,ss_ext_sales_price,ss_net_profit,ss_sold_date_sk,sr_return_amt,sr_net_loss,d_date_sk]
                                                              CometProject [ss_item_sk,ss_store_sk,ss_promo_sk,ss_ext_sales_price,ss_net_profit,ss_sold_date_sk,sr_return_amt,sr_net_loss]
                                                                CometSortMergeJoin [ss_item_sk,ss_store_sk,ss_promo_sk,ss_ticket_number,ss_ext_sales_price,ss_net_profit,ss_sold_date_sk,sr_item_sk,sr_ticket_number,sr_return_amt,sr_net_loss]
                                                                  CometSort [ss_item_sk,ss_store_sk,ss_promo_sk,ss_ticket_number,ss_ext_sales_price,ss_net_profit,ss_sold_date_sk]
                                                                    CometExchange [ss_item_sk,ss_ticket_number] #4
                                                                      CometFilter [ss_item_sk,ss_store_sk,ss_promo_sk,ss_ticket_number,ss_ext_sales_price,ss_net_profit,ss_sold_date_sk]
                                                                        CometScan parquet spark_catalog.default.store_sales [ss_item_sk,ss_store_sk,ss_promo_sk,ss_ticket_number,ss_ext_sales_price,ss_net_profit,ss_sold_date_sk]
                                                                          SubqueryBroadcast [d_date_sk] #1
                                                                            BroadcastExchange #5
                                                                              WholeStageCodegen (1)
                                                                                CometColumnarToRow
                                                                                  InputAdapter
                                                                                    CometProject [d_date_sk]
                                                                                      CometFilter [d_date_sk,d_date]
                                                                                        CometScan parquet spark_catalog.default.date_dim [d_date_sk,d_date]
                                                                  CometSort [sr_item_sk,sr_ticket_number,sr_return_amt,sr_net_loss]
                                                                    CometExchange [sr_item_sk,sr_ticket_number] #6
                                                                      CometProject [sr_item_sk,sr_ticket_number,sr_return_amt,sr_net_loss]
                                                                        CometFilter [sr_item_sk,sr_ticket_number,sr_return_amt,sr_net_loss,sr_returned_date_sk]
                                                                          CometScan parquet spark_catalog.default.store_returns [sr_item_sk,sr_ticket_number,sr_return_amt,sr_net_loss,sr_returned_date_sk]
                                                              CometBroadcastExchange [d_date_sk] #7
                                                                CometProject [d_date_sk]
                                                                  CometFilter [d_date_sk,d_date]
                                                                    CometScan parquet spark_catalog.default.date_dim [d_date_sk,d_date]
                                                          CometBroadcastExchange [s_store_sk,s_store_id] #8
                                                            CometFilter [s_store_sk,s_store_id]
                                                              CometScan parquet spark_catalog.default.store [s_store_sk,s_store_id]
                                                      CometBroadcastExchange [i_item_sk] #9
                                                        CometProject [i_item_sk]
                                                          CometFilter [i_item_sk,i_current_price]
                                                            CometScan parquet spark_catalog.default.item [i_item_sk,i_current_price]
                                                  CometBroadcastExchange [p_promo_sk] #10
                                                    CometProject [p_promo_sk]
                                                      CometFilter [p_promo_sk,p_channel_tv]
                                                        CometScan parquet spark_catalog.default.promotion [p_promo_sk,p_channel_tv]
                                  WholeStageCodegen (2)
                                    HashAggregate [cp_catalog_page_id,sum,sum,isEmpty,sum,isEmpty] [sum(UnscaledValue(cs_ext_sales_price)),sum(coalesce(cast(cr_return_amount as decimal(12,2)), 0.00)),sum((cs_net_profit - coalesce(cast(cr_net_loss as decimal(12,2)), 0.00))),channel,id,sales,returns,profit,sum,sum,isEmpty,sum,isEmpty]
                                      CometColumnarToRow
                                        InputAdapter
                                          CometExchange [cp_catalog_page_id] #11
                                            CometHashAggregate [cp_catalog_page_id,sum,sum,isEmpty,sum,isEmpty,cs_ext_sales_price,cr_return_amount,cs_net_profit,cr_net_loss]
                                              CometProject [cs_ext_sales_price,cs_net_profit,cr_return_amount,cr_net_loss,cp_catalog_page_id]
                                                CometBroadcastHashJoin [cs_promo_sk,cs_ext_sales_price,cs_net_profit,cr_return_amount,cr_net_loss,cp_catalog_page_id,p_promo_sk]
                                                  CometProject [cs_promo_sk,cs_ext_sales_price,cs_net_profit,cr_return_amount,cr_net_loss,cp_catalog_page_id]
                                                    CometBroadcastHashJoin [cs_item_sk,cs_promo_sk,cs_ext_sales_price,cs_net_profit,cr_return_amount,cr_net_loss,cp_catalog_page_id,i_item_sk]
                                                      CometProject [cs_item_sk,cs_promo_sk,cs_ext_sales_price,cs_net_profit,cr_return_amount,cr_net_loss,cp_catalog_page_id]
                                                        CometBroadcastHashJoin [cs_catalog_page_sk,cs_item_sk,cs_promo_sk,cs_ext_sales_price,cs_net_profit,cr_return_amount,cr_net_loss,cp_catalog_page_sk,cp_catalog_page_id]
                                                          CometProject [cs_catalog_page_sk,cs_item_sk,cs_promo_sk,cs_ext_sales_price,cs_net_profit,cr_return_amount,cr_net_loss]
                                                            CometBroadcastHashJoin [cs_catalog_page_sk,cs_item_sk,cs_promo_sk,cs_ext_sales_price,cs_net_profit,cs_sold_date_sk,cr_return_amount,cr_net_loss,d_date_sk]
                                                              CometProject [cs_catalog_page_sk,cs_item_sk,cs_promo_sk,cs_ext_sales_price,cs_net_profit,cs_sold_date_sk,cr_return_amount,cr_net_loss]
                                                                CometSortMergeJoin [cs_catalog_page_sk,cs_item_sk,cs_promo_sk,cs_order_number,cs_ext_sales_price,cs_net_profit,cs_sold_date_sk,cr_item_sk,cr_order_number,cr_return_amount,cr_net_loss]
                                                                  CometSort [cs_catalog_page_sk,cs_item_sk,cs_promo_sk,cs_order_number,cs_ext_sales_price,cs_net_profit,cs_sold_date_sk]
                                                                    CometExchange [cs_item_sk,cs_order_number] #12
                                                                      CometFilter [cs_catalog_page_sk,cs_item_sk,cs_promo_sk,cs_order_number,cs_ext_sales_price,cs_net_profit,cs_sold_date_sk]
                                                                        CometScan parquet spark_catalog.default.catalog_sales [cs_catalog_page_sk,cs_item_sk,cs_promo_sk,cs_order_number,cs_ext_sales_price,cs_net_profit,cs_sold_date_sk]
                                                                          ReusedSubquery [d_date_sk] #1
                                                                  CometSort [cr_item_sk,cr_order_number,cr_return_amount,cr_net_loss]
                                                                    CometExchange [cr_item_sk,cr_order_number] #13
                                                                      CometProject [cr_item_sk,cr_order_number,cr_return_amount,cr_net_loss]
                                                                        CometFilter [cr_item_sk,cr_order_number,cr_return_amount,cr_net_loss,cr_returned_date_sk]
                                                                          CometScan parquet spark_catalog.default.catalog_returns [cr_item_sk,cr_order_number,cr_return_amount,cr_net_loss,cr_returned_date_sk]
                                                              ReusedExchange [d_date_sk] #7
                                                          CometBroadcastExchange [cp_catalog_page_sk,cp_catalog_page_id] #14
                                                            CometFilter [cp_catalog_page_sk,cp_catalog_page_id]
                                                              CometScan parquet spark_catalog.default.catalog_page [cp_catalog_page_sk,cp_catalog_page_id]
                                                      ReusedExchange [i_item_sk] #9
                                                  ReusedExchange [p_promo_sk] #10
                                  WholeStageCodegen (3)
                                    HashAggregate [web_site_id,sum,sum,isEmpty,sum,isEmpty] [sum(UnscaledValue(ws_ext_sales_price)),sum(coalesce(cast(wr_return_amt as decimal(12,2)), 0.00)),sum((ws_net_profit - coalesce(cast(wr_net_loss as decimal(12,2)), 0.00))),channel,id,sales,returns,profit,sum,sum,isEmpty,sum,isEmpty]
                                      CometColumnarToRow
                                        InputAdapter
                                          CometExchange [web_site_id] #15
                                            CometHashAggregate [web_site_id,sum,sum,isEmpty,sum,isEmpty,ws_ext_sales_price,wr_return_amt,ws_net_profit,wr_net_loss]
                                              CometProject [ws_ext_sales_price,ws_net_profit,wr_return_amt,wr_net_loss,web_site_id]
                                                CometBroadcastHashJoin [ws_promo_sk,ws_ext_sales_price,ws_net_profit,wr_return_amt,wr_net_loss,web_site_id,p_promo_sk]
                                                  CometProject [ws_promo_sk,ws_ext_sales_price,ws_net_profit,wr_return_amt,wr_net_loss,web_site_id]
                                                    CometBroadcastHashJoin [ws_item_sk,ws_promo_sk,ws_ext_sales_price,ws_net_profit,wr_return_amt,wr_net_loss,web_site_id,i_item_sk]
                                                      CometProject [ws_item_sk,ws_promo_sk,ws_ext_sales_price,ws_net_profit,wr_return_amt,wr_net_loss,web_site_id]
                                                        CometBroadcastHashJoin [ws_item_sk,ws_web_site_sk,ws_promo_sk,ws_ext_sales_price,ws_net_profit,wr_return_amt,wr_net_loss,web_site_sk,web_site_id]
                                                          CometProject [ws_item_sk,ws_web_site_sk,ws_promo_sk,ws_ext_sales_price,ws_net_profit,wr_return_amt,wr_net_loss]
                                                            CometBroadcastHashJoin [ws_item_sk,ws_web_site_sk,ws_promo_sk,ws_ext_sales_price,ws_net_profit,ws_sold_date_sk,wr_return_amt,wr_net_loss,d_date_sk]
                                                              CometProject [ws_item_sk,ws_web_site_sk,ws_promo_sk,ws_ext_sales_price,ws_net_profit,ws_sold_date_sk,wr_return_amt,wr_net_loss]
                                                                CometSortMergeJoin [ws_item_sk,ws_web_site_sk,ws_promo_sk,ws_order_number,ws_ext_sales_price,ws_net_profit,ws_sold_date_sk,wr_item_sk,wr_order_number,wr_return_amt,wr_net_loss]
                                                                  CometSort [ws_item_sk,ws_web_site_sk,ws_promo_sk,ws_order_number,ws_ext_sales_price,ws_net_profit,ws_sold_date_sk]
                                                                    CometExchange [ws_item_sk,ws_order_number] #16
                                                                      CometFilter [ws_item_sk,ws_web_site_sk,ws_promo_sk,ws_order_number,ws_ext_sales_price,ws_net_profit,ws_sold_date_sk]
                                                                        CometScan parquet spark_catalog.default.web_sales [ws_item_sk,ws_web_site_sk,ws_promo_sk,ws_order_number,ws_ext_sales_price,ws_net_profit,ws_sold_date_sk]
                                                                          ReusedSubquery [d_date_sk] #1
                                                                  CometSort [wr_item_sk,wr_order_number,wr_return_amt,wr_net_loss]
                                                                    CometExchange [wr_item_sk,wr_order_number] #17
                                                                      CometProject [wr_item_sk,wr_order_number,wr_return_amt,wr_net_loss]
                                                                        CometFilter [wr_item_sk,wr_order_number,wr_return_amt,wr_net_loss,wr_returned_date_sk]
                                                                          CometScan parquet spark_catalog.default.web_returns [wr_item_sk,wr_order_number,wr_return_amt,wr_net_loss,wr_returned_date_sk]
                                                              ReusedExchange [d_date_sk] #7
                                                          CometBroadcastExchange [web_site_sk,web_site_id] #18
                                                            CometFilter [web_site_sk,web_site_id]
                                                              CometScan parquet spark_catalog.default.web_site [web_site_sk,web_site_id]
                                                      ReusedExchange [i_item_sk] #9
                                                  ReusedExchange [p_promo_sk] #10
                  WholeStageCodegen (11)
                    HashAggregate [channel,sum,isEmpty,sum,isEmpty,sum,isEmpty] [sum(sales),sum(returns),sum(profit),id,sales,returns,profit,sum,isEmpty,sum,isEmpty,sum,isEmpty]
                      InputAdapter
                        Exchange [channel] #19
                          WholeStageCodegen (10)
                            HashAggregate [channel,sales,returns,profit] [sum,isEmpty,sum,isEmpty,sum,isEmpty,sum,isEmpty,sum,isEmpty,sum,isEmpty]
                              HashAggregate [channel,id,sum,isEmpty,sum,isEmpty,sum,isEmpty] [sum(sales),sum(returns),sum(profit),sales,returns,profit,sum,isEmpty,sum,isEmpty,sum,isEmpty]
                                InputAdapter
                                  ReusedExchange [channel,id,sum,isEmpty,sum,isEmpty,sum,isEmpty] #2
                  WholeStageCodegen (17)
                    HashAggregate [sum,isEmpty,sum,isEmpty,sum,isEmpty] [sum(sales),sum(returns),sum(profit),channel,id,sales,returns,profit,sum,isEmpty,sum,isEmpty,sum,isEmpty]
                      InputAdapter
                        Exchange #20
                          WholeStageCodegen (16)
                            HashAggregate [sales,returns,profit] [sum,isEmpty,sum,isEmpty,sum,isEmpty,sum,isEmpty,sum,isEmpty,sum,isEmpty]
                              HashAggregate [channel,id,sum,isEmpty,sum,isEmpty,sum,isEmpty] [sum(sales),sum(returns),sum(profit),sales,returns,profit,sum,isEmpty,sum,isEmpty,sum,isEmpty]
                                InputAdapter
                                  ReusedExchange [channel,id,sum,isEmpty,sum,isEmpty,sum,isEmpty] #2
>>>>>>> 0a68f1c6
<|MERGE_RESOLUTION|>--- conflicted
+++ resolved
@@ -1,158 +1,3 @@
-<<<<<<< HEAD
-WholeStageCodegen (19)
-  ColumnarToRow
-    InputAdapter
-      CometTakeOrderedAndProject [channel,id,sales,returns,profit]
-        CometHashAggregate [channel,id,sales,returns,profit]
-          CometColumnarExchange [channel,id,sales,returns,profit] #1
-            WholeStageCodegen (18)
-              HashAggregate [channel,id,sales,returns,profit]
-                InputAdapter
-                  Union
-                    WholeStageCodegen (5)
-                      HashAggregate [channel,id,sum,isEmpty,sum,isEmpty,sum,isEmpty] [sum(sales),sum(returns),sum(profit),sales,returns,profit,sum,isEmpty,sum,isEmpty,sum,isEmpty]
-                        ColumnarToRow
-                          InputAdapter
-                            CometColumnarExchange [channel,id] #2
-                              WholeStageCodegen (4)
-                                HashAggregate [channel,id,sales,returns,profit] [sum,isEmpty,sum,isEmpty,sum,isEmpty,sum,isEmpty,sum,isEmpty,sum,isEmpty]
-                                  InputAdapter
-                                    Union
-                                      WholeStageCodegen (1)
-                                        HashAggregate [s_store_id,sum,sum,isEmpty,sum,isEmpty] [sum(UnscaledValue(ss_ext_sales_price)),sum(coalesce(cast(sr_return_amt as decimal(12,2)), 0.00)),sum((ss_net_profit - coalesce(cast(sr_net_loss as decimal(12,2)), 0.00))),channel,id,sales,returns,profit,sum,sum,isEmpty,sum,isEmpty]
-                                          ColumnarToRow
-                                            InputAdapter
-                                              CometExchange [s_store_id] #3
-                                                CometHashAggregate [s_store_id,sum,sum,isEmpty,sum,isEmpty,ss_ext_sales_price,sr_return_amt,ss_net_profit,sr_net_loss]
-                                                  CometProject [ss_ext_sales_price,ss_net_profit,sr_return_amt,sr_net_loss,s_store_id]
-                                                    CometBroadcastHashJoin [ss_promo_sk,ss_ext_sales_price,ss_net_profit,sr_return_amt,sr_net_loss,s_store_id,p_promo_sk]
-                                                      CometProject [ss_promo_sk,ss_ext_sales_price,ss_net_profit,sr_return_amt,sr_net_loss,s_store_id]
-                                                        CometBroadcastHashJoin [ss_item_sk,ss_promo_sk,ss_ext_sales_price,ss_net_profit,sr_return_amt,sr_net_loss,s_store_id,i_item_sk]
-                                                          CometProject [ss_item_sk,ss_promo_sk,ss_ext_sales_price,ss_net_profit,sr_return_amt,sr_net_loss,s_store_id]
-                                                            CometBroadcastHashJoin [ss_item_sk,ss_store_sk,ss_promo_sk,ss_ext_sales_price,ss_net_profit,sr_return_amt,sr_net_loss,s_store_sk,s_store_id]
-                                                              CometProject [ss_item_sk,ss_store_sk,ss_promo_sk,ss_ext_sales_price,ss_net_profit,sr_return_amt,sr_net_loss]
-                                                                CometBroadcastHashJoin [ss_item_sk,ss_store_sk,ss_promo_sk,ss_ext_sales_price,ss_net_profit,ss_sold_date_sk,sr_return_amt,sr_net_loss,d_date_sk]
-                                                                  CometProject [ss_item_sk,ss_store_sk,ss_promo_sk,ss_ext_sales_price,ss_net_profit,ss_sold_date_sk,sr_return_amt,sr_net_loss]
-                                                                    CometSortMergeJoin [ss_item_sk,ss_store_sk,ss_promo_sk,ss_ticket_number,ss_ext_sales_price,ss_net_profit,ss_sold_date_sk,sr_item_sk,sr_ticket_number,sr_return_amt,sr_net_loss]
-                                                                      CometSort [ss_item_sk,ss_store_sk,ss_promo_sk,ss_ticket_number,ss_ext_sales_price,ss_net_profit,ss_sold_date_sk]
-                                                                        CometExchange [ss_item_sk,ss_ticket_number] #4
-                                                                          CometFilter [ss_item_sk,ss_store_sk,ss_promo_sk,ss_ticket_number,ss_ext_sales_price,ss_net_profit,ss_sold_date_sk]
-                                                                            CometScan parquet spark_catalog.default.store_sales [ss_item_sk,ss_store_sk,ss_promo_sk,ss_ticket_number,ss_ext_sales_price,ss_net_profit,ss_sold_date_sk]
-                                                                              SubqueryBroadcast [d_date_sk] #1
-                                                                                BroadcastExchange #5
-                                                                                  WholeStageCodegen (1)
-                                                                                    ColumnarToRow
-                                                                                      InputAdapter
-                                                                                        CometProject [d_date_sk]
-                                                                                          CometFilter [d_date_sk,d_date]
-                                                                                            CometScan parquet spark_catalog.default.date_dim [d_date_sk,d_date]
-                                                                      CometSort [sr_item_sk,sr_ticket_number,sr_return_amt,sr_net_loss]
-                                                                        CometExchange [sr_item_sk,sr_ticket_number] #6
-                                                                          CometProject [sr_item_sk,sr_ticket_number,sr_return_amt,sr_net_loss]
-                                                                            CometFilter [sr_item_sk,sr_ticket_number,sr_return_amt,sr_net_loss,sr_returned_date_sk]
-                                                                              CometScan parquet spark_catalog.default.store_returns [sr_item_sk,sr_ticket_number,sr_return_amt,sr_net_loss,sr_returned_date_sk]
-                                                                  CometBroadcastExchange [d_date_sk] #7
-                                                                    CometProject [d_date_sk]
-                                                                      CometFilter [d_date_sk,d_date]
-                                                                        CometScan parquet spark_catalog.default.date_dim [d_date_sk,d_date]
-                                                              CometBroadcastExchange [s_store_sk,s_store_id] #8
-                                                                CometFilter [s_store_sk,s_store_id]
-                                                                  CometScan parquet spark_catalog.default.store [s_store_sk,s_store_id]
-                                                          CometBroadcastExchange [i_item_sk] #9
-                                                            CometProject [i_item_sk]
-                                                              CometFilter [i_item_sk,i_current_price]
-                                                                CometScan parquet spark_catalog.default.item [i_item_sk,i_current_price]
-                                                      CometBroadcastExchange [p_promo_sk] #10
-                                                        CometProject [p_promo_sk]
-                                                          CometFilter [p_promo_sk,p_channel_tv]
-                                                            CometScan parquet spark_catalog.default.promotion [p_promo_sk,p_channel_tv]
-                                      WholeStageCodegen (2)
-                                        HashAggregate [cp_catalog_page_id,sum,sum,isEmpty,sum,isEmpty] [sum(UnscaledValue(cs_ext_sales_price)),sum(coalesce(cast(cr_return_amount as decimal(12,2)), 0.00)),sum((cs_net_profit - coalesce(cast(cr_net_loss as decimal(12,2)), 0.00))),channel,id,sales,returns,profit,sum,sum,isEmpty,sum,isEmpty]
-                                          ColumnarToRow
-                                            InputAdapter
-                                              CometExchange [cp_catalog_page_id] #11
-                                                CometHashAggregate [cp_catalog_page_id,sum,sum,isEmpty,sum,isEmpty,cs_ext_sales_price,cr_return_amount,cs_net_profit,cr_net_loss]
-                                                  CometProject [cs_ext_sales_price,cs_net_profit,cr_return_amount,cr_net_loss,cp_catalog_page_id]
-                                                    CometBroadcastHashJoin [cs_promo_sk,cs_ext_sales_price,cs_net_profit,cr_return_amount,cr_net_loss,cp_catalog_page_id,p_promo_sk]
-                                                      CometProject [cs_promo_sk,cs_ext_sales_price,cs_net_profit,cr_return_amount,cr_net_loss,cp_catalog_page_id]
-                                                        CometBroadcastHashJoin [cs_item_sk,cs_promo_sk,cs_ext_sales_price,cs_net_profit,cr_return_amount,cr_net_loss,cp_catalog_page_id,i_item_sk]
-                                                          CometProject [cs_item_sk,cs_promo_sk,cs_ext_sales_price,cs_net_profit,cr_return_amount,cr_net_loss,cp_catalog_page_id]
-                                                            CometBroadcastHashJoin [cs_catalog_page_sk,cs_item_sk,cs_promo_sk,cs_ext_sales_price,cs_net_profit,cr_return_amount,cr_net_loss,cp_catalog_page_sk,cp_catalog_page_id]
-                                                              CometProject [cs_catalog_page_sk,cs_item_sk,cs_promo_sk,cs_ext_sales_price,cs_net_profit,cr_return_amount,cr_net_loss]
-                                                                CometBroadcastHashJoin [cs_catalog_page_sk,cs_item_sk,cs_promo_sk,cs_ext_sales_price,cs_net_profit,cs_sold_date_sk,cr_return_amount,cr_net_loss,d_date_sk]
-                                                                  CometProject [cs_catalog_page_sk,cs_item_sk,cs_promo_sk,cs_ext_sales_price,cs_net_profit,cs_sold_date_sk,cr_return_amount,cr_net_loss]
-                                                                    CometSortMergeJoin [cs_catalog_page_sk,cs_item_sk,cs_promo_sk,cs_order_number,cs_ext_sales_price,cs_net_profit,cs_sold_date_sk,cr_item_sk,cr_order_number,cr_return_amount,cr_net_loss]
-                                                                      CometSort [cs_catalog_page_sk,cs_item_sk,cs_promo_sk,cs_order_number,cs_ext_sales_price,cs_net_profit,cs_sold_date_sk]
-                                                                        CometExchange [cs_item_sk,cs_order_number] #12
-                                                                          CometFilter [cs_catalog_page_sk,cs_item_sk,cs_promo_sk,cs_order_number,cs_ext_sales_price,cs_net_profit,cs_sold_date_sk]
-                                                                            CometScan parquet spark_catalog.default.catalog_sales [cs_catalog_page_sk,cs_item_sk,cs_promo_sk,cs_order_number,cs_ext_sales_price,cs_net_profit,cs_sold_date_sk]
-                                                                              ReusedSubquery [d_date_sk] #1
-                                                                      CometSort [cr_item_sk,cr_order_number,cr_return_amount,cr_net_loss]
-                                                                        CometExchange [cr_item_sk,cr_order_number] #13
-                                                                          CometProject [cr_item_sk,cr_order_number,cr_return_amount,cr_net_loss]
-                                                                            CometFilter [cr_item_sk,cr_order_number,cr_return_amount,cr_net_loss,cr_returned_date_sk]
-                                                                              CometScan parquet spark_catalog.default.catalog_returns [cr_item_sk,cr_order_number,cr_return_amount,cr_net_loss,cr_returned_date_sk]
-                                                                  ReusedExchange [d_date_sk] #7
-                                                              CometBroadcastExchange [cp_catalog_page_sk,cp_catalog_page_id] #14
-                                                                CometFilter [cp_catalog_page_sk,cp_catalog_page_id]
-                                                                  CometScan parquet spark_catalog.default.catalog_page [cp_catalog_page_sk,cp_catalog_page_id]
-                                                          ReusedExchange [i_item_sk] #9
-                                                      ReusedExchange [p_promo_sk] #10
-                                      WholeStageCodegen (3)
-                                        HashAggregate [web_site_id,sum,sum,isEmpty,sum,isEmpty] [sum(UnscaledValue(ws_ext_sales_price)),sum(coalesce(cast(wr_return_amt as decimal(12,2)), 0.00)),sum((ws_net_profit - coalesce(cast(wr_net_loss as decimal(12,2)), 0.00))),channel,id,sales,returns,profit,sum,sum,isEmpty,sum,isEmpty]
-                                          ColumnarToRow
-                                            InputAdapter
-                                              CometExchange [web_site_id] #15
-                                                CometHashAggregate [web_site_id,sum,sum,isEmpty,sum,isEmpty,ws_ext_sales_price,wr_return_amt,ws_net_profit,wr_net_loss]
-                                                  CometProject [ws_ext_sales_price,ws_net_profit,wr_return_amt,wr_net_loss,web_site_id]
-                                                    CometBroadcastHashJoin [ws_promo_sk,ws_ext_sales_price,ws_net_profit,wr_return_amt,wr_net_loss,web_site_id,p_promo_sk]
-                                                      CometProject [ws_promo_sk,ws_ext_sales_price,ws_net_profit,wr_return_amt,wr_net_loss,web_site_id]
-                                                        CometBroadcastHashJoin [ws_item_sk,ws_promo_sk,ws_ext_sales_price,ws_net_profit,wr_return_amt,wr_net_loss,web_site_id,i_item_sk]
-                                                          CometProject [ws_item_sk,ws_promo_sk,ws_ext_sales_price,ws_net_profit,wr_return_amt,wr_net_loss,web_site_id]
-                                                            CometBroadcastHashJoin [ws_item_sk,ws_web_site_sk,ws_promo_sk,ws_ext_sales_price,ws_net_profit,wr_return_amt,wr_net_loss,web_site_sk,web_site_id]
-                                                              CometProject [ws_item_sk,ws_web_site_sk,ws_promo_sk,ws_ext_sales_price,ws_net_profit,wr_return_amt,wr_net_loss]
-                                                                CometBroadcastHashJoin [ws_item_sk,ws_web_site_sk,ws_promo_sk,ws_ext_sales_price,ws_net_profit,ws_sold_date_sk,wr_return_amt,wr_net_loss,d_date_sk]
-                                                                  CometProject [ws_item_sk,ws_web_site_sk,ws_promo_sk,ws_ext_sales_price,ws_net_profit,ws_sold_date_sk,wr_return_amt,wr_net_loss]
-                                                                    CometSortMergeJoin [ws_item_sk,ws_web_site_sk,ws_promo_sk,ws_order_number,ws_ext_sales_price,ws_net_profit,ws_sold_date_sk,wr_item_sk,wr_order_number,wr_return_amt,wr_net_loss]
-                                                                      CometSort [ws_item_sk,ws_web_site_sk,ws_promo_sk,ws_order_number,ws_ext_sales_price,ws_net_profit,ws_sold_date_sk]
-                                                                        CometExchange [ws_item_sk,ws_order_number] #16
-                                                                          CometFilter [ws_item_sk,ws_web_site_sk,ws_promo_sk,ws_order_number,ws_ext_sales_price,ws_net_profit,ws_sold_date_sk]
-                                                                            CometScan parquet spark_catalog.default.web_sales [ws_item_sk,ws_web_site_sk,ws_promo_sk,ws_order_number,ws_ext_sales_price,ws_net_profit,ws_sold_date_sk]
-                                                                              ReusedSubquery [d_date_sk] #1
-                                                                      CometSort [wr_item_sk,wr_order_number,wr_return_amt,wr_net_loss]
-                                                                        CometExchange [wr_item_sk,wr_order_number] #17
-                                                                          CometProject [wr_item_sk,wr_order_number,wr_return_amt,wr_net_loss]
-                                                                            CometFilter [wr_item_sk,wr_order_number,wr_return_amt,wr_net_loss,wr_returned_date_sk]
-                                                                              CometScan parquet spark_catalog.default.web_returns [wr_item_sk,wr_order_number,wr_return_amt,wr_net_loss,wr_returned_date_sk]
-                                                                  ReusedExchange [d_date_sk] #7
-                                                              CometBroadcastExchange [web_site_sk,web_site_id] #18
-                                                                CometFilter [web_site_sk,web_site_id]
-                                                                  CometScan parquet spark_catalog.default.web_site [web_site_sk,web_site_id]
-                                                          ReusedExchange [i_item_sk] #9
-                                                      ReusedExchange [p_promo_sk] #10
-                    WholeStageCodegen (11)
-                      HashAggregate [channel,sum,isEmpty,sum,isEmpty,sum,isEmpty] [sum(sales),sum(returns),sum(profit),id,sales,returns,profit,sum,isEmpty,sum,isEmpty,sum,isEmpty]
-                        ColumnarToRow
-                          InputAdapter
-                            CometColumnarExchange [channel] #19
-                              WholeStageCodegen (10)
-                                HashAggregate [channel,sales,returns,profit] [sum,isEmpty,sum,isEmpty,sum,isEmpty,sum,isEmpty,sum,isEmpty,sum,isEmpty]
-                                  HashAggregate [channel,id,sum,isEmpty,sum,isEmpty,sum,isEmpty] [sum(sales),sum(returns),sum(profit),sales,returns,profit,sum,isEmpty,sum,isEmpty,sum,isEmpty]
-                                    ColumnarToRow
-                                      InputAdapter
-                                        ReusedExchange [channel,id,sum,isEmpty,sum,isEmpty,sum,isEmpty] #2
-                    WholeStageCodegen (17)
-                      HashAggregate [sum,isEmpty,sum,isEmpty,sum,isEmpty] [sum(sales),sum(returns),sum(profit),channel,id,sales,returns,profit,sum,isEmpty,sum,isEmpty,sum,isEmpty]
-                        ColumnarToRow
-                          InputAdapter
-                            CometColumnarExchange #20
-                              WholeStageCodegen (16)
-                                HashAggregate [sales,returns,profit] [sum,isEmpty,sum,isEmpty,sum,isEmpty,sum,isEmpty,sum,isEmpty,sum,isEmpty]
-                                  HashAggregate [channel,id,sum,isEmpty,sum,isEmpty,sum,isEmpty] [sum(sales),sum(returns),sum(profit),sales,returns,profit,sum,isEmpty,sum,isEmpty,sum,isEmpty]
-                                    ColumnarToRow
-                                      InputAdapter
-                                        ReusedExchange [channel,id,sum,isEmpty,sum,isEmpty,sum,isEmpty] #2
-=======
 TakeOrderedAndProject [channel,id,sales,returns,profit]
   WholeStageCodegen (19)
     HashAggregate [channel,id,sales,returns,profit]
@@ -299,5 +144,4 @@
                             HashAggregate [sales,returns,profit] [sum,isEmpty,sum,isEmpty,sum,isEmpty,sum,isEmpty,sum,isEmpty,sum,isEmpty]
                               HashAggregate [channel,id,sum,isEmpty,sum,isEmpty,sum,isEmpty] [sum(sales),sum(returns),sum(profit),sales,returns,profit,sum,isEmpty,sum,isEmpty,sum,isEmpty]
                                 InputAdapter
-                                  ReusedExchange [channel,id,sum,isEmpty,sum,isEmpty,sum,isEmpty] #2
->>>>>>> 0a68f1c6
+                                  ReusedExchange [channel,id,sum,isEmpty,sum,isEmpty,sum,isEmpty] #2