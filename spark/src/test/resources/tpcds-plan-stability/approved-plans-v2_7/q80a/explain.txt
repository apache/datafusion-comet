--- conflicted
+++ resolved
@@ -1,127 +1,4 @@
 == Physical Plan ==
-<<<<<<< HEAD
-* ColumnarToRow (121)
-+- CometTakeOrderedAndProject (120)
-   +- CometHashAggregate (119)
-      +- CometColumnarExchange (118)
-         +- * HashAggregate (117)
-            +- Union (116)
-               :- * HashAggregate (101)
-               :  +- * ColumnarToRow (100)
-               :     +- CometColumnarExchange (99)
-               :        +- * HashAggregate (98)
-               :           +- Union (97)
-               :              :- * HashAggregate (38)
-               :              :  +- * ColumnarToRow (37)
-               :              :     +- CometExchange (36)
-               :              :        +- CometHashAggregate (35)
-               :              :           +- CometProject (34)
-               :              :              +- CometBroadcastHashJoin (33)
-               :              :                 :- CometProject (28)
-               :              :                 :  +- CometBroadcastHashJoin (27)
-               :              :                 :     :- CometProject (22)
-               :              :                 :     :  +- CometBroadcastHashJoin (21)
-               :              :                 :     :     :- CometProject (17)
-               :              :                 :     :     :  +- CometBroadcastHashJoin (16)
-               :              :                 :     :     :     :- CometProject (11)
-               :              :                 :     :     :     :  +- CometSortMergeJoin (10)
-               :              :                 :     :     :     :     :- CometSort (4)
-               :              :                 :     :     :     :     :  +- CometExchange (3)
-               :              :                 :     :     :     :     :     +- CometFilter (2)
-               :              :                 :     :     :     :     :        +- CometScan parquet spark_catalog.default.store_sales (1)
-               :              :                 :     :     :     :     +- CometSort (9)
-               :              :                 :     :     :     :        +- CometExchange (8)
-               :              :                 :     :     :     :           +- CometProject (7)
-               :              :                 :     :     :     :              +- CometFilter (6)
-               :              :                 :     :     :     :                 +- CometScan parquet spark_catalog.default.store_returns (5)
-               :              :                 :     :     :     +- CometBroadcastExchange (15)
-               :              :                 :     :     :        +- CometProject (14)
-               :              :                 :     :     :           +- CometFilter (13)
-               :              :                 :     :     :              +- CometScan parquet spark_catalog.default.date_dim (12)
-               :              :                 :     :     +- CometBroadcastExchange (20)
-               :              :                 :     :        +- CometFilter (19)
-               :              :                 :     :           +- CometScan parquet spark_catalog.default.store (18)
-               :              :                 :     +- CometBroadcastExchange (26)
-               :              :                 :        +- CometProject (25)
-               :              :                 :           +- CometFilter (24)
-               :              :                 :              +- CometScan parquet spark_catalog.default.item (23)
-               :              :                 +- CometBroadcastExchange (32)
-               :              :                    +- CometProject (31)
-               :              :                       +- CometFilter (30)
-               :              :                          +- CometScan parquet spark_catalog.default.promotion (29)
-               :              :- * HashAggregate (67)
-               :              :  +- * ColumnarToRow (66)
-               :              :     +- CometExchange (65)
-               :              :        +- CometHashAggregate (64)
-               :              :           +- CometProject (63)
-               :              :              +- CometBroadcastHashJoin (62)
-               :              :                 :- CometProject (60)
-               :              :                 :  +- CometBroadcastHashJoin (59)
-               :              :                 :     :- CometProject (57)
-               :              :                 :     :  +- CometBroadcastHashJoin (56)
-               :              :                 :     :     :- CometProject (52)
-               :              :                 :     :     :  +- CometBroadcastHashJoin (51)
-               :              :                 :     :     :     :- CometProject (49)
-               :              :                 :     :     :     :  +- CometSortMergeJoin (48)
-               :              :                 :     :     :     :     :- CometSort (42)
-               :              :                 :     :     :     :     :  +- CometExchange (41)
-               :              :                 :     :     :     :     :     +- CometFilter (40)
-               :              :                 :     :     :     :     :        +- CometScan parquet spark_catalog.default.catalog_sales (39)
-               :              :                 :     :     :     :     +- CometSort (47)
-               :              :                 :     :     :     :        +- CometExchange (46)
-               :              :                 :     :     :     :           +- CometProject (45)
-               :              :                 :     :     :     :              +- CometFilter (44)
-               :              :                 :     :     :     :                 +- CometScan parquet spark_catalog.default.catalog_returns (43)
-               :              :                 :     :     :     +- ReusedExchange (50)
-               :              :                 :     :     +- CometBroadcastExchange (55)
-               :              :                 :     :        +- CometFilter (54)
-               :              :                 :     :           +- CometScan parquet spark_catalog.default.catalog_page (53)
-               :              :                 :     +- ReusedExchange (58)
-               :              :                 +- ReusedExchange (61)
-               :              +- * HashAggregate (96)
-               :                 +- * ColumnarToRow (95)
-               :                    +- CometExchange (94)
-               :                       +- CometHashAggregate (93)
-               :                          +- CometProject (92)
-               :                             +- CometBroadcastHashJoin (91)
-               :                                :- CometProject (89)
-               :                                :  +- CometBroadcastHashJoin (88)
-               :                                :     :- CometProject (86)
-               :                                :     :  +- CometBroadcastHashJoin (85)
-               :                                :     :     :- CometProject (81)
-               :                                :     :     :  +- CometBroadcastHashJoin (80)
-               :                                :     :     :     :- CometProject (78)
-               :                                :     :     :     :  +- CometSortMergeJoin (77)
-               :                                :     :     :     :     :- CometSort (71)
-               :                                :     :     :     :     :  +- CometExchange (70)
-               :                                :     :     :     :     :     +- CometFilter (69)
-               :                                :     :     :     :     :        +- CometScan parquet spark_catalog.default.web_sales (68)
-               :                                :     :     :     :     +- CometSort (76)
-               :                                :     :     :     :        +- CometExchange (75)
-               :                                :     :     :     :           +- CometProject (74)
-               :                                :     :     :     :              +- CometFilter (73)
-               :                                :     :     :     :                 +- CometScan parquet spark_catalog.default.web_returns (72)
-               :                                :     :     :     +- ReusedExchange (79)
-               :                                :     :     +- CometBroadcastExchange (84)
-               :                                :     :        +- CometFilter (83)
-               :                                :     :           +- CometScan parquet spark_catalog.default.web_site (82)
-               :                                :     +- ReusedExchange (87)
-               :                                +- ReusedExchange (90)
-               :- * HashAggregate (108)
-               :  +- * ColumnarToRow (107)
-               :     +- CometColumnarExchange (106)
-               :        +- * HashAggregate (105)
-               :           +- * HashAggregate (104)
-               :              +- * ColumnarToRow (103)
-               :                 +- ReusedExchange (102)
-               +- * HashAggregate (115)
-                  +- * ColumnarToRow (114)
-                     +- CometColumnarExchange (113)
-                        +- * HashAggregate (112)
-                           +- * HashAggregate (111)
-                              +- * ColumnarToRow (110)
-                                 +- ReusedExchange (109)
-=======
 TakeOrderedAndProject (115)
 +- * HashAggregate (114)
    +- Exchange (113)
@@ -237,7 +114,6 @@
                   +- * HashAggregate (108)
                      +- * HashAggregate (107)
                         +- ReusedExchange (106)
->>>>>>> 0a68f1c6
 
 
 (1) CometScan parquet spark_catalog.default.store_sales
@@ -690,154 +566,126 @@
 Aggregate Attributes [6]: [sum#97, isEmpty#98, sum#99, isEmpty#100, sum#101, isEmpty#102]
 Results [8]: [channel#30, id#31, sum#103, isEmpty#104, sum#105, isEmpty#106, sum#107, isEmpty#108]
 
-(99) CometColumnarExchange
+(99) Exchange
 Input [8]: [channel#30, id#31, sum#103, isEmpty#104, sum#105, isEmpty#106, sum#107, isEmpty#108]
-Arguments: hashpartitioning(channel#30, id#31, 5), ENSURE_REQUIREMENTS, CometColumnarShuffle, [plan_id=10]
-
-(100) ColumnarToRow [codegen id : 5]
-Input [8]: [channel#30, id#31, sum#103, isEmpty#104, sum#105, isEmpty#106, sum#107, isEmpty#108]
-
-(101) HashAggregate [codegen id : 5]
+Arguments: hashpartitioning(channel#30, id#31, 5), ENSURE_REQUIREMENTS, [plan_id=10]
+
+(100) HashAggregate [codegen id : 5]
 Input [8]: [channel#30, id#31, sum#103, isEmpty#104, sum#105, isEmpty#106, sum#107, isEmpty#108]
 Keys [2]: [channel#30, id#31]
 Functions [3]: [sum(sales#32), sum(returns#33), sum(profit#34)]
 Aggregate Attributes [3]: [sum(sales#32)#109, sum(returns#33)#110, sum(profit#34)#111]
 Results [5]: [channel#30, id#31, cast(sum(sales#32)#109 as decimal(37,2)) AS sales#112, cast(sum(returns#33)#110 as decimal(38,2)) AS returns#113, cast(sum(profit#34)#111 as decimal(38,2)) AS profit#114]
 
-(102) ReusedExchange [Reuses operator id: 99]
+(101) ReusedExchange [Reuses operator id: 99]
 Output [8]: [channel#30, id#31, sum#103, isEmpty#104, sum#105, isEmpty#106, sum#107, isEmpty#108]
 
-(103) ColumnarToRow [codegen id : 10]
-Input [8]: [channel#30, id#31, sum#103, isEmpty#104, sum#105, isEmpty#106, sum#107, isEmpty#108]
-
-(104) HashAggregate [codegen id : 10]
+(102) HashAggregate [codegen id : 10]
 Input [8]: [channel#30, id#31, sum#103, isEmpty#104, sum#105, isEmpty#106, sum#107, isEmpty#108]
 Keys [2]: [channel#30, id#31]
 Functions [3]: [sum(sales#32), sum(returns#33), sum(profit#34)]
 Aggregate Attributes [3]: [sum(sales#32)#109, sum(returns#33)#110, sum(profit#34)#111]
 Results [4]: [channel#30, sum(sales#32)#109 AS sales#115, sum(returns#33)#110 AS returns#116, sum(profit#34)#111 AS profit#117]
 
-(105) HashAggregate [codegen id : 10]
+(103) HashAggregate [codegen id : 10]
 Input [4]: [channel#30, sales#115, returns#116, profit#117]
 Keys [1]: [channel#30]
 Functions [3]: [partial_sum(sales#115), partial_sum(returns#116), partial_sum(profit#117)]
 Aggregate Attributes [6]: [sum#118, isEmpty#119, sum#120, isEmpty#121, sum#122, isEmpty#123]
 Results [7]: [channel#30, sum#124, isEmpty#125, sum#126, isEmpty#127, sum#128, isEmpty#129]
 
-(106) CometColumnarExchange
+(104) Exchange
 Input [7]: [channel#30, sum#124, isEmpty#125, sum#126, isEmpty#127, sum#128, isEmpty#129]
-Arguments: hashpartitioning(channel#30, 5), ENSURE_REQUIREMENTS, CometColumnarShuffle, [plan_id=11]
-
-(107) ColumnarToRow [codegen id : 11]
-Input [7]: [channel#30, sum#124, isEmpty#125, sum#126, isEmpty#127, sum#128, isEmpty#129]
-
-(108) HashAggregate [codegen id : 11]
+Arguments: hashpartitioning(channel#30, 5), ENSURE_REQUIREMENTS, [plan_id=11]
+
+(105) HashAggregate [codegen id : 11]
 Input [7]: [channel#30, sum#124, isEmpty#125, sum#126, isEmpty#127, sum#128, isEmpty#129]
 Keys [1]: [channel#30]
 Functions [3]: [sum(sales#115), sum(returns#116), sum(profit#117)]
 Aggregate Attributes [3]: [sum(sales#115)#130, sum(returns#116)#131, sum(profit#117)#132]
 Results [5]: [channel#30, null AS id#133, sum(sales#115)#130 AS sales#134, sum(returns#116)#131 AS returns#135, sum(profit#117)#132 AS profit#136]
 
-(109) ReusedExchange [Reuses operator id: 99]
+(106) ReusedExchange [Reuses operator id: 99]
 Output [8]: [channel#30, id#31, sum#103, isEmpty#104, sum#105, isEmpty#106, sum#107, isEmpty#108]
 
-(110) ColumnarToRow [codegen id : 16]
-Input [8]: [channel#30, id#31, sum#103, isEmpty#104, sum#105, isEmpty#106, sum#107, isEmpty#108]
-
-(111) HashAggregate [codegen id : 16]
+(107) HashAggregate [codegen id : 16]
 Input [8]: [channel#30, id#31, sum#103, isEmpty#104, sum#105, isEmpty#106, sum#107, isEmpty#108]
 Keys [2]: [channel#30, id#31]
 Functions [3]: [sum(sales#32), sum(returns#33), sum(profit#34)]
 Aggregate Attributes [3]: [sum(sales#32)#109, sum(returns#33)#110, sum(profit#34)#111]
 Results [3]: [sum(sales#32)#109 AS sales#115, sum(returns#33)#110 AS returns#116, sum(profit#34)#111 AS profit#117]
 
-(112) HashAggregate [codegen id : 16]
+(108) HashAggregate [codegen id : 16]
 Input [3]: [sales#115, returns#116, profit#117]
 Keys: []
 Functions [3]: [partial_sum(sales#115), partial_sum(returns#116), partial_sum(profit#117)]
 Aggregate Attributes [6]: [sum#137, isEmpty#138, sum#139, isEmpty#140, sum#141, isEmpty#142]
 Results [6]: [sum#143, isEmpty#144, sum#145, isEmpty#146, sum#147, isEmpty#148]
 
-(113) CometColumnarExchange
+(109) Exchange
 Input [6]: [sum#143, isEmpty#144, sum#145, isEmpty#146, sum#147, isEmpty#148]
-Arguments: SinglePartition, ENSURE_REQUIREMENTS, CometColumnarShuffle, [plan_id=12]
-
-(114) ColumnarToRow [codegen id : 17]
-Input [6]: [sum#143, isEmpty#144, sum#145, isEmpty#146, sum#147, isEmpty#148]
-
-(115) HashAggregate [codegen id : 17]
+Arguments: SinglePartition, ENSURE_REQUIREMENTS, [plan_id=12]
+
+(110) HashAggregate [codegen id : 17]
 Input [6]: [sum#143, isEmpty#144, sum#145, isEmpty#146, sum#147, isEmpty#148]
 Keys: []
 Functions [3]: [sum(sales#115), sum(returns#116), sum(profit#117)]
 Aggregate Attributes [3]: [sum(sales#115)#149, sum(returns#116)#150, sum(profit#117)#151]
 Results [5]: [null AS channel#152, null AS id#153, sum(sales#115)#149 AS sales#154, sum(returns#116)#150 AS returns#155, sum(profit#117)#151 AS profit#156]
 
-(116) Union
-
-(117) HashAggregate [codegen id : 18]
+(111) Union
+
+(112) HashAggregate [codegen id : 18]
 Input [5]: [channel#30, id#31, sales#112, returns#113, profit#114]
 Keys [5]: [channel#30, id#31, sales#112, returns#113, profit#114]
 Functions: []
 Aggregate Attributes: []
 Results [5]: [channel#30, id#31, sales#112, returns#113, profit#114]
 
-(118) CometColumnarExchange
+(113) Exchange
 Input [5]: [channel#30, id#31, sales#112, returns#113, profit#114]
-Arguments: hashpartitioning(channel#30, id#31, sales#112, returns#113, profit#114, 5), ENSURE_REQUIREMENTS, CometColumnarShuffle, [plan_id=13]
-
-(119) CometHashAggregate
+Arguments: hashpartitioning(channel#30, id#31, sales#112, returns#113, profit#114, 5), ENSURE_REQUIREMENTS, [plan_id=13]
+
+(114) HashAggregate [codegen id : 19]
 Input [5]: [channel#30, id#31, sales#112, returns#113, profit#114]
 Keys [5]: [channel#30, id#31, sales#112, returns#113, profit#114]
 Functions: []
-
-(120) CometTakeOrderedAndProject
+Aggregate Attributes: []
+Results [5]: [channel#30, id#31, sales#112, returns#113, profit#114]
+
+(115) TakeOrderedAndProject
 Input [5]: [channel#30, id#31, sales#112, returns#113, profit#114]
-Arguments: TakeOrderedAndProject(limit=100, orderBy=[channel#30 ASC NULLS FIRST,id#31 ASC NULLS FIRST], output=[channel#30,id#31,sales#112,returns#113,profit#114]), [channel#30, id#31, sales#112, returns#113, profit#114], 100, [channel#30 ASC NULLS FIRST, id#31 ASC NULLS FIRST], [channel#30, id#31, sales#112, returns#113, profit#114]
-
-(121) ColumnarToRow [codegen id : 19]
-Input [5]: [channel#30, id#31, sales#112, returns#113, profit#114]
+Arguments: 100, [channel#30 ASC NULLS FIRST, id#31 ASC NULLS FIRST], [channel#30, id#31, sales#112, returns#113, profit#114]
 
 ===== Subqueries =====
 
 Subquery:1 Hosting operator id = 1 Hosting Expression = ss_sold_date_sk#7 IN dynamicpruning#8
-<<<<<<< HEAD
-BroadcastExchange (126)
-+- * ColumnarToRow (125)
-   +- CometProject (124)
-      +- CometFilter (123)
-         +- CometScan parquet spark_catalog.default.date_dim (122)
-=======
 BroadcastExchange (120)
 +- * CometColumnarToRow (119)
    +- CometProject (118)
       +- CometFilter (117)
          +- CometScan parquet spark_catalog.default.date_dim (116)
->>>>>>> 0a68f1c6
-
-
-(122) CometScan parquet spark_catalog.default.date_dim
+
+
+(116) CometScan parquet spark_catalog.default.date_dim
 Output [2]: [d_date_sk#14, d_date#15]
 Batched: true
 Location [not included in comparison]/{warehouse_dir}/date_dim]
 PushedFilters: [IsNotNull(d_date), GreaterThanOrEqual(d_date,1998-08-04), LessThanOrEqual(d_date,1998-09-03), IsNotNull(d_date_sk)]
 ReadSchema: struct<d_date_sk:int,d_date:date>
 
-(123) CometFilter
+(117) CometFilter
 Input [2]: [d_date_sk#14, d_date#15]
 Condition : (((isnotnull(d_date#15) AND (d_date#15 >= 1998-08-04)) AND (d_date#15 <= 1998-09-03)) AND isnotnull(d_date_sk#14))
 
-(124) CometProject
+(118) CometProject
 Input [2]: [d_date_sk#14, d_date#15]
 Arguments: [d_date_sk#14], [d_date_sk#14]
 
-<<<<<<< HEAD
-(125) ColumnarToRow [codegen id : 1]
-=======
 (119) CometColumnarToRow [codegen id : 1]
->>>>>>> 0a68f1c6
 Input [1]: [d_date_sk#14]
 
-(126) BroadcastExchange
+(120) BroadcastExchange
 Input [1]: [d_date_sk#14]
 Arguments: HashedRelationBroadcastMode(List(cast(input[0, int, true] as bigint)),false), [plan_id=14]
 
