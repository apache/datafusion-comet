TakeOrderedAndProject [qoh,i_product_name,i_brand,i_class,i_category]
  WholeStageCodegen (3)
    HashAggregate [i_product_name,i_brand,i_class,i_category,spark_grouping_id,sum,count] [avg(inv_quantity_on_hand),qoh,sum,count]
<<<<<<< HEAD
      ColumnarToRow
        InputAdapter
          CometColumnarExchange [i_product_name,i_brand,i_class,i_category,spark_grouping_id] #1
            WholeStageCodegen (2)
              HashAggregate [i_product_name,i_brand,i_class,i_category,spark_grouping_id,inv_quantity_on_hand] [sum,count,sum,count]
                Expand [inv_quantity_on_hand,i_product_name,i_brand,i_class,i_category]
                  Project [inv_quantity_on_hand,i_product_name,i_brand,i_class,i_category]
                    BroadcastNestedLoopJoin
                      ColumnarToRow
                        InputAdapter
                          CometProject [inv_quantity_on_hand,i_brand,i_class,i_category,i_product_name]
                            CometBroadcastHashJoin [inv_item_sk,inv_quantity_on_hand,i_item_sk,i_brand,i_class,i_category,i_product_name]
                              CometProject [inv_item_sk,inv_quantity_on_hand]
                                CometBroadcastHashJoin [inv_item_sk,inv_quantity_on_hand,inv_date_sk,d_date_sk]
                                  CometFilter [inv_item_sk,inv_quantity_on_hand,inv_date_sk]
                                    CometScan parquet spark_catalog.default.inventory [inv_item_sk,inv_quantity_on_hand,inv_date_sk]
                                      SubqueryBroadcast [d_date_sk] #1
                                        BroadcastExchange #2
                                          WholeStageCodegen (1)
                                            ColumnarToRow
                                              InputAdapter
                                                CometProject [d_date_sk]
                                                  CometFilter [d_date_sk,d_month_seq]
                                                    CometScan parquet spark_catalog.default.date_dim [d_date_sk,d_month_seq]
                                  CometBroadcastExchange [d_date_sk] #3
                                    CometProject [d_date_sk]
                                      CometFilter [d_date_sk,d_month_seq]
                                        CometScan parquet spark_catalog.default.date_dim [d_date_sk,d_month_seq]
                              CometBroadcastExchange [i_item_sk,i_brand,i_class,i_category,i_product_name] #4
                                CometFilter [i_item_sk,i_brand,i_class,i_category,i_product_name]
                                  CometScan parquet spark_catalog.default.item [i_item_sk,i_brand,i_class,i_category,i_product_name]
                      InputAdapter
                        BroadcastExchange #5
                          WholeStageCodegen (1)
                            ColumnarToRow
                              InputAdapter
                                CometScan parquet spark_catalog.default.warehouse
=======
      InputAdapter
        Exchange [i_product_name,i_brand,i_class,i_category,spark_grouping_id] #1
          WholeStageCodegen (2)
            HashAggregate [i_product_name,i_brand,i_class,i_category,spark_grouping_id,inv_quantity_on_hand] [sum,count,sum,count]
              Expand [inv_quantity_on_hand,i_product_name,i_brand,i_class,i_category]
                Project [inv_quantity_on_hand,i_product_name,i_brand,i_class,i_category]
                  BroadcastNestedLoopJoin
                    CometColumnarToRow
                      InputAdapter
                        CometProject [inv_quantity_on_hand,i_brand,i_class,i_category,i_product_name]
                          CometBroadcastHashJoin [inv_item_sk,inv_quantity_on_hand,i_item_sk,i_brand,i_class,i_category,i_product_name]
                            CometProject [inv_item_sk,inv_quantity_on_hand]
                              CometBroadcastHashJoin [inv_item_sk,inv_quantity_on_hand,inv_date_sk,d_date_sk]
                                CometFilter [inv_item_sk,inv_quantity_on_hand,inv_date_sk]
                                  CometScan parquet spark_catalog.default.inventory [inv_item_sk,inv_quantity_on_hand,inv_date_sk]
                                    SubqueryBroadcast [d_date_sk] #1
                                      BroadcastExchange #2
                                        WholeStageCodegen (1)
                                          CometColumnarToRow
                                            InputAdapter
                                              CometProject [d_date_sk]
                                                CometFilter [d_date_sk,d_month_seq]
                                                  CometScan parquet spark_catalog.default.date_dim [d_date_sk,d_month_seq]
                                CometBroadcastExchange [d_date_sk] #3
                                  CometProject [d_date_sk]
                                    CometFilter [d_date_sk,d_month_seq]
                                      CometScan parquet spark_catalog.default.date_dim [d_date_sk,d_month_seq]
                            CometBroadcastExchange [i_item_sk,i_brand,i_class,i_category,i_product_name] #4
                              CometFilter [i_item_sk,i_brand,i_class,i_category,i_product_name]
                                CometScan parquet spark_catalog.default.item [i_item_sk,i_brand,i_class,i_category,i_product_name]
                    InputAdapter
                      BroadcastExchange #5
                        WholeStageCodegen (1)
                          CometColumnarToRow
                            InputAdapter
                              CometScan parquet spark_catalog.default.warehouse
>>>>>>> 0a68f1c6
<|MERGE_RESOLUTION|>--- conflicted
+++ resolved
@@ -1,45 +1,6 @@
 TakeOrderedAndProject [qoh,i_product_name,i_brand,i_class,i_category]
   WholeStageCodegen (3)
     HashAggregate [i_product_name,i_brand,i_class,i_category,spark_grouping_id,sum,count] [avg(inv_quantity_on_hand),qoh,sum,count]
-<<<<<<< HEAD
-      ColumnarToRow
-        InputAdapter
-          CometColumnarExchange [i_product_name,i_brand,i_class,i_category,spark_grouping_id] #1
-            WholeStageCodegen (2)
-              HashAggregate [i_product_name,i_brand,i_class,i_category,spark_grouping_id,inv_quantity_on_hand] [sum,count,sum,count]
-                Expand [inv_quantity_on_hand,i_product_name,i_brand,i_class,i_category]
-                  Project [inv_quantity_on_hand,i_product_name,i_brand,i_class,i_category]
-                    BroadcastNestedLoopJoin
-                      ColumnarToRow
-                        InputAdapter
-                          CometProject [inv_quantity_on_hand,i_brand,i_class,i_category,i_product_name]
-                            CometBroadcastHashJoin [inv_item_sk,inv_quantity_on_hand,i_item_sk,i_brand,i_class,i_category,i_product_name]
-                              CometProject [inv_item_sk,inv_quantity_on_hand]
-                                CometBroadcastHashJoin [inv_item_sk,inv_quantity_on_hand,inv_date_sk,d_date_sk]
-                                  CometFilter [inv_item_sk,inv_quantity_on_hand,inv_date_sk]
-                                    CometScan parquet spark_catalog.default.inventory [inv_item_sk,inv_quantity_on_hand,inv_date_sk]
-                                      SubqueryBroadcast [d_date_sk] #1
-                                        BroadcastExchange #2
-                                          WholeStageCodegen (1)
-                                            ColumnarToRow
-                                              InputAdapter
-                                                CometProject [d_date_sk]
-                                                  CometFilter [d_date_sk,d_month_seq]
-                                                    CometScan parquet spark_catalog.default.date_dim [d_date_sk,d_month_seq]
-                                  CometBroadcastExchange [d_date_sk] #3
-                                    CometProject [d_date_sk]
-                                      CometFilter [d_date_sk,d_month_seq]
-                                        CometScan parquet spark_catalog.default.date_dim [d_date_sk,d_month_seq]
-                              CometBroadcastExchange [i_item_sk,i_brand,i_class,i_category,i_product_name] #4
-                                CometFilter [i_item_sk,i_brand,i_class,i_category,i_product_name]
-                                  CometScan parquet spark_catalog.default.item [i_item_sk,i_brand,i_class,i_category,i_product_name]
-                      InputAdapter
-                        BroadcastExchange #5
-                          WholeStageCodegen (1)
-                            ColumnarToRow
-                              InputAdapter
-                                CometScan parquet spark_catalog.default.warehouse
-=======
       InputAdapter
         Exchange [i_product_name,i_brand,i_class,i_category,spark_grouping_id] #1
           WholeStageCodegen (2)
@@ -75,5 +36,4 @@
                         WholeStageCodegen (1)
                           CometColumnarToRow
                             InputAdapter
-                              CometScan parquet spark_catalog.default.warehouse
->>>>>>> 0a68f1c6
+                              CometScan parquet spark_catalog.default.warehouse