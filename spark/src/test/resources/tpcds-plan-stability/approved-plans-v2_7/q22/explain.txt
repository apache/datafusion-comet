--- conflicted
+++ resolved
@@ -1,31 +1,4 @@
 == Physical Plan ==
-<<<<<<< HEAD
-TakeOrderedAndProject (25)
-+- * HashAggregate (24)
-   +- * ColumnarToRow (23)
-      +- CometColumnarExchange (22)
-         +- * HashAggregate (21)
-            +- * Expand (20)
-               +- * Project (19)
-                  +- * BroadcastNestedLoopJoin Inner BuildRight (18)
-                     :- * ColumnarToRow (14)
-                     :  +- CometProject (13)
-                     :     +- CometBroadcastHashJoin (12)
-                     :        :- CometProject (8)
-                     :        :  +- CometBroadcastHashJoin (7)
-                     :        :     :- CometFilter (2)
-                     :        :     :  +- CometScan parquet spark_catalog.default.inventory (1)
-                     :        :     +- CometBroadcastExchange (6)
-                     :        :        +- CometProject (5)
-                     :        :           +- CometFilter (4)
-                     :        :              +- CometScan parquet spark_catalog.default.date_dim (3)
-                     :        +- CometBroadcastExchange (11)
-                     :           +- CometFilter (10)
-                     :              +- CometScan parquet spark_catalog.default.item (9)
-                     +- BroadcastExchange (17)
-                        +- * ColumnarToRow (16)
-                           +- CometScan parquet spark_catalog.default.warehouse (15)
-=======
 TakeOrderedAndProject (24)
 +- * HashAggregate (23)
    +- Exchange (22)
@@ -50,7 +23,6 @@
                   +- BroadcastExchange (17)
                      +- * CometColumnarToRow (16)
                         +- CometScan parquet spark_catalog.default.warehouse (15)
->>>>>>> 0a68f1c6
 
 
 (1) CometScan parquet spark_catalog.default.inventory
@@ -152,65 +124,50 @@
 Aggregate Attributes [2]: [sum#17, count#18]
 Results [7]: [i_product_name#12, i_brand#13, i_class#14, i_category#15, spark_grouping_id#16, sum#19, count#20]
 
-(22) CometColumnarExchange
+(22) Exchange
 Input [7]: [i_product_name#12, i_brand#13, i_class#14, i_category#15, spark_grouping_id#16, sum#19, count#20]
-Arguments: hashpartitioning(i_product_name#12, i_brand#13, i_class#14, i_category#15, spark_grouping_id#16, 5), ENSURE_REQUIREMENTS, CometColumnarShuffle, [plan_id=2]
+Arguments: hashpartitioning(i_product_name#12, i_brand#13, i_class#14, i_category#15, spark_grouping_id#16, 5), ENSURE_REQUIREMENTS, [plan_id=2]
 
-(23) ColumnarToRow [codegen id : 3]
-Input [7]: [i_product_name#12, i_brand#13, i_class#14, i_category#15, spark_grouping_id#16, sum#19, count#20]
-
-(24) HashAggregate [codegen id : 3]
+(23) HashAggregate [codegen id : 3]
 Input [7]: [i_product_name#12, i_brand#13, i_class#14, i_category#15, spark_grouping_id#16, sum#19, count#20]
 Keys [5]: [i_product_name#12, i_brand#13, i_class#14, i_category#15, spark_grouping_id#16]
 Functions [1]: [avg(inv_quantity_on_hand#2)]
 Aggregate Attributes [1]: [avg(inv_quantity_on_hand#2)#21]
 Results [5]: [i_product_name#12, i_brand#13, i_class#14, i_category#15, avg(inv_quantity_on_hand#2)#21 AS qoh#22]
 
-(25) TakeOrderedAndProject
+(24) TakeOrderedAndProject
 Input [5]: [i_product_name#12, i_brand#13, i_class#14, i_category#15, qoh#22]
 Arguments: 100, [qoh#22 ASC NULLS FIRST, i_product_name#12 ASC NULLS FIRST, i_brand#13 ASC NULLS FIRST, i_class#14 ASC NULLS FIRST, i_category#15 ASC NULLS FIRST], [i_product_name#12, i_brand#13, i_class#14, i_category#15, qoh#22]
 
 ===== Subqueries =====
 
 Subquery:1 Hosting operator id = 1 Hosting Expression = inv_date_sk#3 IN dynamicpruning#4
-<<<<<<< HEAD
-BroadcastExchange (30)
-+- * ColumnarToRow (29)
-   +- CometProject (28)
-      +- CometFilter (27)
-         +- CometScan parquet spark_catalog.default.date_dim (26)
-=======
 BroadcastExchange (29)
 +- * CometColumnarToRow (28)
    +- CometProject (27)
       +- CometFilter (26)
          +- CometScan parquet spark_catalog.default.date_dim (25)
->>>>>>> 0a68f1c6
 
 
-(26) CometScan parquet spark_catalog.default.date_dim
+(25) CometScan parquet spark_catalog.default.date_dim
 Output [2]: [d_date_sk#5, d_month_seq#6]
 Batched: true
 Location [not included in comparison]/{warehouse_dir}/date_dim]
 PushedFilters: [IsNotNull(d_month_seq), GreaterThanOrEqual(d_month_seq,1200), LessThanOrEqual(d_month_seq,1211), IsNotNull(d_date_sk)]
 ReadSchema: struct<d_date_sk:int,d_month_seq:int>
 
-(27) CometFilter
+(26) CometFilter
 Input [2]: [d_date_sk#5, d_month_seq#6]
 Condition : (((isnotnull(d_month_seq#6) AND (d_month_seq#6 >= 1200)) AND (d_month_seq#6 <= 1211)) AND isnotnull(d_date_sk#5))
 
-(28) CometProject
+(27) CometProject
 Input [2]: [d_date_sk#5, d_month_seq#6]
 Arguments: [d_date_sk#5], [d_date_sk#5]
 
-<<<<<<< HEAD
-(29) ColumnarToRow [codegen id : 1]
-=======
 (28) CometColumnarToRow [codegen id : 1]
->>>>>>> 0a68f1c6
 Input [1]: [d_date_sk#5]
 
-(30) BroadcastExchange
+(29) BroadcastExchange
 Input [1]: [d_date_sk#5]
 Arguments: HashedRelationBroadcastMode(List(cast(input[0, int, true] as bigint)),false), [plan_id=3]
 
