--- conflicted
+++ resolved
@@ -1,69 +1,4 @@
 == Physical Plan ==
-<<<<<<< HEAD
-TakeOrderedAndProject (63)
-+- * Project (62)
-   +- Window (61)
-      +- * ColumnarToRow (60)
-         +- CometSort (59)
-            +- CometExchange (58)
-               +- CometHashAggregate (57)
-                  +- CometColumnarExchange (56)
-                     +- * HashAggregate (55)
-                        +- Union (54)
-                           :- * HashAggregate (39)
-                           :  +- * ColumnarToRow (38)
-                           :     +- CometColumnarExchange (37)
-                           :        +- * HashAggregate (36)
-                           :           +- * Project (35)
-                           :              +- * BroadcastHashJoin Inner BuildRight (34)
-                           :                 :- * ColumnarToRow (9)
-                           :                 :  +- CometProject (8)
-                           :                 :     +- CometBroadcastHashJoin (7)
-                           :                 :        :- CometFilter (2)
-                           :                 :        :  +- CometScan parquet spark_catalog.default.store_sales (1)
-                           :                 :        +- CometBroadcastExchange (6)
-                           :                 :           +- CometProject (5)
-                           :                 :              +- CometFilter (4)
-                           :                 :                 +- CometScan parquet spark_catalog.default.date_dim (3)
-                           :                 +- BroadcastExchange (33)
-                           :                    +- * BroadcastHashJoin LeftSemi BuildRight (32)
-                           :                       :- * ColumnarToRow (12)
-                           :                       :  +- CometFilter (11)
-                           :                       :     +- CometScan parquet spark_catalog.default.store (10)
-                           :                       +- BroadcastExchange (31)
-                           :                          +- * Project (30)
-                           :                             +- * Filter (29)
-                           :                                +- Window (28)
-                           :                                   +- * ColumnarToRow (27)
-                           :                                      +- CometSort (26)
-                           :                                         +- CometHashAggregate (25)
-                           :                                            +- CometExchange (24)
-                           :                                               +- CometHashAggregate (23)
-                           :                                                  +- CometProject (22)
-                           :                                                     +- CometBroadcastHashJoin (21)
-                           :                                                        :- CometProject (19)
-                           :                                                        :  +- CometBroadcastHashJoin (18)
-                           :                                                        :     :- CometFilter (14)
-                           :                                                        :     :  +- CometScan parquet spark_catalog.default.store_sales (13)
-                           :                                                        :     +- CometBroadcastExchange (17)
-                           :                                                        :        +- CometFilter (16)
-                           :                                                        :           +- CometScan parquet spark_catalog.default.store (15)
-                           :                                                        +- ReusedExchange (20)
-                           :- * HashAggregate (46)
-                           :  +- * ColumnarToRow (45)
-                           :     +- CometColumnarExchange (44)
-                           :        +- * HashAggregate (43)
-                           :           +- * HashAggregate (42)
-                           :              +- * ColumnarToRow (41)
-                           :                 +- ReusedExchange (40)
-                           +- * HashAggregate (53)
-                              +- * ColumnarToRow (52)
-                                 +- CometColumnarExchange (51)
-                                    +- * HashAggregate (50)
-                                       +- * HashAggregate (49)
-                                          +- * ColumnarToRow (48)
-                                             +- ReusedExchange (47)
-=======
 TakeOrderedAndProject (57)
 +- * Project (56)
    +- Window (55)
@@ -121,7 +56,6 @@
                               +- * HashAggregate (46)
                                  +- * HashAggregate (45)
                                     +- ReusedExchange (44)
->>>>>>> 0a68f1c6
 
 
 (1) CometScan parquet spark_catalog.default.store_sales
@@ -293,170 +227,142 @@
 Aggregate Attributes [1]: [sum#20]
 Results [3]: [s_state#9, s_county#8, sum#21]
 
-(37) CometColumnarExchange
+(37) Exchange
 Input [3]: [s_state#9, s_county#8, sum#21]
-Arguments: hashpartitioning(s_state#9, s_county#8, 5), ENSURE_REQUIREMENTS, CometColumnarShuffle, [plan_id=4]
-
-(38) ColumnarToRow [codegen id : 5]
-Input [3]: [s_state#9, s_county#8, sum#21]
-
-(39) HashAggregate [codegen id : 5]
+Arguments: hashpartitioning(s_state#9, s_county#8, 5), ENSURE_REQUIREMENTS, [plan_id=4]
+
+(38) HashAggregate [codegen id : 5]
 Input [3]: [s_state#9, s_county#8, sum#21]
 Keys [2]: [s_state#9, s_county#8]
 Functions [1]: [sum(UnscaledValue(ss_net_profit#2))]
 Aggregate Attributes [1]: [sum(UnscaledValue(ss_net_profit#2))#22]
 Results [6]: [cast(MakeDecimal(sum(UnscaledValue(ss_net_profit#2))#22,17,2) as decimal(27,2)) AS total_sum#23, s_state#9, s_county#8, 0 AS g_state#24, 0 AS g_county#25, 0 AS lochierarchy#26]
 
-(40) ReusedExchange [Reuses operator id: 37]
+(39) ReusedExchange [Reuses operator id: 37]
 Output [3]: [s_state#9, s_county#8, sum#27]
 
-(41) ColumnarToRow [codegen id : 10]
-Input [3]: [s_state#9, s_county#8, sum#27]
-
-(42) HashAggregate [codegen id : 10]
+(40) HashAggregate [codegen id : 10]
 Input [3]: [s_state#9, s_county#8, sum#27]
 Keys [2]: [s_state#9, s_county#8]
 Functions [1]: [sum(UnscaledValue(ss_net_profit#2))]
 Aggregate Attributes [1]: [sum(UnscaledValue(ss_net_profit#2))#22]
 Results [2]: [MakeDecimal(sum(UnscaledValue(ss_net_profit#2))#22,17,2) AS total_sum#28, s_state#9]
 
-(43) HashAggregate [codegen id : 10]
+(41) HashAggregate [codegen id : 10]
 Input [2]: [total_sum#28, s_state#9]
 Keys [1]: [s_state#9]
 Functions [1]: [partial_sum(total_sum#28)]
 Aggregate Attributes [2]: [sum#29, isEmpty#30]
 Results [3]: [s_state#9, sum#31, isEmpty#32]
 
-(44) CometColumnarExchange
+(42) Exchange
 Input [3]: [s_state#9, sum#31, isEmpty#32]
-Arguments: hashpartitioning(s_state#9, 5), ENSURE_REQUIREMENTS, CometColumnarShuffle, [plan_id=5]
-
-(45) ColumnarToRow [codegen id : 11]
-Input [3]: [s_state#9, sum#31, isEmpty#32]
-
-(46) HashAggregate [codegen id : 11]
+Arguments: hashpartitioning(s_state#9, 5), ENSURE_REQUIREMENTS, [plan_id=5]
+
+(43) HashAggregate [codegen id : 11]
 Input [3]: [s_state#9, sum#31, isEmpty#32]
 Keys [1]: [s_state#9]
 Functions [1]: [sum(total_sum#28)]
 Aggregate Attributes [1]: [sum(total_sum#28)#33]
 Results [6]: [sum(total_sum#28)#33 AS total_sum#34, s_state#9, null AS s_county#35, 0 AS g_state#36, 1 AS g_county#37, 1 AS lochierarchy#38]
 
-(47) ReusedExchange [Reuses operator id: 37]
+(44) ReusedExchange [Reuses operator id: 37]
 Output [3]: [s_state#9, s_county#8, sum#39]
 
-(48) ColumnarToRow [codegen id : 16]
-Input [3]: [s_state#9, s_county#8, sum#39]
-
-(49) HashAggregate [codegen id : 16]
+(45) HashAggregate [codegen id : 16]
 Input [3]: [s_state#9, s_county#8, sum#39]
 Keys [2]: [s_state#9, s_county#8]
 Functions [1]: [sum(UnscaledValue(ss_net_profit#2))]
 Aggregate Attributes [1]: [sum(UnscaledValue(ss_net_profit#2))#22]
 Results [1]: [MakeDecimal(sum(UnscaledValue(ss_net_profit#2))#22,17,2) AS total_sum#28]
 
-(50) HashAggregate [codegen id : 16]
+(46) HashAggregate [codegen id : 16]
 Input [1]: [total_sum#28]
 Keys: []
 Functions [1]: [partial_sum(total_sum#28)]
 Aggregate Attributes [2]: [sum#40, isEmpty#41]
 Results [2]: [sum#42, isEmpty#43]
 
-(51) CometColumnarExchange
+(47) Exchange
 Input [2]: [sum#42, isEmpty#43]
-Arguments: SinglePartition, ENSURE_REQUIREMENTS, CometColumnarShuffle, [plan_id=6]
-
-(52) ColumnarToRow [codegen id : 17]
-Input [2]: [sum#42, isEmpty#43]
-
-(53) HashAggregate [codegen id : 17]
+Arguments: SinglePartition, ENSURE_REQUIREMENTS, [plan_id=6]
+
+(48) HashAggregate [codegen id : 17]
 Input [2]: [sum#42, isEmpty#43]
 Keys: []
 Functions [1]: [sum(total_sum#28)]
 Aggregate Attributes [1]: [sum(total_sum#28)#44]
 Results [6]: [sum(total_sum#28)#44 AS total_sum#45, null AS s_state#46, null AS s_county#47, 1 AS g_state#48, 1 AS g_county#49, 2 AS lochierarchy#50]
 
-(54) Union
-
-(55) HashAggregate [codegen id : 18]
+(49) Union
+
+(50) HashAggregate [codegen id : 18]
 Input [6]: [total_sum#23, s_state#9, s_county#8, g_state#24, g_county#25, lochierarchy#26]
 Keys [6]: [total_sum#23, s_state#9, s_county#8, g_state#24, g_county#25, lochierarchy#26]
 Functions: []
 Aggregate Attributes: []
 Results [6]: [total_sum#23, s_state#9, s_county#8, g_state#24, g_county#25, lochierarchy#26]
 
-(56) CometColumnarExchange
+(51) Exchange
 Input [6]: [total_sum#23, s_state#9, s_county#8, g_state#24, g_county#25, lochierarchy#26]
-Arguments: hashpartitioning(total_sum#23, s_state#9, s_county#8, g_state#24, g_county#25, lochierarchy#26, 5), ENSURE_REQUIREMENTS, CometColumnarShuffle, [plan_id=7]
-
-(57) CometHashAggregate
+Arguments: hashpartitioning(total_sum#23, s_state#9, s_county#8, g_state#24, g_county#25, lochierarchy#26, 5), ENSURE_REQUIREMENTS, [plan_id=7]
+
+(52) HashAggregate [codegen id : 19]
 Input [6]: [total_sum#23, s_state#9, s_county#8, g_state#24, g_county#25, lochierarchy#26]
 Keys [6]: [total_sum#23, s_state#9, s_county#8, g_state#24, g_county#25, lochierarchy#26]
 Functions: []
-
-(58) CometExchange
+Aggregate Attributes: []
+Results [5]: [total_sum#23, s_state#9, s_county#8, lochierarchy#26, CASE WHEN (g_county#25 = 0) THEN s_state#9 END AS _w0#51]
+
+(53) Exchange
 Input [5]: [total_sum#23, s_state#9, s_county#8, lochierarchy#26, _w0#51]
-Arguments: hashpartitioning(lochierarchy#26, _w0#51, 5), ENSURE_REQUIREMENTS, CometNativeShuffle, [plan_id=8]
-
-(59) CometSort
+Arguments: hashpartitioning(lochierarchy#26, _w0#51, 5), ENSURE_REQUIREMENTS, [plan_id=8]
+
+(54) Sort [codegen id : 20]
 Input [5]: [total_sum#23, s_state#9, s_county#8, lochierarchy#26, _w0#51]
-Arguments: [total_sum#23, s_state#9, s_county#8, lochierarchy#26, _w0#51], [lochierarchy#26 ASC NULLS FIRST, _w0#51 ASC NULLS FIRST, total_sum#23 DESC NULLS LAST]
-
-(60) ColumnarToRow [codegen id : 19]
-Input [5]: [total_sum#23, s_state#9, s_county#8, lochierarchy#26, _w0#51]
-
-(61) Window
+Arguments: [lochierarchy#26 ASC NULLS FIRST, _w0#51 ASC NULLS FIRST, total_sum#23 DESC NULLS LAST], false, 0
+
+(55) Window
 Input [5]: [total_sum#23, s_state#9, s_county#8, lochierarchy#26, _w0#51]
 Arguments: [rank(total_sum#23) windowspecdefinition(lochierarchy#26, _w0#51, total_sum#23 DESC NULLS LAST, specifiedwindowframe(RowFrame, unboundedpreceding$(), currentrow$())) AS rank_within_parent#52], [lochierarchy#26, _w0#51], [total_sum#23 DESC NULLS LAST]
 
-(62) Project [codegen id : 20]
+(56) Project [codegen id : 21]
 Output [5]: [total_sum#23, s_state#9, s_county#8, lochierarchy#26, rank_within_parent#52]
 Input [6]: [total_sum#23, s_state#9, s_county#8, lochierarchy#26, _w0#51, rank_within_parent#52]
 
-(63) TakeOrderedAndProject
+(57) TakeOrderedAndProject
 Input [5]: [total_sum#23, s_state#9, s_county#8, lochierarchy#26, rank_within_parent#52]
 Arguments: 100, [lochierarchy#26 DESC NULLS LAST, CASE WHEN (lochierarchy#26 = 0) THEN s_state#9 END ASC NULLS FIRST, rank_within_parent#52 ASC NULLS FIRST], [total_sum#23, s_state#9, s_county#8, lochierarchy#26, rank_within_parent#52]
 
 ===== Subqueries =====
 
 Subquery:1 Hosting operator id = 1 Hosting Expression = ss_sold_date_sk#3 IN dynamicpruning#4
-<<<<<<< HEAD
-BroadcastExchange (68)
-+- * ColumnarToRow (67)
-   +- CometProject (66)
-      +- CometFilter (65)
-         +- CometScan parquet spark_catalog.default.date_dim (64)
-=======
 BroadcastExchange (62)
 +- * CometColumnarToRow (61)
    +- CometProject (60)
       +- CometFilter (59)
          +- CometScan parquet spark_catalog.default.date_dim (58)
->>>>>>> 0a68f1c6
-
-
-(64) CometScan parquet spark_catalog.default.date_dim
+
+
+(58) CometScan parquet spark_catalog.default.date_dim
 Output [2]: [d_date_sk#5, d_month_seq#6]
 Batched: true
 Location [not included in comparison]/{warehouse_dir}/date_dim]
 PushedFilters: [IsNotNull(d_month_seq), GreaterThanOrEqual(d_month_seq,1212), LessThanOrEqual(d_month_seq,1223), IsNotNull(d_date_sk)]
 ReadSchema: struct<d_date_sk:int,d_month_seq:int>
 
-(65) CometFilter
+(59) CometFilter
 Input [2]: [d_date_sk#5, d_month_seq#6]
 Condition : (((isnotnull(d_month_seq#6) AND (d_month_seq#6 >= 1212)) AND (d_month_seq#6 <= 1223)) AND isnotnull(d_date_sk#5))
 
-(66) CometProject
+(60) CometProject
 Input [2]: [d_date_sk#5, d_month_seq#6]
 Arguments: [d_date_sk#5], [d_date_sk#5]
 
-<<<<<<< HEAD
-(67) ColumnarToRow [codegen id : 1]
-=======
 (61) CometColumnarToRow [codegen id : 1]
->>>>>>> 0a68f1c6
 Input [1]: [d_date_sk#5]
 
-(68) BroadcastExchange
+(62) BroadcastExchange
 Input [1]: [d_date_sk#5]
 Arguments: HashedRelationBroadcastMode(List(cast(input[0, int, true] as bigint)),false), [plan_id=9]
 
