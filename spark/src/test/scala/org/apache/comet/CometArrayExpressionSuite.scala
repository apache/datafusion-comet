--- conflicted
+++ resolved
@@ -184,8 +184,6 @@
   }
 
   test("ArrayInsert") {
-<<<<<<< HEAD
-    assume(isSpark34Plus)
     withSQLConf(CometConf.COMET_EXPR_ALLOW_INCOMPATIBLE.key -> "true") {
       Seq(true, false).foreach(dictionaryEnabled =>
         withTempDir { dir =>
@@ -206,33 +204,11 @@
           checkSparkAnswerAndOperator(df.select("arrInsertNone"))
         })
     }
-=======
-    Seq(true, false).foreach(dictionaryEnabled =>
-      withTempDir { dir =>
-        val path = new Path(dir.toURI.toString, "test.parquet")
-        makeParquetFileAllTypes(path, dictionaryEnabled, 10000)
-        val df = spark.read
-          .parquet(path.toString)
-          .withColumn("arr", array(col("_4"), lit(null), col("_4")))
-          .withColumn("arrInsertResult", expr("array_insert(arr, 1, 1)"))
-          .withColumn("arrInsertNegativeIndexResult", expr("array_insert(arr, -1, 1)"))
-          .withColumn("arrPosGreaterThanSize", expr("array_insert(arr, 8, 1)"))
-          .withColumn("arrNegPosGreaterThanSize", expr("array_insert(arr, -8, 1)"))
-          .withColumn("arrInsertNone", expr("array_insert(arr, 1, null)"))
-        checkSparkAnswerAndOperator(df.select("arrInsertResult"))
-        checkSparkAnswerAndOperator(df.select("arrInsertNegativeIndexResult"))
-        checkSparkAnswerAndOperator(df.select("arrPosGreaterThanSize"))
-        checkSparkAnswerAndOperator(df.select("arrNegPosGreaterThanSize"))
-        checkSparkAnswerAndOperator(df.select("arrInsertNone"))
-      })
->>>>>>> f0b36340
   }
 
   test("ArrayInsertUnsupportedArgs") {
     // This test checks that the else branch in ArrayInsert
     // mapping to the comet is valid and fallback to spark is working fine.
-<<<<<<< HEAD
-    assume(isSpark34Plus)
     withSQLConf(CometConf.COMET_EXPR_ALLOW_INCOMPATIBLE.key -> "true") {
       withTempDir { dir =>
         val path = new Path(dir.toURI.toString, "test.parquet")
@@ -244,17 +220,6 @@
           .withColumn("arrUnsupportedArgs", expr("array_insert(arr, idx, 1)"))
         checkSparkAnswer(df.select("arrUnsupportedArgs"))
       }
-=======
-    withTempDir { dir =>
-      val path = new Path(dir.toURI.toString, "test.parquet")
-      makeParquetFileAllTypes(path, dictionaryEnabled = false, 10000)
-      val df = spark.read
-        .parquet(path.toString)
-        .withColumn("arr", array(col("_4"), lit(null), col("_4")))
-        .withColumn("idx", udf((_: Int) => 1).apply(col("_4")))
-        .withColumn("arrUnsupportedArgs", expr("array_insert(arr, idx, 1)"))
-      checkSparkAnswer(df.select("arrUnsupportedArgs"))
->>>>>>> f0b36340
     }
   }
 
