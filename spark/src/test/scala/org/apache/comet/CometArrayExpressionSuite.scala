--- conflicted
+++ resolved
@@ -292,16 +292,30 @@
     }
   }
 
-<<<<<<< HEAD
+  test("array_compact") {
+    withSQLConf(CometConf.COMET_EXPR_ALLOW_INCOMPATIBLE.key -> "true") {
+      Seq(true, false).foreach { dictionaryEnabled =>
+        withTempDir { dir =>
+          val path = new Path(dir.toURI.toString, "test.parquet")
+          makeParquetFileAllTypes(path, dictionaryEnabled = dictionaryEnabled, n = 10000)
+          spark.read.parquet(path.toString).createOrReplaceTempView("t1")
+
+          checkSparkAnswerAndOperator(
+            sql("SELECT array_compact(array(_2)) FROM t1 WHERE _2 IS NULL"))
+          checkSparkAnswerAndOperator(
+            sql("SELECT array_compact(array(_2)) FROM t1 WHERE _2 IS NOT NULL"))
+          checkSparkAnswerAndOperator(
+            sql("SELECT array_compact(array(_2, _3, null)) FROM t1 WHERE _2 IS NOT NULL"))
+        }
+      }
+    }
+  }
+
   test("array_except - basic test (only integer values)") {
-=======
-  test("array_compact") {
->>>>>>> 382ac938
-    withSQLConf(CometConf.COMET_EXPR_ALLOW_INCOMPATIBLE.key -> "true") {
-      Seq(true, false).foreach { dictionaryEnabled =>
-        withTempDir { dir =>
-          val path = new Path(dir.toURI.toString, "test.parquet")
-<<<<<<< HEAD
+    withSQLConf(CometConf.COMET_EXPR_ALLOW_INCOMPATIBLE.key -> "true") {
+      Seq(true, false).foreach { dictionaryEnabled =>
+        withTempDir { dir =>
+          val path = new Path(dir.toURI.toString, "test.parquet")
           makeParquetFileAllTypes(path, dictionaryEnabled, 10000)
           spark.read.parquet(path.toString).createOrReplaceTempView("t1")
 
@@ -381,17 +395,6 @@
             case _ =>
               checkSparkAnswer(df)
           }
-=======
-          makeParquetFileAllTypes(path, dictionaryEnabled = dictionaryEnabled, n = 10000)
-          spark.read.parquet(path.toString).createOrReplaceTempView("t1")
-
-          checkSparkAnswerAndOperator(
-            sql("SELECT array_compact(array(_2)) FROM t1 WHERE _2 IS NULL"))
-          checkSparkAnswerAndOperator(
-            sql("SELECT array_compact(array(_2)) FROM t1 WHERE _2 IS NOT NULL"))
-          checkSparkAnswerAndOperator(
-            sql("SELECT array_compact(array(_2, _3, null)) FROM t1 WHERE _2 IS NOT NULL"))
->>>>>>> 382ac938
         }
       }
     }
