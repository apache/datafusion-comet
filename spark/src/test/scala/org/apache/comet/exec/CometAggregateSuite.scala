--- conflicted
+++ resolved
@@ -1,1425 +1,1386 @@
-/*
- * Licensed to the Apache Software Foundation (ASF) under one
- * or more contributor license agreements.  See the NOTICE file
- * distributed with this work for additional information
- * regarding copyright ownership.  The ASF licenses this file
- * to you under the Apache License, Version 2.0 (the
- * "License"); you may not use this file except in compliance
- * with the License.  You may obtain a copy of the License at
- *
- *   http://www.apache.org/licenses/LICENSE-2.0
- *
- * Unless required by applicable law or agreed to in writing,
- * software distributed under the License is distributed on an
- * "AS IS" BASIS, WITHOUT WARRANTIES OR CONDITIONS OF ANY
- * KIND, either express or implied.  See the License for the
- * specific language governing permissions and limitations
- * under the License.
- */
-
-package org.apache.comet.exec
-
-import scala.util.Random
-
-import org.apache.hadoop.fs.Path
-import org.apache.spark.sql.{CometTestBase, DataFrame, Row}
-import org.apache.spark.sql.catalyst.expressions.Cast
-import org.apache.spark.sql.catalyst.expressions.aggregate.Sum
-import org.apache.spark.sql.catalyst.optimizer.EliminateSorts
-import org.apache.spark.sql.comet.CometHashAggregateExec
-import org.apache.spark.sql.execution.adaptive.AdaptiveSparkPlanHelper
-import org.apache.spark.sql.functions.{avg, col, count_distinct, sum}
-import org.apache.spark.sql.internal.SQLConf
-import org.apache.spark.sql.types.{DataTypes, StructField, StructType}
-
-import org.apache.comet.CometConf
-import org.apache.comet.CometConf.COMET_EXEC_STRICT_FLOATING_POINT
-import org.apache.comet.testing.{DataGenOptions, FuzzDataGenerator, ParquetGenerator, SchemaGenOptions}
-
-/**
- * Test suite dedicated to Comet native aggregate operator
- */
-class CometAggregateSuite extends CometTestBase with AdaptiveSparkPlanHelper {
-  import testImplicits._
-
-  test("min/max floating point with negative zero") {
-    val r = new Random(42)
-    val schema = StructType(
-      Seq(
-        StructField("float_col", DataTypes.FloatType, nullable = true),
-        StructField("double_col", DataTypes.DoubleType, nullable = true)))
-    val df = FuzzDataGenerator.generateDataFrame(
-      r,
-      spark,
-      schema,
-      1000,
-      DataGenOptions(generateNegativeZero = true))
-    df.createOrReplaceTempView("tbl")
-
-    for (col <- Seq("float_col", "double_col")) {
-      // assert that data contains positive and negative zero
-      assert(spark.sql(s"select * from tbl where cast($col as string) = '0.0'").count() > 0)
-      assert(spark.sql(s"select * from tbl where cast($col as string) = '-0.0'").count() > 0)
-      for (agg <- Seq("min", "max")) {
-        withSQLConf(COMET_EXEC_STRICT_FLOATING_POINT.key -> "true") {
-          checkSparkAnswerAndFallbackReasons(
-            s"select $agg($col) from tbl where cast($col as string) in ('0.0', '-0.0')",
-            Set(
-              "Unsupported aggregate expression(s)",
-              s"floating-point not supported when ${COMET_EXEC_STRICT_FLOATING_POINT.key}=true"))
-        }
-        checkSparkAnswer(
-          s"select $col, count(*) from tbl " +
-            s"where cast($col as string) in ('0.0', '-0.0') group by $col")
-      }
-    }
-  }
-
-  test("avg decimal") {
-    withTempDir { dir =>
-      val path = new Path(dir.toURI.toString, "test.parquet")
-      val filename = path.toString
-      val random = new Random(42)
-      withSQLConf(CometConf.COMET_ENABLED.key -> "false") {
-        ParquetGenerator.makeParquetFile(
-          random,
-          spark,
-          filename,
-          10000,
-          SchemaGenOptions(),
-          DataGenOptions())
-      }
-      val tableName = "avg_decimal"
-      withTable(tableName) {
-        val table = spark.read.parquet(filename).coalesce(1)
-        table.createOrReplaceTempView(tableName)
-        // we fall back to Spark for avg on decimal due to the following issue
-        // https://github.com/apache/datafusion-comet/issues/1371
-        // once this is fixed, we should change this test to
-        // checkSparkAnswerAndNumOfAggregates
-        checkSparkAnswer(s"SELECT c1, avg(c7) FROM $tableName GROUP BY c1 ORDER BY c1")
-      }
-    }
-  }
-
-  test("stddev_pop should return NaN for some cases") {
-    withSQLConf(CometConf.COMET_EXEC_SHUFFLE_ENABLED.key -> "true") {
-      Seq(true, false).foreach { nullOnDivideByZero =>
-        withSQLConf("spark.sql.legacy.statisticalAggregate" -> nullOnDivideByZero.toString) {
-
-          val data: Seq[(Float, Int)] = Seq((Float.PositiveInfinity, 1))
-          withParquetTable(data, "tbl", false) {
-            val df = sql("SELECT stddev_pop(_1), stddev_pop(_2) FROM tbl")
-            checkSparkAnswerAndOperator(df)
-          }
-        }
-      }
-    }
-  }
-
-  test("count with aggregation filter") {
-    withSQLConf(
-      CometConf.COMET_ENABLED.key -> "true",
-      CometConf.COMET_EXEC_SHUFFLE_ENABLED.key -> "true",
-      CometConf.COMET_SHUFFLE_MODE.key -> "jvm") {
-      val df1 = sql("SELECT count(DISTINCT 2), count(DISTINCT 2,3)")
-      checkSparkAnswer(df1)
-
-      val df2 = sql("SELECT count(DISTINCT 2), count(DISTINCT 3,2)")
-      checkSparkAnswer(df2)
-    }
-  }
-
-  test("multiple column distinct count") {
-    withSQLConf(
-      CometConf.COMET_ENABLED.key -> "true",
-      CometConf.COMET_EXEC_SHUFFLE_ENABLED.key -> "true",
-      CometConf.COMET_SHUFFLE_MODE.key -> "jvm") {
-      val df1 = Seq(
-        ("a", "b", "c"),
-        ("a", "b", "c"),
-        ("a", "b", "d"),
-        ("x", "y", "z"),
-        ("x", "q", null.asInstanceOf[String]))
-        .toDF("key1", "key2", "key3")
-
-      checkSparkAnswer(df1.agg(count_distinct($"key1", $"key2")))
-      checkSparkAnswer(df1.agg(count_distinct($"key1", $"key2", $"key3")))
-      checkSparkAnswer(df1.groupBy($"key1").agg(count_distinct($"key2", $"key3")))
-    }
-  }
-
-  test("Only trigger Comet Final aggregation on Comet partial aggregation") {
-    withTempView("lowerCaseData") {
-      lowerCaseData.createOrReplaceTempView("lowerCaseData")
+   * Licensed to the Apache Software Foundation (ASF) under one   
+* or more contributor license agreements.  See the NOTICE file
+   * distributed with this work for additional information
+   * regarding copyright ownership.  The ASF licenses this file
+   * to you under the Apache License, Version 2.0 (the
+   * "License"); you may not use this file except in compliance
+   * with the License.  You may obtain a copy of the License at
+   *
+   *   http://www.apache.org/licenses/LICENSE-2.0
+   *
+   * Unless required by applicable law or agreed to in writing,
+   * software distributed under the License is distributed on an
+   * "AS IS" BASIS, WITHOUT WARRANTIES OR CONDITIONS OF ANY
+   * KIND, either express or implied.  See the License for the
+   * specific language governing permissions and limitations
+   * under the License.
+   */
+
+  package org.apache.comet.exec
+
+  import scala.util.Random
+
+  import org.apache.hadoop.fs.Path
+  import org.apache.spark.sql.{CometTestBase, DataFrame, Row}
+  import org.apache.spark.sql.catalyst.expressions.Cast
+  import org.apache.spark.sql.catalyst.expressions.aggregate.Sum
+  import org.apache.spark.sql.catalyst.optimizer.EliminateSorts
+  import org.apache.spark.sql.comet.CometHashAggregateExec
+  import org.apache.spark.sql.execution.adaptive.AdaptiveSparkPlanHelper
+  import org.apache.spark.sql.functions.{avg, col, count_distinct, sum}
+  import org.apache.spark.sql.internal.SQLConf
+  import org.apache.spark.sql.types.{DataTypes, StructField, StructType}
+
+  import org.apache.comet.CometConf
+  import org.apache.comet.CometConf.COMET_EXEC_STRICT_FLOATING_POINT
+  import org.apache.comet.testing.{DataGenOptions, FuzzDataGenerator, ParquetGenerator, SchemaGenOptions}
+
+  /**
+   * Test suite dedicated to Comet native aggregate operator
+   */
+  class CometAggregateSuite extends CometTestBase with AdaptiveSparkPlanHelper {
+    import testImplicits._
+
+    test("min/max floating point with negative zero") {
+      val r = new Random(42)
+      val schema = StructType(
+        Seq(
+          StructField("float_col", DataTypes.FloatType, nullable = true),
+          StructField("double_col", DataTypes.DoubleType, nullable = true)))
+      val df = FuzzDataGenerator.generateDataFrame(
+        r,
+        spark,
+        schema,
+        1000,
+        DataGenOptions(generateNegativeZero = true))
+      df.createOrReplaceTempView("tbl")
+
+      for (col <- Seq("float_col", "double_col")) {
+        // assert that data contains positive and negative zero
+        assert(spark.sql(s"select * from tbl where cast($col as string) = '0.0'").count() > 0)
+        assert(spark.sql(s"select * from tbl where cast($col as string) = '-0.0'").count() > 0)
+        for (agg <- Seq("min", "max")) {
+          withSQLConf(COMET_EXEC_STRICT_FLOATING_POINT.key -> "true") {
+            checkSparkAnswerAndFallbackReasons(
+              s"select $agg($col) from tbl where cast($col as string) in ('0.0', '-0.0')",
+              Set(
+                "Unsupported aggregate expression(s)",
+                s"floating-point not supported when ${COMET_EXEC_STRICT_FLOATING_POINT.key}=true"))
+          }
+          checkSparkAnswer(
+            s"select $col, count(*) from tbl " +
+              s"where cast($col as string) in ('0.0', '-0.0') group by $col")
+        }
+      }
+    }
+
+    test("avg decimal") {
+      withTempDir { dir =>
+        val path = new Path(dir.toURI.toString, "test.parquet")
+        val filename = path.toString
+        val random = new Random(42)
+        withSQLConf(CometConf.COMET_ENABLED.key -> "false") {
+          ParquetGenerator.makeParquetFile(
+            random,
+            spark,
+            filename,
+            10000,
+            SchemaGenOptions(),
+            DataGenOptions())
+        }
+        val tableName = "avg_decimal"
+        withTable(tableName) {
+          val table = spark.read.parquet(filename).coalesce(1)
+          table.createOrReplaceTempView(tableName)
+          // we fall back to Spark for avg on decimal due to the following issue
+          // https://github.com/apache/datafusion-comet/issues/1371
+          // once this is fixed, we should change this test to
+          // checkSparkAnswerAndNumOfAggregates
+          checkSparkAnswer(s"SELECT c1, avg(c7) FROM $tableName GROUP BY c1 ORDER BY c1")
+        }
+      }
+    }
+
+    test("stddev_pop should return NaN for some cases") {
+      withSQLConf(CometConf.COMET_EXEC_SHUFFLE_ENABLED.key -> "true") {
+        Seq(true, false).foreach { nullOnDivideByZero =>
+          withSQLConf("spark.sql.legacy.statisticalAggregate" -> nullOnDivideByZero.toString) {
+
+            val data: Seq[(Float, Int)] = Seq((Float.PositiveInfinity, 1))
+            withParquetTable(data, "tbl", false) {
+              val df = sql("SELECT stddev_pop(_1), stddev_pop(_2) FROM tbl")
+              checkSparkAnswerAndOperator(df)
+            }
+          }
+        }
+      }
+    }
+
+    test("count with aggregation filter") {
       withSQLConf(
         CometConf.COMET_ENABLED.key -> "true",
         CometConf.COMET_EXEC_SHUFFLE_ENABLED.key -> "true",
         CometConf.COMET_SHUFFLE_MODE.key -> "jvm") {
-        val df = sql("SELECT LAST(n) FROM lowerCaseData")
-        checkSparkAnswer(df)
-      }
-    }
-  }
-
-  test(
-    "Average expression in Comet Final should handle " +
-      "all null inputs from partial Spark aggregation") {
-    withTempView("allNulls") {
-      allNulls.createOrReplaceTempView("allNulls")
+        val df1 = sql("SELECT count(DISTINCT 2), count(DISTINCT 2,3)")
+        checkSparkAnswer(df1)
+
+        val df2 = sql("SELECT count(DISTINCT 2), count(DISTINCT 3,2)")
+        checkSparkAnswer(df2)
+      }
+    }
+
+    test("multiple column distinct count") {
       withSQLConf(
         CometConf.COMET_ENABLED.key -> "true",
         CometConf.COMET_EXEC_SHUFFLE_ENABLED.key -> "true",
         CometConf.COMET_SHUFFLE_MODE.key -> "jvm") {
-        val df = sql("select sum(a), avg(a) from allNulls")
-        checkSparkAnswer(df)
-      }
-    }
-  }
-
-  test("Aggregation without aggregate expressions should use correct result expressions") {
-    withSQLConf(
-      CometConf.COMET_ENABLED.key -> "true",
-      CometConf.COMET_EXEC_SHUFFLE_ENABLED.key -> "true",
-      CometConf.COMET_SHUFFLE_MODE.key -> "jvm") {
-      withTempDir { dir =>
-        val path = new Path(dir.toURI.toString, "test")
-        makeParquetFile(path, 10000, 10, false)
-        withParquetTable(path.toUri.toString, "tbl") {
-          val df = sql("SELECT _g5 FROM tbl GROUP BY _g1, _g2, _g3, _g4, _g5")
-          checkSparkAnswerAndOperator(df)
-        }
-      }
-    }
-  }
-
-  test("Final aggregation should not bind to the input of partial aggregation") {
-    withSQLConf(
-      CometConf.COMET_ENABLED.key -> "true",
-      CometConf.COMET_EXEC_SHUFFLE_ENABLED.key -> "true",
-      CometConf.COMET_SHUFFLE_MODE.key -> "jvm") {
-      Seq(true, false).foreach { dictionaryEnabled =>
-        withTempDir { dir =>
-          val path = new Path(dir.toURI.toString, "test")
-          makeParquetFile(path, 10000, 10, dictionaryEnabled)
-          withParquetTable(path.toUri.toString, "tbl") {
-            val df = sql("SELECT * FROM tbl").groupBy("_g1").agg(sum($"_3" + $"_g3"))
-            checkSparkAnswerAndOperator(df)
-          }
-        }
-      }
-    }
-  }
-
-  test("Ensure traversed operators during finding first partial aggregation are all native") {
-    withTable("lineitem", "part") {
+        val df1 = Seq(
+          ("a", "b", "c"),
+          ("a", "b", "c"),
+          ("a", "b", "d"),
+          ("x", "y", "z"),
+          ("x", "q", null.asInstanceOf[String]))
+          .toDF("key1", "key2", "key3")
+
+        checkSparkAnswer(df1.agg(count_distinct($"key1", $"key2")))
+        checkSparkAnswer(df1.agg(count_distinct($"key1", $"key2", $"key3")))
+        checkSparkAnswer(df1.groupBy($"key1").agg(count_distinct($"key2", $"key3")))
+      }
+    }
+
+    test("Only trigger Comet Final aggregation on Comet partial aggregation") {
+      withTempView("lowerCaseData") {
+        lowerCaseData.createOrReplaceTempView("lowerCaseData")
+        withSQLConf(
+          CometConf.COMET_ENABLED.key -> "true",
+          CometConf.COMET_EXEC_SHUFFLE_ENABLED.key -> "true",
+          CometConf.COMET_SHUFFLE_MODE.key -> "jvm") {
+          val df = sql("SELECT LAST(n) FROM lowerCaseData")
+          checkSparkAnswer(df)
+        }
+      }
+    }
+
+    test(
+      "Average expression in Comet Final should handle " +
+        "all null inputs from partial Spark aggregation") {
+      withTempView("allNulls") {
+        allNulls.createOrReplaceTempView("allNulls")
+        withSQLConf(
+          CometConf.COMET_ENABLED.key -> "true",
+          CometConf.COMET_EXEC_SHUFFLE_ENABLED.key -> "true",
+          CometConf.COMET_SHUFFLE_MODE.key -> "jvm") {
+          val df = sql("select sum(a), avg(a) from allNulls")
+          checkSparkAnswer(df)
+        }
+      }
+    }
+
+    test("Aggregation without aggregate expressions should use correct result expressions") {
       withSQLConf(
         CometConf.COMET_ENABLED.key -> "true",
         CometConf.COMET_EXEC_SHUFFLE_ENABLED.key -> "true",
         CometConf.COMET_SHUFFLE_MODE.key -> "jvm") {
-
-        sql(
-          "CREATE TABLE lineitem(l_extendedprice DOUBLE, l_quantity DOUBLE, l_partkey STRING) USING PARQUET")
-        sql("INSERT INTO TABLE lineitem VALUES (1.0, 1.0, '1')")
-
-        sql(
-          "CREATE TABLE part(p_partkey STRING, p_brand STRING, p_container STRING) USING PARQUET")
-        sql("INSERT INTO TABLE part VALUES ('1', 'Brand#23', 'MED BOX')")
-
-        val df = sql("""select
-            sum(l_extendedprice) / 7.0 as avg_yearly
-            from
-            lineitem,
-            part
-              where
-              p_partkey = l_partkey
-              and p_brand = 'Brand#23'
-          and p_container = 'MED BOX'
-          and l_quantity < (
-            select
-          0.2 * avg(l_quantity)
-          from
-          lineitem
-          where
-          l_partkey = p_partkey
-          )""")
-        checkAnswer(df, Row(null))
-      }
-    }
-  }
-
-  test("SUM decimal supports emit.first") {
-    withSQLConf(
-      SQLConf.OPTIMIZER_EXCLUDED_RULES.key -> EliminateSorts.ruleName,
-      CometConf.COMET_ENABLED.key -> "true",
-      CometConf.COMET_EXEC_SHUFFLE_ENABLED.key -> "true",
-      CometConf.COMET_SHUFFLE_MODE.key -> "jvm") {
-      Seq(true, false).foreach { dictionaryEnabled =>
         withTempDir { dir =>
           val path = new Path(dir.toURI.toString, "test")
-          makeParquetFile(path, 10000, 10, dictionaryEnabled)
+          makeParquetFile(path, 10000, 10, false)
           withParquetTable(path.toUri.toString, "tbl") {
-            checkSparkAnswerAndOperator(
-              sql("SELECT * FROM tbl").sort("_g1").groupBy("_g1").agg(sum("_8")))
-          }
-        }
-      }
-    }
-  }
-
-  test("AVG decimal supports emit.first") {
-    withSQLConf(
-      SQLConf.OPTIMIZER_EXCLUDED_RULES.key -> EliminateSorts.ruleName,
-      CometConf.COMET_ENABLED.key -> "true",
-      CometConf.COMET_EXEC_SHUFFLE_ENABLED.key -> "true",
-      CometConf.COMET_SHUFFLE_MODE.key -> "jvm") {
-      Seq(true, false).foreach { dictionaryEnabled =>
-        withTempDir { dir =>
-          val path = new Path(dir.toURI.toString, "test")
-          makeParquetFile(path, 10000, 10, dictionaryEnabled)
-          withParquetTable(path.toUri.toString, "tbl") {
-            checkSparkAnswerAndOperator(
-              sql("SELECT * FROM tbl").sort("_g1").groupBy("_g1").agg(avg("_8")))
-          }
-        }
-      }
-    }
-  }
-
-  test("Fix NPE in partial decimal sum") {
-    val table = "tbl"
-    withTable(table) {
+            val df = sql("SELECT _g5 FROM tbl GROUP BY _g1, _g2, _g3, _g4, _g5")
+            checkSparkAnswerAndOperator(df)
+          }
+        }
+      }
+    }
+
+    test("Final aggregation should not bind to the input of partial aggregation") {
       withSQLConf(
         CometConf.COMET_ENABLED.key -> "true",
-        CometConf.COMET_EXEC_SHUFFLE_ENABLED.key -> "false",
-        CometConf.COMET_SHUFFLE_MODE.key -> "native") {
-        withTable(table) {
-          sql(s"CREATE TABLE $table(col DECIMAL(5, 2)) USING PARQUET")
-          sql(s"INSERT INTO TABLE $table VALUES (CAST(12345.01 AS DECIMAL(5, 2)))")
-          val df = sql(s"SELECT SUM(col + 100000.01) FROM $table")
+        CometConf.COMET_EXEC_SHUFFLE_ENABLED.key -> "true",
+        CometConf.COMET_SHUFFLE_MODE.key -> "jvm") {
+        Seq(true, false).foreach { dictionaryEnabled =>
+          withTempDir { dir =>
+            val path = new Path(dir.toURI.toString, "test")
+            makeParquetFile(path, 10000, 10, dictionaryEnabled)
+            withParquetTable(path.toUri.toString, "tbl") {
+              val df = sql("SELECT * FROM tbl").groupBy("_g1").agg(sum($"_3" + $"_g3"))
+              checkSparkAnswerAndOperator(df)
+            }
+          }
+        }
+      }
+    }
+
+    test("Ensure traversed operators during finding first partial aggregation are all native") {
+      withTable("lineitem", "part") {
+        withSQLConf(
+          CometConf.COMET_ENABLED.key -> "true",
+          CometConf.COMET_EXEC_SHUFFLE_ENABLED.key -> "true",
+          CometConf.COMET_SHUFFLE_MODE.key -> "jvm") {
+
+          sql(
+            "CREATE TABLE lineitem(l_extendedprice DOUBLE, l_quantity DOUBLE, l_partkey STRING) USING PARQUET")
+          sql("INSERT INTO TABLE lineitem VALUES (1.0, 1.0, '1')")
+
+          sql(
+            "CREATE TABLE part(p_partkey STRING, p_brand STRING, p_container STRING) USING PARQUET")
+          sql("INSERT INTO TABLE part VALUES ('1', 'Brand#23', 'MED BOX')")
+
+          val df = sql("""select
+              sum(l_extendedprice) / 7.0 as avg_yearly
+              from
+              lineitem,
+              part
+                where
+                p_partkey = l_partkey
+                and p_brand = 'Brand#23'
+            and p_container = 'MED BOX'
+            and l_quantity < (
+              select
+            0.2 * avg(l_quantity)
+            from
+            lineitem
+            where
+            l_partkey = p_partkey
+            )""")
           checkAnswer(df, Row(null))
         }
       }
     }
-  }
-
-  test("fix: Decimal Average should not enable native final aggregation") {
-    withSQLConf(CometConf.COMET_EXEC_SHUFFLE_ENABLED.key -> "true") {
+
+    test("SUM decimal supports emit.first") {
+      withSQLConf(
+        SQLConf.OPTIMIZER_EXCLUDED_RULES.key -> EliminateSorts.ruleName,
+        CometConf.COMET_ENABLED.key -> "true",
+        CometConf.COMET_EXEC_SHUFFLE_ENABLED.key -> "true",
+        CometConf.COMET_SHUFFLE_MODE.key -> "jvm") {
+        Seq(true, false).foreach { dictionaryEnabled =>
+          withTempDir { dir =>
+            val path = new Path(dir.toURI.toString, "test")
+            makeParquetFile(path, 10000, 10, dictionaryEnabled)
+            withParquetTable(path.toUri.toString, "tbl") {
+              checkSparkAnswerAndOperator(
+                sql("SELECT * FROM tbl").sort("_g1").groupBy("_g1").agg(sum("_8")))
+            }
+          }
+        }
+      }
+    }
+
+    test("AVG decimal supports emit.first") {
+      withSQLConf(
+        SQLConf.OPTIMIZER_EXCLUDED_RULES.key -> EliminateSorts.ruleName,
+        CometConf.COMET_ENABLED.key -> "true",
+        CometConf.COMET_EXEC_SHUFFLE_ENABLED.key -> "true",
+        CometConf.COMET_SHUFFLE_MODE.key -> "jvm") {
+        Seq(true, false).foreach { dictionaryEnabled =>
+          withTempDir { dir =>
+            val path = new Path(dir.toURI.toString, "test")
+            makeParquetFile(path, 10000, 10, dictionaryEnabled)
+            withParquetTable(path.toUri.toString, "tbl") {
+              checkSparkAnswerAndOperator(
+                sql("SELECT * FROM tbl").sort("_g1").groupBy("_g1").agg(avg("_8")))
+            }
+          }
+        }
+      }
+    }
+
+    test("Fix NPE in partial decimal sum") {
+      val table = "tbl"
+      withTable(table) {
+        withSQLConf(
+          CometConf.COMET_ENABLED.key -> "true",
+          CometConf.COMET_EXEC_SHUFFLE_ENABLED.key -> "false",
+          CometConf.COMET_SHUFFLE_MODE.key -> "native") {
+          withTable(table) {
+            sql(s"CREATE TABLE $table(col DECIMAL(5, 2)) USING PARQUET")
+            sql(s"INSERT INTO TABLE $table VALUES (CAST(12345.01 AS DECIMAL(5, 2)))")
+            val df = sql(s"SELECT SUM(col + 100000.01) FROM $table")
+            checkAnswer(df, Row(null))
+          }
+        }
+      }
+    }
+
+    test("fix: Decimal Average should not enable native final aggregation") {
+      withSQLConf(CometConf.COMET_EXEC_SHUFFLE_ENABLED.key -> "true") {
+        Seq(true, false).foreach { dictionaryEnabled =>
+          withTempDir { dir =>
+            val path = new Path(dir.toURI.toString, "test")
+            makeParquetFile(path, 1000, 10, dictionaryEnabled)
+            withParquetTable(path.toUri.toString, "tbl") {
+              checkSparkAnswer("SELECT _g1, AVG(_7) FROM tbl GROUP BY _g1")
+              checkSparkAnswer("SELECT _g1, AVG(_8) FROM tbl GROUP BY _g1")
+              checkSparkAnswer("SELECT _g1, AVG(_9) FROM tbl GROUP BY _g1")
+            }
+          }
+        }
+      }
+    }
+
+    test("trivial case") {
+      Seq(true, false).foreach { dictionaryEnabled =>
+        withParquetTable((0 until 5).map(i => (i, i)), "tbl", dictionaryEnabled) {
+          val df1 = sql("SELECT _2, SUM(_1) FROM tbl GROUP BY _2")
+          checkAnswer(df1, Row(0, 0) :: Row(1, 1) :: Row(2, 2) :: Row(3, 3) :: Row(4, 4) :: Nil)
+
+          val df2 = sql("SELECT _2, COUNT(_1) FROM tbl GROUP BY _2")
+          checkAnswer(df2, Row(0, 1) :: Row(1, 1) :: Row(2, 1) :: Row(3, 1) :: Row(4, 1) :: Nil)
+
+          val df3 = sql("SELECT COUNT(_1), COUNT(_2) FROM tbl")
+          checkAnswer(df3, Row(5, 5) :: Nil)
+
+          checkSparkAnswerAndOperator("SELECT _2, MIN(_1), MAX(_1) FROM tbl GROUP BY _2")
+        }
+      }
+    }
+
+    test("avg") {
+      Seq(true, false).foreach { dictionaryEnabled =>
+        withParquetTable(
+          (0 until 10).map(i => ((i + 1) * (i + 1), (i + 1) / 2)),
+          "tbl",
+          dictionaryEnabled) {
+
+          checkSparkAnswerAndOperator("SELECT _2, AVG(_1) FROM tbl GROUP BY _2")
+          checkSparkAnswerAndOperator("SELECT AVG(_2) FROM tbl")
+        }
+      }
+    }
+
+    test("count, avg with null") {
+      Seq(false, true).foreach { dictionary =>
+        withSQLConf("parquet.enable.dictionary" -> dictionary.toString) {
+          val table = "test"
+          withTable(table) {
+            sql(s"create table $table(col1 int, col2 int) using parquet")
+            sql(s"insert into $table values(1, 1), (2, 1), (3, 2), (null, 2), (null, 1)")
+            checkSparkAnswerAndOperator(s"SELECT COUNT(col1) FROM $table")
+            checkSparkAnswerAndOperator(s"SELECT col2, COUNT(col1) FROM $table GROUP BY col2")
+            checkSparkAnswerAndOperator(s"SELECT avg(col1) FROM $table")
+            checkSparkAnswerAndOperator(s"SELECT col2, avg(col1) FROM $table GROUP BY col2")
+          }
+        }
+      }
+    }
+
+    test("SUM/AVG non-decimal overflow") {
+      Seq(true, false).foreach { dictionaryEnabled =>
+        withParquetTable(Seq((0, 100.toLong), (0, Long.MaxValue)), "tbl", dictionaryEnabled) {
+          checkSparkAnswerAndOperator("SELECT SUM(_2) FROM tbl GROUP BY _1")
+          checkSparkAnswerAndOperator("SELECT AVG(_2) FROM tbl GROUP BY _1")
+        }
+      }
+    }
+
+    test("simple SUM, COUNT, MIN, MAX, AVG with non-distinct group keys") {
+      Seq(true, false).foreach { dictionaryEnabled =>
+        withParquetTable((0 until 5).map(i => (i, i % 2)), "tbl", dictionaryEnabled) {
+          val df1 = sql("SELECT _2, SUM(_1) FROM tbl GROUP BY _2")
+          checkAnswer(df1, Row(0, 6) :: Row(1, 4) :: Nil)
+          val df2 = sql("SELECT _2, COUNT(_1) FROM tbl GROUP BY _2")
+          checkAnswer(df2, Row(0, 3) :: Row(1, 2) :: Nil)
+          checkSparkAnswerAndOperator("SELECT _2, MIN(_1), MAX(_1) FROM tbl GROUP BY _2")
+          checkSparkAnswerAndOperator("SELECT _2, AVG(_1) FROM tbl GROUP BY _2")
+        }
+      }
+    }
+
+    test("group-by on variable length types") {
+      Seq(true, false).foreach { nativeShuffleEnabled =>
+        Seq(true, false).foreach { dictionaryEnabled =>
+          withSQLConf(
+            CometConf.COMET_EXEC_SHUFFLE_ENABLED.key -> nativeShuffleEnabled.toString,
+            CometConf.COMET_SHUFFLE_MODE.key -> "native") {
+            withParquetTable(
+              (0 until 100).map(i => (i, (i % 10).toString)),
+              "tbl",
+              dictionaryEnabled) {
+              val n = if (nativeShuffleEnabled) 2 else 1
+              checkSparkAnswerAndNumOfAggregates("SELECT _2, SUM(_1) FROM tbl GROUP BY _2", n)
+              checkSparkAnswerAndNumOfAggregates("SELECT _2, COUNT(_1) FROM tbl GROUP BY _2", n)
+              checkSparkAnswerAndNumOfAggregates("SELECT _2, MIN(_1) FROM tbl GROUP BY _2", n)
+              checkSparkAnswerAndNumOfAggregates("SELECT _2, MAX(_1) FROM tbl GROUP BY _2", n)
+              checkSparkAnswerAndNumOfAggregates("SELECT _2, AVG(_1) FROM tbl GROUP BY _2", n)
+            }
+          }
+        }
+      }
+    }
+
+    test("simple SUM, COUNT, MIN, MAX, AVG with non-distinct + null group keys") {
+      Seq(true, false).foreach { dictionaryEnabled =>
+        withParquetTable(
+          (0 until 10).map { i =>
+            (i, if (i % 3 == 0) null.asInstanceOf[Int] else i % 3)
+          },
+          "tbl",
+          dictionaryEnabled) {
+          val df1 = sql("SELECT _2, SUM(_1) FROM tbl GROUP BY _2")
+          checkAnswer(df1, Row(null.asInstanceOf[Int], 18) :: Row(1, 12) :: Row(2, 15) :: Nil)
+
+          val df2 = sql("SELECT _2, COUNT(_1) FROM tbl GROUP BY _2")
+          checkAnswer(df2, Row(null.asInstanceOf[Int], 4) :: Row(1, 3) :: Row(2, 3) :: Nil)
+
+          val df3 = sql("SELECT _2, MIN(_1), MAX(_1) FROM tbl GROUP BY _2")
+          checkAnswer(df3, Row(null.asInstanceOf[Int], 0, 9) :: Row(1, 1, 7) :: Row(2, 2, 8) :: Nil)
+          checkSparkAnswerAndOperator(sql("SELECT _2, AVG(_1) FROM tbl GROUP BY _2"))
+        }
+      }
+    }
+
+    test("simple SUM, COUNT, MIN, MAX, AVG with null aggregates") {
+      Seq(true, false).foreach { dictionaryEnabled =>
+        withParquetTable(
+          (0 until 10).map { i =>
+            (
+              if (i % 2 == 0) null.asInstanceOf[Int] else i,
+              if (i % 3 == 0) null.asInstanceOf[Int] else i % 3)
+          },
+          "tbl",
+          dictionaryEnabled) {
+          val df1 = sql("SELECT _2, SUM(_1) FROM tbl GROUP BY _2")
+          checkAnswer(df1, Row(null.asInstanceOf[Int], 12) :: Row(1, 8) :: Row(2, 5) :: Nil)
+
+          val df2 = sql("SELECT _2, COUNT(_1) FROM tbl GROUP BY _2")
+          checkAnswer(df2, Row(null.asInstanceOf[Int], 4) :: Row(1, 3) :: Row(2, 3) :: Nil)
+
+          val df3 = sql("SELECT _2, MIN(_1), MAX(_1) FROM tbl GROUP BY _2")
+          checkAnswer(df3, Row(null.asInstanceOf[Int], 0, 9) :: Row(1, 0, 7) :: Row(2, 0, 5) :: Nil)
+
+          checkSparkAnswerAndOperator(sql("SELECT _2, AVG(_1) FROM tbl GROUP BY _2"))
+        }
+      }
+    }
+
+    test("simple SUM, MIN, MAX, AVG with all nulls") {
+      Seq(true, false).foreach { dictionaryEnabled =>
+        withParquetTable(
+          (0 until 10).map { i =>
+            (null.asInstanceOf[Int], if (i % 3 == 0) null.asInstanceOf[Int] else i % 3)
+          },
+          "tbl",
+          dictionaryEnabled) {
+          val df = sql("SELECT _2, SUM(_1) FROM tbl GROUP BY _2")
+          checkAnswer(
+            df,
+            Seq(
+              Row(null.asInstanceOf[Int], null.asInstanceOf[Int]),
+              Row(1, null.asInstanceOf[Int]),
+              Row(2, null.asInstanceOf[Int])))
+
+          val df2 = sql("SELECT _2, MIN(_1), MAX(_1) FROM tbl GROUP BY _2")
+          checkAnswer(
+            df2,
+            Seq(
+              Row(null.asInstanceOf[Int], null.asInstanceOf[Int], null.asInstanceOf[Int]),
+              Row(1, null.asInstanceOf[Int], null.asInstanceOf[Int]),
+              Row(2, null.asInstanceOf[Int], null.asInstanceOf[Int])))
+          checkSparkAnswerAndOperator(sql("SELECT _2, SUM(_1) FROM tbl GROUP BY _2"))
+        }
+      }
+    }
+
+    test("SUM, COUNT, MIN, MAX, AVG on float & double") {
       Seq(true, false).foreach { dictionaryEnabled =>
         withTempDir { dir =>
           val path = new Path(dir.toURI.toString, "test")
           makeParquetFile(path, 1000, 10, dictionaryEnabled)
           withParquetTable(path.toUri.toString, "tbl") {
-            checkSparkAnswer("SELECT _g1, AVG(_7) FROM tbl GROUP BY _g1")
-            checkSparkAnswer("SELECT _g1, AVG(_8) FROM tbl GROUP BY _g1")
-            checkSparkAnswer("SELECT _g1, AVG(_9) FROM tbl GROUP BY _g1")
-          }
-        }
-      }
-    }
-  }
-
-  test("trivial case") {
-    Seq(true, false).foreach { dictionaryEnabled =>
-      withParquetTable((0 until 5).map(i => (i, i)), "tbl", dictionaryEnabled) {
-        val df1 = sql("SELECT _2, SUM(_1) FROM tbl GROUP BY _2")
-        checkAnswer(df1, Row(0, 0) :: Row(1, 1) :: Row(2, 2) :: Row(3, 3) :: Row(4, 4) :: Nil)
-
-        val df2 = sql("SELECT _2, COUNT(_1) FROM tbl GROUP BY _2")
-        checkAnswer(df2, Row(0, 1) :: Row(1, 1) :: Row(2, 1) :: Row(3, 1) :: Row(4, 1) :: Nil)
-
-        val df3 = sql("SELECT COUNT(_1), COUNT(_2) FROM tbl")
-        checkAnswer(df3, Row(5, 5) :: Nil)
-
-        checkSparkAnswerAndOperator("SELECT _2, MIN(_1), MAX(_1) FROM tbl GROUP BY _2")
-      }
-    }
-  }
-
-  test("avg") {
-    Seq(true, false).foreach { dictionaryEnabled =>
-      withParquetTable(
-        (0 until 10).map(i => ((i + 1) * (i + 1), (i + 1) / 2)),
-        "tbl",
-        dictionaryEnabled) {
-
-        checkSparkAnswerAndOperator("SELECT _2, AVG(_1) FROM tbl GROUP BY _2")
-        checkSparkAnswerAndOperator("SELECT AVG(_2) FROM tbl")
-      }
-    }
-  }
-
-  test("count, avg with null") {
-    Seq(false, true).foreach { dictionary =>
-      withSQLConf("parquet.enable.dictionary" -> dictionary.toString) {
-        val table = "test"
-        withTable(table) {
-          sql(s"create table $table(col1 int, col2 int) using parquet")
-          sql(s"insert into $table values(1, 1), (2, 1), (3, 2), (null, 2), (null, 1)")
-          checkSparkAnswerAndOperator(s"SELECT COUNT(col1) FROM $table")
-          checkSparkAnswerAndOperator(s"SELECT col2, COUNT(col1) FROM $table GROUP BY col2")
-          checkSparkAnswerAndOperator(s"SELECT avg(col1) FROM $table")
-          checkSparkAnswerAndOperator(s"SELECT col2, avg(col1) FROM $table GROUP BY col2")
-        }
-      }
-    }
-  }
-
-  test("SUM/AVG non-decimal overflow") {
-    Seq(true, false).foreach { dictionaryEnabled =>
-      withParquetTable(Seq((0, 100.toLong), (0, Long.MaxValue)), "tbl", dictionaryEnabled) {
-        checkSparkAnswerAndOperator("SELECT SUM(_2) FROM tbl GROUP BY _1")
-        checkSparkAnswerAndOperator("SELECT AVG(_2) FROM tbl GROUP BY _1")
-      }
-    }
-  }
-
-  test("simple SUM, COUNT, MIN, MAX, AVG with non-distinct group keys") {
-    Seq(true, false).foreach { dictionaryEnabled =>
-      withParquetTable((0 until 5).map(i => (i, i % 2)), "tbl", dictionaryEnabled) {
-        val df1 = sql("SELECT _2, SUM(_1) FROM tbl GROUP BY _2")
-        checkAnswer(df1, Row(0, 6) :: Row(1, 4) :: Nil)
-        val df2 = sql("SELECT _2, COUNT(_1) FROM tbl GROUP BY _2")
-        checkAnswer(df2, Row(0, 3) :: Row(1, 2) :: Nil)
-        checkSparkAnswerAndOperator("SELECT _2, MIN(_1), MAX(_1) FROM tbl GROUP BY _2")
-        checkSparkAnswerAndOperator("SELECT _2, AVG(_1) FROM tbl GROUP BY _2")
-      }
-    }
-  }
-
-  test("group-by on variable length types") {
-    Seq(true, false).foreach { nativeShuffleEnabled =>
+            checkSparkAnswerAndOperator(
+              "SELECT _g5, SUM(_5), COUNT(_5), MIN(_5), MAX(_5), AVG(_5) FROM tbl GROUP BY _g5")
+            checkSparkAnswerAndOperator(
+              "SELECT _g6, SUM(_6), COUNT(_6), MIN(_6), MAX(_6), AVG(_6) FROM tbl GROUP BY _g6")
+          }
+        }
+      }
+    }
+
+    test("SUM, MIN, MAX, AVG for NaN, -0.0 and 0.0") {
+      // NaN should be grouped together, and -0.0 and 0.0 should also be grouped together
       Seq(true, false).foreach { dictionaryEnabled =>
-        withSQLConf(
-          CometConf.COMET_EXEC_SHUFFLE_ENABLED.key -> nativeShuffleEnabled.toString,
-          CometConf.COMET_SHUFFLE_MODE.key -> "native") {
+        val data: Seq[(Float, Int)] = Seq(
+          (Float.NaN, 1),
+          (-0.0.asInstanceOf[Float], 2),
+          (0.0.asInstanceOf[Float], 3),
+          (Float.NaN, 4))
+        withSQLConf(CometConf.COMET_EXEC_SHUFFLE_ENABLED.key -> "false") {
+          withParquetTable(data, "tbl", dictionaryEnabled) {
+            checkSparkAnswer("SELECT SUM(_2), MIN(_2), MAX(_2), _1 FROM tbl GROUP BY _1")
+            checkSparkAnswer("SELECT MIN(_1), MAX(_1), MIN(_2), MAX(_2) FROM tbl")
+            checkSparkAnswer("SELECT AVG(_2), _1 FROM tbl GROUP BY _1")
+            checkSparkAnswer("SELECT AVG(_1), AVG(_2) FROM tbl")
+          }
+        }
+      }
+    }
+
+    test("SUM/MIN/MAX/AVG on decimal") {
+      Seq(true, false).foreach { dictionaryEnabled =>
+        withTempDir { dir =>
+          val path = new Path(dir.toURI.toString, "test")
+          makeParquetFile(path, 1000, 10, dictionaryEnabled)
+          withParquetTable(path.toUri.toString, "tbl") {
+            checkSparkAnswer("SELECT _g1, SUM(_7), MIN(_7), MAX(_7), AVG(_7) FROM tbl GROUP BY _g1")
+            checkSparkAnswer("SELECT _g1, SUM(_8), MIN(_8), MAX(_8), AVG(_8) FROM tbl GROUP BY _g1")
+            checkSparkAnswer("SELECT _g1, SUM(_9), MIN(_9), MAX(_9), AVG(_9) FROM tbl GROUP BY _g1")
+          }
+        }
+      }
+    }
+
+    test("multiple SUM/MIN/MAX/AVG on decimal and non-decimal") {
+      Seq(true, false).foreach { dictionaryEnabled =>
+        withTempDir { dir =>
+          val path = new Path(dir.toURI.toString, "test")
+          makeParquetFile(path, 1000, 10, dictionaryEnabled)
+          withParquetTable(path.toUri.toString, "tbl") {
+            checkSparkAnswer(
+              "SELECT _g1, COUNT(_6), COUNT(_7), SUM(_6), SUM(_7), MIN(_6), MIN(_7), MAX(_6), MAX(_7), AVG(_6), AVG(_7) FROM tbl GROUP BY _g1")
+            checkSparkAnswer(
+              "SELECT _g1, COUNT(_7), COUNT(_8), SUM(_7), SUM(_8), MIN(_7), MIN(_8), MAX(_7), MAX(_8), AVG(_7), AVG(_8) FROM tbl GROUP BY _g1")
+            checkSparkAnswer(
+              "SELECT _g1, COUNT(_8), COUNT(_9), SUM(_8), SUM(_9), MIN(_8), MIN(_9), MAX(_8), MAX(_9), AVG(_8), AVG(_9) FROM tbl GROUP BY _g1")
+            checkSparkAnswer(
+              "SELECT _g1, COUNT(_9), COUNT(_1), SUM(_9), SUM(_1), MIN(_9), MIN(_1), MAX(_9), MAX(_1), AVG(_9), AVG(_1) FROM tbl GROUP BY _g1")
+          }
+        }
+      }
+    }
+
+    test("SUM/AVG on decimal with different precisions") {
+      Seq(true, false).foreach { dictionaryEnabled =>
+        withTempDir { dir =>
+          val path = new Path(dir.toURI.toString, "test")
+          makeParquetFile(path, 1000, 10, dictionaryEnabled)
+          withParquetTable(path.toUri.toString, "tbl") {
+            Seq("SUM", "AVG").foreach { FN =>
+              checkSparkAnswerAndOperator(
+                s"SELECT _g1, $FN(_8 + CAST(1 AS DECIMAL(20, 10))) FROM tbl GROUP BY _g1")
+              checkSparkAnswerAndOperator(
+                s"SELECT _g1, $FN(_8 - CAST(-1 AS DECIMAL(10, 3))) FROM tbl GROUP BY _g1")
+              checkSparkAnswerAndOperator(
+                s"SELECT _g1, $FN(_9 * CAST(3.14 AS DECIMAL(4, 3))) FROM tbl GROUP BY _g1")
+              checkSparkAnswerAndOperator(
+                s"SELECT _g1, $FN(_9 / CAST(1.2345 AS DECIMAL(35, 10))) FROM tbl GROUP BY _g1")
+            }
+          }
+        }
+      }
+    }
+
+    test("SUM decimal with DF") {
+      Seq(true, false).foreach { dictionaryEnabled =>
+        Seq(true, false).foreach { nativeShuffleEnabled =>
+          withSQLConf(
+            CometConf.COMET_EXEC_SHUFFLE_ENABLED.key -> nativeShuffleEnabled.toString,
+            CometConf.COMET_SHUFFLE_MODE.key -> "native") {
+            withTempDir { dir =>
+              val path = new Path(dir.toURI.toString, "test")
+              makeParquetFile(path, 1000, 20, dictionaryEnabled)
+              withParquetTable(path.toUri.toString, "tbl") {
+                val expectedNumOfCometAggregates = if (nativeShuffleEnabled) 2 else 1
+
+                checkSparkAnswerAndNumOfAggregates(
+                  "SELECT _g2, SUM(_7) FROM tbl GROUP BY _g2",
+                  expectedNumOfCometAggregates)
+                checkSparkAnswerAndNumOfAggregates(
+                  "SELECT _g3, SUM(_8) FROM tbl GROUP BY _g3",
+                  expectedNumOfCometAggregates)
+                checkSparkAnswerAndNumOfAggregates(
+                  "SELECT _g4, SUM(_9) FROM tbl GROUP BY _g4",
+                  expectedNumOfCometAggregates)
+                checkSparkAnswerAndNumOfAggregates(
+                  "SELECT SUM(_7) FROM tbl",
+                  expectedNumOfCometAggregates)
+                checkSparkAnswerAndNumOfAggregates(
+                  "SELECT SUM(_8) FROM tbl",
+                  expectedNumOfCometAggregates)
+                checkSparkAnswerAndNumOfAggregates(
+                  "SELECT SUM(_9) FROM tbl",
+                  expectedNumOfCometAggregates)
+              }
+            }
+          }
+        }
+      }
+    }
+
+    test("COUNT/MIN/MAX on date, timestamp") {
+      Seq(true, false).foreach { dictionaryEnabled =>
+        withTempDir { dir =>
+          val path = new Path(dir.toURI.toString, "test")
+          makeParquetFile(path, 1000, 10, dictionaryEnabled)
+          withParquetTable(path.toUri.toString, "tbl") {
+            checkSparkAnswerAndOperator(
+              "SELECT _g1, COUNT(_10), MIN(_10), MAX(_10) FROM tbl GROUP BY _g1")
+            checkSparkAnswerAndOperator(
+              "SELECT _g1, COUNT(_11), MIN(_11), MAX(_11) FROM tbl GROUP BY _g1")
+            checkSparkAnswerAndOperator(
+              "SELECT _g1, COUNT(_12), MIN(_12), MAX(_12) FROM tbl GROUP BY _g1")
+          }
+        }
+      }
+    }
+
+    // TODO re-enable once https://github.com/apache/datafusion-comet/issues/1646 is implemented
+    ignore("single group-by column + aggregate column, multiple batches, no null") {
+      val numValues = 10000
+
+      Seq(1, 100, 10000).foreach { numGroups =>
+        Seq(128, 1024, numValues + 1).foreach { batchSize =>
+          Seq(true, false).foreach { dictionaryEnabled =>
+            withSQLConf(
+              SQLConf.COALESCE_PARTITIONS_ENABLED.key -> "true",
+              CometConf.COMET_BATCH_SIZE.key -> batchSize.toString) {
+              withParquetTable(
+                (0 until numValues).map(i => (i, Random.nextInt() % numGroups)),
+                "tbl",
+                dictionaryEnabled) {
+                withView("v") {
+                  sql("CREATE TEMP VIEW v AS SELECT _1, _2 FROM tbl ORDER BY _1")
+                  checkSparkAnswerAndOperator(
+                    "SELECT _2, SUM(_1), SUM(DISTINCT _1), MIN(_1), MAX(_1), COUNT(_1)," +
+                      " COUNT(DISTINCT _1), AVG(_1), FIRST(_1), LAST(_1) FROM v GROUP BY _2")
+                }
+              }
+            }
+          }
+        }
+      }
+    }
+
+    // TODO re-enable once https://github.com/apache/datafusion-comet/issues/1646 is implemented
+    ignore("multiple group-by columns + single aggregate column (first/last), with nulls") {
+      val numValues = 10000
+
+      Seq(1, 100, numValues).foreach { numGroups =>
+        Seq(128, numValues + 100).foreach { batchSize =>
+          Seq(true, false).foreach { dictionaryEnabled =>
+            withSQLConf(
+              SQLConf.COALESCE_PARTITIONS_ENABLED.key -> "true",
+              CometConf.COMET_BATCH_SIZE.key -> batchSize.toString) {
+              withTempPath { dir =>
+                val path = new Path(dir.toURI.toString, "test.parquet")
+                makeParquetFile(path, numValues, numGroups, dictionaryEnabled)
+                withParquetTable(path.toUri.toString, "tbl") {
+                  withView("v") {
+                    sql("CREATE TEMP VIEW v AS SELECT _g1, _g2, _3 FROM tbl ORDER BY _3")
+                    checkSparkAnswerAndOperator(
+                      "SELECT _g1, _g2, FIRST(_3) FROM v GROUP BY _g1, _g2 ORDER BY _g1, _g2")
+                    checkSparkAnswerAndOperator(
+                      "SELECT _g1, _g2, LAST(_3) FROM v GROUP BY _g1, _g2 ORDER BY _g1, _g2")
+                    checkSparkAnswerAndOperator(
+                      "SELECT _g1, _g2, FIRST(_3) IGNORE NULLS FROM v GROUP BY _g1, _g2 ORDER BY _g1, _g2")
+                    checkSparkAnswerAndOperator(
+                      "SELECT _g1, _g2, LAST(_3) IGNORE NULLS FROM v GROUP BY _g1, _g2 ORDER BY _g1, _g2")
+                  }
+                }
+              }
+            }
+          }
+        }
+      }
+    }
+
+    test("multiple group-by columns + single aggregate column, with nulls") {
+      val numValues = 10000
+
+      Seq(1, 100, numValues).foreach { numGroups =>
+        Seq(128, numValues + 100).foreach { batchSize =>
+          Seq(true, false).foreach { dictionaryEnabled =>
+            withSQLConf(
+              SQLConf.COALESCE_PARTITIONS_ENABLED.key -> "true",
+              CometConf.COMET_BATCH_SIZE.key -> batchSize.toString) {
+              withTempPath { dir =>
+                val path = new Path(dir.toURI.toString, "test.parquet")
+                makeParquetFile(path, numValues, numGroups, dictionaryEnabled)
+                withParquetTable(path.toUri.toString, "tbl") {
+                  checkSparkAnswer(
+                    "SELECT _g1, _g2, SUM(_3) FROM tbl GROUP BY _g1, _g2 ORDER BY _g1, _g2")
+                  checkSparkAnswer(
+                    "SELECT _g1, _g2, COUNT(_3) FROM tbl GROUP BY _g1, _g2 ORDER BY _g1, _g2")
+                  checkSparkAnswer(
+                    "SELECT _g1, _g2, SUM(DISTINCT _3) FROM tbl GROUP BY _g1, _g2 ORDER BY _g1, _g2")
+                  checkSparkAnswer(
+                    "SELECT _g1, _g2, COUNT(DISTINCT _3) FROM tbl GROUP BY _g1, _g2 ORDER BY _g1, _g2")
+                  checkSparkAnswer(
+                    "SELECT _g1, _g2, MIN(_3), MAX(_3) FROM tbl GROUP BY _g1, _g2 ORDER BY _g1, _g2")
+                  checkSparkAnswer(
+                    "SELECT _g1, _g2, AVG(_3) FROM tbl GROUP BY _g1, _g2 ORDER BY _g1, _g2")
+                }
+              }
+            }
+          }
+        }
+      }
+    }
+
+    test("string should be supported") {
+      withTable("t") {
+        sql("CREATE TABLE t(v VARCHAR(3), i INT) USING PARQUET")
+        sql("INSERT INTO t VALUES ('c', 1)")
+        withSQLConf(CometConf.COMET_EXEC_SHUFFLE_ENABLED.key -> "false") {
+          checkSparkAnswerAndNumOfAggregates("SELECT v, sum(i) FROM t GROUP BY v ORDER BY v", 1)
+        }
+      }
+    }
+
+    // TODO re-enable once https://github.com/apache/datafusion-comet/issues/1646 is implemented
+    ignore("multiple group-by columns + multiple aggregate column (first/last), with nulls") {
+      val numValues = 10000
+
+      Seq(1, 100, numValues).foreach { numGroups =>
+        Seq(128, numValues + 100).foreach { batchSize =>
+          Seq(true, false).foreach { dictionaryEnabled =>
+            withSQLConf(
+              SQLConf.COALESCE_PARTITIONS_ENABLED.key -> "true",
+              CometConf.COMET_BATCH_SIZE.key -> batchSize.toString) {
+              withTempPath { dir =>
+                val path = new Path(dir.toURI.toString, "test.parquet")
+                makeParquetFile(path, numValues, numGroups, dictionaryEnabled)
+                withParquetTable(path.toUri.toString, "tbl") {
+                  withView("v") {
+                    sql("CREATE TEMP VIEW v AS SELECT _g3, _g4, _3, _4 FROM tbl ORDER BY _3, _4")
+                    checkSparkAnswerAndOperator(
+                      "SELECT _g3, _g4, FIRST(_3), FIRST(_4) FROM v GROUP BY _g3, _g4 ORDER BY _g3, _g4")
+                    checkSparkAnswerAndOperator(
+                      "SELECT _g3, _g4, LAST(_3), LAST(_4) FROM v GROUP BY _g3, _g4 ORDER BY _g3, _g4")
+                  }
+                }
+              }
+            }
+          }
+        }
+      }
+
+    }
+
+    test("multiple group-by columns + multiple aggregate column, with nulls") {
+      val numValues = 10000
+
+      Seq(1, 100, numValues).foreach { numGroups =>
+        Seq(128, numValues + 100).foreach { batchSize =>
+          Seq(true, false).foreach { dictionaryEnabled =>
+            withSQLConf(
+              SQLConf.COALESCE_PARTITIONS_ENABLED.key -> "true",
+              CometConf.COMET_BATCH_SIZE.key -> batchSize.toString) {
+              withTempPath { dir =>
+                val path = new Path(dir.toURI.toString, "test.parquet")
+                makeParquetFile(path, numValues, numGroups, dictionaryEnabled)
+                withParquetTable(path.toUri.toString, "tbl") {
+                  checkSparkAnswer(
+                    "SELECT _g3, _g4, SUM(_3), SUM(_4) FROM tbl GROUP BY _g3, _g4 ORDER BY _g3, _g4")
+                  checkSparkAnswer(
+                    "SELECT _g3, _g4, SUM(DISTINCT _3), SUM(DISTINCT _4) FROM tbl GROUP BY _g3, _g4 ORDER BY _g3, _g4")
+                  checkSparkAnswer(
+                    "SELECT _g3, _g4, COUNT(_3), COUNT(_4) FROM tbl GROUP BY _g3, _g4 ORDER BY _g3, _g4")
+                  checkSparkAnswer(
+                    "SELECT _g3, _g4, COUNT(DISTINCT _3), COUNT(DISTINCT _4) FROM tbl GROUP BY _g3, _g4 ORDER BY _g3, _g4")
+                  checkSparkAnswer(
+                    "SELECT _g3, _g4, MIN(_3), MAX(_3), MIN(_4), MAX(_4) FROM tbl GROUP BY _g3, _g4 ORDER BY _g3, _g4")
+                  checkSparkAnswer(
+                    "SELECT _g3, _g4, AVG(_3), AVG(_4) FROM tbl GROUP BY _g3, _g4 ORDER BY _g3, _g4")
+                }
+              }
+            }
+          }
+        }
+      }
+    }
+
+    // TODO re-enable once https://github.com/apache/datafusion-comet/issues/1646 is implemented
+    ignore("all types first/last, with nulls") {
+      val numValues = 2048
+
+      Seq(1, 100, numValues).foreach { numGroups =>
+        Seq(true, false).foreach { dictionaryEnabled =>
+          withTempPath { dir =>
+            val path = new Path(dir.toURI.toString, "test.parquet")
+            makeParquetFile(path, numValues, numGroups, dictionaryEnabled)
+            withParquetTable(path.toUri.toString, "tbl") {
+              Seq(128, numValues + 100).foreach { batchSize =>
+                withSQLConf(
+                  CometConf.COMET_BATCH_SIZE.key -> batchSize.toString,
+                  CometConf.COMET_EXEC_SHUFFLE_ENABLED.key -> "false") {
+
+                  // Test all combinations of different aggregation & group-by types
+                  (1 to 14).foreach { gCol =>
+                    withView("v") {
+                      sql(s"CREATE TEMP VIEW v AS SELECT _g$gCol, _1, _2, _3, _4 " +
+                        "FROM tbl ORDER BY _1, _2, _3, _4")
+                      checkSparkAnswerAndOperator(
+                        s"SELECT _g$gCol, FIRST(_1), FIRST(_2), FIRST(_3), " +
+                          s"FIRST(_4), LAST(_1), LAST(_2), LAST(_3), LAST(_4) FROM v GROUP BY _g$gCol ORDER BY _g$gCol")
+                    }
+                  }
+                }
+              }
+            }
+          }
+        }
+      }
+    }
+
+    test("first/last with ignore null") {
+      val data = Range(0, 8192).flatMap(n => Seq((n, 1), (n, 2))).toDF("a", "b")
+      withTempDir { dir =>
+        val filename = s"${dir.getAbsolutePath}/first_last_ignore_null.parquet"
+        data.write.parquet(filename)
+        withSQLConf(CometConf.COMET_BATCH_SIZE.key -> "100") {
+          spark.read.parquet(filename).createOrReplaceTempView("t1")
+          for (expr <- Seq("first", "last")) {
+            // deterministic query that should return one non-null value per group
+            val df = spark.sql(
+              s"SELECT a, $expr(IF(b==1,null,b)) IGNORE NULLS FROM t1 GROUP BY a ORDER BY a")
+            checkSparkAnswerAndOperator(df)
+          }
+        }
+      }
+    }
+
+    test("all types, with nulls") {
+      val numValues = 2048
+
+      Seq(1, 100, numValues).foreach { numGroups =>
+        Seq(true, false).foreach { dictionaryEnabled =>
+          withTempPath { dir =>
+            val path = new Path(dir.toURI.toString, "test.parquet")
+            makeParquetFile(path, numValues, numGroups, dictionaryEnabled)
+            withParquetTable(path.toUri.toString, "tbl") {
+              Seq(128, numValues + 100).foreach { batchSize =>
+                withSQLConf(
+                  CometConf.COMET_BATCH_SIZE.key -> batchSize.toString,
+                  CometConf.COMET_EXEC_SHUFFLE_ENABLED.key -> "false") {
+
+                  // Test all combinations of different aggregation & group-by types
+                  (1 to 14).foreach { gCol =>
+                    checkSparkAnswer(s"SELECT _g$gCol, SUM(_1), SUM(_2), COUNT(_3), COUNT(_4), " +
+                      s"MIN(_1), MAX(_4), AVG(_2), AVG(_4) FROM tbl GROUP BY _g$gCol ORDER BY _g$gCol")
+                    checkSparkAnswer(
+                      s"SELECT _g$gCol, SUM(DISTINCT _3) FROM tbl GROUP BY _g$gCol ORDER BY _g$gCol")
+                    checkSparkAnswer(
+                      s"SELECT _g$gCol, COUNT(DISTINCT _1) FROM tbl GROUP BY _g$gCol ORDER BY _g$gCol")
+                  }
+                }
+              }
+            }
+          }
+        }
+      }
+    }
+
+    test("test final count") {
+      withSQLConf(
+        CometConf.COMET_EXEC_SHUFFLE_ENABLED.key -> "true",
+        CometConf.COMET_SHUFFLE_MODE.key -> "native") {
+        Seq(false, true).foreach { dictionaryEnabled =>
+          withParquetTable((0 until 5).map(i => (i, i % 2)), "tbl", dictionaryEnabled) {
+            checkSparkAnswerAndNumOfAggregates("SELECT _2, COUNT(_1) FROM tbl GROUP BY _2", 2)
+            checkSparkAnswerAndNumOfAggregates("select count(_1) from tbl", 2)
+            checkSparkAnswerAndNumOfAggregates(
+              "SELECT _2, COUNT(_1), SUM(_1) FROM tbl GROUP BY _2",
+              2)
+            checkSparkAnswerAndNumOfAggregates("SELECT COUNT(_1), COUNT(_2) FROM tbl", 2)
+          }
+        }
+      }
+    }
+
+    test("test final min/max") {
+      withSQLConf(
+        CometConf.COMET_EXEC_SHUFFLE_ENABLED.key -> "true",
+        CometConf.COMET_SHUFFLE_MODE.key -> "native") {
+        Seq(true, false).foreach { dictionaryEnabled =>
+          withParquetTable((0 until 5).map(i => (i, i % 2)), "tbl", dictionaryEnabled) {
+            checkSparkAnswerAndNumOfAggregates(
+              "SELECT _2, MIN(_1), MAX(_1), COUNT(_1) FROM tbl GROUP BY _2",
+              2)
+            checkSparkAnswerAndNumOfAggregates("SELECT MIN(_1), MAX(_1), COUNT(_1) FROM tbl", 2)
+            checkSparkAnswerAndNumOfAggregates(
+              "SELECT _2, MIN(_1), MAX(_1), COUNT(_1), SUM(_1) FROM tbl GROUP BY _2",
+              2)
+            checkSparkAnswerAndNumOfAggregates(
+              "SELECT MIN(_1), MIN(_2), MAX(_1), MAX(_2), COUNT(_1), COUNT(_2) FROM tbl",
+              2)
+          }
+        }
+      }
+    }
+
+    test("test final min/max/count with result expressions") {
+      withSQLConf(
+        CometConf.COMET_EXEC_SHUFFLE_ENABLED.key -> "true",
+        CometConf.COMET_SHUFFLE_MODE.key -> "native") {
+        Seq(true, false).foreach { dictionaryEnabled =>
+          withParquetTable((0 until 5).map(i => (i, i % 2)), "tbl", dictionaryEnabled) {
+            checkSparkAnswerAndNumOfAggregates(
+              "SELECT _2, MIN(_1) + 2, COUNT(_1) FROM tbl GROUP BY _2",
+              2)
+            checkSparkAnswerAndNumOfAggregates("SELECT _2, COUNT(_1) + 2 FROM tbl GROUP BY _2", 2)
+            checkSparkAnswerAndNumOfAggregates("SELECT _2 + 2, COUNT(_1) FROM tbl GROUP BY _2", 2)
+            checkSparkAnswerAndNumOfAggregates(
+              "SELECT _2, MIN(_1) + MAX(_1) FROM tbl GROUP BY _2",
+              2)
+            checkSparkAnswerAndNumOfAggregates("SELECT _2, MIN(_1) + _2 FROM tbl GROUP BY _2", 2)
+            checkSparkAnswerAndNumOfAggregates(
+              "SELECT _2 + 2, MIN(_1), MAX(_1), COUNT(_1) FROM tbl GROUP BY _2",
+              2)
+            checkSparkAnswerAndNumOfAggregates(
+              "SELECT _2, MIN(_1), MAX(_1) + 2, COUNT(_1) FROM tbl GROUP BY _2",
+              2)
+            checkSparkAnswerAndNumOfAggregates("SELECT _2, SUM(_1) + 2 FROM tbl GROUP BY _2", 2)
+            checkSparkAnswerAndNumOfAggregates("SELECT _2 + 2, SUM(_1) FROM tbl GROUP BY _2", 2)
+            checkSparkAnswerAndNumOfAggregates("SELECT _2, SUM(_1 + 1) FROM tbl GROUP BY _2", 2)
+
+            // result expression is unsupported by Comet, so only partial aggregation should be used
+            val df = sql(
+              "SELECT _2, MIN(_1) + java_method('java.lang.Math', 'random') " +
+                "FROM tbl GROUP BY _2")
+            assert(getNumCometHashAggregate(df) == 1)
+          }
+        }
+      }
+    }
+
+    test("test final sum") {
+      withSQLConf(
+        CometConf.COMET_EXEC_SHUFFLE_ENABLED.key -> "true",
+        CometConf.COMET_SHUFFLE_MODE.key -> "native") {
+        Seq(false, true).foreach { dictionaryEnabled =>
+          withParquetTable((0L until 5L).map(i => (i, i % 2)), "tbl", dictionaryEnabled) {
+            checkSparkAnswerAndNumOfAggregates(
+              "SELECT _2, SUM(_1), MIN(_1) FROM tbl GROUP BY _2",
+              2)
+            checkSparkAnswerAndNumOfAggregates("SELECT SUM(_1) FROM tbl", 2)
+            checkSparkAnswerAndNumOfAggregates(
+              "SELECT _2, MIN(_1), MAX(_1), COUNT(_1), SUM(_1), AVG(_1) FROM tbl GROUP BY _2",
+              2)
+            checkSparkAnswerAndNumOfAggregates(
+              "SELECT MIN(_1), MIN(_2), MAX(_1), MAX(_2), COUNT(_1), COUNT(_2), SUM(_1), SUM(_2) FROM tbl",
+              2)
+          }
+        }
+      }
+    }
+
+    test("avg/sum overflow on decimal(38, _)") {
+      val table = "overflow_decimal_38"
+      withTable(table) {
+        sql(s"create table $table(a decimal(38, 2), b INT) using parquet")
+        sql(s"insert into $table values(42.00, 1), (999999999999999999999999999999999999.99, 1)")
+        checkSparkAnswerAndNumOfAggregates(s"select sum(a) from $table", 2)
+        sql(s"insert into $table values(42.00, 2), (99999999999999999999999999999999.99, 2)")
+        sql(s"insert into $table values(999999999999999999999999999999999999.99, 3)")
+        sql(s"insert into $table values(99999999999999999999999999999999.99, 4)")
+        checkSparkAnswerAndNumOfAggregates(
+          s"select avg(a), sum(a) from $table group by b order by b",
+          2)
+      }
+    }
+
+    test("test final avg") {
+      withSQLConf(
+        CometConf.COMET_EXEC_SHUFFLE_ENABLED.key -> "true",
+        CometConf.COMET_SHUFFLE_MODE.key -> "native") {
+        Seq(true, false).foreach { dictionaryEnabled =>
           withParquetTable(
-            (0 until 100).map(i => (i, (i % 10).toString)),
+            (0 until 5).map(i => (i.toDouble, i.toDouble % 2)),
             "tbl",
             dictionaryEnabled) {
-            val n = if (nativeShuffleEnabled) 2 else 1
-            checkSparkAnswerAndNumOfAggregates("SELECT _2, SUM(_1) FROM tbl GROUP BY _2", n)
-            checkSparkAnswerAndNumOfAggregates("SELECT _2, COUNT(_1) FROM tbl GROUP BY _2", n)
-            checkSparkAnswerAndNumOfAggregates("SELECT _2, MIN(_1) FROM tbl GROUP BY _2", n)
-            checkSparkAnswerAndNumOfAggregates("SELECT _2, MAX(_1) FROM tbl GROUP BY _2", n)
-            checkSparkAnswerAndNumOfAggregates("SELECT _2, AVG(_1) FROM tbl GROUP BY _2", n)
-          }
-        }
-      }
-    }
-  }
-
-  test("simple SUM, COUNT, MIN, MAX, AVG with non-distinct + null group keys") {
-    Seq(true, false).foreach { dictionaryEnabled =>
-      withParquetTable(
-        (0 until 10).map { i =>
-          (i, if (i % 3 == 0) null.asInstanceOf[Int] else i % 3)
-        },
-        "tbl",
-        dictionaryEnabled) {
-        val df1 = sql("SELECT _2, SUM(_1) FROM tbl GROUP BY _2")
-        checkAnswer(df1, Row(null.asInstanceOf[Int], 18) :: Row(1, 12) :: Row(2, 15) :: Nil)
-
-        val df2 = sql("SELECT _2, COUNT(_1) FROM tbl GROUP BY _2")
-        checkAnswer(df2, Row(null.asInstanceOf[Int], 4) :: Row(1, 3) :: Row(2, 3) :: Nil)
-
-        val df3 = sql("SELECT _2, MIN(_1), MAX(_1) FROM tbl GROUP BY _2")
-        checkAnswer(df3, Row(null.asInstanceOf[Int], 0, 9) :: Row(1, 1, 7) :: Row(2, 2, 8) :: Nil)
-        checkSparkAnswerAndOperator(sql("SELECT _2, AVG(_1) FROM tbl GROUP BY _2"))
-      }
-    }
-  }
-
-  test("simple SUM, COUNT, MIN, MAX, AVG with null aggregates") {
-    Seq(true, false).foreach { dictionaryEnabled =>
-      withParquetTable(
-        (0 until 10).map { i =>
-          (
-            if (i % 2 == 0) null.asInstanceOf[Int] else i,
-            if (i % 3 == 0) null.asInstanceOf[Int] else i % 3)
-        },
-        "tbl",
-        dictionaryEnabled) {
-        val df1 = sql("SELECT _2, SUM(_1) FROM tbl GROUP BY _2")
-        checkAnswer(df1, Row(null.asInstanceOf[Int], 12) :: Row(1, 8) :: Row(2, 5) :: Nil)
-
-        val df2 = sql("SELECT _2, COUNT(_1) FROM tbl GROUP BY _2")
-        checkAnswer(df2, Row(null.asInstanceOf[Int], 4) :: Row(1, 3) :: Row(2, 3) :: Nil)
-
-        val df3 = sql("SELECT _2, MIN(_1), MAX(_1) FROM tbl GROUP BY _2")
-        checkAnswer(df3, Row(null.asInstanceOf[Int], 0, 9) :: Row(1, 0, 7) :: Row(2, 0, 5) :: Nil)
-
-        checkSparkAnswerAndOperator(sql("SELECT _2, AVG(_1) FROM tbl GROUP BY _2"))
-      }
-    }
-  }
-
-  test("simple SUM, MIN, MAX, AVG with all nulls") {
-    Seq(true, false).foreach { dictionaryEnabled =>
-      withParquetTable(
-        (0 until 10).map { i =>
-          (null.asInstanceOf[Int], if (i % 3 == 0) null.asInstanceOf[Int] else i % 3)
-        },
-        "tbl",
-        dictionaryEnabled) {
-        val df = sql("SELECT _2, SUM(_1) FROM tbl GROUP BY _2")
-        checkAnswer(
-          df,
-          Seq(
-            Row(null.asInstanceOf[Int], null.asInstanceOf[Int]),
-            Row(1, null.asInstanceOf[Int]),
-            Row(2, null.asInstanceOf[Int])))
-
-        val df2 = sql("SELECT _2, MIN(_1), MAX(_1) FROM tbl GROUP BY _2")
-        checkAnswer(
-          df2,
-          Seq(
-            Row(null.asInstanceOf[Int], null.asInstanceOf[Int], null.asInstanceOf[Int]),
-            Row(1, null.asInstanceOf[Int], null.asInstanceOf[Int]),
-            Row(2, null.asInstanceOf[Int], null.asInstanceOf[Int])))
-        checkSparkAnswerAndOperator(sql("SELECT _2, SUM(_1) FROM tbl GROUP BY _2"))
-      }
-    }
-  }
-
-  test("SUM, COUNT, MIN, MAX, AVG on float & double") {
-    Seq(true, false).foreach { dictionaryEnabled =>
-      withTempDir { dir =>
-        val path = new Path(dir.toURI.toString, "test")
-        makeParquetFile(path, 1000, 10, dictionaryEnabled)
-        withParquetTable(path.toUri.toString, "tbl") {
-          checkSparkAnswerAndOperator(
-            "SELECT _g5, SUM(_5), COUNT(_5), MIN(_5), MAX(_5), AVG(_5) FROM tbl GROUP BY _g5")
-          checkSparkAnswerAndOperator(
-            "SELECT _g6, SUM(_6), COUNT(_6), MIN(_6), MAX(_6), AVG(_6) FROM tbl GROUP BY _g6")
-        }
-      }
-    }
-  }
-
-  test("SUM, MIN, MAX, AVG for NaN, -0.0 and 0.0") {
-    // NaN should be grouped together, and -0.0 and 0.0 should also be grouped together
-    Seq(true, false).foreach { dictionaryEnabled =>
-      val data: Seq[(Float, Int)] = Seq(
-        (Float.NaN, 1),
-        (-0.0.asInstanceOf[Float], 2),
-        (0.0.asInstanceOf[Float], 3),
-        (Float.NaN, 4))
-      withSQLConf(CometConf.COMET_EXEC_SHUFFLE_ENABLED.key -> "false") {
-        withParquetTable(data, "tbl", dictionaryEnabled) {
-          checkSparkAnswer("SELECT SUM(_2), MIN(_2), MAX(_2), _1 FROM tbl GROUP BY _1")
-          checkSparkAnswer("SELECT MIN(_1), MAX(_1), MIN(_2), MAX(_2) FROM tbl")
-          checkSparkAnswer("SELECT AVG(_2), _1 FROM tbl GROUP BY _1")
-          checkSparkAnswer("SELECT AVG(_1), AVG(_2) FROM tbl")
-        }
-      }
-    }
-  }
-
-  test("SUM/MIN/MAX/AVG on decimal") {
-    Seq(true, false).foreach { dictionaryEnabled =>
-      withTempDir { dir =>
-        val path = new Path(dir.toURI.toString, "test")
-        makeParquetFile(path, 1000, 10, dictionaryEnabled)
-        withParquetTable(path.toUri.toString, "tbl") {
-          checkSparkAnswer("SELECT _g1, SUM(_7), MIN(_7), MAX(_7), AVG(_7) FROM tbl GROUP BY _g1")
-          checkSparkAnswer("SELECT _g1, SUM(_8), MIN(_8), MAX(_8), AVG(_8) FROM tbl GROUP BY _g1")
-          checkSparkAnswer("SELECT _g1, SUM(_9), MIN(_9), MAX(_9), AVG(_9) FROM tbl GROUP BY _g1")
-        }
-      }
-    }
-  }
-
-  test("multiple SUM/MIN/MAX/AVG on decimal and non-decimal") {
-    Seq(true, false).foreach { dictionaryEnabled =>
-      withTempDir { dir =>
-        val path = new Path(dir.toURI.toString, "test")
-        makeParquetFile(path, 1000, 10, dictionaryEnabled)
-        withParquetTable(path.toUri.toString, "tbl") {
-          checkSparkAnswer(
-            "SELECT _g1, COUNT(_6), COUNT(_7), SUM(_6), SUM(_7), MIN(_6), MIN(_7), MAX(_6), MAX(_7), AVG(_6), AVG(_7) FROM tbl GROUP BY _g1")
-          checkSparkAnswer(
-            "SELECT _g1, COUNT(_7), COUNT(_8), SUM(_7), SUM(_8), MIN(_7), MIN(_8), MAX(_7), MAX(_8), AVG(_7), AVG(_8) FROM tbl GROUP BY _g1")
-          checkSparkAnswer(
-            "SELECT _g1, COUNT(_8), COUNT(_9), SUM(_8), SUM(_9), MIN(_8), MIN(_9), MAX(_8), MAX(_9), AVG(_8), AVG(_9) FROM tbl GROUP BY _g1")
-          checkSparkAnswer(
-            "SELECT _g1, COUNT(_9), COUNT(_1), SUM(_9), SUM(_1), MIN(_9), MIN(_1), MAX(_9), MAX(_1), AVG(_9), AVG(_1) FROM tbl GROUP BY _g1")
-        }
-      }
-    }
-  }
-
-  test("SUM/AVG on decimal with different precisions") {
-    Seq(true, false).foreach { dictionaryEnabled =>
-      withTempDir { dir =>
-        val path = new Path(dir.toURI.toString, "test")
-        makeParquetFile(path, 1000, 10, dictionaryEnabled)
-        withParquetTable(path.toUri.toString, "tbl") {
-          Seq("SUM", "AVG").foreach { FN =>
-            checkSparkAnswerAndOperator(
-              s"SELECT _g1, $FN(_8 + CAST(1 AS DECIMAL(20, 10))) FROM tbl GROUP BY _g1")
-            checkSparkAnswerAndOperator(
-              s"SELECT _g1, $FN(_8 - CAST(-1 AS DECIMAL(10, 3))) FROM tbl GROUP BY _g1")
-            checkSparkAnswerAndOperator(
-              s"SELECT _g1, $FN(_9 * CAST(3.14 AS DECIMAL(4, 3))) FROM tbl GROUP BY _g1")
-            checkSparkAnswerAndOperator(
-              s"SELECT _g1, $FN(_9 / CAST(1.2345 AS DECIMAL(35, 10))) FROM tbl GROUP BY _g1")
-          }
-        }
-      }
-    }
-  }
-
-  test("SUM decimal with DF") {
-    Seq(true, false).foreach { dictionaryEnabled =>
-      Seq(true, false).foreach { nativeShuffleEnabled =>
-        withSQLConf(
-          CometConf.COMET_EXEC_SHUFFLE_ENABLED.key -> nativeShuffleEnabled.toString,
-          CometConf.COMET_SHUFFLE_MODE.key -> "native") {
-          withTempDir { dir =>
-            val path = new Path(dir.toURI.toString, "test")
-            makeParquetFile(path, 1000, 20, dictionaryEnabled)
-            withParquetTable(path.toUri.toString, "tbl") {
-              val expectedNumOfCometAggregates = if (nativeShuffleEnabled) 2 else 1
-
+            checkSparkAnswerAndNumOfAggregates("SELECT _2 , AVG(_1) FROM tbl GROUP BY _2", 2)
+            checkSparkAnswerAndNumOfAggregates("SELECT AVG(_1) FROM tbl", 2)
+            checkSparkAnswerAndNumOfAggregates(
+              "SELECT _2, MIN(_1), MAX(_1), COUNT(_1), SUM(_1), AVG(_1) FROM tbl GROUP BY _2",
+              2)
+            checkSparkAnswerAndNumOfAggregates(
+              "SELECT MIN(_1), MIN(_2), MAX(_1), MAX(_2), COUNT(_1), COUNT(_2), SUM(_1), SUM(_2), AVG(_1), AVG(_2) FROM tbl",
+              2)
+          }
+        }
+      }
+    }
+
+    test("final decimal avg") {
+      withSQLConf(
+        CometConf.COMET_EXEC_SHUFFLE_ENABLED.key -> "true",
+        CometConf.COMET_SHUFFLE_MODE.key -> "native") {
+        Seq(true, false).foreach { dictionaryEnabled =>
+          withSQLConf("parquet.enable.dictionary" -> dictionaryEnabled.toString) {
+            val table = s"final_decimal_avg_$dictionaryEnabled"
+            withTable(table) {
+              sql(s"create table $table(a decimal(38, 37), b INT) using parquet")
+              sql(s"insert into $table values(-0.0000000000000000000000000000000000002, 1)")
+              sql(s"insert into $table values(-0.0000000000000000000000000000000000002, 1)")
+              sql(s"insert into $table values(-0.0000000000000000000000000000000000004, 2)")
+              sql(s"insert into $table values(-0.0000000000000000000000000000000000004, 2)")
+              sql(s"insert into $table values(-0.00000000000000000000000000000000000002, 3)")
+              sql(s"insert into $table values(-0.00000000000000000000000000000000000002, 3)")
+              sql(s"insert into $table values(-0.00000000000000000000000000000000000004, 4)")
+              sql(s"insert into $table values(-0.00000000000000000000000000000000000004, 4)")
+              sql(s"insert into $table values(0.13344406545919155429936259114971302408, 5)")
+              sql(s"insert into $table values(0.13344406545919155429936259114971302408, 5)")
+
+              checkSparkAnswerAndNumOfAggregates(s"SELECT b , AVG(a) FROM $table GROUP BY b", 2)
+              checkSparkAnswerAndNumOfAggregates(s"SELECT AVG(a) FROM $table", 2)
               checkSparkAnswerAndNumOfAggregates(
-                "SELECT _g2, SUM(_7) FROM tbl GROUP BY _g2",
-                expectedNumOfCometAggregates)
+                s"SELECT b, MIN(a), MAX(a), COUNT(a), SUM(a), AVG(a) FROM $table GROUP BY b",
+                2)
               checkSparkAnswerAndNumOfAggregates(
-                "SELECT _g3, SUM(_8) FROM tbl GROUP BY _g3",
-                expectedNumOfCometAggregates)
-              checkSparkAnswerAndNumOfAggregates(
-                "SELECT _g4, SUM(_9) FROM tbl GROUP BY _g4",
-                expectedNumOfCometAggregates)
-              checkSparkAnswerAndNumOfAggregates(
-                "SELECT SUM(_7) FROM tbl",
-                expectedNumOfCometAggregates)
-              checkSparkAnswerAndNumOfAggregates(
-                "SELECT SUM(_8) FROM tbl",
-                expectedNumOfCometAggregates)
-              checkSparkAnswerAndNumOfAggregates(
-                "SELECT SUM(_9) FROM tbl",
-                expectedNumOfCometAggregates)
-            }
-          }
-        }
-      }
-    }
-  }
-
-  test("COUNT/MIN/MAX on date, timestamp") {
-    Seq(true, false).foreach { dictionaryEnabled =>
-      withTempDir { dir =>
-        val path = new Path(dir.toURI.toString, "test")
-        makeParquetFile(path, 1000, 10, dictionaryEnabled)
-        withParquetTable(path.toUri.toString, "tbl") {
-          checkSparkAnswerAndOperator(
-            "SELECT _g1, COUNT(_10), MIN(_10), MAX(_10) FROM tbl GROUP BY _g1")
-          checkSparkAnswerAndOperator(
-            "SELECT _g1, COUNT(_11), MIN(_11), MAX(_11) FROM tbl GROUP BY _g1")
-          checkSparkAnswerAndOperator(
-            "SELECT _g1, COUNT(_12), MIN(_12), MAX(_12) FROM tbl GROUP BY _g1")
-        }
-      }
-    }
-  }
-
-  // TODO re-enable once https://github.com/apache/datafusion-comet/issues/1646 is implemented
-  ignore("single group-by column + aggregate column, multiple batches, no null") {
-    val numValues = 10000
-
-    Seq(1, 100, 10000).foreach { numGroups =>
-      Seq(128, 1024, numValues + 1).foreach { batchSize =>
-        Seq(true, false).foreach { dictionaryEnabled =>
-          withSQLConf(
-            SQLConf.COALESCE_PARTITIONS_ENABLED.key -> "true",
-            CometConf.COMET_BATCH_SIZE.key -> batchSize.toString) {
-            withParquetTable(
-              (0 until numValues).map(i => (i, Random.nextInt() % numGroups)),
-              "tbl",
-              dictionaryEnabled) {
-              withView("v") {
-                sql("CREATE TEMP VIEW v AS SELECT _1, _2 FROM tbl ORDER BY _1")
-                checkSparkAnswerAndOperator(
-                  "SELECT _2, SUM(_1), SUM(DISTINCT _1), MIN(_1), MAX(_1), COUNT(_1)," +
-                    " COUNT(DISTINCT _1), AVG(_1), FIRST(_1), LAST(_1) FROM v GROUP BY _2")
-              }
-            }
-          }
-        }
-      }
-    }
-  }
-
-  // TODO re-enable once https://github.com/apache/datafusion-comet/issues/1646 is implemented
-  ignore("multiple group-by columns + single aggregate column (first/last), with nulls") {
-    val numValues = 10000
-
-    Seq(1, 100, numValues).foreach { numGroups =>
-      Seq(128, numValues + 100).foreach { batchSize =>
-        Seq(true, false).foreach { dictionaryEnabled =>
-          withSQLConf(
-            SQLConf.COALESCE_PARTITIONS_ENABLED.key -> "true",
-            CometConf.COMET_BATCH_SIZE.key -> batchSize.toString) {
-            withTempPath { dir =>
-              val path = new Path(dir.toURI.toString, "test.parquet")
-              makeParquetFile(path, numValues, numGroups, dictionaryEnabled)
-              withParquetTable(path.toUri.toString, "tbl") {
-                withView("v") {
-                  sql("CREATE TEMP VIEW v AS SELECT _g1, _g2, _3 FROM tbl ORDER BY _3")
-                  checkSparkAnswerAndOperator(
-                    "SELECT _g1, _g2, FIRST(_3) FROM v GROUP BY _g1, _g2 ORDER BY _g1, _g2")
-                  checkSparkAnswerAndOperator(
-                    "SELECT _g1, _g2, LAST(_3) FROM v GROUP BY _g1, _g2 ORDER BY _g1, _g2")
-                  checkSparkAnswerAndOperator(
-                    "SELECT _g1, _g2, FIRST(_3) IGNORE NULLS FROM v GROUP BY _g1, _g2 ORDER BY _g1, _g2")
-                  checkSparkAnswerAndOperator(
-                    "SELECT _g1, _g2, LAST(_3) IGNORE NULLS FROM v GROUP BY _g1, _g2 ORDER BY _g1, _g2")
-                }
-              }
-            }
-          }
-        }
-      }
-    }
-  }
-
-  test("multiple group-by columns + single aggregate column, with nulls") {
-    val numValues = 10000
-
-    Seq(1, 100, numValues).foreach { numGroups =>
-      Seq(128, numValues + 100).foreach { batchSize =>
-        Seq(true, false).foreach { dictionaryEnabled =>
-          withSQLConf(
-            SQLConf.COALESCE_PARTITIONS_ENABLED.key -> "true",
-            CometConf.COMET_BATCH_SIZE.key -> batchSize.toString) {
-            withTempPath { dir =>
-              val path = new Path(dir.toURI.toString, "test.parquet")
-              makeParquetFile(path, numValues, numGroups, dictionaryEnabled)
-              withParquetTable(path.toUri.toString, "tbl") {
-                checkSparkAnswer(
-                  "SELECT _g1, _g2, SUM(_3) FROM tbl GROUP BY _g1, _g2 ORDER BY _g1, _g2")
-                checkSparkAnswer(
-                  "SELECT _g1, _g2, COUNT(_3) FROM tbl GROUP BY _g1, _g2 ORDER BY _g1, _g2")
-                checkSparkAnswer(
-                  "SELECT _g1, _g2, SUM(DISTINCT _3) FROM tbl GROUP BY _g1, _g2 ORDER BY _g1, _g2")
-                checkSparkAnswer(
-                  "SELECT _g1, _g2, COUNT(DISTINCT _3) FROM tbl GROUP BY _g1, _g2 ORDER BY _g1, _g2")
-                checkSparkAnswer(
-                  "SELECT _g1, _g2, MIN(_3), MAX(_3) FROM tbl GROUP BY _g1, _g2 ORDER BY _g1, _g2")
-                checkSparkAnswer(
-                  "SELECT _g1, _g2, AVG(_3) FROM tbl GROUP BY _g1, _g2 ORDER BY _g1, _g2")
-              }
-            }
-          }
-        }
-      }
-    }
-  }
-
-  test("string should be supported") {
-    withTable("t") {
-      sql("CREATE TABLE t(v VARCHAR(3), i INT) USING PARQUET")
-      sql("INSERT INTO t VALUES ('c', 1)")
-      withSQLConf(CometConf.COMET_EXEC_SHUFFLE_ENABLED.key -> "false") {
-        checkSparkAnswerAndNumOfAggregates("SELECT v, sum(i) FROM t GROUP BY v ORDER BY v", 1)
-      }
-    }
-  }
-
-  // TODO re-enable once https://github.com/apache/datafusion-comet/issues/1646 is implemented
-  ignore("multiple group-by columns + multiple aggregate column (first/last), with nulls") {
-    val numValues = 10000
-
-    Seq(1, 100, numValues).foreach { numGroups =>
-      Seq(128, numValues + 100).foreach { batchSize =>
-        Seq(true, false).foreach { dictionaryEnabled =>
-          withSQLConf(
-            SQLConf.COALESCE_PARTITIONS_ENABLED.key -> "true",
-            CometConf.COMET_BATCH_SIZE.key -> batchSize.toString) {
-            withTempPath { dir =>
-              val path = new Path(dir.toURI.toString, "test.parquet")
-              makeParquetFile(path, numValues, numGroups, dictionaryEnabled)
-              withParquetTable(path.toUri.toString, "tbl") {
-                withView("v") {
-                  sql("CREATE TEMP VIEW v AS SELECT _g3, _g4, _3, _4 FROM tbl ORDER BY _3, _4")
-                  checkSparkAnswerAndOperator(
-                    "SELECT _g3, _g4, FIRST(_3), FIRST(_4) FROM v GROUP BY _g3, _g4 ORDER BY _g3, _g4")
-                  checkSparkAnswerAndOperator(
-                    "SELECT _g3, _g4, LAST(_3), LAST(_4) FROM v GROUP BY _g3, _g4 ORDER BY _g3, _g4")
-                }
-              }
-            }
-          }
-        }
-      }
-    }
-
-  }
-
-  test("multiple group-by columns + multiple aggregate column, with nulls") {
-    val numValues = 10000
-
-    Seq(1, 100, numValues).foreach { numGroups =>
-      Seq(128, numValues + 100).foreach { batchSize =>
-        Seq(true, false).foreach { dictionaryEnabled =>
-          withSQLConf(
-            SQLConf.COALESCE_PARTITIONS_ENABLED.key -> "true",
-            CometConf.COMET_BATCH_SIZE.key -> batchSize.toString) {
-            withTempPath { dir =>
-              val path = new Path(dir.toURI.toString, "test.parquet")
-              makeParquetFile(path, numValues, numGroups, dictionaryEnabled)
-              withParquetTable(path.toUri.toString, "tbl") {
-                checkSparkAnswer(
-                  "SELECT _g3, _g4, SUM(_3), SUM(_4) FROM tbl GROUP BY _g3, _g4 ORDER BY _g3, _g4")
-                checkSparkAnswer(
-                  "SELECT _g3, _g4, SUM(DISTINCT _3), SUM(DISTINCT _4) FROM tbl GROUP BY _g3, _g4 ORDER BY _g3, _g4")
-                checkSparkAnswer(
-                  "SELECT _g3, _g4, COUNT(_3), COUNT(_4) FROM tbl GROUP BY _g3, _g4 ORDER BY _g3, _g4")
-                checkSparkAnswer(
-                  "SELECT _g3, _g4, COUNT(DISTINCT _3), COUNT(DISTINCT _4) FROM tbl GROUP BY _g3, _g4 ORDER BY _g3, _g4")
-                checkSparkAnswer(
-                  "SELECT _g3, _g4, MIN(_3), MAX(_3), MIN(_4), MAX(_4) FROM tbl GROUP BY _g3, _g4 ORDER BY _g3, _g4")
-                checkSparkAnswer(
-                  "SELECT _g3, _g4, AVG(_3), AVG(_4) FROM tbl GROUP BY _g3, _g4 ORDER BY _g3, _g4")
-              }
-            }
-          }
-        }
-      }
-    }
-  }
-
-  // TODO re-enable once https://github.com/apache/datafusion-comet/issues/1646 is implemented
-  ignore("all types first/last, with nulls") {
-    val numValues = 2048
-
-    Seq(1, 100, numValues).foreach { numGroups =>
-      Seq(true, false).foreach { dictionaryEnabled =>
-        withTempPath { dir =>
-          val path = new Path(dir.toURI.toString, "test.parquet")
-          makeParquetFile(path, numValues, numGroups, dictionaryEnabled)
-          withParquetTable(path.toUri.toString, "tbl") {
-            Seq(128, numValues + 100).foreach { batchSize =>
-              withSQLConf(
-                CometConf.COMET_BATCH_SIZE.key -> batchSize.toString,
-                CometConf.COMET_EXEC_SHUFFLE_ENABLED.key -> "false") {
-
-                // Test all combinations of different aggregation & group-by types
-                (1 to 14).foreach { gCol =>
-                  withView("v") {
-                    sql(s"CREATE TEMP VIEW v AS SELECT _g$gCol, _1, _2, _3, _4 " +
-                      "FROM tbl ORDER BY _1, _2, _3, _4")
-                    checkSparkAnswerAndOperator(
-                      s"SELECT _g$gCol, FIRST(_1), FIRST(_2), FIRST(_3), " +
-                        s"FIRST(_4), LAST(_1), LAST(_2), LAST(_3), LAST(_4) FROM v GROUP BY _g$gCol ORDER BY _g$gCol")
-                  }
-                }
-              }
-            }
-          }
-        }
-      }
-    }
-  }
-
-  test("first/last with ignore null") {
-    val data = Range(0, 8192).flatMap(n => Seq((n, 1), (n, 2))).toDF("a", "b")
-    withTempDir { dir =>
-      val filename = s"${dir.getAbsolutePath}/first_last_ignore_null.parquet"
-      data.write.parquet(filename)
-      withSQLConf(CometConf.COMET_BATCH_SIZE.key -> "100") {
-        spark.read.parquet(filename).createOrReplaceTempView("t1")
-        for (expr <- Seq("first", "last")) {
-          // deterministic query that should return one non-null value per group
-          val df = spark.sql(
-            s"SELECT a, $expr(IF(b==1,null,b)) IGNORE NULLS FROM t1 GROUP BY a ORDER BY a")
-          checkSparkAnswerAndOperator(df)
-        }
-      }
-    }
-  }
-
-  test("all types, with nulls") {
-    val numValues = 2048
-
-    Seq(1, 100, numValues).foreach { numGroups =>
-      Seq(true, false).foreach { dictionaryEnabled =>
-        withTempPath { dir =>
-          val path = new Path(dir.toURI.toString, "test.parquet")
-          makeParquetFile(path, numValues, numGroups, dictionaryEnabled)
-          withParquetTable(path.toUri.toString, "tbl") {
-            Seq(128, numValues + 100).foreach { batchSize =>
-              withSQLConf(
-                CometConf.COMET_BATCH_SIZE.key -> batchSize.toString,
-                CometConf.COMET_EXEC_SHUFFLE_ENABLED.key -> "false") {
-
-                // Test all combinations of different aggregation & group-by types
-                (1 to 14).foreach { gCol =>
-                  checkSparkAnswer(s"SELECT _g$gCol, SUM(_1), SUM(_2), COUNT(_3), COUNT(_4), " +
-                    s"MIN(_1), MAX(_4), AVG(_2), AVG(_4) FROM tbl GROUP BY _g$gCol ORDER BY _g$gCol")
-                  checkSparkAnswer(
-                    s"SELECT _g$gCol, SUM(DISTINCT _3) FROM tbl GROUP BY _g$gCol ORDER BY _g$gCol")
-                  checkSparkAnswer(
-                    s"SELECT _g$gCol, COUNT(DISTINCT _1) FROM tbl GROUP BY _g$gCol ORDER BY _g$gCol")
-                }
-              }
-            }
-          }
-        }
-      }
-    }
-  }
-
-  test("test final count") {
-    withSQLConf(
-      CometConf.COMET_EXEC_SHUFFLE_ENABLED.key -> "true",
-      CometConf.COMET_SHUFFLE_MODE.key -> "native") {
-      Seq(false, true).foreach { dictionaryEnabled =>
-        withParquetTable((0 until 5).map(i => (i, i % 2)), "tbl", dictionaryEnabled) {
-          checkSparkAnswerAndNumOfAggregates("SELECT _2, COUNT(_1) FROM tbl GROUP BY _2", 2)
-          checkSparkAnswerAndNumOfAggregates("select count(_1) from tbl", 2)
-          checkSparkAnswerAndNumOfAggregates(
-            "SELECT _2, COUNT(_1), SUM(_1) FROM tbl GROUP BY _2",
-            2)
-          checkSparkAnswerAndNumOfAggregates("SELECT COUNT(_1), COUNT(_2) FROM tbl", 2)
-        }
-      }
-    }
-  }
-
-  test("test final min/max") {
-    withSQLConf(
-      CometConf.COMET_EXEC_SHUFFLE_ENABLED.key -> "true",
-      CometConf.COMET_SHUFFLE_MODE.key -> "native") {
-      Seq(true, false).foreach { dictionaryEnabled =>
-        withParquetTable((0 until 5).map(i => (i, i % 2)), "tbl", dictionaryEnabled) {
-          checkSparkAnswerAndNumOfAggregates(
-            "SELECT _2, MIN(_1), MAX(_1), COUNT(_1) FROM tbl GROUP BY _2",
-            2)
-          checkSparkAnswerAndNumOfAggregates("SELECT MIN(_1), MAX(_1), COUNT(_1) FROM tbl", 2)
-          checkSparkAnswerAndNumOfAggregates(
-            "SELECT _2, MIN(_1), MAX(_1), COUNT(_1), SUM(_1) FROM tbl GROUP BY _2",
-            2)
-          checkSparkAnswerAndNumOfAggregates(
-            "SELECT MIN(_1), MIN(_2), MAX(_1), MAX(_2), COUNT(_1), COUNT(_2) FROM tbl",
-            2)
-        }
-      }
-    }
-  }
-
-  test("test final min/max/count with result expressions") {
-    withSQLConf(
-      CometConf.COMET_EXEC_SHUFFLE_ENABLED.key -> "true",
-      CometConf.COMET_SHUFFLE_MODE.key -> "native") {
-      Seq(true, false).foreach { dictionaryEnabled =>
-        withParquetTable((0 until 5).map(i => (i, i % 2)), "tbl", dictionaryEnabled) {
-          checkSparkAnswerAndNumOfAggregates(
-            "SELECT _2, MIN(_1) + 2, COUNT(_1) FROM tbl GROUP BY _2",
-            2)
-          checkSparkAnswerAndNumOfAggregates("SELECT _2, COUNT(_1) + 2 FROM tbl GROUP BY _2", 2)
-          checkSparkAnswerAndNumOfAggregates("SELECT _2 + 2, COUNT(_1) FROM tbl GROUP BY _2", 2)
-          checkSparkAnswerAndNumOfAggregates(
-            "SELECT _2, MIN(_1) + MAX(_1) FROM tbl GROUP BY _2",
-            2)
-          checkSparkAnswerAndNumOfAggregates("SELECT _2, MIN(_1) + _2 FROM tbl GROUP BY _2", 2)
-          checkSparkAnswerAndNumOfAggregates(
-            "SELECT _2 + 2, MIN(_1), MAX(_1), COUNT(_1) FROM tbl GROUP BY _2",
-            2)
-          checkSparkAnswerAndNumOfAggregates(
-            "SELECT _2, MIN(_1), MAX(_1) + 2, COUNT(_1) FROM tbl GROUP BY _2",
-            2)
-          checkSparkAnswerAndNumOfAggregates("SELECT _2, SUM(_1) + 2 FROM tbl GROUP BY _2", 2)
-          checkSparkAnswerAndNumOfAggregates("SELECT _2 + 2, SUM(_1) FROM tbl GROUP BY _2", 2)
-          checkSparkAnswerAndNumOfAggregates("SELECT _2, SUM(_1 + 1) FROM tbl GROUP BY _2", 2)
-
-          // result expression is unsupported by Comet, so only partial aggregation should be used
-          val df = sql(
-            "SELECT _2, MIN(_1) + java_method('java.lang.Math', 'random') " +
-              "FROM tbl GROUP BY _2")
-          assert(getNumCometHashAggregate(df) == 1)
-        }
-      }
-    }
-  }
-
-  test("test final sum") {
-    withSQLConf(
-      CometConf.COMET_EXEC_SHUFFLE_ENABLED.key -> "true",
-      CometConf.COMET_SHUFFLE_MODE.key -> "native") {
-      Seq(false, true).foreach { dictionaryEnabled =>
-        withParquetTable((0L until 5L).map(i => (i, i % 2)), "tbl", dictionaryEnabled) {
-          checkSparkAnswerAndNumOfAggregates(
-            "SELECT _2, SUM(_1), MIN(_1) FROM tbl GROUP BY _2",
-            2)
-          checkSparkAnswerAndNumOfAggregates("SELECT SUM(_1) FROM tbl", 2)
-          checkSparkAnswerAndNumOfAggregates(
-            "SELECT _2, MIN(_1), MAX(_1), COUNT(_1), SUM(_1), AVG(_1) FROM tbl GROUP BY _2",
-            2)
-          checkSparkAnswerAndNumOfAggregates(
-            "SELECT MIN(_1), MIN(_2), MAX(_1), MAX(_2), COUNT(_1), COUNT(_2), SUM(_1), SUM(_2) FROM tbl",
-            2)
-        }
-      }
-    }
-  }
-
-  test("avg/sum overflow on decimal(38, _)") {
-    val table = "overflow_decimal_38"
-    withTable(table) {
-      sql(s"create table $table(a decimal(38, 2), b INT) using parquet")
-      sql(s"insert into $table values(42.00, 1), (999999999999999999999999999999999999.99, 1)")
-      checkSparkAnswerAndNumOfAggregates(s"select sum(a) from $table", 2)
-      sql(s"insert into $table values(42.00, 2), (99999999999999999999999999999999.99, 2)")
-      sql(s"insert into $table values(999999999999999999999999999999999999.99, 3)")
-      sql(s"insert into $table values(99999999999999999999999999999999.99, 4)")
-      checkSparkAnswerAndNumOfAggregates(
-        s"select avg(a), sum(a) from $table group by b order by b",
-        2)
-    }
-  }
-
-  test("test final avg") {
-    withSQLConf(
-      CometConf.COMET_EXEC_SHUFFLE_ENABLED.key -> "true",
-      CometConf.COMET_SHUFFLE_MODE.key -> "native") {
+                s"SELECT MIN(a), MAX(a), COUNT(a), SUM(a), AVG(a) FROM $table",
+                2)
+            }
+          }
+        }
+      }
+    }
+
+    test("test partial avg") {
       Seq(true, false).foreach { dictionaryEnabled =>
         withParquetTable(
           (0 until 5).map(i => (i.toDouble, i.toDouble % 2)),
           "tbl",
           dictionaryEnabled) {
-          checkSparkAnswerAndNumOfAggregates("SELECT _2 , AVG(_1) FROM tbl GROUP BY _2", 2)
-          checkSparkAnswerAndNumOfAggregates("SELECT AVG(_1) FROM tbl", 2)
-          checkSparkAnswerAndNumOfAggregates(
-            "SELECT _2, MIN(_1), MAX(_1), COUNT(_1), SUM(_1), AVG(_1) FROM tbl GROUP BY _2",
-            2)
-          checkSparkAnswerAndNumOfAggregates(
-            "SELECT MIN(_1), MIN(_2), MAX(_1), MAX(_2), COUNT(_1), COUNT(_2), SUM(_1), SUM(_2), AVG(_1), AVG(_2) FROM tbl",
-            2)
-        }
-      }
-    }
-  }
-
-  test("final decimal avg") {
-    withSQLConf(
-      CometConf.COMET_EXEC_SHUFFLE_ENABLED.key -> "true",
-      CometConf.COMET_SHUFFLE_MODE.key -> "native") {
+          withSQLConf(CometConf.COMET_EXEC_SHUFFLE_ENABLED.key -> "false") {
+            checkSparkAnswerAndNumOfAggregates("SELECT _2 , AVG(_1) FROM tbl GROUP BY _2", 1)
+          }
+        }
+      }
+    }
+
+    test("avg null handling") {
+      withSQLConf(
+        CometConf.COMET_EXEC_SHUFFLE_ENABLED.key -> "true",
+        CometConf.COMET_SHUFFLE_MODE.key -> "native") {
+        val table = "avg_null_handling"
+        withTable(table) {
+          sql(s"create table $table(a double, b double) using parquet")
+          sql(s"insert into $table values(1, 1.0)")
+          sql(s"insert into $table values(null, null)")
+          sql(s"insert into $table values(1, 2.0)")
+          sql(s"insert into $table values(null, null)")
+          sql(s"insert into $table values(2, null)")
+          sql(s"insert into $table values(2, null)")
+
+          val query = sql(s"select a, AVG(b) from $table GROUP BY a")
+          checkSparkAnswerAndOperator(query)
+        }
+      }
+    }
+
+    test("Decimal Avg with DF") {
       Seq(true, false).foreach { dictionaryEnabled =>
-        withSQLConf("parquet.enable.dictionary" -> dictionaryEnabled.toString) {
-          val table = s"final_decimal_avg_$dictionaryEnabled"
-          withTable(table) {
-            sql(s"create table $table(a decimal(38, 37), b INT) using parquet")
-            sql(s"insert into $table values(-0.0000000000000000000000000000000000002, 1)")
-            sql(s"insert into $table values(-0.0000000000000000000000000000000000002, 1)")
-            sql(s"insert into $table values(-0.0000000000000000000000000000000000004, 2)")
-            sql(s"insert into $table values(-0.0000000000000000000000000000000000004, 2)")
-            sql(s"insert into $table values(-0.00000000000000000000000000000000000002, 3)")
-            sql(s"insert into $table values(-0.00000000000000000000000000000000000002, 3)")
-            sql(s"insert into $table values(-0.00000000000000000000000000000000000004, 4)")
-            sql(s"insert into $table values(-0.00000000000000000000000000000000000004, 4)")
-            sql(s"insert into $table values(0.13344406545919155429936259114971302408, 5)")
-            sql(s"insert into $table values(0.13344406545919155429936259114971302408, 5)")
-
-            checkSparkAnswerAndNumOfAggregates(s"SELECT b , AVG(a) FROM $table GROUP BY b", 2)
-            checkSparkAnswerAndNumOfAggregates(s"SELECT AVG(a) FROM $table", 2)
-            checkSparkAnswerAndNumOfAggregates(
-              s"SELECT b, MIN(a), MAX(a), COUNT(a), SUM(a), AVG(a) FROM $table GROUP BY b",
-              2)
-            checkSparkAnswerAndNumOfAggregates(
-              s"SELECT MIN(a), MAX(a), COUNT(a), SUM(a), AVG(a) FROM $table",
-              2)
-          }
-        }
-      }
-    }
-  }
-
-  test("test partial avg") {
-    Seq(true, false).foreach { dictionaryEnabled =>
-      withParquetTable(
-        (0 until 5).map(i => (i.toDouble, i.toDouble % 2)),
-        "tbl",
-        dictionaryEnabled) {
-        withSQLConf(CometConf.COMET_EXEC_SHUFFLE_ENABLED.key -> "false") {
-          checkSparkAnswerAndNumOfAggregates("SELECT _2 , AVG(_1) FROM tbl GROUP BY _2", 1)
-        }
-      }
-    }
-  }
-
-  test("avg null handling") {
-    withSQLConf(
-      CometConf.COMET_EXEC_SHUFFLE_ENABLED.key -> "true",
-      CometConf.COMET_SHUFFLE_MODE.key -> "native") {
-      val table = "avg_null_handling"
+        Seq(true, false).foreach { nativeShuffleEnabled =>
+          withSQLConf(
+            CometConf.COMET_EXEC_SHUFFLE_ENABLED.key -> nativeShuffleEnabled.toString,
+            CometConf.COMET_SHUFFLE_MODE.key -> "native",
+            CometConf.getExprAllowIncompatConfigKey(classOf[Cast]) -> "true") {
+            withTempDir { dir =>
+              val path = new Path(dir.toURI.toString, "test")
+              makeParquetFile(path, 1000, 20, dictionaryEnabled)
+              withParquetTable(path.toUri.toString, "tbl") {
+                val expectedNumOfCometAggregates = if (nativeShuffleEnabled) 2 else 1
+
+                checkSparkAnswerAndNumOfAggregates(
+                  "SELECT _g2, AVG(_7) FROM tbl GROUP BY _g2",
+                  expectedNumOfCometAggregates)
+
+                checkSparkAnswerWithTolerance("SELECT _g3, AVG(_8) FROM tbl GROUP BY _g3")
+                assert(getNumCometHashAggregate(
+                  sql("SELECT _g3, AVG(_8) FROM tbl GROUP BY _g3")) == expectedNumOfCometAggregates)
+
+                checkSparkAnswerAndNumOfAggregates(
+                  "SELECT _g4, AVG(_9) FROM tbl GROUP BY _g4",
+                  expectedNumOfCometAggregates)
+
+                checkSparkAnswerAndNumOfAggregates(
+                  "SELECT AVG(_7) FROM tbl",
+                  expectedNumOfCometAggregates)
+
+                checkSparkAnswerWithTolerance("SELECT AVG(_8) FROM tbl")
+                assert(getNumCometHashAggregate(
+                  sql("SELECT AVG(_8) FROM tbl")) == expectedNumOfCometAggregates)
+
+                checkSparkAnswerAndNumOfAggregates(
+                  "SELECT AVG(_9) FROM tbl",
+                  expectedNumOfCometAggregates)
+              }
+            }
+          }
+        }
+      }
+    }
+
+    // TODO enable once https://github.com/apache/datafusion-comet/issues/1267 is implemented
+    ignore("distinct") {
+      withSQLConf(CometConf.COMET_EXEC_SHUFFLE_ENABLED.key -> "true") {
+        Seq("native", "jvm").foreach { cometShuffleMode =>
+          withSQLConf(CometConf.COMET_SHUFFLE_MODE.key -> cometShuffleMode) {
+            Seq(true, false).foreach { dictionary =>
+              withSQLConf("parquet.enable.dictionary" -> dictionary.toString) {
+                val cometColumnShuffleEnabled = cometShuffleMode == "jvm"
+                val table = "test"
+                withTable(table) {
+                  sql(s"create table $table(col1 int, col2 int, col3 int) using parquet")
+                  sql(
+                    s"insert into $table values(1, 1, 1), (1, 1, 1), (1, 3, 1), (1, 4, 2), (5, 3, 2)")
+
+                  var expectedNumOfCometAggregates = 2
+
+                  checkSparkAnswerAndNumOfAggregates(
+                    s"SELECT DISTINCT(col2) FROM $table",
+                    expectedNumOfCometAggregates)
+
+                  expectedNumOfCometAggregates = 4
+
+                  checkSparkAnswerAndNumOfAggregates(
+                    s"SELECT COUNT(distinct col2) FROM $table",
+                    expectedNumOfCometAggregates)
+
+                  checkSparkAnswerAndNumOfAggregates(
+                    s"SELECT COUNT(distinct col2), col1 FROM $table group by col1",
+                    expectedNumOfCometAggregates)
+
+                  checkSparkAnswerAndNumOfAggregates(
+                    s"SELECT SUM(distinct col2) FROM $table",
+                    expectedNumOfCometAggregates)
+
+                  checkSparkAnswerAndNumOfAggregates(
+                    s"SELECT SUM(distinct col2), col1 FROM $table group by col1",
+                    expectedNumOfCometAggregates)
+
+                  checkSparkAnswerAndNumOfAggregates(
+                    "SELECT COUNT(distinct col2), SUM(distinct col2), col1, COUNT(distinct col2)," +
+                      s" SUM(distinct col2) FROM $table group by col1",
+                    expectedNumOfCometAggregates)
+
+                  expectedNumOfCometAggregates = if (cometColumnShuffleEnabled) 2 else 1
+                  checkSparkAnswerAndNumOfAggregates(
+                    "SELECT COUNT(col2), MIN(col2), COUNT(DISTINCT col2), SUM(col2)," +
+                      s" SUM(DISTINCT col2), COUNT(DISTINCT col2), col1 FROM $table group by col1",
+                    expectedNumOfCometAggregates)
+                }
+              }
+            }
+          }
+        }
+      }
+    }
+
+    // TODO re-enable once https://github.com/apache/datafusion-comet/issues/1646 is implemented
+    ignore("first/last") {
+      withSQLConf(
+        SQLConf.COALESCE_PARTITIONS_ENABLED.key -> "true",
+        CometConf.COMET_EXEC_SHUFFLE_ENABLED.key -> "true",
+        CometConf.COMET_SHUFFLE_MODE.key -> "jvm") {
+        Seq(true, false).foreach { dictionary =>
+          withSQLConf("parquet.enable.dictionary" -> dictionary.toString) {
+            val table = "test"
+            withTable(table) {
+              sql(s"create table $table(col1 int, col2 int, col3 int) using parquet")
+              sql(
+                s"insert into $table values(4, 1, 1), (4, 1, 1), (3, 3, 1)," +
+                  " (2, 4, 2), (1, 3, 2), (null, 1, 1)")
+              withView("t") {
+                sql("CREATE VIEW t AS SELECT col1, col3 FROM test ORDER BY col1")
+
+                var expectedNumOfCometAggregates = 2
+                checkSparkAnswerAndNumOfAggregates(
+                  "SELECT FIRST(col1), LAST(col1) FROM t",
+                  expectedNumOfCometAggregates)
+
+                checkSparkAnswerAndNumOfAggregates(
+                  "SELECT FIRST(col1), LAST(col1), MIN(col1), COUNT(col1) FROM t",
+                  expectedNumOfCometAggregates)
+
+                checkSparkAnswerAndNumOfAggregates(
+                  "SELECT FIRST(col1), LAST(col1), col3 FROM t GROUP BY col3",
+                  expectedNumOfCometAggregates)
+
+                checkSparkAnswerAndNumOfAggregates(
+                  "SELECT FIRST(col1), LAST(col1), MIN(col1), COUNT(col1), col3 FROM t GROUP BY col3",
+                  expectedNumOfCometAggregates)
+
+                expectedNumOfCometAggregates = 0
+                checkSparkAnswerAndNumOfAggregates(
+                  "SELECT FIRST(col1, true), LAST(col1) FROM t",
+                  expectedNumOfCometAggregates)
+
+                checkSparkAnswerAndNumOfAggregates(
+                  "SELECT FIRST(col1), LAST(col1, true), col3 FROM t GROUP BY col3",
+                  expectedNumOfCometAggregates)
+              }
+            }
+          }
+        }
+      }
+    }
+
+    test("test bool_and/bool_or") {
+      withSQLConf(CometConf.COMET_EXEC_SHUFFLE_ENABLED.key -> "true") {
+        Seq("native", "jvm").foreach { cometShuffleMode =>
+          withSQLConf(CometConf.COMET_SHUFFLE_MODE.key -> cometShuffleMode) {
+            Seq(true, false).foreach { dictionary =>
+              withSQLConf("parquet.enable.dictionary" -> dictionary.toString) {
+                val table = "test"
+                withTable(table) {
+                  sql(s"create table $table(a boolean, b int) using parquet")
+                  sql(s"insert into $table values(true, 1)")
+                  sql(s"insert into $table values(false, 2)")
+                  sql(s"insert into $table values(true, 3)")
+                  sql(s"insert into $table values(true, 3)")
+                  // Spark maps BOOL_AND to MIN and BOOL_OR to MAX
+                  checkSparkAnswerAndNumOfAggregates(
+                    s"SELECT MIN(a), MAX(a), BOOL_AND(a), BOOL_OR(a) FROM $table",
+                    2)
+                }
+              }
+            }
+          }
+        }
+      }
+    }
+
+    test("bitwise aggregate") {
+      withSQLConf(
+        CometConf.COMET_EXEC_SHUFFLE_ENABLED.key -> "true",
+        CometConf.COMET_SHUFFLE_MODE.key -> "jvm") {
+        Seq(true, false).foreach { dictionary =>
+          withSQLConf("parquet.enable.dictionary" -> dictionary.toString) {
+            val table = "test"
+            withTable(table) {
+              sql(s"create table $table(col1 long, col2 int, col3 short, col4 byte) using parquet")
+              sql(
+                s"insert into $table values(4, 1, 1, 3), (4, 1, 1, 3), (3, 3, 1, 4)," +
+                  " (2, 4, 2, 5), (1, 3, 2, 6), (null, 1, 1, 7)")
+              val expectedNumOfCometAggregates = 2
+              checkSparkAnswerAndNumOfAggregates(
+                "SELECT BIT_AND(col1), BIT_OR(col1), BIT_XOR(col1)," +
+                  " BIT_AND(col2), BIT_OR(col2), BIT_XOR(col2)," +
+                  " BIT_AND(col3), BIT_OR(col3), BIT_XOR(col3)," +
+                  " BIT_AND(col4), BIT_OR(col4), BIT_XOR(col4) FROM test",
+                expectedNumOfCometAggregates)
+
+              // Make sure the combination of BITWISE aggregates and other aggregates work OK
+              checkSparkAnswerAndNumOfAggregates(
+                "SELECT BIT_AND(col1), BIT_OR(col1), BIT_XOR(col1)," +
+                  " BIT_AND(col2), BIT_OR(col2), BIT_XOR(col2)," +
+                  " BIT_AND(col3), BIT_OR(col3), BIT_XOR(col3)," +
+                  " BIT_AND(col4), BIT_OR(col4), BIT_XOR(col4), MIN(col1), COUNT(col1) FROM test",
+                expectedNumOfCometAggregates)
+
+              checkSparkAnswerAndNumOfAggregates(
+                "SELECT BIT_AND(col1), BIT_OR(col1), BIT_XOR(col1)," +
+                  " BIT_AND(col2), BIT_OR(col2), BIT_XOR(col2)," +
+                  " BIT_AND(col3), BIT_OR(col3), BIT_XOR(col3)," +
+                  " BIT_AND(col4), BIT_OR(col4), BIT_XOR(col4), col3 FROM test GROUP BY col3",
+                expectedNumOfCometAggregates)
+
+              // Make sure the combination of BITWISE aggregates and other aggregates work OK
+              // with group by
+              checkSparkAnswerAndNumOfAggregates(
+                "SELECT BIT_AND(col1), BIT_OR(col1), BIT_XOR(col1)," +
+                  " BIT_AND(col2), BIT_OR(col2), BIT_XOR(col2)," +
+                  " BIT_AND(col3), BIT_OR(col3), BIT_XOR(col3)," +
+                  " BIT_AND(col4), BIT_OR(col4), BIT_XOR(col4)," +
+                  " MIN(col1), COUNT(col1), col3 FROM test GROUP BY col3",
+                expectedNumOfCometAggregates)
+            }
+          }
+        }
+      }
+    }
+
+    def setupAndTestAggregates(
+        table: String,
+        data: Seq[(Any, Any, Any)],
+        dataTypes: (String, String, String),
+        aggregates: String): Unit = {
+      val (type1, type2, type3) = dataTypes
       withTable(table) {
-        sql(s"create table $table(a double, b double) using parquet")
-        sql(s"insert into $table values(1, 1.0)")
-        sql(s"insert into $table values(null, null)")
-        sql(s"insert into $table values(1, 2.0)")
-        sql(s"insert into $table values(null, null)")
-        sql(s"insert into $table values(2, null)")
-        sql(s"insert into $table values(2, null)")
-
-        val query = sql(s"select a, AVG(b) from $table GROUP BY a")
-        checkSparkAnswerAndOperator(query)
-      }
-    }
-  }
-
-  test("Decimal Avg with DF") {
-    Seq(true, false).foreach { dictionaryEnabled =>
-      Seq(true, false).foreach { nativeShuffleEnabled =>
-        withSQLConf(
-          CometConf.COMET_EXEC_SHUFFLE_ENABLED.key -> nativeShuffleEnabled.toString,
-          CometConf.COMET_SHUFFLE_MODE.key -> "native",
-          CometConf.getExprAllowIncompatConfigKey(classOf[Cast]) -> "true") {
-          withTempDir { dir =>
-            val path = new Path(dir.toURI.toString, "test")
-            makeParquetFile(path, 1000, 20, dictionaryEnabled)
-            withParquetTable(path.toUri.toString, "tbl") {
-              val expectedNumOfCometAggregates = if (nativeShuffleEnabled) 2 else 1
-
-              checkSparkAnswerAndNumOfAggregates(
-                "SELECT _g2, AVG(_7) FROM tbl GROUP BY _g2",
-                expectedNumOfCometAggregates)
-
-              checkSparkAnswerWithTolerance("SELECT _g3, AVG(_8) FROM tbl GROUP BY _g3")
-              assert(getNumCometHashAggregate(
-                sql("SELECT _g3, AVG(_8) FROM tbl GROUP BY _g3")) == expectedNumOfCometAggregates)
-
-              checkSparkAnswerAndNumOfAggregates(
-                "SELECT _g4, AVG(_9) FROM tbl GROUP BY _g4",
-                expectedNumOfCometAggregates)
-
-              checkSparkAnswerAndNumOfAggregates(
-                "SELECT AVG(_7) FROM tbl",
-                expectedNumOfCometAggregates)
-
-              checkSparkAnswerWithTolerance("SELECT AVG(_8) FROM tbl")
-              assert(getNumCometHashAggregate(
-                sql("SELECT AVG(_8) FROM tbl")) == expectedNumOfCometAggregates)
-
-              checkSparkAnswerAndNumOfAggregates(
-                "SELECT AVG(_9) FROM tbl",
-                expectedNumOfCometAggregates)
-            }
-          }
-        }
-      }
-    }
-  }
-
-  // TODO enable once https://github.com/apache/datafusion-comet/issues/1267 is implemented
-  ignore("distinct") {
-    withSQLConf(CometConf.COMET_EXEC_SHUFFLE_ENABLED.key -> "true") {
-      Seq("native", "jvm").foreach { cometShuffleMode =>
-        withSQLConf(CometConf.COMET_SHUFFLE_MODE.key -> cometShuffleMode) {
-          Seq(true, false).foreach { dictionary =>
-            withSQLConf("parquet.enable.dictionary" -> dictionary.toString) {
-              val cometColumnShuffleEnabled = cometShuffleMode == "jvm"
-              val table = "test"
-              withTable(table) {
-                sql(s"create table $table(col1 int, col2 int, col3 int) using parquet")
-                sql(
-                  s"insert into $table values(1, 1, 1), (1, 1, 1), (1, 3, 1), (1, 4, 2), (5, 3, 2)")
-
-                var expectedNumOfCometAggregates = 2
-
-                checkSparkAnswerAndNumOfAggregates(
-                  s"SELECT DISTINCT(col2) FROM $table",
-                  expectedNumOfCometAggregates)
-
-                expectedNumOfCometAggregates = 4
-
-                checkSparkAnswerAndNumOfAggregates(
-                  s"SELECT COUNT(distinct col2) FROM $table",
-                  expectedNumOfCometAggregates)
-
-                checkSparkAnswerAndNumOfAggregates(
-                  s"SELECT COUNT(distinct col2), col1 FROM $table group by col1",
-                  expectedNumOfCometAggregates)
-
-                checkSparkAnswerAndNumOfAggregates(
-                  s"SELECT SUM(distinct col2) FROM $table",
-                  expectedNumOfCometAggregates)
-
-                checkSparkAnswerAndNumOfAggregates(
-                  s"SELECT SUM(distinct col2), col1 FROM $table group by col1",
-                  expectedNumOfCometAggregates)
-
-                checkSparkAnswerAndNumOfAggregates(
-                  "SELECT COUNT(distinct col2), SUM(distinct col2), col1, COUNT(distinct col2)," +
-                    s" SUM(distinct col2) FROM $table group by col1",
-                  expectedNumOfCometAggregates)
-
-                expectedNumOfCometAggregates = if (cometColumnShuffleEnabled) 2 else 1
-                checkSparkAnswerAndNumOfAggregates(
-                  "SELECT COUNT(col2), MIN(col2), COUNT(DISTINCT col2), SUM(col2)," +
-                    s" SUM(DISTINCT col2), COUNT(DISTINCT col2), col1 FROM $table group by col1",
-                  expectedNumOfCometAggregates)
-              }
-            }
-          }
-        }
-      }
-    }
-  }
-
-  // TODO re-enable once https://github.com/apache/datafusion-comet/issues/1646 is implemented
-  ignore("first/last") {
-    withSQLConf(
-      SQLConf.COALESCE_PARTITIONS_ENABLED.key -> "true",
-      CometConf.COMET_EXEC_SHUFFLE_ENABLED.key -> "true",
-      CometConf.COMET_SHUFFLE_MODE.key -> "jvm") {
-      Seq(true, false).foreach { dictionary =>
-        withSQLConf("parquet.enable.dictionary" -> dictionary.toString) {
-          val table = "test"
-          withTable(table) {
-            sql(s"create table $table(col1 int, col2 int, col3 int) using parquet")
-            sql(
-              s"insert into $table values(4, 1, 1), (4, 1, 1), (3, 3, 1)," +
-                " (2, 4, 2), (1, 3, 2), (null, 1, 1)")
-            withView("t") {
-              sql("CREATE VIEW t AS SELECT col1, col3 FROM test ORDER BY col1")
-
-              var expectedNumOfCometAggregates = 2
-              checkSparkAnswerAndNumOfAggregates(
-                "SELECT FIRST(col1), LAST(col1) FROM t",
-                expectedNumOfCometAggregates)
-
-              checkSparkAnswerAndNumOfAggregates(
-                "SELECT FIRST(col1), LAST(col1), MIN(col1), COUNT(col1) FROM t",
-                expectedNumOfCometAggregates)
-
-              checkSparkAnswerAndNumOfAggregates(
-                "SELECT FIRST(col1), LAST(col1), col3 FROM t GROUP BY col3",
-                expectedNumOfCometAggregates)
-
-              checkSparkAnswerAndNumOfAggregates(
-                "SELECT FIRST(col1), LAST(col1), MIN(col1), COUNT(col1), col3 FROM t GROUP BY col3",
-                expectedNumOfCometAggregates)
-
-              expectedNumOfCometAggregates = 0
-              checkSparkAnswerAndNumOfAggregates(
-                "SELECT FIRST(col1, true), LAST(col1) FROM t",
-                expectedNumOfCometAggregates)
-
-              checkSparkAnswerAndNumOfAggregates(
-                "SELECT FIRST(col1), LAST(col1, true), col3 FROM t GROUP BY col3",
-                expectedNumOfCometAggregates)
-            }
-          }
-        }
-      }
-    }
-  }
-
-  test("test bool_and/bool_or") {
-    withSQLConf(CometConf.COMET_EXEC_SHUFFLE_ENABLED.key -> "true") {
-      Seq("native", "jvm").foreach { cometShuffleMode =>
-        withSQLConf(CometConf.COMET_SHUFFLE_MODE.key -> cometShuffleMode) {
-          Seq(true, false).foreach { dictionary =>
-            withSQLConf("parquet.enable.dictionary" -> dictionary.toString) {
-              val table = "test"
-              withTable(table) {
-                sql(s"create table $table(a boolean, b int) using parquet")
-                sql(s"insert into $table values(true, 1)")
-                sql(s"insert into $table values(false, 2)")
-                sql(s"insert into $table values(true, 3)")
-                sql(s"insert into $table values(true, 3)")
-                // Spark maps BOOL_AND to MIN and BOOL_OR to MAX
-                checkSparkAnswerAndNumOfAggregates(
-                  s"SELECT MIN(a), MAX(a), BOOL_AND(a), BOOL_OR(a) FROM $table",
-                  2)
-              }
-            }
-          }
-        }
-      }
-    }
-  }
-
-  test("bitwise aggregate") {
-    withSQLConf(
-      CometConf.COMET_EXEC_SHUFFLE_ENABLED.key -> "true",
-      CometConf.COMET_SHUFFLE_MODE.key -> "jvm") {
-      Seq(true, false).foreach { dictionary =>
-        withSQLConf("parquet.enable.dictionary" -> dictionary.toString) {
-          val table = "test"
-          withTable(table) {
-            sql(s"create table $table(col1 long, col2 int, col3 short, col4 byte) using parquet")
-            sql(
-              s"insert into $table values(4, 1, 1, 3), (4, 1, 1, 3), (3, 3, 1, 4)," +
-                " (2, 4, 2, 5), (1, 3, 2, 6), (null, 1, 1, 7)")
-            val expectedNumOfCometAggregates = 2
-            checkSparkAnswerAndNumOfAggregates(
-              "SELECT BIT_AND(col1), BIT_OR(col1), BIT_XOR(col1)," +
-                " BIT_AND(col2), BIT_OR(col2), BIT_XOR(col2)," +
-                " BIT_AND(col3), BIT_OR(col3), BIT_XOR(col3)," +
-                " BIT_AND(col4), BIT_OR(col4), BIT_XOR(col4) FROM test",
-              expectedNumOfCometAggregates)
-
-            // Make sure the combination of BITWISE aggregates and other aggregates work OK
-            checkSparkAnswerAndNumOfAggregates(
-              "SELECT BIT_AND(col1), BIT_OR(col1), BIT_XOR(col1)," +
-                " BIT_AND(col2), BIT_OR(col2), BIT_XOR(col2)," +
-                " BIT_AND(col3), BIT_OR(col3), BIT_XOR(col3)," +
-                " BIT_AND(col4), BIT_OR(col4), BIT_XOR(col4), MIN(col1), COUNT(col1) FROM test",
-              expectedNumOfCometAggregates)
-
-            checkSparkAnswerAndNumOfAggregates(
-              "SELECT BIT_AND(col1), BIT_OR(col1), BIT_XOR(col1)," +
-                " BIT_AND(col2), BIT_OR(col2), BIT_XOR(col2)," +
-                " BIT_AND(col3), BIT_OR(col3), BIT_XOR(col3)," +
-                " BIT_AND(col4), BIT_OR(col4), BIT_XOR(col4), col3 FROM test GROUP BY col3",
-              expectedNumOfCometAggregates)
-
-            // Make sure the combination of BITWISE aggregates and other aggregates work OK
-            // with group by
-            checkSparkAnswerAndNumOfAggregates(
-              "SELECT BIT_AND(col1), BIT_OR(col1), BIT_XOR(col1)," +
-                " BIT_AND(col2), BIT_OR(col2), BIT_XOR(col2)," +
-                " BIT_AND(col3), BIT_OR(col3), BIT_XOR(col3)," +
-                " BIT_AND(col4), BIT_OR(col4), BIT_XOR(col4)," +
-                " MIN(col1), COUNT(col1), col3 FROM test GROUP BY col3",
-              expectedNumOfCometAggregates)
-          }
-        }
-      }
-    }
-  }
-
-  def setupAndTestAggregates(
-      table: String,
-      data: Seq[(Any, Any, Any)],
-      dataTypes: (String, String, String),
-      aggregates: String): Unit = {
-    val (type1, type2, type3) = dataTypes
-    withTable(table) {
-      sql(s"create table $table(col1 $type1, col2 $type2, col3 $type3) using parquet")
-      val values = data
-        .map { case (c1, c2, c3) =>
-          s"($c1, $c2, $c3)"
-        }
-        .mkString(", ")
-      sql(s"insert into $table values $values")
-
-      val expectedNumOfCometAggregates = 2
-
-      checkSparkAnswerWithTolAndNumOfAggregates(
-        s"SELECT $aggregates FROM $table",
-        expectedNumOfCometAggregates)
-
-      checkSparkAnswerWithTolAndNumOfAggregates(
-        s"SELECT $aggregates FROM $table GROUP BY col3",
-        expectedNumOfCometAggregates)
-    }
-  }
-
-  test("covariance & correlation") {
-    withSQLConf(CometConf.COMET_EXEC_SHUFFLE_ENABLED.key -> "true") {
-      Seq("jvm", "native").foreach { cometShuffleMode =>
-        withSQLConf(CometConf.COMET_SHUFFLE_MODE.key -> cometShuffleMode) {
-          Seq(true, false).foreach { dictionary =>
-            withSQLConf("parquet.enable.dictionary" -> dictionary.toString) {
-              Seq(true, false).foreach { nullOnDivideByZero =>
-                withSQLConf(
-                  "spark.sql.legacy.statisticalAggregate" -> nullOnDivideByZero.toString) {
-                  val table = "test"
-                  val aggregates =
-                    "covar_samp(col1, col2), covar_pop(col1, col2), corr(col1, col2)"
-                  setupAndTestAggregates(
-                    table,
-                    Seq((1, 4, 1), (2, 5, 1), (3, 6, 2)),
-                    ("double", "double", "double"),
-                    aggregates)
-                  setupAndTestAggregates(
-                    table,
-                    Seq((1, 4, 3), (2, -5, 3), (3, 6, 1)),
-                    ("double", "double", "double"),
-                    aggregates)
-                  setupAndTestAggregates(
-                    table,
-                    Seq((1.1, 4.1, 2.3), (2, 5, 1.5), (3, 6, 2.3)),
-                    ("double", "double", "double"),
-                    aggregates)
-                  setupAndTestAggregates(
-                    table,
-                    Seq(
-                      (1, 4, 1),
-                      (2, 5, 2),
-                      (3, 6, 3),
-                      (1.1, 4.4, 1),
-                      (2.2, 5.5, 2),
-                      (3.3, 6.6, 3)),
-                    ("double", "double", "double"),
-                    aggregates)
-                  setupAndTestAggregates(
-                    table,
-                    Seq((1, 4, 1), (2, 5, 2), (3, 6, 3)),
-                    ("int", "int", "int"),
-                    aggregates)
-                  setupAndTestAggregates(
-                    table,
-                    Seq((1, 4, 2), (null, null, 2), (3, 6, 1), (3, 3, 1)),
-                    ("int", "int", "int"),
-                    aggregates)
-                  setupAndTestAggregates(
-                    table,
-                    Seq((1, 4, 1), (null, 5, 1), (2, 5, 2), (9, null, 2), (3, 6, 2)),
-                    ("int", "int", "int"),
-                    aggregates)
-                  setupAndTestAggregates(
-                    table,
-                    Seq((null, null, 1), (1, 2, 1), (null, null, 2)),
-                    ("int", "int", "int"),
-                    aggregates)
-                  setupAndTestAggregates(
-                    table,
-                    Seq((null, null, 1), (null, null, 1), (null, null, 2)),
-                    ("int", "int", "int"),
-                    aggregates)
-                }
-              }
-            }
-          }
-        }
-      }
-    }
-  }
-
-  test("var_pop and var_samp") {
-    withSQLConf(CometConf.COMET_EXEC_SHUFFLE_ENABLED.key -> "true") {
-      Seq("native", "jvm").foreach { cometShuffleMode =>
-        withSQLConf(CometConf.COMET_SHUFFLE_MODE.key -> cometShuffleMode) {
-          Seq(true, false).foreach { dictionary =>
-            withSQLConf("parquet.enable.dictionary" -> dictionary.toString) {
-              Seq(true, false).foreach { nullOnDivideByZero =>
-                withSQLConf(
-                  "spark.sql.legacy.statisticalAggregate" -> nullOnDivideByZero.toString) {
-                  val table = "test"
-                  withTable(table) {
-                    sql(s"create table $table(col1 int, col2 int, col3 int, col4 float, col5 double, col6 int) using parquet")
-                    sql(s"insert into $table values(1, null, null, 1.1, 2.2, 1)," +
-                      " (2, null, null, 3.4, 5.6, 1), (3, null, 4, 7.9, 2.4, 2)")
-                    val expectedNumOfCometAggregates = 2
-                    checkSparkAnswerWithTolAndNumOfAggregates(
-                      "SELECT var_samp(col1), var_samp(col2), var_samp(col3), var_samp(col4), var_samp(col5) FROM test",
-                      expectedNumOfCometAggregates)
-                    checkSparkAnswerWithTolAndNumOfAggregates(
-                      "SELECT var_pop(col1), var_pop(col2), var_pop(col3), var_pop(col4), var_samp(col5) FROM test",
-                      expectedNumOfCometAggregates)
-                    checkSparkAnswerAndNumOfAggregates(
-                      "SELECT var_samp(col1), var_samp(col2), var_samp(col3), var_samp(col4), var_samp(col5)" +
-                        " FROM test GROUP BY col6",
-                      expectedNumOfCometAggregates)
-                    checkSparkAnswerAndNumOfAggregates(
-                      "SELECT var_pop(col1), var_pop(col2), var_pop(col3), var_pop(col4), var_samp(col5)" +
-                        " FROM test GROUP BY col6",
-                      expectedNumOfCometAggregates)
+        sql(s"create table $table(col1 $type1, col2 $type2, col3 $type3) using parquet")
+        val values = data
+          .map { case (c1, c2, c3) =>
+            s"($c1, $c2, $c3)"
+          }
+          .mkString(", ")
+        sql(s"insert into $table values $values")
+
+        val expectedNumOfCometAggregates = 2
+
+        checkSparkAnswerWithTolAndNumOfAggregates(
+          s"SELECT $aggregates FROM $table",
+          expectedNumOfCometAggregates)
+
+        checkSparkAnswerWithTolAndNumOfAggregates(
+          s"SELECT $aggregates FROM $table GROUP BY col3",
+          expectedNumOfCometAggregates)
+      }
+    }
+
+    test("covariance & correlation") {
+      withSQLConf(CometConf.COMET_EXEC_SHUFFLE_ENABLED.key -> "true") {
+        Seq("jvm", "native").foreach { cometShuffleMode =>
+          withSQLConf(CometConf.COMET_SHUFFLE_MODE.key -> cometShuffleMode) {
+            Seq(true, false).foreach { dictionary =>
+              withSQLConf("parquet.enable.dictionary" -> dictionary.toString) {
+                Seq(true, false).foreach { nullOnDivideByZero =>
+                  withSQLConf(
+                    "spark.sql.legacy.statisticalAggregate" -> nullOnDivideByZero.toString) {
+                    val table = "test"
+                    val aggregates =
+                      "covar_samp(col1, col2), covar_pop(col1, col2), corr(col1, col2)"
+                    setupAndTestAggregates(
+                      table,
+                      Seq((1, 4, 1), (2, 5, 1), (3, 6, 2)),
+                      ("double", "double", "double"),
+                      aggregates)
+                    setupAndTestAggregates(
+                      table,
+                      Seq((1, 4, 3), (2, -5, 3), (3, 6, 1)),
+                      ("double", "double", "double"),
+                      aggregates)
+                    setupAndTestAggregates(
+                      table,
+                      Seq((1.1, 4.1, 2.3), (2, 5, 1.5), (3, 6, 2.3)),
+                      ("double", "double", "double"),
+                      aggregates)
+                    setupAndTestAggregates(
+                      table,
+                      Seq(
+                        (1, 4, 1),
+                        (2, 5, 2),
+                        (3, 6, 3),
+                        (1.1, 4.4, 1),
+                        (2.2, 5.5, 2),
+                        (3.3, 6.6, 3)),
+                      ("double", "double", "double"),
+                      aggregates)
+                    setupAndTestAggregates(
+                      table,
+                      Seq((1, 4, 1), (2, 5, 2), (3, 6, 3)),
+                      ("int", "int", "int"),
+                      aggregates)
+                    setupAndTestAggregates(
+                      table,
+                      Seq((1, 4, 2), (null, null, 2), (3, 6, 1), (3, 3, 1)),
+                      ("int", "int", "int"),
+                      aggregates)
+                    setupAndTestAggregates(
+                      table,
+                      Seq((1, 4, 1), (null, 5, 1), (2, 5, 2), (9, null, 2), (3, 6, 2)),
+                      ("int", "int", "int"),
+                      aggregates)
+                    setupAndTestAggregates(
+                      table,
+                      Seq((null, null, 1), (1, 2, 1), (null, null, 2)),
+                      ("int", "int", "int"),
+                      aggregates)
+                    setupAndTestAggregates(
+                      table,
+                      Seq((null, null, 1), (null, null, 1), (null, null, 2)),
+                      ("int", "int", "int"),
+                      aggregates)
                   }
                 }
               }
@@ -1428,40 +1389,37 @@
         }
       }
     }
-  }
-
-  test("stddev_pop and stddev_samp") {
-    withSQLConf(CometConf.COMET_EXEC_SHUFFLE_ENABLED.key -> "true") {
-      Seq("native", "jvm").foreach { cometShuffleMode =>
-        withSQLConf(CometConf.COMET_SHUFFLE_MODE.key -> cometShuffleMode) {
-          Seq(true, false).foreach { dictionary =>
-            withSQLConf("parquet.enable.dictionary" -> dictionary.toString) {
-              Seq(true, false).foreach { nullOnDivideByZero =>
-                withSQLConf(
-                  "spark.sql.legacy.statisticalAggregate" -> nullOnDivideByZero.toString) {
-                  val table = "test"
-                  withTable(table) {
-                    sql(s"create table $table(col1 int, col2 int, col3 int, col4 float, " +
-                      "col5 double, col6 int) using parquet")
-                    sql(s"insert into $table values(1, null, null, 1.1, 2.2, 1), " +
-                      "(2, null, null, 3.4, 5.6, 1), (3, null, 4, 7.9, 2.4, 2)")
-                    val expectedNumOfCometAggregates = 2
-                    checkSparkAnswerWithTolAndNumOfAggregates(
-                      "SELECT stddev_samp(col1), stddev_samp(col2), stddev_samp(col3), " +
-                        "stddev_samp(col4), stddev_samp(col5) FROM test",
-                      expectedNumOfCometAggregates)
-                    checkSparkAnswerWithTolAndNumOfAggregates(
-                      "SELECT stddev_pop(col1), stddev_pop(col2), stddev_pop(col3), " +
-                        "stddev_pop(col4), stddev_pop(col5) FROM test",
-                      expectedNumOfCometAggregates)
-                    checkSparkAnswerAndNumOfAggregates(
-                      "SELECT stddev_samp(col1), stddev_samp(col2), stddev_samp(col3), " +
-                        "stddev_samp(col4), stddev_samp(col5) FROM test GROUP BY col6",
-                      expectedNumOfCometAggregates)
-                    checkSparkAnswerWithTolAndNumOfAggregates(
-                      "SELECT stddev_pop(col1), stddev_pop(col2), stddev_pop(col3), " +
-                        "stddev_pop(col4), stddev_pop(col5) FROM test GROUP BY col6",
-                      expectedNumOfCometAggregates)
+
+    test("var_pop and var_samp") {
+      withSQLConf(CometConf.COMET_EXEC_SHUFFLE_ENABLED.key -> "true") {
+        Seq("native", "jvm").foreach { cometShuffleMode =>
+          withSQLConf(CometConf.COMET_SHUFFLE_MODE.key -> cometShuffleMode) {
+            Seq(true, false).foreach { dictionary =>
+              withSQLConf("parquet.enable.dictionary" -> dictionary.toString) {
+                Seq(true, false).foreach { nullOnDivideByZero =>
+                  withSQLConf(
+                    "spark.sql.legacy.statisticalAggregate" -> nullOnDivideByZero.toString) {
+                    val table = "test"
+                    withTable(table) {
+                      sql(s"create table $table(col1 int, col2 int, col3 int, col4 float, col5 double, col6 int) using parquet")
+                      sql(s"insert into $table values(1, null, null, 1.1, 2.2, 1)," +
+                        " (2, null, null, 3.4, 5.6, 1), (3, null, 4, 7.9, 2.4, 2)")
+                      val expectedNumOfCometAggregates = 2
+                      checkSparkAnswerWithTolAndNumOfAggregates(
+                        "SELECT var_samp(col1), var_samp(col2), var_samp(col3), var_samp(col4), var_samp(col5) FROM test",
+                        expectedNumOfCometAggregates)
+                      checkSparkAnswerWithTolAndNumOfAggregates(
+                        "SELECT var_pop(col1), var_pop(col2), var_pop(col3), var_pop(col4), var_samp(col5) FROM test",
+                        expectedNumOfCometAggregates)
+                      checkSparkAnswerAndNumOfAggregates(
+                        "SELECT var_samp(col1), var_samp(col2), var_samp(col3), var_samp(col4), var_samp(col5)" +
+                          " FROM test GROUP BY col6",
+                        expectedNumOfCometAggregates)
+                      checkSparkAnswerAndNumOfAggregates(
+                        "SELECT var_pop(col1), var_pop(col2), var_pop(col3), var_pop(col4), var_samp(col5)" +
+                          " FROM test GROUP BY col6",
+                        expectedNumOfCometAggregates)
+                    }
                   }
                 }
               }
@@ -1470,381 +1428,453 @@
         }
       }
     }
-  }
-
-<<<<<<< HEAD
-  test("ANSI support for sum  - null test") {
-    Seq(true, false).foreach { ansiEnabled =>
-      withSQLConf(SQLConf.ANSI_ENABLED.key -> ansiEnabled.toString) {
-        withParquetTable(
-          Seq((null.asInstanceOf[java.lang.Long], "a"), (null.asInstanceOf[java.lang.Long], "b")),
-=======
-  test("ANSI support for decimal sum - null test") {
-    Seq(true, false).foreach { ansiEnabled =>
-      withSQLConf(
-        SQLConf.ANSI_ENABLED.key -> ansiEnabled.toString,
-        CometConf.getExprAllowIncompatConfigKey(classOf[Sum]) -> "true") {
-        withParquetTable(
-          Seq(
-            (null.asInstanceOf[java.math.BigDecimal], "a"),
-            (null.asInstanceOf[java.math.BigDecimal], "b")),
->>>>>>> fd0ab644
-          "null_tbl") {
-          val res = sql("SELECT sum(_1) FROM null_tbl")
-          checkSparkAnswerAndOperator(res)
-          assert(res.collect() === Array(Row(null)))
-        }
-      }
-    }
-  }
-
-<<<<<<< HEAD
-  test("ANSI support for try_sum  - null test") {
-    Seq(true, false).foreach { ansiEnabled =>
-      withSQLConf(SQLConf.ANSI_ENABLED.key -> ansiEnabled.toString) {
-        withParquetTable(
-          Seq((null.asInstanceOf[java.lang.Long], "a"), (null.asInstanceOf[java.lang.Long], "b")),
-=======
-  test("ANSI support for try_sum decimal - null test") {
-    Seq(true, false).foreach { ansiEnabled =>
-      withSQLConf(
-        SQLConf.ANSI_ENABLED.key -> ansiEnabled.toString,
-        CometConf.getExprAllowIncompatConfigKey(classOf[Sum]) -> "true") {
-        withParquetTable(
-          Seq(
-            (null.asInstanceOf[java.math.BigDecimal], "a"),
-            (null.asInstanceOf[java.math.BigDecimal], "b")),
->>>>>>> fd0ab644
-          "null_tbl") {
-          val res = sql("SELECT try_sum(_1) FROM null_tbl")
-          checkSparkAnswerAndOperator(res)
-          assert(res.collect() === Array(Row(null)))
-        }
-      }
-    }
-  }
-
-<<<<<<< HEAD
-  test("ANSI support for sum  - null test (group by)") {
-    Seq(true, false).foreach { ansiEnabled =>
-      withSQLConf(SQLConf.ANSI_ENABLED.key -> ansiEnabled.toString) {
-        withParquetTable(
-          Seq(
-            (null.asInstanceOf[java.lang.Long], "a"),
-            (null.asInstanceOf[java.lang.Long], "a"),
-            (null.asInstanceOf[java.lang.Long], "b"),
-            (null.asInstanceOf[java.lang.Long], "b"),
-            (null.asInstanceOf[java.lang.Long], "b")),
-=======
-  test("ANSI support for decimal sum - null test (group by)") {
-    Seq(true, false).foreach { ansiEnabled =>
-      withSQLConf(
-        SQLConf.ANSI_ENABLED.key -> ansiEnabled.toString,
-        CometConf.getExprAllowIncompatConfigKey(classOf[Sum]) -> "true") {
-        withParquetTable(
-          Seq(
-            (null.asInstanceOf[java.math.BigDecimal], "a"),
-            (null.asInstanceOf[java.math.BigDecimal], "a"),
-            (null.asInstanceOf[java.math.BigDecimal], "b"),
-            (null.asInstanceOf[java.math.BigDecimal], "b"),
-            (null.asInstanceOf[java.math.BigDecimal], "b")),
->>>>>>> fd0ab644
-          "tbl") {
-          val res = sql("SELECT _2, sum(_1) FROM tbl group by 1")
-          checkSparkAnswerAndOperator(res)
-          assert(res.orderBy(col("_2")).collect() === Array(Row("a", null), Row("b", null)))
-        }
-      }
-    }
-  }
-
-<<<<<<< HEAD
-  test("ANSI support for try_sum  - null test (group by)") {
-    Seq(true, false).foreach { ansiEnabled =>
-      withSQLConf(SQLConf.ANSI_ENABLED.key -> ansiEnabled.toString) {
-        withParquetTable(
-          Seq(
-            (null.asInstanceOf[java.lang.Long], "a"),
-            (null.asInstanceOf[java.lang.Long], "a"),
-            (null.asInstanceOf[java.lang.Long], "b"),
-            (null.asInstanceOf[java.lang.Long], "b"),
-            (null.asInstanceOf[java.lang.Long], "b")),
-=======
-  test("ANSI support for try_sum decimal - null test (group by)") {
-    Seq(true, false).foreach { ansiEnabled =>
-      withSQLConf(
-        SQLConf.ANSI_ENABLED.key -> ansiEnabled.toString,
-        CometConf.getExprAllowIncompatConfigKey(classOf[Sum]) -> "true") {
-        withParquetTable(
-          Seq(
-            (null.asInstanceOf[java.math.BigDecimal], "a"),
-            (null.asInstanceOf[java.math.BigDecimal], "a"),
-            (null.asInstanceOf[java.math.BigDecimal], "b"),
-            (null.asInstanceOf[java.math.BigDecimal], "b"),
-            (null.asInstanceOf[java.math.BigDecimal], "b")),
->>>>>>> fd0ab644
-          "tbl") {
-          val res = sql("SELECT _2, try_sum(_1) FROM tbl group by 1")
-          checkSparkAnswerAndOperator(res)
-          assert(res.orderBy(col("_2")).collect() === Array(Row("a", null), Row("b", null)))
-        }
-      }
-    }
-  }
-
-<<<<<<< HEAD
-  test("ANSI support - SUM function") {
-    Seq(true, false).foreach { ansiEnabled =>
-      withSQLConf(SQLConf.ANSI_ENABLED.key -> ansiEnabled.toString) {
-        // Test long overflow
-        withParquetTable(Seq((Long.MaxValue, 1L), (100L, 1L)), "tbl") {
-=======
-  protected def generateOverflowDecimalInputs: Seq[(java.math.BigDecimal, Int)] = {
-    val maxDec38_0 = new java.math.BigDecimal("99999999999999999999")
-    (1 to 50).flatMap(_ => Seq((maxDec38_0, 1)))
-  }
-
-  test("ANSI support for decimal SUM function") {
-    Seq(true, false).foreach { ansiEnabled =>
-      withSQLConf(
-        SQLConf.ANSI_ENABLED.key -> ansiEnabled.toString,
-        CometConf.getExprAllowIncompatConfigKey(classOf[Sum]) -> "true") {
-        withParquetTable(generateOverflowDecimalInputs, "tbl") {
->>>>>>> fd0ab644
-          val res = sql("SELECT SUM(_1) FROM tbl")
-          if (ansiEnabled) {
-            checkSparkAnswerMaybeThrows(res) match {
-              case (Some(sparkExc), Some(cometExc)) =>
-                assert(sparkExc.getMessage.contains("ARITHMETIC_OVERFLOW"))
-                assert(cometExc.getMessage.contains("ARITHMETIC_OVERFLOW"))
-<<<<<<< HEAD
-              case _ => fail("Exception should be thrown for Long overflow in ANSI mode")
-            }
-          } else {
+
+    test("stddev_pop and stddev_samp") {
+      withSQLConf(CometConf.COMET_EXEC_SHUFFLE_ENABLED.key -> "true") {
+        Seq("native", "jvm").foreach { cometShuffleMode =>
+          withSQLConf(CometConf.COMET_SHUFFLE_MODE.key -> cometShuffleMode) {
+            Seq(true, false).foreach { dictionary =>
+              withSQLConf("parquet.enable.dictionary" -> dictionary.toString) {
+                Seq(true, false).foreach { nullOnDivideByZero =>
+                  withSQLConf(
+                    "spark.sql.legacy.statisticalAggregate" -> nullOnDivideByZero.toString) {
+                    val table = "test"
+                    withTable(table) {
+                      sql(s"create table $table(col1 int, col2 int, col3 int, col4 float, " +
+                        "col5 double, col6 int) using parquet")
+                      sql(s"insert into $table values(1, null, null, 1.1, 2.2, 1), " +
+                        "(2, null, null, 3.4, 5.6, 1), (3, null, 4, 7.9, 2.4, 2)")
+                      val expectedNumOfCometAggregates = 2
+                      checkSparkAnswerWithTolAndNumOfAggregates(
+                        "SELECT stddev_samp(col1), stddev_samp(col2), stddev_samp(col3), " +
+                          "stddev_samp(col4), stddev_samp(col5) FROM test",
+                        expectedNumOfCometAggregates)
+                      checkSparkAnswerWithTolAndNumOfAggregates(
+                        "SELECT stddev_pop(col1), stddev_pop(col2), stddev_pop(col3), " +
+                          "stddev_pop(col4), stddev_pop(col5) FROM test",
+                        expectedNumOfCometAggregates)
+                      checkSparkAnswerAndNumOfAggregates(
+                        "SELECT stddev_samp(col1), stddev_samp(col2), stddev_samp(col3), " +
+                          "stddev_samp(col4), stddev_samp(col5) FROM test GROUP BY col6",
+                        expectedNumOfCometAggregates)
+                      checkSparkAnswerWithTolAndNumOfAggregates(
+                        "SELECT stddev_pop(col1), stddev_pop(col2), stddev_pop(col3), " +
+                          "stddev_pop(col4), stddev_pop(col5) FROM test GROUP BY col6",
+                        expectedNumOfCometAggregates)
+                    }
+                  }
+                }
+              }
+            }
+          }
+        }
+      }
+    }
+
+    test("ANSI support for sum - null test") {
+      Seq(true, false).foreach { ansiEnabled =>
+        withSQLConf(SQLConf.ANSI_ENABLED.key -> ansiEnabled.toString) {
+          withParquetTable(
+            Seq((null.asInstanceOf[java.lang.Long], "a"), (null.asInstanceOf[java.lang.Long], "b")),
+            "null_tbl") {
+            val res = sql("SELECT sum(_1) FROM null_tbl")
             checkSparkAnswerAndOperator(res)
-          }
-        }
-        // Test long underflow
-        withParquetTable(Seq((Long.MinValue, 1L), (-100L, 1L)), "tbl") {
-          val res = sql("SELECT SUM(_1) FROM tbl")
-          if (ansiEnabled) {
-            checkSparkAnswerMaybeThrows(res) match {
-              case (Some(sparkExc), Some(cometExc)) =>
-                assert(sparkExc.getMessage.contains("ARITHMETIC_OVERFLOW"))
-                assert(cometExc.getMessage.contains("ARITHMETIC_OVERFLOW"))
-              case _ => fail("Exception should be thrown for Long underflow in ANSI mode")
-=======
-              case _ =>
-                fail("Exception should be thrown for decimal overflow in ANSI mode")
->>>>>>> fd0ab644
-            }
-          } else {
+            assert(res.collect() === Array(Row(null)))
+          }
+        }
+      }
+    }
+
+    test("ANSI support for decimal sum - null test") {
+      Seq(true, false).foreach { ansiEnabled =>
+        withSQLConf(
+          SQLConf.ANSI_ENABLED.key -> ansiEnabled.toString,
+          CometConf.getExprAllowIncompatConfigKey(classOf[Sum]) -> "true") {
+          withParquetTable(
+            Seq(
+              (null.asInstanceOf[java.math.BigDecimal], "a"),
+              (null.asInstanceOf[java.math.BigDecimal], "b")),
+            "null_tbl") {
+            val res = sql("SELECT sum(_1) FROM null_tbl")
             checkSparkAnswerAndOperator(res)
-          }
-        }
-<<<<<<< HEAD
-        // Test Int SUM (should not overflow)
-        withParquetTable(Seq((Int.MaxValue, 1), (Int.MaxValue, 1), (100, 1)), "tbl") {
-          val res = sql("SELECT SUM(_1) FROM tbl")
-          checkSparkAnswerAndOperator(res)
-        }
-        // Test Short SUM (should not overflow)
-        withParquetTable(
-          Seq((Short.MaxValue, 1.toShort), (Short.MaxValue, 1.toShort), (100.toShort, 1.toShort)),
-          "tbl") {
-          val res = sql("SELECT SUM(_1) FROM tbl")
-          checkSparkAnswerAndOperator(res)
-        }
-
-        // Test Byte SUM (should not overflow)
-        withParquetTable(
-          Seq((Byte.MaxValue, 1.toByte), (Byte.MaxValue, 1.toByte), (10.toByte, 1.toByte)),
-          "tbl") {
-          val res = sql("SELECT SUM(_1) FROM tbl")
-          checkSparkAnswerAndOperator(res)
-        }
-      }
-    }
-  }
-
-  test("ANSI support for SUM - GROUP BY") {
-    // Test Long overflow with GROUP BY to test GroupAccumulator with ANSI support
-    Seq(true, false).foreach { ansiEnabled =>
-      withSQLConf(SQLConf.ANSI_ENABLED.key -> ansiEnabled.toString) {
-        withParquetTable(
-          Seq((Long.MaxValue, 1), (100L, 1), (Long.MaxValue, 2), (200L, 2)),
-          "tbl") {
-          val res = sql("SELECT _2, SUM(_1) FROM tbl GROUP BY _2").repartition(2)
-          if (ansiEnabled) {
-            checkSparkAnswerMaybeThrows(res) match {
-              case (Some(sparkExc), Some(cometExc)) =>
-                assert(sparkExc.getMessage.contains("ARITHMETIC_OVERFLOW"))
-                assert(cometExc.getMessage.contains("ARITHMETIC_OVERFLOW"))
-              case _ =>
-                fail("Exception should be thrown for Long overflow with GROUP BY in ANSI mode")
-            }
-          } else {
+            assert(res.collect() === Array(Row(null)))
+          }
+        }
+      }
+    }
+
+    test("ANSI support for try_sum - null test") {
+      Seq(true, false).foreach { ansiEnabled =>
+        withSQLConf(SQLConf.ANSI_ENABLED.key -> ansiEnabled.toString) {
+          withParquetTable(
+            Seq((null.asInstanceOf[java.lang.Long], "a"), (null.asInstanceOf[java.lang.Long], "b")),
+            "null_tbl") {
+            val res = sql("SELECT try_sum(_1) FROM null_tbl")
             checkSparkAnswerAndOperator(res)
-          }
-        }
-
-        withParquetTable(
-          Seq((Long.MinValue, 1), (-100L, 1), (Long.MinValue, 2), (-200L, 2)),
-          "tbl") {
-          val res = sql("SELECT _2, SUM(_1) FROM tbl GROUP BY _2")
-=======
-      }
-    }
-  }
-
-  test("ANSI support for decimal SUM - GROUP BY") {
-    Seq(true, false).foreach { ansiEnabled =>
-      withSQLConf(
-        SQLConf.ANSI_ENABLED.key -> ansiEnabled.toString,
-        CometConf.getExprAllowIncompatConfigKey(classOf[Sum]) -> "true") {
-        withParquetTable(generateOverflowDecimalInputs, "tbl") {
-          val res =
-            sql("SELECT _2, SUM(_1) FROM tbl GROUP BY _2").repartition(2)
->>>>>>> fd0ab644
-          if (ansiEnabled) {
-            checkSparkAnswerMaybeThrows(res) match {
-              case (Some(sparkExc), Some(cometExc)) =>
-                assert(sparkExc.getMessage.contains("ARITHMETIC_OVERFLOW"))
-                assert(cometExc.getMessage.contains("ARITHMETIC_OVERFLOW"))
-              case _ =>
-<<<<<<< HEAD
-                fail("Exception should be thrown for Long underflow with GROUP BY in ANSI mode")
-=======
-                fail("Exception should be thrown for decimal overflow with GROUP BY in ANSI mode")
->>>>>>> fd0ab644
-            }
-          } else {
+            assert(res.collect() === Array(Row(null)))
+          }
+        }
+      }
+    }
+
+    test("ANSI support for try_sum decimal - null test") {
+      Seq(true, false).foreach { ansiEnabled =>
+        withSQLConf(
+          SQLConf.ANSI_ENABLED.key -> ansiEnabled.toString,
+          CometConf.getExprAllowIncompatConfigKey(classOf[Sum]) -> "true") {
+          withParquetTable(
+            Seq(
+              (null.asInstanceOf[java.math.BigDecimal], "a"),
+              (null.asInstanceOf[java.math.BigDecimal], "b")),
+            "null_tbl") {
+            val res = sql("SELECT try_sum(_1) FROM null_tbl")
             checkSparkAnswerAndOperator(res)
-          }
-        }
-<<<<<<< HEAD
-        // Test Int with GROUP BY
-        withParquetTable(Seq((Int.MaxValue, 1), (Int.MaxValue, 1), (100, 2), (200, 2)), "tbl") {
-          val res = sql("SELECT _2, SUM(_1) FROM tbl GROUP BY _2")
-          checkSparkAnswerAndOperator(res)
-        }
-        // Test Short with GROUP BY
-        withParquetTable(
-          Seq((Short.MaxValue, 1), (Short.MaxValue, 1), (100.toShort, 2), (200.toShort, 2)),
-          "tbl") {
-          val res = sql("SELECT _2, SUM(_1) FROM tbl GROUP BY _2")
-          checkSparkAnswerAndOperator(res)
-        }
-
-        // Test Byte with GROUP BY
-        withParquetTable(
-          Seq((Byte.MaxValue, 1), (Byte.MaxValue, 1), (10.toByte, 2), (20.toByte, 2)),
-          "tbl") {
-          val res = sql("SELECT _2, SUM(_1) FROM tbl GROUP BY _2")
-          checkSparkAnswerAndOperator(res)
-        }
-      }
-    }
-  }
-
-  test("try_sum overflow - with GROUP BY") {
-    // Test Long overflow with GROUP BY - some groups overflow while some don't
-    withParquetTable(Seq((Long.MaxValue, 1), (100L, 1), (200L, 2), (300L, 2)), "tbl") {
-      val res = sql("SELECT _2, try_sum(_1) FROM tbl GROUP BY _2").repartition(2, col("_2"))
-      // first group should return NULL (overflow) and group 2 should return 500
-      checkSparkAnswerAndOperator(res)
-    }
-
-    // Test Long underflow with GROUP BY
-    withParquetTable(Seq((Long.MinValue, 1), (-100L, 1), (-200L, 2), (-300L, 2)), "tbl") {
-      val res = sql("SELECT _2, try_sum(_1) FROM tbl GROUP BY _2").repartition(2, col("_2"))
-      // first group should return NULL (underflow), second group should return neg 500
-      checkSparkAnswerAndOperator(res)
-    }
-
-    // Test all groups overflow
-    withParquetTable(Seq((Long.MaxValue, 1), (100L, 1), (Long.MaxValue, 2), (100L, 2)), "tbl") {
-      val res = sql("SELECT _2, try_sum(_1) FROM tbl GROUP BY _2").repartition(2, col("_2"))
-      // Both groups should return NULL
-      checkSparkAnswerAndOperator(res)
-    }
-
-    // Test Short with GROUP BY (should NOT overflow)
-    withParquetTable(
-      Seq((Short.MaxValue, 1), (Short.MaxValue, 1), (100.toShort, 2), (200.toShort, 2)),
-      "tbl") {
-      val res = sql("SELECT _2, try_sum(_1) FROM tbl GROUP BY _2").repartition(2, col("_2"))
-      checkSparkAnswerAndOperator(res)
-    }
-
-    // Test Byte with GROUP BY (no overflow)
-    withParquetTable(
-      Seq((Byte.MaxValue, 1), (Byte.MaxValue, 1), (10.toByte, 2), (20.toByte, 2)),
-      "tbl") {
-      val res = sql("SELECT _2, try_sum(_1) FROM tbl GROUP BY _2").repartition(2, col("_2"))
-      checkSparkAnswerAndOperator(res)
-=======
-      }
-    }
-  }
-
-  test("try_sum decimal overflow") {
-    withSQLConf(CometConf.getExprAllowIncompatConfigKey(classOf[Sum]) -> "true") {
-      withParquetTable(generateOverflowDecimalInputs, "tbl") {
-        val res = sql("SELECT try_sum(_1) FROM tbl")
+            assert(res.collect() === Array(Row(null)))
+          }
+        }
+      }
+    }
+
+    test("ANSI support for sum - null test (group by)") {
+      Seq(true, false).foreach { ansiEnabled =>
+        withSQLConf(SQLConf.ANSI_ENABLED.key -> ansiEnabled.toString) {
+          withParquetTable(
+            Seq(
+              (null.asInstanceOf[java.lang.Long], "a"),
+              (null.asInstanceOf[java.lang.Long], "a"),
+              (null.asInstanceOf[java.lang.Long], "b"),
+              (null.asInstanceOf[java.lang.Long], "b"),
+              (null.asInstanceOf[java.lang.Long], "b")),
+            "tbl") {
+            val res = sql("SELECT _2, sum(_1) FROM tbl group by 1")
+            checkSparkAnswerAndOperator(res)
+            assert(res.orderBy(col("_2")).collect() === Array(Row("a", null), Row("b", null)))
+          }
+        }
+      }
+    }
+
+    test("ANSI support for decimal sum - null test (group by)") {
+      Seq(true, false).foreach { ansiEnabled =>
+        withSQLConf(
+          SQLConf.ANSI_ENABLED.key -> ansiEnabled.toString,
+          CometConf.getExprAllowIncompatConfigKey(classOf[Sum]) -> "true") {
+          withParquetTable(
+            Seq(
+              (null.asInstanceOf[java.math.BigDecimal], "a"),
+              (null.asInstanceOf[java.math.BigDecimal], "a"),
+              (null.asInstanceOf[java.math.BigDecimal], "b"),
+              (null.asInstanceOf[java.math.BigDecimal], "b"),
+              (null.asInstanceOf[java.math.BigDecimal], "b")),
+            "tbl") {
+            val res = sql("SELECT _2, sum(_1) FROM tbl group by 1")
+            checkSparkAnswerAndOperator(res)
+            assert(res.orderBy(col("_2")).collect() === Array(Row("a", null), Row("b", null)))
+          }
+        }
+      }
+    }
+
+    test("ANSI support for try_sum - null test (group by)") {
+      Seq(true, false).foreach { ansiEnabled =>
+        withSQLConf(SQLConf.ANSI_ENABLED.key -> ansiEnabled.toString) {
+          withParquetTable(
+            Seq(
+              (null.asInstanceOf[java.lang.Long], "a"),
+              (null.asInstanceOf[java.lang.Long], "a"),
+              (null.asInstanceOf[java.lang.Long], "b"),
+              (null.asInstanceOf[java.lang.Long], "b"),
+              (null.asInstanceOf[java.lang.Long], "b")),
+            "tbl") {
+            val res = sql("SELECT _2, try_sum(_1) FROM tbl group by 1")
+            checkSparkAnswerAndOperator(res)
+            assert(res.orderBy(col("_2")).collect() === Array(Row("a", null), Row("b", null)))
+          }
+        }
+      }
+    }
+
+    test("ANSI support for try_sum decimal - null test (group by)") {
+      Seq(true, false).foreach { ansiEnabled =>
+        withSQLConf(
+          SQLConf.ANSI_ENABLED.key -> ansiEnabled.toString,
+          CometConf.getExprAllowIncompatConfigKey(classOf[Sum]) -> "true") {
+          withParquetTable(
+            Seq(
+              (null.asInstanceOf[java.math.BigDecimal], "a"),
+              (null.asInstanceOf[java.math.BigDecimal], "a"),
+              (null.asInstanceOf[java.math.BigDecimal], "b"),
+              (null.asInstanceOf[java.math.BigDecimal], "b"),
+              (null.asInstanceOf[java.math.BigDecimal], "b")),
+            "tbl") {
+            val res = sql("SELECT _2, try_sum(_1) FROM tbl group by 1")
+            checkSparkAnswerAndOperator(res)
+            assert(res.orderBy(col("_2")).collect() === Array(Row("a", null), Row("b", null)))
+          }
+        }
+      }
+    }
+
+    protected def generateOverflowDecimalInputs: Seq[(java.math.BigDecimal, Int)] = {
+      val maxDec38_0 = new java.math.BigDecimal("99999999999999999999")
+      (1 to 50).flatMap(_ => Seq((maxDec38_0, 1)))
+    }
+
+    test("ANSI support - SUM function") {
+      Seq(true, false).foreach { ansiEnabled =>
+        withSQLConf(SQLConf.ANSI_ENABLED.key -> ansiEnabled.toString) {
+          // Test long overflow
+          withParquetTable(Seq((Long.MaxValue, 1L), (100L, 1L)), "tbl") {
+            val res = sql("SELECT SUM(_1) FROM tbl")
+            if (ansiEnabled) {
+              checkSparkAnswerMaybeThrows(res) match {
+                case (Some(sparkExc), Some(cometExc)) =>
+                  assert(sparkExc.getMessage.contains("ARITHMETIC_OVERFLOW"))
+                  assert(cometExc.getMessage.contains("ARITHMETIC_OVERFLOW"))
+                case _ => fail("Exception should be thrown for Long overflow in ANSI mode")
+              }
+            } else {
+              checkSparkAnswerAndOperator(res)
+            }
+          }
+          // Test long underflow
+          withParquetTable(Seq((Long.MinValue, 1L), (-100L, 1L)), "tbl") {
+            val res = sql("SELECT SUM(_1) FROM tbl")
+            if (ansiEnabled) {
+              checkSparkAnswerMaybeThrows(res) match {
+                case (Some(sparkExc), Some(cometExc)) =>
+                  assert(sparkExc.getMessage.contains("ARITHMETIC_OVERFLOW"))
+                  assert(cometExc.getMessage.contains("ARITHMETIC_OVERFLOW"))
+                case _ => fail("Exception should be thrown for Long underflow in ANSI mode")
+              }
+            } else {
+              checkSparkAnswerAndOperator(res)
+            }
+          }
+          // Test Int SUM (should not overflow)
+          withParquetTable(Seq((Int.MaxValue, 1), (Int.MaxValue, 1), (100, 1)), "tbl") {
+            val res = sql("SELECT SUM(_1) FROM tbl")
+            checkSparkAnswerAndOperator(res)
+          }
+          // Test Short SUM (should not overflow)
+          withParquetTable(
+            Seq((Short.MaxValue, 1.toShort), (Short.MaxValue, 1.toShort), (100.toShort, 1.toShort)),
+            "tbl") {
+            val res = sql("SELECT SUM(_1) FROM tbl")
+            checkSparkAnswerAndOperator(res)
+          }
+          // Test Byte SUM (should not overflow)
+          withParquetTable(
+            Seq((Byte.MaxValue, 1.toByte), (Byte.MaxValue, 1.toByte), (10.toByte, 1.toByte)),
+            "tbl") {
+            val res = sql("SELECT SUM(_1) FROM tbl")
+            checkSparkAnswerAndOperator(res)
+          }
+        }
+      }
+    }
+
+    test("ANSI support for decimal SUM function") {
+      Seq(true, false).foreach { ansiEnabled =>
+        withSQLConf(
+          SQLConf.ANSI_ENABLED.key -> ansiEnabled.toString,
+          CometConf.getExprAllowIncompatConfigKey(classOf[Sum]) -> "true") {
+          withParquetTable(generateOverflowDecimalInputs, "tbl") {
+            val res = sql("SELECT SUM(_1) FROM tbl")
+            if (ansiEnabled) {
+              checkSparkAnswerMaybeThrows(res) match {
+                case (Some(sparkExc), Some(cometExc)) =>
+                  assert(sparkExc.getMessage.contains("ARITHMETIC_OVERFLOW"))
+                  assert(cometExc.getMessage.contains("ARITHMETIC_OVERFLOW"))
+                case _ =>
+                  fail("Exception should be thrown for decimal overflow in ANSI mode")
+              }
+            } else {
+              checkSparkAnswerAndOperator(res)
+            }
+          }
+        }
+      }
+    }
+
+    test("ANSI support for SUM - GROUP BY") {
+      Seq(true, false).foreach { ansiEnabled =>
+        withSQLConf(SQLConf.ANSI_ENABLED.key -> ansiEnabled.toString) {
+          withParquetTable(
+            Seq((Long.MaxValue, 1), (100L, 1), (Long.MaxValue, 2), (200L, 2)),
+            "tbl") {
+            val res = sql("SELECT _2, SUM(_1) FROM tbl GROUP BY _2").repartition(2)
+            if (ansiEnabled) {
+              checkSparkAnswerMaybeThrows(res) match {
+                case (Some(sparkExc), Some(cometExc)) =>
+                  assert(sparkExc.getMessage.contains("ARITHMETIC_OVERFLOW"))
+                  assert(cometExc.getMessage.contains("ARITHMETIC_OVERFLOW"))
+                case _ =>
+                  fail("Exception should be thrown for Long overflow with GROUP BY in ANSI mode")
+              }
+            } else {
+              checkSparkAnswerAndOperator(res)
+            }
+          }
+
+          withParquetTable(
+            Seq((Long.MinValue, 1), (-100L, 1), (Long.MinValue, 2), (-200L, 2)),
+            "tbl") {
+            val res = sql("SELECT _2, SUM(_1) FROM tbl GROUP BY _2")
+            if (ansiEnabled) {
+              checkSparkAnswerMaybeThrows(res) match {
+                case (Some(sparkExc), Some(cometExc)) =>
+                  assert(sparkExc.getMessage.contains("ARITHMETIC_OVERFLOW"))
+                  assert(cometExc.getMessage.contains("ARITHMETIC_OVERFLOW"))
+                case _ =>
+                  fail("Exception should be thrown for Long underflow with GROUP BY in ANSI mode")
+              }
+            } else {
+              checkSparkAnswerAndOperator(res)
+            }
+          }
+          // Test Int with GROUP BY
+          withParquetTable(Seq((Int.MaxValue, 1), (Int.MaxValue, 1), (100, 2), (200, 2)), "tbl") {
+            val res = sql("SELECT _2, SUM(_1) FROM tbl GROUP BY _2")
+            checkSparkAnswerAndOperator(res)
+          }
+          // Test Short with GROUP BY
+          withParquetTable(
+            Seq((Short.MaxValue, 1), (Short.MaxValue, 1), (100.toShort, 2), (200.toShort, 2)),
+            "tbl") {
+            val res = sql("SELECT _2, SUM(_1) FROM tbl GROUP BY _2")
+            checkSparkAnswerAndOperator(res)
+          }
+          // Test Byte with GROUP BY
+          withParquetTable(
+            Seq((Byte.MaxValue, 1), (Byte.MaxValue, 1), (10.toByte, 2), (20.toByte, 2)),
+            "tbl") {
+            val res = sql("SELECT _2, SUM(_1) FROM tbl GROUP BY _2")
+            checkSparkAnswerAndOperator(res)
+          }
+        }
+      }
+    }
+
+    test("ANSI support for decimal SUM - GROUP BY") {
+      Seq(true, false).foreach { ansiEnabled =>
+        withSQLConf(
+          SQLConf.ANSI_ENABLED.key -> ansiEnabled.toString,
+          CometConf.getExprAllowIncompatConfigKey(classOf[Sum]) -> "true") {
+          withParquetTable(generateOverflowDecimalInputs, "tbl") {
+            val res =
+              sql("SELECT _2, SUM(_1) FROM tbl GROUP BY _2").repartition(2)
+            if (ansiEnabled) {
+              checkSparkAnswerMaybeThrows(res) match {
+                case (Some(sparkExc), Some(cometExc)) =>
+                  assert(sparkExc.getMessage.contains("ARITHMETIC_OVERFLOW"))
+                  assert(cometExc.getMessage.contains("ARITHMETIC_OVERFLOW"))
+                case _ =>
+                  fail("Exception should be thrown for decimal overflow with GROUP BY in ANSI mode")
+              }
+            } else {
+              checkSparkAnswerAndOperator(res)
+            }
+          }
+        }
+      }
+    }
+
+    test("try_sum overflow - with GROUP BY") {
+      // Test Long overflow with GROUP BY - some groups overflow while some don't
+      withParquetTable(Seq((Long.MaxValue, 1), (100L, 1), (200L, 2), (300L, 2)), "tbl") {
+        val res = sql("SELECT _2, try_sum(_1) FROM tbl GROUP BY _2").repartition(2, col("_2"))
+        // first group should return NULL (overflow) and group 2 should return 500
         checkSparkAnswerAndOperator(res)
       }
-    }
-  }
-
-  test("try_sum decimal overflow - with GROUP BY") {
-    withSQLConf(CometConf.getExprAllowIncompatConfigKey(classOf[Sum]) -> "true") {
-      withParquetTable(generateOverflowDecimalInputs, "tbl") {
+
+      // Test Long underflow with GROUP BY
+      withParquetTable(Seq((Long.MinValue, 1), (-100L, 1), (-200L, 2), (-300L, 2)), "tbl") {
+        val res = sql("SELECT _2, try_sum(_1) FROM tbl GROUP BY _2").repartition(2, col("_2"))
+        // first group should return NULL (underflow), second group should return neg 500
+        checkSparkAnswerAndOperator(res)
+      }
+
+      // Test all groups overflow
+      withParquetTable(Seq((Long.MaxValue, 1), (100L, 1), (Long.MaxValue, 2), (100L, 2)), "tbl") {
+        val res = sql("SELECT _2, try_sum(_1) FROM tbl GROUP BY _2").repartition(2, col("_2"))
+        // Both groups should return NULL
+        checkSparkAnswerAndOperator(res)
+      }
+
+      // Test Short with GROUP BY (should NOT overflow)
+      withParquetTable(
+        Seq((Short.MaxValue, 1), (Short.MaxValue, 1), (100.toShort, 2), (200.toShort, 2)),
+        "tbl") {
         val res = sql("SELECT _2, try_sum(_1) FROM tbl GROUP BY _2").repartition(2, col("_2"))
         checkSparkAnswerAndOperator(res)
       }
-    }
-  }
-
-  test("try_sum decimal partial overflow - with GROUP BY") {
-    withSQLConf(CometConf.getExprAllowIncompatConfigKey(classOf[Sum]) -> "true") {
-      // Group 1 overflows, Group 2 succeeds
-      val data: Seq[(java.math.BigDecimal, Int)] = generateOverflowDecimalInputs ++ Seq(
-        (new java.math.BigDecimal(300), 2),
-        (new java.math.BigDecimal(200), 2))
-      withParquetTable(data, "tbl") {
-        val res = sql("SELECT _2, try_sum(_1) FROM tbl GROUP BY _2")
-        // Group 1 should be NULL, Group 2 should be 500
+
+      // Test Byte with GROUP BY (no overflow)
+      withParquetTable(
+        Seq((Byte.MaxValue, 1), (Byte.MaxValue, 1), (10.toByte, 2), (20.toByte, 2)),
+        "tbl") {
+        val res = sql("SELECT _2, try_sum(_1) FROM tbl GROUP BY _2").repartition(2, col("_2"))
         checkSparkAnswerAndOperator(res)
       }
->>>>>>> fd0ab644
-    }
-  }
-
-  protected def checkSparkAnswerAndNumOfAggregates(query: String, numAggregates: Int): Unit = {
-    val df = sql(query)
-    checkSparkAnswer(df)
-    val actualNumAggregates = getNumCometHashAggregate(df)
-    assert(
-      actualNumAggregates == numAggregates,
-      s"Expected $numAggregates Comet aggregate operators, but found $actualNumAggregates")
-  }
-
-  protected def checkSparkAnswerWithTolAndNumOfAggregates(
-      query: String,
-      numAggregates: Int,
-      absTol: Double = 1e-6): Unit = {
-    val df = sql(query)
-    checkSparkAnswerWithTolerance(df, absTol)
-    val actualNumAggregates = getNumCometHashAggregate(df)
-    assert(
-      actualNumAggregates == numAggregates,
-      s"Expected $numAggregates Comet aggregate operators, but found $actualNumAggregates")
-  }
-
-  def getNumCometHashAggregate(df: DataFrame): Int = {
-    val sparkPlan = stripAQEPlan(df.queryExecution.executedPlan)
-    sparkPlan.collect { case s: CometHashAggregateExec => s }.size
-  }
-
-}+    }
+
+    test("try_sum decimal overflow") {
+      withSQLConf(CometConf.getExprAllowIncompatConfigKey(classOf[Sum]) -> "true") {
+        withParquetTable(generateOverflowDecimalInputs, "tbl") {
+          val res = sql("SELECT try_sum(_1) FROM tbl")
+          checkSparkAnswerAndOperator(res)
+        }
+      }
+    }
+
+    test("try_sum decimal overflow - with GROUP BY") {
+      withSQLConf(CometConf.getExprAllowIncompatConfigKey(classOf[Sum]) -> "true") {
+        withParquetTable(generateOverflowDecimalInputs, "tbl") {
+          val res = sql("SELECT _2, try_sum(_1) FROM tbl GROUP BY _2").repartition(2, col("_2"))
+          checkSparkAnswerAndOperator(res)
+        }
+      }
+    }
+
+    test("try_sum decimal partial overflow - with GROUP BY") {
+      withSQLConf(CometConf.getExprAllowIncompatConfigKey(classOf[Sum]) -> "true") {
+        // Group 1 overflows, Group 2 succeeds
+        val data: Seq[(java.math.BigDecimal, Int)] = generateOverflowDecimalInputs ++ Seq(
+          (new java.math.BigDecimal(300), 2),
+          (new java.math.BigDecimal(200), 2))
+        withParquetTable(data, "tbl") {
+          val res = sql("SELECT _2, try_sum(_1) FROM tbl GROUP BY _2")
+          // Group 1 should be NULL, Group 2 should be 500
+          checkSparkAnswerAndOperator(res)
+        }
+      }
+    }
+
+    protected def checkSparkAnswerAndNumOfAggregates(query: String, numAggregates: Int): Unit = {
+      val df = sql(query)
+      checkSparkAnswer(df)
+      val actualNumAggregates = getNumCometHashAggregate(df)
+      assert(
+        actualNumAggregates == numAggregates,
+        s"Expected $numAggregates Comet aggregate operators, but found $actualNumAggregates")
+    }
+
+    protected def checkSparkAnswerWithTolAndNumOfAggregates(
+        query: String,
+        numAggregates: Int,
+        absTol: Double = 1e-6): Unit = {
+      val df = sql(query)
+      checkSparkAnswerWithTolerance(df, absTol)
+      val actualNumAggregates = getNumCometHashAggregate(df)
+      assert(
+        actualNumAggregates == numAggregates,
+        s"Expected $numAggregates Comet aggregate operators, but found $actualNumAggregates")
+    }
+
+    def getNumCometHashAggregate(df: DataFrame): Int = {
+      val sparkPlan = stripAQEPlan(df.queryExecution.executedPlan)
+      sparkPlan.collect { case s: CometHashAggregateExec => s }.size
+    }
+
+  }