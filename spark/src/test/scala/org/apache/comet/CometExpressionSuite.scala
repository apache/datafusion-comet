/*
 * Licensed to the Apache Software Foundation (ASF) under one
 * or more contributor license agreements.  See the NOTICE file
 * distributed with this work for additional information
 * regarding copyright ownership.  The ASF licenses this file
 * to you under the Apache License, Version 2.0 (the
 * "License"); you may not use this file except in compliance
 * with the License.  You may obtain a copy of the License at
 *
 *   http://www.apache.org/licenses/LICENSE-2.0
 *
 * Unless required by applicable law or agreed to in writing,
 * software distributed under the License is distributed on an
 * "AS IS" BASIS, WITHOUT WARRANTIES OR CONDITIONS OF ANY
 * KIND, either express or implied.  See the License for the
 * specific language governing permissions and limitations
 * under the License.
 */

package org.apache.comet

import java.time.{Duration, Period}

import scala.reflect.ClassTag
import scala.reflect.runtime.universe.TypeTag
import scala.util.Random

import org.apache.hadoop.fs.Path
import org.apache.spark.sql.{CometTestBase, DataFrame, Row}
import org.apache.spark.sql.catalyst.optimizer.SimplifyExtractValueOps
import org.apache.spark.sql.comet.{CometColumnarToRowExec, CometProjectExec}
import org.apache.spark.sql.execution.{InputAdapter, ProjectExec, WholeStageCodegenExec}
import org.apache.spark.sql.execution.adaptive.AdaptiveSparkPlanHelper
import org.apache.spark.sql.functions._
import org.apache.spark.sql.internal.SQLConf
import org.apache.spark.sql.internal.SQLConf.SESSION_LOCAL_TIMEZONE
import org.apache.spark.sql.types.{Decimal, DecimalType}

import org.apache.comet.CometSparkSessionExtensions.isSpark40Plus
import org.apache.comet.testing.{DataGenOptions, ParquetGenerator}

class CometExpressionSuite extends CometTestBase with AdaptiveSparkPlanHelper {
  import testImplicits._

  test("compare true/false to negative zero") {
    Seq(false, true).foreach { dictionary =>
      withSQLConf("parquet.enable.dictionary" -> dictionary.toString) {
        val table = "test"
        withTable(table) {
          sql(s"create table $table(col1 boolean, col2 float) using parquet")
          sql(s"insert into $table values(true, -0.0)")
          sql(s"insert into $table values(false, -0.0)")

          checkSparkAnswerAndOperator(
            s"SELECT col1, negative(col2), cast(col1 as float), col1 = negative(col2) FROM $table")
        }
      }
    }
  }

  test("parquet default values") {
    withTable("t1") {
      sql("create table t1(col1 boolean) using parquet")
      sql("insert into t1 values(true)")
      sql("alter table t1 add column col2 string default 'hello'")
      checkSparkAnswerAndOperator("select * from t1")
    }
  }

  test("coalesce should return correct datatype") {
    Seq(true, false).foreach { dictionaryEnabled =>
      withTempDir { dir =>
        val path = new Path(dir.toURI.toString, "test.parquet")
        makeParquetFileAllTypes(path, dictionaryEnabled = dictionaryEnabled, 10000)
        withParquetTable(path.toString, "tbl") {
          checkSparkAnswerAndOperator(
            "SELECT coalesce(cast(_18 as date), cast(_19 as date), _20) FROM tbl")
        }
      }
    }
  }

  test("decimals divide by zero") {
    Seq(true, false).foreach { dictionary =>
      withSQLConf(
        SQLConf.PARQUET_WRITE_LEGACY_FORMAT.key -> "false",
        "parquet.enable.dictionary" -> dictionary.toString) {
        withTempPath { dir =>
          val data = makeDecimalRDD(10, DecimalType(18, 10), dictionary)
          data.write.parquet(dir.getCanonicalPath)
          readParquetFile(dir.getCanonicalPath) { df =>
            {
              val decimalLiteral = Decimal(0.00)
              val cometDf = df.select($"dec" / decimalLiteral, $"dec" % decimalLiteral)
              checkSparkAnswerAndOperator(cometDf)
            }
          }
        }
      }
    }
  }

<<<<<<< HEAD
=======
  test("bitwise_count - min/max values") {
    Seq(false, true).foreach { dictionary =>
      withSQLConf("parquet.enable.dictionary" -> dictionary.toString) {
        val table = "bitwise_count_test"
        withTable(table) {
          sql(s"create table $table(col1 long, col2 int, col3 short, col4 byte) using parquet")
          sql(s"insert into $table values(1111, 2222, 17, 7)")
          sql(
            s"insert into $table values(${Long.MaxValue}, ${Int.MaxValue}, ${Short.MaxValue}, ${Byte.MaxValue})")
          sql(
            s"insert into $table values(${Long.MinValue}, ${Int.MinValue}, ${Short.MinValue}, ${Byte.MinValue})")

          checkSparkAnswerAndOperator(sql(s"SELECT bit_count(col1) FROM $table"))
          checkSparkAnswerAndOperator(sql(s"SELECT bit_count(col2) FROM $table"))
          checkSparkAnswerAndOperator(sql(s"SELECT bit_count(col3) FROM $table"))
          checkSparkAnswerAndOperator(sql(s"SELECT bit_count(col4) FROM $table"))
          checkSparkAnswerAndOperator(sql(s"SELECT bit_count(true) FROM $table"))
          checkSparkAnswerAndOperator(sql(s"SELECT bit_count(false) FROM $table"))
        }
      }
    }
  }

  test("bitwise_count - random values (spark gen)") {
    withTempDir { dir =>
      val path = new Path(dir.toURI.toString, "test.parquet")
      val filename = path.toString
      val random = new Random(42)
      withSQLConf(CometConf.COMET_ENABLED.key -> "false") {
        ParquetGenerator.makeParquetFile(
          random,
          spark,
          filename,
          10,
          DataGenOptions(
            allowNull = true,
            generateNegativeZero = true,
            generateArray = false,
            generateStruct = false,
            generateMap = false))
      }
      val table = spark.read.parquet(filename)
      val df =
        table.selectExpr("bit_count(c1)", "bit_count(c2)", "bit_count(c3)", "bit_count(c4)")

      checkSparkAnswerAndOperator(df)
    }
  }

  test("bitwise_count - random values (native parquet gen)") {
    Seq(true, false).foreach { dictionaryEnabled =>
      withTempDir { dir =>
        val path = new Path(dir.toURI.toString, "test.parquet")
        makeParquetFileAllTypes(path, dictionaryEnabled, 0, 10000, nullEnabled = false)
        val table = spark.read.parquet(path.toString)
        checkSparkAnswerAndOperator(
          table
            .selectExpr(
              "bit_count(_2)",
              "bit_count(_3)",
              "bit_count(_4)",
              "bit_count(_5)",
              "bit_count(_11)"))
      }
    }
  }

  test("bitwise shift with different left/right types") {
    Seq(false, true).foreach { dictionary =>
      withSQLConf("parquet.enable.dictionary" -> dictionary.toString) {
        val table = "test"
        withTable(table) {
          sql(s"create table $table(col1 long, col2 int) using parquet")
          sql(s"insert into $table values(1111, 2)")
          sql(s"insert into $table values(1111, 2)")
          sql(s"insert into $table values(3333, 4)")
          sql(s"insert into $table values(5555, 6)")

          checkSparkAnswerAndOperator(
            s"SELECT shiftright(col1, 2), shiftright(col1, col2) FROM $table")
          checkSparkAnswerAndOperator(
            s"SELECT shiftleft(col1, 2), shiftleft(col1, col2) FROM $table")
        }
      }
    }
  }

>>>>>>> 53c724ea
  test("basic data type support") {
    Seq(true, false).foreach { dictionaryEnabled =>
      withTempDir { dir =>
        val path = new Path(dir.toURI.toString, "test.parquet")
        withSQLConf(CometConf.COMET_SCAN_ALLOW_INCOMPATIBLE.key -> "false") {
          makeParquetFileAllTypes(path, dictionaryEnabled = dictionaryEnabled, 10000)
        }
        withParquetTable(path.toString, "tbl") {
          checkSparkAnswerAndOperator("select * FROM tbl WHERE _2 > 100")
        }
      }
    }
  }

  test("uint data type support") {
    Seq(true, false).foreach { dictionaryEnabled =>
      // TODO: Once the question of what to get back from uint_8, uint_16 types is resolved,
      // we can also update this test to check for COMET_SCAN_ALLOW_INCOMPATIBLE=true
      Seq(false).foreach { allowIncompatible =>
        {
          withSQLConf(CometConf.COMET_SCAN_ALLOW_INCOMPATIBLE.key -> allowIncompatible.toString) {
            withTempDir { dir =>
              val path = new Path(dir.toURI.toString, "testuint.parquet")
              makeParquetFileAllTypes(
                path,
                dictionaryEnabled = dictionaryEnabled,
                Byte.MinValue,
                Byte.MaxValue)
              withParquetTable(path.toString, "tbl") {
                val qry = "select _9 from tbl order by _11"
                if (usingDataSourceExec(conf)) {
                  if (!allowIncompatible) {
                    checkSparkAnswer(qry)
                  } else {
                    // need to convert the values to unsigned values
                    val expected = (Byte.MinValue to Byte.MaxValue)
                      .map(v => {
                        if (v < 0) Byte.MaxValue.toShort - v else v
                      })
                      .toDF("a")
                    checkAnswer(sql(qry), expected)
                  }
                } else {
                  checkSparkAnswerAndOperator(qry)
                }
              }
            }
          }
        }
      }
    }
  }

  test("null literals") {
    val batchSize = 1000
    Seq(true, false).foreach { dictionaryEnabled =>
      withTempDir { dir =>
        val path = new Path(dir.toURI.toString, "test.parquet")
        makeParquetFileAllTypes(path, dictionaryEnabled = dictionaryEnabled, batchSize)
        withParquetTable(path.toString, "tbl") {
          val sqlString =
            """SELECT
              |_4 + null,
              |_15 - null,
              |_16 * null,
              |cast(null as struct<_1:int>),
              |cast(null as map<int, int>),
              |cast(null as array<int>)
              |FROM tbl""".stripMargin
          val df2 = sql(sqlString)
          val rows = df2.collect()
          assert(rows.length == batchSize)
          assert(rows.forall(_ == Row(null, null, null, null, null, null)))

          checkSparkAnswerAndOperator(sqlString)
        }
      }

    }
  }

  test("date and timestamp type literals") {
    Seq(true, false).foreach { dictionaryEnabled =>
      withTempDir { dir =>
        val path = new Path(dir.toURI.toString, "test.parquet")
        makeParquetFileAllTypes(path, dictionaryEnabled = dictionaryEnabled, 10000)
        withParquetTable(path.toString, "tbl") {
          checkSparkAnswerAndOperator(
            "SELECT _4 FROM tbl WHERE " +
              "_20 > CAST('2020-01-01' AS DATE) AND _18 < CAST('2020-01-01' AS TIMESTAMP)")
        }
      }
    }
  }

  test("date_add with int scalars") {
    Seq(true, false).foreach { dictionaryEnabled =>
      Seq("TINYINT", "SHORT", "INT").foreach { intType =>
        withTempDir { dir =>
          val path = new Path(dir.toURI.toString, "test.parquet")
          makeParquetFileAllTypes(path, dictionaryEnabled = dictionaryEnabled, 10000)
          withParquetTable(path.toString, "tbl") {
            checkSparkAnswerAndOperator(f"SELECT _20 + CAST(2 as $intType) from tbl")
          }
        }
      }
    }
  }

  test("date_add with scalar overflow") {
    Seq(true, false).foreach { dictionaryEnabled =>
      withTempDir { dir =>
        val path = new Path(dir.toURI.toString, "test.parquet")
        makeParquetFileAllTypes(path, dictionaryEnabled = dictionaryEnabled, 10000)
        withParquetTable(path.toString, "tbl") {
          val (sparkErr, cometErr) =
            checkSparkMaybeThrows(sql(s"SELECT _20 + ${Int.MaxValue} FROM tbl"))
          if (isSpark40Plus) {
            assert(sparkErr.get.getMessage.contains("EXPRESSION_DECODING_FAILED"))
          } else {
            assert(sparkErr.get.getMessage.contains("integer overflow"))
          }
          assert(cometErr.get.getMessage.contains("`NaiveDate + TimeDelta` overflowed"))
        }
      }
    }
  }

  test("date_add with int arrays") {
    Seq(true, false).foreach { dictionaryEnabled =>
      Seq("_2", "_3", "_4").foreach { intColumn => // tinyint, short, int columns
        withTempDir { dir =>
          val path = new Path(dir.toURI.toString, "test.parquet")
          makeParquetFileAllTypes(path, dictionaryEnabled = dictionaryEnabled, 10000)
          withParquetTable(path.toString, "tbl") {
            checkSparkAnswerAndOperator(f"SELECT _20 + $intColumn FROM tbl")
          }
        }
      }
    }
  }

  test("date_sub with int scalars") {
    Seq(true, false).foreach { dictionaryEnabled =>
      Seq("TINYINT", "SHORT", "INT").foreach { intType =>
        withTempDir { dir =>
          val path = new Path(dir.toURI.toString, "test.parquet")
          makeParquetFileAllTypes(path, dictionaryEnabled = dictionaryEnabled, 10000)
          withParquetTable(path.toString, "tbl") {
            checkSparkAnswerAndOperator(f"SELECT _20 - CAST(2 as $intType) from tbl")
          }
        }
      }
    }
  }

  test("date_sub with scalar overflow") {
    Seq(true, false).foreach { dictionaryEnabled =>
      withTempDir { dir =>
        val path = new Path(dir.toURI.toString, "test.parquet")
        makeParquetFileAllTypes(path, dictionaryEnabled = dictionaryEnabled, 10000)
        withParquetTable(path.toString, "tbl") {
          val (sparkErr, cometErr) =
            checkSparkMaybeThrows(sql(s"SELECT _20 - ${Int.MaxValue} FROM tbl"))
          if (isSpark40Plus) {
            assert(sparkErr.get.getMessage.contains("EXPRESSION_DECODING_FAILED"))
          } else {
            assert(sparkErr.get.getMessage.contains("integer overflow"))
          }
          assert(cometErr.get.getMessage.contains("`NaiveDate - TimeDelta` overflowed"))
        }
      }
    }
  }

  test("date_sub with int arrays") {
    Seq(true, false).foreach { dictionaryEnabled =>
      Seq("_2", "_3", "_4").foreach { intColumn => // tinyint, short, int columns
        withTempDir { dir =>
          val path = new Path(dir.toURI.toString, "test.parquet")
          makeParquetFileAllTypes(path, dictionaryEnabled = dictionaryEnabled, 10000)
          withParquetTable(path.toString, "tbl") {
            checkSparkAnswerAndOperator(f"SELECT _20 - $intColumn FROM tbl")
          }
        }
      }
    }
  }

  test("dictionary arithmetic") {
    // TODO: test ANSI mode
    withSQLConf(SQLConf.ANSI_ENABLED.key -> "false", "parquet.enable.dictionary" -> "true") {
      withParquetTable((0 until 10).map(i => (i % 5, i % 3)), "tbl") {
        checkSparkAnswerAndOperator("SELECT _1 + _2, _1 - _2, _1 * _2, _1 / _2, _1 % _2 FROM tbl")
      }
    }
  }

  test("dictionary arithmetic with scalar") {
    withSQLConf("parquet.enable.dictionary" -> "true") {
      withParquetTable((0 until 10).map(i => (i % 5, i % 3)), "tbl") {
        checkSparkAnswerAndOperator("SELECT _1 + 1, _1 - 1, _1 * 2, _1 / 2, _1 % 2 FROM tbl")
      }
    }
  }

  test("string type and substring") {
    withParquetTable((0 until 5).map(i => (i.toString, (i + 100).toString)), "tbl") {
      checkSparkAnswerAndOperator("SELECT _1, substring(_2, 2, 2) FROM tbl")
      checkSparkAnswerAndOperator("SELECT _1, substring(_2, 2, -2) FROM tbl")
      checkSparkAnswerAndOperator("SELECT _1, substring(_2, -2, 2) FROM tbl")
      checkSparkAnswerAndOperator("SELECT _1, substring(_2, -2, -2) FROM tbl")
      checkSparkAnswerAndOperator("SELECT _1, substring(_2, -2, 10) FROM tbl")
      checkSparkAnswerAndOperator("SELECT _1, substring(_2, 0, 0) FROM tbl")
      checkSparkAnswerAndOperator("SELECT _1, substring(_2, 1, 0) FROM tbl")
    }
  }

  test("substring with start < 1") {
    withTempPath { _ =>
      withTable("t") {
        sql("create table t (col string) using parquet")
        sql("insert into t values('123456')")
        checkSparkAnswerAndOperator(sql("select substring(col, 0) from t"))
        checkSparkAnswerAndOperator(sql("select substring(col, -1) from t"))
      }
    }
  }

  test("string with coalesce") {
    withParquetTable(
      (0 until 10).map(i => (i.toString, if (i > 5) None else Some((i + 100).toString))),
      "tbl") {
      checkSparkAnswerAndOperator(
        "SELECT coalesce(_1), coalesce(_1, 1), coalesce(null, _1), coalesce(null, 1), coalesce(_2, _1), coalesce(null) FROM tbl")
    }
  }

  test("substring with dictionary") {
    val data = (0 until 1000)
      .map(_ % 5) // reduce value space to trigger dictionary encoding
      .map(i => (i.toString, (i + 100).toString))
    withParquetTable(data, "tbl") {
      checkSparkAnswerAndOperator("SELECT _1, substring(_2, 2, 2) FROM tbl")
    }
  }

  test("string_space") {
    withParquetTable((0 until 5).map(i => (i, i + 1)), "tbl") {
      checkSparkAnswerAndOperator("SELECT space(_1), space(_2) FROM tbl")
    }
  }

  test("string_space with dictionary") {
    val data = (0 until 1000).map(i => Tuple1(i % 5))

    withSQLConf("parquet.enable.dictionary" -> "true") {
      withParquetTable(data, "tbl") {
        checkSparkAnswerAndOperator("SELECT space(_1) FROM tbl")
      }
    }
  }

  test("hour, minute, second") {
    Seq(true, false).foreach { dictionaryEnabled =>
      withTempDir { dir =>
        val path = new Path(dir.toURI.toString, "part-r-0.parquet")
        val expected = makeRawTimeParquetFile(path, dictionaryEnabled = dictionaryEnabled, 10000)
        readParquetFile(path.toString) { df =>
          val query = df.select(expr("hour(_1)"), expr("minute(_1)"), expr("second(_1)"))

          checkAnswer(
            query,
            expected.map {
              case None =>
                Row(null, null, null)
              case Some(i) =>
                val timestamp = new java.sql.Timestamp(i).toLocalDateTime
                val hour = timestamp.getHour
                val minute = timestamp.getMinute
                val second = timestamp.getSecond

                Row(hour, minute, second)
            })
        }
      }
    }
  }

  test("hour on int96 timestamp column") {
    import testImplicits._

    val N = 100
    val ts = "2020-01-01 01:02:03.123456"
    Seq(true, false).foreach { dictionaryEnabled =>
      Seq(false, true).foreach { conversionEnabled =>
        withSQLConf(
          SQLConf.PARQUET_OUTPUT_TIMESTAMP_TYPE.key -> "INT96",
          SQLConf.PARQUET_INT96_TIMESTAMP_CONVERSION.key -> conversionEnabled.toString) {
          withTempPath { path =>
            Seq
              .tabulate(N)(_ => ts)
              .toDF("ts1")
              .select($"ts1".cast("timestamp").as("ts"))
              .repartition(1)
              .write
              .option("parquet.enable.dictionary", dictionaryEnabled)
              .parquet(path.getCanonicalPath)

            checkAnswer(
              spark.read.parquet(path.getCanonicalPath).select(expr("hour(ts)")),
              Seq.tabulate(N)(_ => Row(1)))
          }
        }
      }
    }
  }

  test("cast timestamp and timestamp_ntz") {
    withSQLConf(
      SESSION_LOCAL_TIMEZONE.key -> "Asia/Kathmandu",
      CometConf.COMET_CAST_ALLOW_INCOMPATIBLE.key -> "true") {
      Seq(true, false).foreach { dictionaryEnabled =>
        withTempDir { dir =>
          val path = new Path(dir.toURI.toString, "timestamp_trunc.parquet")
          makeRawTimeParquetFile(path, dictionaryEnabled = dictionaryEnabled, 10000)
          withParquetTable(path.toString, "timetbl") {
            checkSparkAnswerAndOperator(
              "SELECT " +
                "cast(_2 as timestamp) tz_millis, " +
                "cast(_3 as timestamp) ntz_millis, " +
                "cast(_4 as timestamp) tz_micros, " +
                "cast(_5 as timestamp) ntz_micros " +
                " from timetbl")
          }
        }
      }
    }
  }

  test("cast timestamp and timestamp_ntz to string") {
    withSQLConf(
      SESSION_LOCAL_TIMEZONE.key -> "Asia/Kathmandu",
      CometConf.COMET_CAST_ALLOW_INCOMPATIBLE.key -> "true") {
      Seq(true, false).foreach { dictionaryEnabled =>
        withTempDir { dir =>
          val path = new Path(dir.toURI.toString, "timestamp_trunc.parquet")
          makeRawTimeParquetFile(path, dictionaryEnabled = dictionaryEnabled, 2001)
          withParquetTable(path.toString, "timetbl") {
            checkSparkAnswerAndOperator(
              "SELECT " +
                "cast(_2 as string) tz_millis, " +
                "cast(_3 as string) ntz_millis, " +
                "cast(_4 as string) tz_micros, " +
                "cast(_5 as string) ntz_micros " +
                " from timetbl")
          }
        }
      }
    }
  }

  test("cast timestamp and timestamp_ntz to long, date") {
    withSQLConf(
      SESSION_LOCAL_TIMEZONE.key -> "Asia/Kathmandu",
      CometConf.COMET_CAST_ALLOW_INCOMPATIBLE.key -> "true") {
      Seq(true, false).foreach { dictionaryEnabled =>
        withTempDir { dir =>
          val path = new Path(dir.toURI.toString, "timestamp_trunc.parquet")
          makeRawTimeParquetFile(path, dictionaryEnabled = dictionaryEnabled, 10000)
          withParquetTable(path.toString, "timetbl") {
            checkSparkAnswerAndOperator(
              "SELECT " +
                "cast(_2 as long) tz_millis, " +
                "cast(_4 as long) tz_micros, " +
                "cast(_2 as date) tz_millis_to_date, " +
                "cast(_3 as date) ntz_millis_to_date, " +
                "cast(_4 as date) tz_micros_to_date, " +
                "cast(_5 as date) ntz_micros_to_date " +
                " from timetbl")
          }
        }
      }
    }
  }

  test("trunc") {
    Seq(true, false).foreach { dictionaryEnabled =>
      withTempDir { dir =>
        val path = new Path(dir.toURI.toString, "date_trunc.parquet")
        makeParquetFileAllTypes(path, dictionaryEnabled = dictionaryEnabled, 10000)
        withParquetTable(path.toString, "tbl") {
          Seq("YEAR", "YYYY", "YY", "QUARTER", "MON", "MONTH", "MM", "WEEK").foreach { format =>
            checkSparkAnswerAndOperator(s"SELECT trunc(_20, '$format') from tbl")
          }
        }
      }
    }
  }

  test("trunc with format array") {
    val numRows = 1000
    Seq(true, false).foreach { dictionaryEnabled =>
      withTempDir { dir =>
        val path = new Path(dir.toURI.toString, "date_trunc_with_format.parquet")
        makeDateTimeWithFormatTable(path, dictionaryEnabled = dictionaryEnabled, numRows)
        withParquetTable(path.toString, "dateformattbl") {
          checkSparkAnswerAndOperator(
            "SELECT " +
              "dateformat, _7, " +
              "trunc(_7, dateformat) " +
              " from dateformattbl ")
        }
      }
    }
  }

  test("date_trunc") {
    Seq(true, false).foreach { dictionaryEnabled =>
      withTempDir { dir =>
        val path = new Path(dir.toURI.toString, "timestamp_trunc.parquet")
        makeRawTimeParquetFile(path, dictionaryEnabled = dictionaryEnabled, 10000)
        withParquetTable(path.toString, "timetbl") {
          Seq(
            "YEAR",
            "YYYY",
            "YY",
            "MON",
            "MONTH",
            "MM",
            "QUARTER",
            "WEEK",
            "DAY",
            "DD",
            "HOUR",
            "MINUTE",
            "SECOND",
            "MILLISECOND",
            "MICROSECOND").foreach { format =>
            checkSparkAnswerAndOperator(
              "SELECT " +
                s"date_trunc('$format', _0), " +
                s"date_trunc('$format', _1), " +
                s"date_trunc('$format', _2), " +
                s"date_trunc('$format', _4) " +
                " from timetbl")
          }
        }
      }
    }
  }

  test("date_trunc with timestamp_ntz") {
    withSQLConf(CometConf.COMET_CAST_ALLOW_INCOMPATIBLE.key -> "true") {
      Seq(true, false).foreach { dictionaryEnabled =>
        withTempDir { dir =>
          val path = new Path(dir.toURI.toString, "timestamp_trunc.parquet")
          makeRawTimeParquetFile(path, dictionaryEnabled = dictionaryEnabled, 10000)
          withParquetTable(path.toString, "timetbl") {
            Seq(
              "YEAR",
              "YYYY",
              "YY",
              "MON",
              "MONTH",
              "MM",
              "QUARTER",
              "WEEK",
              "DAY",
              "DD",
              "HOUR",
              "MINUTE",
              "SECOND",
              "MILLISECOND",
              "MICROSECOND").foreach { format =>
              checkSparkAnswerAndOperator(
                "SELECT " +
                  s"date_trunc('$format', _3), " +
                  s"date_trunc('$format', _5)  " +
                  " from timetbl")
            }
          }
        }
      }
    }
  }

  test("date_trunc with format array") {
    withSQLConf(CometConf.COMET_CAST_ALLOW_INCOMPATIBLE.key -> "true") {
      val numRows = 1000
      Seq(true, false).foreach { dictionaryEnabled =>
        withTempDir { dir =>
          val path = new Path(dir.toURI.toString, "timestamp_trunc_with_format.parquet")
          makeDateTimeWithFormatTable(path, dictionaryEnabled = dictionaryEnabled, numRows)
          withParquetTable(path.toString, "timeformattbl") {
            checkSparkAnswerAndOperator(
              "SELECT " +
                "format, _0, _1, _2, _3, _4, _5, " +
                "date_trunc(format, _0), " +
                "date_trunc(format, _1), " +
                "date_trunc(format, _2), " +
                "date_trunc(format, _3), " +
                "date_trunc(format, _4), " +
                "date_trunc(format, _5) " +
                " from timeformattbl ")
          }
        }
      }
    }
  }

  test("date_trunc on int96 timestamp column") {
    import testImplicits._

    val N = 100
    val ts = "2020-01-01 01:02:03.123456"
    Seq(true, false).foreach { dictionaryEnabled =>
      Seq(false, true).foreach { conversionEnabled =>
        withSQLConf(
          SQLConf.PARQUET_OUTPUT_TIMESTAMP_TYPE.key -> "INT96",
          SQLConf.PARQUET_INT96_TIMESTAMP_CONVERSION.key -> conversionEnabled.toString) {
          withTempPath { path =>
            Seq
              .tabulate(N)(_ => ts)
              .toDF("ts1")
              .select($"ts1".cast("timestamp").as("ts"))
              .repartition(1)
              .write
              .option("parquet.enable.dictionary", dictionaryEnabled)
              .parquet(path.getCanonicalPath)

            withParquetTable(path.toString, "int96timetbl") {
              Seq(
                "YEAR",
                "YYYY",
                "YY",
                "MON",
                "MONTH",
                "MM",
                "QUARTER",
                "WEEK",
                "DAY",
                "DD",
                "HOUR",
                "MINUTE",
                "SECOND",
                "MILLISECOND",
                "MICROSECOND").foreach { format =>
                checkSparkAnswer(
                  "SELECT " +
                    s"date_trunc('$format', ts )" +
                    " from int96timetbl")
              }
            }
          }
        }
      }
    }
  }

  test("charvarchar") {
    Seq(false, true).foreach { dictionary =>
      withSQLConf("parquet.enable.dictionary" -> dictionary.toString) {
        val table = "char_tbl4"
        withTable(table) {
          val view = "str_view"
          withView(view) {
            sql(s"""create temporary view $view as select c, v from values
                   | (null, null), (null, null),
                   | (null, 'S'), (null, 'S'),
                   | ('N', 'N '), ('N', 'N '),
                   | ('Ne', 'Sp'), ('Ne', 'Sp'),
                   | ('Net  ', 'Spa  '), ('Net  ', 'Spa  '),
                   | ('NetE', 'Spar'), ('NetE', 'Spar'),
                   | ('NetEa ', 'Spark '), ('NetEa ', 'Spark '),
                   | ('NetEas ', 'Spark'), ('NetEas ', 'Spark'),
                   | ('NetEase', 'Spark-'), ('NetEase', 'Spark-') t(c, v);""".stripMargin)
            sql(
              s"create table $table(c7 char(7), c8 char(8), v varchar(6), s string) using parquet;")
            sql(s"insert into $table select c, c, v, c from $view;")
            val df = sql(s"""select substring(c7, 2), substring(c8, 2),
                            | substring(v, 3), substring(s, 2) from $table;""".stripMargin)

            val expected = Row("      ", "       ", "", "") ::
              Row(null, null, "", null) :: Row(null, null, null, null) ::
              Row("e     ", "e      ", "", "e") :: Row("et    ", "et     ", "a  ", "et  ") ::
              Row("etE   ", "etE    ", "ar", "etE") ::
              Row("etEa  ", "etEa   ", "ark ", "etEa ") ::
              Row("etEas ", "etEas  ", "ark", "etEas ") ::
              Row("etEase", "etEase ", "ark-", "etEase") :: Nil
            checkAnswer(df, expected ::: expected)
          }
        }
      }
    }
  }

  test("char varchar over length values") {
    Seq("char", "varchar").foreach { typ =>
      withTempPath { dir =>
        withTable("t") {
          sql("select '123456' as col").write.format("parquet").save(dir.toString)
          sql(s"create table t (col $typ(2)) using parquet location '$dir'")
          sql("insert into t values('1')")
          checkSparkAnswerAndOperator(sql("select substring(col, 1) from t"))
          checkSparkAnswerAndOperator(sql("select substring(col, 0) from t"))
          checkSparkAnswerAndOperator(sql("select substring(col, -1) from t"))
        }
      }
    }
  }

  test("like (LikeSimplification enabled)") {
    val table = "names"
    withTable(table) {
      sql(s"create table $table(id int, name varchar(20)) using parquet")
      sql(s"insert into $table values(1,'James Smith')")
      sql(s"insert into $table values(2,'Michael Rose')")
      sql(s"insert into $table values(3,'Robert Williams')")
      sql(s"insert into $table values(4,'Rames Rose')")
      sql(s"insert into $table values(5,'Rames rose')")

      // Filter column having values 'Rames _ose', where any character matches for '_'
      val query = sql(s"select id from $table where name like 'Rames _ose'")
      checkAnswer(query, Row(4) :: Row(5) :: Nil)

      // Filter rows that contains 'rose' in 'name' column
      val queryContains = sql(s"select id from $table where name like '%rose%'")
      checkAnswer(queryContains, Row(5) :: Nil)

      // Filter rows that starts with 'R' following by any characters
      val queryStartsWith = sql(s"select id from $table where name like 'R%'")
      checkAnswer(queryStartsWith, Row(3) :: Row(4) :: Row(5) :: Nil)

      // Filter rows that ends with 's' following by any characters
      val queryEndsWith = sql(s"select id from $table where name like '%s'")
      checkAnswer(queryEndsWith, Row(3) :: Nil)
    }
  }

  test("like with custom escape") {
    val table = "names"
    withTable(table) {
      sql(s"create table $table(id int, name varchar(20)) using parquet")
      sql(s"insert into $table values(1,'James Smith')")
      sql(s"insert into $table values(2,'Michael_Rose')")
      sql(s"insert into $table values(3,'Robert_R_Williams')")

      // Filter column having values that include underscores
      val queryDefaultEscape = sql("select id from names where name like '%\\_%'")
      checkSparkAnswerAndOperator(queryDefaultEscape)

      val queryCustomEscape = sql("select id from names where name like '%$_%' escape '$'")
      checkAnswer(queryCustomEscape, Row(2) :: Row(3) :: Nil)

    }
  }

  test("rlike simple case") {
    val table = "rlike_names"
    Seq(false, true).foreach { withDictionary =>
      val data = Seq("James Smith", "Michael Rose", "Rames Rose", "Rames rose") ++
        // add repetitive data to trigger dictionary encoding
        Range(0, 100).map(_ => "John Smith")
      withParquetFile(data.zipWithIndex, withDictionary) { file =>
        withSQLConf(CometConf.COMET_REGEXP_ALLOW_INCOMPATIBLE.key -> "true") {
          spark.read.parquet(file).createOrReplaceTempView(table)
          val query = sql(s"select _2 as id, _1 rlike 'R[a-z]+s [Rr]ose' from $table")
          checkSparkAnswerAndOperator(query)
        }
      }
    }
  }

  test("withInfo") {
    val table = "with_info"
    withTable(table) {
      sql(s"create table $table(id int, name varchar(20)) using parquet")
      sql(s"insert into $table values(1,'James Smith')")
      val query = sql(s"select cast(id as string) from $table")
      val (_, cometPlan) = checkSparkAnswer(query)
      val project = cometPlan
        .asInstanceOf[WholeStageCodegenExec]
        .child
        .asInstanceOf[CometColumnarToRowExec]
        .child
        .asInstanceOf[InputAdapter]
        .child
        .asInstanceOf[CometProjectExec]
      val id = project.expressions.head
      CometSparkSessionExtensions.withInfo(id, "reason 1")
      CometSparkSessionExtensions.withInfo(project, "reason 2")
      CometSparkSessionExtensions.withInfo(project, "reason 3", id)
      CometSparkSessionExtensions.withInfo(project, id)
      CometSparkSessionExtensions.withInfo(project, "reason 4")
      CometSparkSessionExtensions.withInfo(project, "reason 5", id)
      CometSparkSessionExtensions.withInfo(project, id)
      CometSparkSessionExtensions.withInfo(project, "reason 6")
      val explain = new ExtendedExplainInfo().generateExtendedInfo(project)
      for (i <- 1 until 7) {
        assert(explain.contains(s"reason $i"))
      }
    }
  }

  test("rlike fallback for non scalar pattern") {
    val table = "rlike_fallback"
    withTable(table) {
      sql(s"create table $table(id int, name varchar(20)) using parquet")
      sql(s"insert into $table values(1,'James Smith')")
      withSQLConf(CometConf.COMET_REGEXP_ALLOW_INCOMPATIBLE.key -> "true") {
        val query2 = sql(s"select id from $table where name rlike name")
        val (_, cometPlan) = checkSparkAnswer(query2)
        val explain = new ExtendedExplainInfo().generateExtendedInfo(cometPlan)
        assert(explain.contains("Only scalar regexp patterns are supported"))
      }
    }
  }

  test("rlike whitespace") {
    val table = "rlike_whitespace"
    withTable(table) {
      sql(s"create table $table(id int, name varchar(20)) using parquet")
      val values =
        Seq("James Smith", "\rJames\rSmith\r", "\nJames\nSmith\n", "\r\nJames\r\nSmith\r\n")
      values.zipWithIndex.foreach { x =>
        sql(s"insert into $table values (${x._2}, '${x._1}')")
      }
      val patterns = Seq(
        "James",
        "J[a-z]mes",
        "^James",
        "\\AJames",
        "Smith",
        "James$",
        "James\\Z",
        "James\\z",
        "^Smith",
        "\\ASmith",
        // $ produces different results - we could potentially transpile this to a different
        // expression or just fall back to Spark for this case
        // "Smith$",
        "Smith\\Z",
        "Smith\\z")
      withSQLConf(CometConf.COMET_REGEXP_ALLOW_INCOMPATIBLE.key -> "true") {
        patterns.foreach { pattern =>
          val query2 = sql(s"select name, '$pattern', name rlike '$pattern' from $table")
          checkSparkAnswerAndOperator(query2)
        }
      }
    }
  }

  test("rlike") {
    val table = "rlike_fuzz"
    val gen = new DataGenerator(new Random(42))
    withTable(table) {
      // generate some data
      // newline characters are intentionally omitted for now
      val dataChars = "\t abc123"
      sql(s"create table $table(id int, name varchar(20)) using parquet")
      gen.generateStrings(100, dataChars, 6).zipWithIndex.foreach { x =>
        sql(s"insert into $table values(${x._2}, '${x._1}')")
      }

      // test some common cases - this is far from comprehensive
      // see https://docs.oracle.com/javase/8/docs/api/java/util/regex/Pattern.html
      // for all valid patterns in Java's regexp engine
      //
      // patterns not currently covered:
      // - octal values
      // - hex values
      // - specific character matches
      // - specific whitespace/newline matches
      // - complex character classes (union, intersection, subtraction)
      // - POSIX character classes
      // - java.lang.Character classes
      // - Classes for Unicode scripts, blocks, categories and binary properties
      // - reluctant quantifiers
      // - possessive quantifiers
      // - logical operators
      // - back-references
      // - quotations
      // - special constructs (name capturing and non-capturing)
      val startPatterns = Seq("", "^", "\\A")
      val endPatterns = Seq("", "$", "\\Z", "\\z")
      val patternParts = Seq(
        "[0-9]",
        "[a-z]",
        "[^a-z]",
        "\\d",
        "\\D",
        "\\w",
        "\\W",
        "\\b",
        "\\B",
        "\\h",
        "\\H",
        "\\s",
        "\\S",
        "\\v",
        "\\V")
      val qualifiers = Seq("", "+", "*", "?", "{1,}")

      withSQLConf(CometConf.COMET_REGEXP_ALLOW_INCOMPATIBLE.key -> "true") {
        // testing every possible combination takes too long, so we pick some
        // random combinations
        for (_ <- 0 until 100) {
          val pattern = gen.pickRandom(startPatterns) +
            gen.pickRandom(patternParts) +
            gen.pickRandom(qualifiers) +
            gen.pickRandom(endPatterns)
          val query = sql(s"select id, name, name rlike '$pattern' from $table")
          checkSparkAnswerAndOperator(query)
        }
      }
    }
  }

  test("contains") {
    val table = "names"
    withTable(table) {
      sql(s"create table $table(id int, name varchar(20)) using parquet")
      sql(s"insert into $table values(1,'James Smith')")
      sql(s"insert into $table values(2,'Michael Rose')")
      sql(s"insert into $table values(3,'Robert Williams')")
      sql(s"insert into $table values(4,'Rames Rose')")
      sql(s"insert into $table values(5,'Rames rose')")

      // Filter rows that contains 'rose' in 'name' column
      val queryContains = sql(s"select id from $table where contains (name, 'rose')")
      checkAnswer(queryContains, Row(5) :: Nil)
    }
  }

  test("startswith") {
    val table = "names"
    withTable(table) {
      sql(s"create table $table(id int, name varchar(20)) using parquet")
      sql(s"insert into $table values(1,'James Smith')")
      sql(s"insert into $table values(2,'Michael Rose')")
      sql(s"insert into $table values(3,'Robert Williams')")
      sql(s"insert into $table values(4,'Rames Rose')")
      sql(s"insert into $table values(5,'Rames rose')")

      // Filter rows that starts with 'R' following by any characters
      val queryStartsWith = sql(s"select id from $table where startswith (name, 'R')")
      checkAnswer(queryStartsWith, Row(3) :: Row(4) :: Row(5) :: Nil)
    }
  }

  test("endswith") {
    val table = "names"
    withTable(table) {
      sql(s"create table $table(id int, name varchar(20)) using parquet")
      sql(s"insert into $table values(1,'James Smith')")
      sql(s"insert into $table values(2,'Michael Rose')")
      sql(s"insert into $table values(3,'Robert Williams')")
      sql(s"insert into $table values(4,'Rames Rose')")
      sql(s"insert into $table values(5,'Rames rose')")

      // Filter rows that ends with 's' following by any characters
      val queryEndsWith = sql(s"select id from $table where endswith (name, 's')")
      checkAnswer(queryEndsWith, Row(3) :: Nil)
    }
  }

  test("add overflow (ANSI disable)") {
    // Enabling ANSI will cause native engine failure, but as we cannot catch
    // native error now, we cannot test it here.
    withSQLConf(SQLConf.ANSI_ENABLED.key -> "false") {
      withParquetTable(Seq((Int.MaxValue, 1)), "tbl") {
        checkSparkAnswerAndOperator("SELECT _1 + _2 FROM tbl")
      }
    }
  }

  test("divide by zero (ANSI disable)") {
    // Enabling ANSI will cause native engine failure, but as we cannot catch
    // native error now, we cannot test it here.
    withSQLConf(SQLConf.ANSI_ENABLED.key -> "false") {
      withParquetTable(Seq((1, 0, 1.0, 0.0, -0.0)), "tbl") {
        checkSparkAnswerAndOperator("SELECT _1 / _2, _3 / _4, _3 / _5 FROM tbl")
        checkSparkAnswerAndOperator("SELECT _1 % _2, _3 % _4, _3 % _5 FROM tbl")
        checkSparkAnswerAndOperator("SELECT _1 / 0, _3 / 0.0, _3 / -0.0 FROM tbl")
        checkSparkAnswerAndOperator("SELECT _1 % 0, _3 % 0.0, _3 % -0.0 FROM tbl")
      }
    }
  }

  test("decimals arithmetic and comparison") {
    def makeDecimalRDD(num: Int, decimal: DecimalType, useDictionary: Boolean): DataFrame = {
      val div = if (useDictionary) 5 else num // narrow the space to make it dictionary encoded
      spark
        .range(num)
        .map(_ % div)
        // Parquet doesn't allow column names with spaces, have to add an alias here.
        // Minus 500 here so that negative decimals are also tested.
        .select(
          (($"value" - 500) / 100.0) cast decimal as Symbol("dec1"),
          (($"value" - 600) / 100.0) cast decimal as Symbol("dec2"))
        .coalesce(1)
    }

    Seq(true, false).foreach { dictionary =>
      Seq(16, 1024).foreach { batchSize =>
        withSQLConf(
          CometConf.COMET_BATCH_SIZE.key -> batchSize.toString,
          SQLConf.PARQUET_WRITE_LEGACY_FORMAT.key -> "false",
          "parquet.enable.dictionary" -> dictionary.toString) {
          var combinations = Seq((5, 2), (1, 0), (18, 10), (18, 17), (19, 0), (38, 37))
          // If ANSI mode is on, the combination (1, 1) will cause a runtime error. Otherwise, the
          // decimal RDD contains all null values and should be able to read back from Parquet.

          if (!SQLConf.get.ansiEnabled) {
            combinations = combinations ++ Seq((1, 1))
          }

          for ((precision, scale) <- combinations) {
            withTempPath { dir =>
              val data = makeDecimalRDD(10, DecimalType(precision, scale), dictionary)
              data.write.parquet(dir.getCanonicalPath)
              readParquetFile(dir.getCanonicalPath) { df =>
                {
                  val decimalLiteral1 = Decimal(1.00)
                  val decimalLiteral2 = Decimal(123.456789)
                  val cometDf = df.select(
                    $"dec1" + $"dec2",
                    $"dec1" - $"dec2",
                    $"dec1" % $"dec2",
                    $"dec1" >= $"dec1",
                    $"dec1" === "1.0",
                    $"dec1" + decimalLiteral1,
                    $"dec1" - decimalLiteral1,
                    $"dec1" + decimalLiteral2,
                    $"dec1" - decimalLiteral2)

                  checkAnswer(
                    cometDf,
                    data
                      .select(
                        $"dec1" + $"dec2",
                        $"dec1" - $"dec2",
                        $"dec1" % $"dec2",
                        $"dec1" >= $"dec1",
                        $"dec1" === "1.0",
                        $"dec1" + decimalLiteral1,
                        $"dec1" - decimalLiteral1,
                        $"dec1" + decimalLiteral2,
                        $"dec1" - decimalLiteral2)
                      .collect()
                      .toSeq)
                }
              }
            }
          }
        }
      }
    }
  }

  test("scalar decimal arithmetic operations") {
    withTable("tbl") {
      withSQLConf(CometConf.COMET_ENABLED.key -> "true") {
        sql("CREATE TABLE tbl (a INT) USING PARQUET")
        sql("INSERT INTO tbl VALUES (0)")

        val combinations = Seq((7, 3), (18, 10), (38, 4))
        for ((precision, scale) <- combinations) {
          for (op <- Seq("+", "-", "*", "/", "%")) {
            val left = s"CAST(1.00 AS DECIMAL($precision, $scale))"
            val right = s"CAST(123.45 AS DECIMAL($precision, $scale))"

            withSQLConf(
              "spark.sql.optimizer.excludedRules" ->
                "org.apache.spark.sql.catalyst.optimizer.ConstantFolding") {

              checkSparkAnswerAndOperator(s"SELECT $left $op $right FROM tbl")
            }
          }
        }
      }
    }
  }

  test("cast decimals to int") {
    Seq(16, 1024).foreach { batchSize =>
      withSQLConf(
        CometConf.COMET_BATCH_SIZE.key -> batchSize.toString,
        SQLConf.PARQUET_WRITE_LEGACY_FORMAT.key -> "false") {
        var combinations = Seq((5, 2), (1, 0), (18, 10), (18, 17), (19, 0), (38, 37))
        // If ANSI mode is on, the combination (1, 1) will cause a runtime error. Otherwise, the
        // decimal RDD contains all null values and should be able to read back from Parquet.

        if (!SQLConf.get.ansiEnabled) {
          combinations = combinations ++ Seq((1, 1))
        }

        for ((precision, scale) <- combinations; useDictionary <- Seq(false)) {
          withTempPath { dir =>
            val data = makeDecimalRDD(10, DecimalType(precision, scale), useDictionary)
            data.write.parquet(dir.getCanonicalPath)
            readParquetFile(dir.getCanonicalPath) { df =>
              {
                val cometDf = df.select($"dec".cast("int"))

                // `data` is not read from Parquet, so it doesn't go Comet exec.
                checkAnswer(cometDf, data.select($"dec".cast("int")).collect().toSeq)
              }
            }
          }
        }
      }
    }
  }

  test("various math scalar functions") {
    Seq("true", "false").foreach { dictionary =>
      withSQLConf("parquet.enable.dictionary" -> dictionary) {
        withParquetTable(
          (-5 until 5).map(i => (i.toDouble + 0.3, i.toDouble + 0.8)),
          "tbl",
          withDictionary = dictionary.toBoolean) {
          checkSparkAnswerWithTol(
            "SELECT abs(_1), acos(_2), asin(_1), atan(_2), atan2(_1, _2), cos(_1) FROM tbl")
          checkSparkAnswerWithTol(
            "SELECT exp(_1), ln(_2), log10(_1), log2(_1), pow(_1, _2) FROM tbl")
          // TODO: comment in the round tests once supported
          // checkSparkAnswerWithTol("SELECT round(_1), round(_2) FROM tbl")
          checkSparkAnswerWithTol("SELECT signum(_1), sin(_1), sqrt(_1) FROM tbl")
          checkSparkAnswerWithTol("SELECT tan(_1) FROM tbl")
        }
      }
    }
  }

  test("expm1") {
    val testValues = Seq(
      -1,
      0,
      +1,
      Double.MinValue,
      Double.MaxValue,
      Double.NaN,
      Double.MinPositiveValue,
      Double.PositiveInfinity,
      Double.NegativeInfinity)
    val testValuesRepeated = testValues.flatMap(v => Seq.fill(1000)(v))
    withParquetTable(testValuesRepeated.map(n => (n, n)), "tbl") {
      checkSparkAnswerWithTol("SELECT expm1(_1) FROM tbl")
    }
  }

  // https://github.com/apache/datafusion-comet/issues/666
  ignore("abs") {
    Seq(true, false).foreach { dictionaryEnabled =>
      withTempDir { dir =>
        val path = new Path(dir.toURI.toString, "test.parquet")
        makeParquetFileAllTypes(path, dictionaryEnabled = dictionaryEnabled, 100)
        withParquetTable(path.toString, "tbl") {
          Seq(2, 3, 4, 5, 6, 7, 9, 10, 11, 12, 15, 16, 17).foreach { col =>
            checkSparkAnswerAndOperator(s"SELECT abs(_${col}) FROM tbl")
          }
        }
      }
    }
  }

  // https://github.com/apache/datafusion-comet/issues/666
  ignore("abs Overflow ansi mode") {

    def testAbsAnsiOverflow[T <: Product: ClassTag: TypeTag](data: Seq[T]): Unit = {
      withParquetTable(data, "tbl") {
        checkSparkMaybeThrows(sql("select abs(_1), abs(_2) from tbl")) match {
          case (Some(sparkExc), Some(cometExc)) =>
            val cometErrorPattern =
              """.+[ARITHMETIC_OVERFLOW].+overflow. If necessary set "spark.sql.ansi.enabled" to "false" to bypass this error.""".r
            assert(cometErrorPattern.findFirstIn(cometExc.getMessage).isDefined)
            assert(sparkExc.getMessage.contains("overflow"))
          case _ => fail("Exception should be thrown")
        }
      }
    }

    def testAbsAnsi[T <: Product: ClassTag: TypeTag](data: Seq[T]): Unit = {
      withParquetTable(data, "tbl") {
        checkSparkAnswerAndOperator("select abs(_1), abs(_2) from tbl")
      }
    }

    withSQLConf(
      SQLConf.ANSI_ENABLED.key -> "true",
      CometConf.COMET_ANSI_MODE_ENABLED.key -> "true") {
      testAbsAnsiOverflow(Seq((Byte.MaxValue, Byte.MinValue)))
      testAbsAnsiOverflow(Seq((Short.MaxValue, Short.MinValue)))
      testAbsAnsiOverflow(Seq((Int.MaxValue, Int.MinValue)))
      testAbsAnsiOverflow(Seq((Long.MaxValue, Long.MinValue)))
      testAbsAnsi(Seq((Float.MaxValue, Float.MinValue)))
      testAbsAnsi(Seq((Double.MaxValue, Double.MinValue)))
    }
  }

  // https://github.com/apache/datafusion-comet/issues/666
  ignore("abs Overflow legacy mode") {

    def testAbsLegacyOverflow[T <: Product: ClassTag: TypeTag](data: Seq[T]): Unit = {
      withSQLConf(SQLConf.ANSI_ENABLED.key -> "false") {
        withParquetTable(data, "tbl") {
          checkSparkAnswerAndOperator("select abs(_1), abs(_2) from tbl")
        }
      }
    }

    testAbsLegacyOverflow(Seq((Byte.MaxValue, Byte.MinValue)))
    testAbsLegacyOverflow(Seq((Short.MaxValue, Short.MinValue)))
    testAbsLegacyOverflow(Seq((Int.MaxValue, Int.MinValue)))
    testAbsLegacyOverflow(Seq((Long.MaxValue, Long.MinValue)))
    testAbsLegacyOverflow(Seq((Float.MaxValue, Float.MinValue)))
    testAbsLegacyOverflow(Seq((Double.MaxValue, Double.MinValue)))
  }

  test("ceil and floor") {
    Seq("true", "false").foreach { dictionary =>
      withSQLConf(
        "parquet.enable.dictionary" -> dictionary,
        CometConf.COMET_CAST_ALLOW_INCOMPATIBLE.key -> "true") {
        withParquetTable(
          (-5 until 5).map(i => (i.toDouble + 0.3, i.toDouble + 0.8)),
          "tbl",
          withDictionary = dictionary.toBoolean) {
          checkSparkAnswerAndOperator("SELECT ceil(_1), ceil(_2), floor(_1), floor(_2) FROM tbl")
          checkSparkAnswerAndOperator(
            "SELECT ceil(0.0), ceil(-0.0), ceil(-0.5), ceil(0.5), ceil(-1.2), ceil(1.2) FROM tbl")
          checkSparkAnswerAndOperator(
            "SELECT floor(0.0), floor(-0.0), floor(-0.5), floor(0.5), " +
              "floor(-1.2), floor(1.2) FROM tbl")
        }
        withParquetTable(
          (-5 until 5).map(i => (i.toLong, i.toLong)),
          "tbl",
          withDictionary = dictionary.toBoolean) {
          checkSparkAnswerAndOperator("SELECT ceil(_1), ceil(_2), floor(_1), floor(_2) FROM tbl")
          checkSparkAnswerAndOperator(
            "SELECT ceil(0), ceil(-0), ceil(-5), ceil(5), ceil(-1), ceil(1) FROM tbl")
          checkSparkAnswerAndOperator(
            "SELECT floor(0), floor(-0), floor(-5), floor(5), " +
              "floor(-1), floor(1) FROM tbl")
        }
        withParquetTable(
          (-33L to 33L by 3L).map(i => Tuple1(Decimal(i, 21, 1))), // -3.3 ~ +3.3
          "tbl",
          withDictionary = dictionary.toBoolean) {
          checkSparkAnswerAndOperator("SELECT ceil(_1), floor(_1) FROM tbl")
          checkSparkAnswerAndOperator("SELECT ceil(cast(_1 as decimal(20, 0))) FROM tbl")
          checkSparkAnswerAndOperator("SELECT floor(cast(_1 as decimal(20, 0))) FROM tbl")
          withSQLConf(
            // Exclude the constant folding optimizer in order to actually execute the native ceil
            // and floor operations for scalar (literal) values.
            "spark.sql.optimizer.excludedRules" -> "org.apache.spark.sql.catalyst.optimizer.ConstantFolding") {
            for (n <- Seq("0.0", "-0.0", "0.5", "-0.5", "1.2", "-1.2")) {
              checkSparkAnswerAndOperator(s"SELECT ceil(cast(${n} as decimal(38, 18))) FROM tbl")
              checkSparkAnswerAndOperator(s"SELECT ceil(cast(${n} as decimal(20, 0))) FROM tbl")
              checkSparkAnswerAndOperator(s"SELECT floor(cast(${n} as decimal(38, 18))) FROM tbl")
              checkSparkAnswerAndOperator(s"SELECT floor(cast(${n} as decimal(20, 0))) FROM tbl")
            }
          }
        }
      }
    }
  }

  test("round") {
    // https://github.com/apache/datafusion-comet/issues/1441
    assume(!usingDataSourceExec)
    Seq(true, false).foreach { dictionaryEnabled =>
      withTempDir { dir =>
        val path = new Path(dir.toURI.toString, "test.parquet")
        makeParquetFileAllTypes(
          path,
          dictionaryEnabled = dictionaryEnabled,
          -128,
          128,
          randomSize = 100)
        withSQLConf(CometConf.COMET_SCAN_ALLOW_INCOMPATIBLE.key -> "true") {
          withParquetTable(path.toString, "tbl") {
            for (s <- Seq(-5, -1, 0, 1, 5, -1000, 1000, -323, -308, 308, -15, 15, -16, 16,
                null)) {
              // array tests
              // TODO: enable test for floats (_6, _7, _8, _13)
              for (c <- Seq(2, 3, 4, 5, 9, 10, 11, 12, 15, 16, 17)) {
                checkSparkAnswerAndOperator(s"select _${c}, round(_${c}, ${s}) FROM tbl")
              }
              // scalar tests
              // Exclude the constant folding optimizer in order to actually execute the native round
              // operations for scalar (literal) values.
              // TODO: comment in the tests for float once supported
              withSQLConf(
                "spark.sql.optimizer.excludedRules" -> "org.apache.spark.sql.catalyst.optimizer.ConstantFolding") {
                for (n <- Seq("0.0", "-0.0", "0.5", "-0.5", "1.2", "-1.2")) {
                  checkSparkAnswerAndOperator(
                    s"select round(cast(${n} as tinyint), ${s}) FROM tbl")
                  // checkSparkAnswerAndCometOperators(s"select round(cast(${n} as float), ${s}) FROM tbl")
                  checkSparkAnswerAndOperator(
                    s"select round(cast(${n} as decimal(38, 18)), ${s}) FROM tbl")
                  checkSparkAnswerAndOperator(
                    s"select round(cast(${n} as decimal(20, 0)), ${s}) FROM tbl")
                }
                // checkSparkAnswer(s"select round(double('infinity'), ${s}) FROM tbl")
                // checkSparkAnswer(s"select round(double('-infinity'), ${s}) FROM tbl")
                // checkSparkAnswer(s"select round(double('NaN'), ${s}) FROM tbl")
                // checkSparkAnswer(
                //   s"select round(double('0.000000000000000000000000000000000001'), ${s}) FROM tbl")
              }
            }
          }
        }
      }
    }
  }

  test("md5") {
    Seq(false, true).foreach { dictionary =>
      withSQLConf("parquet.enable.dictionary" -> dictionary.toString) {
        val table = "test"
        withTable(table) {
          sql(s"create table $table(col String) using parquet")
          sql(
            s"insert into $table values ('test1'), ('test1'), ('test2'), ('test2'), (NULL), ('')")
          checkSparkAnswerAndOperator(s"select md5(col) FROM $table")
        }
      }
    }
  }

  test("hex") {
    // https://github.com/apache/datafusion-comet/issues/1441
    assume(!usingDataSourceExec)
    Seq(true, false).foreach { dictionaryEnabled =>
      withTempDir { dir =>
        val path = new Path(dir.toURI.toString, "hex.parquet")
        withSQLConf(CometConf.COMET_SCAN_ALLOW_INCOMPATIBLE.key -> "true") {
          makeParquetFileAllTypes(path, dictionaryEnabled = dictionaryEnabled, 10000)
          withParquetTable(path.toString, "tbl") {
            checkSparkAnswerAndOperator(
              "SELECT hex(_1), hex(_2), hex(_3), hex(_4), hex(_5), hex(_6), hex(_7), hex(_8), hex(_9), hex(_10), hex(_11), hex(_12), hex(_13), hex(_14), hex(_15), hex(_16), hex(_17), hex(_18), hex(_19), hex(_20) FROM tbl")
          }
        }
      }
    }
  }

  test("unhex") {
    val table = "unhex_table"
    withTable(table) {
      sql(s"create table $table(col string) using parquet")

      sql(s"""INSERT INTO $table VALUES
        |('537061726B2053514C'),
        |('737472696E67'),
        |('\\0'),
        |(''),
        |('###'),
        |('G123'),
        |('hello'),
        |('A1B'),
        |('0A1B')""".stripMargin)

      checkSparkAnswerAndOperator(s"SELECT unhex(col) FROM $table")
    }
  }

  test("EqualNullSafe should preserve comet filter") {
    Seq("true", "false").foreach(b =>
      withParquetTable(
        data = (0 until 8).map(i => (i, if (i > 5) None else Some(i % 2 == 0))),
        tableName = "tbl",
        withDictionary = b.toBoolean) {
        // IS TRUE
        Seq("SELECT * FROM tbl where _2 is true", "SELECT * FROM tbl where _2 <=> true")
          .foreach(s => checkSparkAnswerAndOperator(s))

        // IS FALSE
        Seq("SELECT * FROM tbl where _2 is false", "SELECT * FROM tbl where _2 <=> false")
          .foreach(s => checkSparkAnswerAndOperator(s))

        // IS NOT TRUE
        Seq("SELECT * FROM tbl where _2 is not true", "SELECT * FROM tbl where not _2 <=> true")
          .foreach(s => checkSparkAnswerAndOperator(s))

        // IS NOT FALSE
        Seq("SELECT * FROM tbl where _2 is not false", "SELECT * FROM tbl where not _2 <=> false")
          .foreach(s => checkSparkAnswerAndOperator(s))
      })
  }

  test("test in(set)/not in(set)") {
    Seq("100", "0").foreach { inSetThreshold =>
      Seq(false, true).foreach { dictionary =>
        withSQLConf(
          SQLConf.OPTIMIZER_INSET_CONVERSION_THRESHOLD.key -> inSetThreshold,
          "parquet.enable.dictionary" -> dictionary.toString) {
          val table = "names"
          withTable(table) {
            sql(s"create table $table(id int, name varchar(20)) using parquet")
            sql(
              s"insert into $table values(1, 'James'), (1, 'Jones'), (2, 'Smith'), (3, 'Smith')," +
                "(NULL, 'Jones'), (4, NULL)")

            checkSparkAnswerAndOperator(s"SELECT * FROM $table WHERE id in (1, 2, 4, NULL)")
            checkSparkAnswerAndOperator(
              s"SELECT * FROM $table WHERE name in ('Smith', 'Brown', NULL)")

            // TODO: why with not in, the plan is only `LocalTableScan`?
            checkSparkAnswer(s"SELECT * FROM $table WHERE id not in (1)")
            checkSparkAnswer(s"SELECT * FROM $table WHERE name not in ('Smith', 'Brown', NULL)")
          }
        }
      }
    }
  }

  test("case_when") {
    Seq(false, true).foreach { dictionary =>
      withSQLConf("parquet.enable.dictionary" -> dictionary.toString) {
        val table = "test"
        withTable(table) {
          sql(s"create table $table(id int) using parquet")
          sql(s"insert into $table values(1), (NULL), (2), (2), (3), (3), (4), (5), (NULL)")
          checkSparkAnswerAndOperator(
            s"SELECT CASE WHEN id > 2 THEN 3333 WHEN id > 1 THEN 2222 ELSE 1111 END FROM $table")
          checkSparkAnswerAndOperator(
            s"SELECT CASE WHEN id > 2 THEN NULL WHEN id > 1 THEN 2222 ELSE 1111 END FROM $table")
          checkSparkAnswerAndOperator(
            s"SELECT CASE id WHEN 1 THEN 1111 WHEN 2 THEN 2222 ELSE 3333 END FROM $table")
          checkSparkAnswerAndOperator(
            s"SELECT CASE id WHEN 1 THEN 1111 WHEN 2 THEN 2222 ELSE NULL END FROM $table")
          checkSparkAnswerAndOperator(
            s"SELECT CASE id WHEN 1 THEN 1111 WHEN 2 THEN 2222 WHEN 3 THEN 3333 WHEN 4 THEN 4444 END FROM $table")
          checkSparkAnswerAndOperator(
            s"SELECT CASE id WHEN NULL THEN 0 WHEN 1 THEN 1111 WHEN 2 THEN 2222 ELSE 3333 END FROM $table")
        }
      }
    }
  }

  test("not") {
    Seq(false, true).foreach { dictionary =>
      withSQLConf("parquet.enable.dictionary" -> dictionary.toString) {
        val table = "test"
        withTable(table) {
          sql(s"create table $table(col1 int, col2 boolean) using parquet")
          sql(s"insert into $table values(1, false), (2, true), (3, true), (3, false)")
          checkSparkAnswerAndOperator(s"SELECT col1, col2, NOT(col2), !(col2) FROM $table")
        }
      }
    }
  }

  test("negative") {
    Seq(false, true).foreach { dictionary =>
      withSQLConf("parquet.enable.dictionary" -> dictionary.toString) {
        val table = "test"
        withTable(table) {
          sql(s"create table $table(col1 int) using parquet")
          sql(s"insert into $table values(1), (2), (3), (3)")
          checkSparkAnswerAndOperator(s"SELECT negative(col1), -(col1) FROM $table")
        }
      }
    }
  }

  test("conditional expressions") {
    Seq(false, true).foreach { dictionary =>
      withSQLConf("parquet.enable.dictionary" -> dictionary.toString) {
        val table = "test1"
        withTable(table) {
          sql(s"create table $table(c1 int, c2 string, c3 int) using parquet")
          sql(
            s"insert into $table values(1, 'comet', 1), (2, 'comet', 3), (null, 'spark', 4)," +
              " (null, null, 4), (2, 'spark', 3), (2, 'comet', 3)")
          checkSparkAnswerAndOperator(s"SELECT if (c1 < 2, 1111, 2222) FROM $table")
          checkSparkAnswerAndOperator(s"SELECT if (c1 < c3, 1111, 2222) FROM $table")
          checkSparkAnswerAndOperator(
            s"SELECT if (c2 == 'comet', 'native execution', 'non-native execution') FROM $table")
        }
      }
    }
  }

  test("basic arithmetic") {
    withSQLConf("parquet.enable.dictionary" -> "false") {
      withParquetTable((1 until 10).map(i => (i, i + 1)), "tbl", false) {
        checkSparkAnswerAndOperator("SELECT _1 + _2, _1 - _2, _1 * _2, _1 / _2, _1 % _2 FROM tbl")
      }
    }

    withSQLConf("parquet.enable.dictionary" -> "false") {
      withParquetTable((1 until 10).map(i => (i.toFloat, i.toFloat + 0.5)), "tbl", false) {
        checkSparkAnswerAndOperator("SELECT _1 + _2, _1 - _2, _1 * _2, _1 / _2, _1 % _2 FROM tbl")
      }
    }

    withSQLConf("parquet.enable.dictionary" -> "false") {
      withParquetTable((1 until 10).map(i => (i.toDouble, i.toDouble + 0.5d)), "tbl", false) {
        checkSparkAnswerAndOperator("SELECT _1 + _2, _1 - _2, _1 * _2, _1 / _2, _1 % _2 FROM tbl")
      }
    }
  }

  test("date partition column does not forget date type") {
    withTable("t1") {
      sql("CREATE TABLE t1(flag LONG, cal_dt DATE) USING PARQUET PARTITIONED BY (cal_dt)")
      sql("""
            |INSERT INTO t1 VALUES
            |(2, date'2021-06-27'),
            |(2, date'2021-06-28'),
            |(2, date'2021-06-29'),
            |(2, date'2021-06-30')""".stripMargin)
      checkSparkAnswerAndOperator(sql("SELECT CAST(cal_dt as STRING) FROM t1"))
      checkSparkAnswer("SHOW PARTITIONS t1")
    }
  }

  test("Year") {
    Seq(false, true).foreach { dictionary =>
      withSQLConf("parquet.enable.dictionary" -> dictionary.toString) {
        val table = "test"
        withTable(table) {
          sql(s"create table $table(col timestamp) using parquet")
          sql(s"insert into $table values (now()), (null)")
          checkSparkAnswerAndOperator(s"SELECT year(col) FROM $table")
        }
      }
    }
  }

  test("Decimal binary ops multiply is aligned to Spark") {
    Seq(true, false).foreach { allowPrecisionLoss =>
      withSQLConf(
        "spark.sql.decimalOperations.allowPrecisionLoss" -> allowPrecisionLoss.toString) {

        testSingleLineQuery(
          "select cast(1.23456 as decimal(10,9)) c1, cast(2.345678 as decimal(10,9)) c2",
          "select a, b, typeof(a), typeof(b) from (select c1 * 2.345678 a, c2 * c1 b from tbl)",
          s"basic_positive_numbers (allowPrecisionLoss = ${allowPrecisionLoss})")

        testSingleLineQuery(
          "select cast(1.23456 as decimal(10,9)) c1, cast(-2.345678 as decimal(10,9)) c2",
          "select a, b, typeof(a), typeof(b) from (select c1 * -2.345678 a, c2 * c1 b from tbl)",
          s"basic_neg_numbers (allowPrecisionLoss = ${allowPrecisionLoss})")

        testSingleLineQuery(
          "select cast(1.23456 as decimal(10,9)) c1, cast(0 as decimal(10,9)) c2",
          "select a, b, typeof(a), typeof(b) from (select c1 * 0.0 a, c2 * c1 b from tbl)",
          s"zero (allowPrecisionLoss = ${allowPrecisionLoss})")

        testSingleLineQuery(
          "select cast(1.23456 as decimal(10,9)) c1, cast(1 as decimal(10,9)) c2",
          "select a, b, typeof(a), typeof(b) from (select c1 * 1.0 a, c2 * c1 b from tbl)",
          s"identity (allowPrecisionLoss = ${allowPrecisionLoss})")

        testSingleLineQuery(
          "select cast(123456789.1234567890 as decimal(20,10)) c1, cast(987654321.9876543210 as decimal(20,10)) c2",
          "select a, b, typeof(a), typeof(b) from (select c1 * cast(987654321.9876543210 as decimal(20,10)) a, c2 * c1 b from tbl)",
          s"large_numbers (allowPrecisionLoss = ${allowPrecisionLoss})")

        testSingleLineQuery(
          "select cast(0.00000000123456789 as decimal(20,19)) c1, cast(0.00000000987654321 as decimal(20,19)) c2",
          "select a, b, typeof(a), typeof(b) from (select c1 * cast(0.00000000987654321 as decimal(20,19)) a, c2 * c1 b from tbl)",
          s"small_numbers (allowPrecisionLoss = ${allowPrecisionLoss})")

        testSingleLineQuery(
          "select cast(64053151420411946063694043751862251568 as decimal(38,0)) c1, cast(12345 as decimal(10,0)) c2",
          "select a, b, typeof(a), typeof(b) from (select c1 * cast(12345 as decimal(10,0)) a, c2 * c1 b from tbl)",
          s"overflow_precision (allowPrecisionLoss = ${allowPrecisionLoss})")

        testSingleLineQuery(
          "select cast(6.4053151420411946063694043751862251568 as decimal(38,37)) c1, cast(1.2345 as decimal(10,9)) c2",
          "select a, b, typeof(a), typeof(b) from (select c1 * cast(1.2345 as decimal(10,9)) a, c2 * c1 b from tbl)",
          s"overflow_scale (allowPrecisionLoss = ${allowPrecisionLoss})")

        testSingleLineQuery(
          """
            |select cast(6.4053151420411946063694043751862251568 as decimal(38,37)) c1, cast(1.2345 as decimal(10,9)) c2
            |union all
            |select cast(1.23456 as decimal(10,9)) c1, cast(1 as decimal(10,9)) c2
            |""".stripMargin,
          "select a, typeof(a) from (select c1 * c2 a from tbl)",
          s"mixed_errs_and_results (allowPrecisionLoss = ${allowPrecisionLoss})")
      }
    }
  }

  test("Decimal random number tests") {
    val rand = scala.util.Random
    def makeNum(p: Int, s: Int): String = {
      val int1 = rand.nextLong()
      val int2 = rand.nextLong().abs
      val frac1 = rand.nextLong().abs
      val frac2 = rand.nextLong().abs
      s"$int1$int2".take(p - s + (int1 >>> 63).toInt) + "." + s"$frac1$frac2".take(s)
    }

    val table = "test"
    (0 until 10).foreach { _ =>
      val p1 = rand.nextInt(38) + 1 // 1 <= p1 <= 38
      val s1 = rand.nextInt(p1 + 1) // 0 <= s1 <= p1
      val p2 = rand.nextInt(38) + 1
      val s2 = rand.nextInt(p2 + 1)

      withTable(table) {
        sql(s"create table $table(a decimal($p1, $s1), b decimal($p2, $s2)) using parquet")
        val values =
          (0 until 10).map(_ => s"(${makeNum(p1, s1)}, ${makeNum(p2, s2)})").mkString(",")
        sql(s"insert into $table values $values")
        Seq(true, false).foreach { allowPrecisionLoss =>
          withSQLConf(
            "spark.sql.decimalOperations.allowPrecisionLoss" -> allowPrecisionLoss.toString) {
            val a = makeNum(p1, s1)
            val b = makeNum(p2, s2)
            val ops = Seq("+", "-", "*", "/", "%", "div")
            for (op <- ops) {
              checkSparkAnswerAndOperator(s"select a, b, a $op b from $table")
              checkSparkAnswerAndOperator(s"select $a, b, $a $op b from $table")
              checkSparkAnswerAndOperator(s"select a, $b, a $op $b from $table")
              checkSparkAnswerAndOperator(
                s"select $a, $b, decimal($a) $op decimal($b) from $table")
            }
          }
        }
      }
    }
  }

  test("test cast utf8 to boolean as compatible with Spark") {
    def testCastedColumn(inputValues: Seq[String]): Unit = {
      val table = "test_table"
      withTable(table) {
        val values = inputValues.map(x => s"('$x')").mkString(",")
        sql(s"create table $table(base_column char(20)) using parquet")
        sql(s"insert into $table values $values")
        checkSparkAnswerAndOperator(
          s"select base_column, cast(base_column as boolean) as casted_column from $table")
      }
    }

    // Supported boolean values as true by both Arrow and Spark
    testCastedColumn(inputValues = Seq("t", "true", "y", "yes", "1", "T", "TrUe", "Y", "YES"))
    // Supported boolean values as false by both Arrow and Spark
    testCastedColumn(inputValues = Seq("f", "false", "n", "no", "0", "F", "FaLSe", "N", "No"))
    // Supported boolean values by Arrow but not Spark
    testCastedColumn(inputValues =
      Seq("TR", "FA", "tr", "tru", "ye", "on", "fa", "fal", "fals", "of", "off"))
    // Invalid boolean casting values for Arrow and Spark
    testCastedColumn(inputValues = Seq("car", "Truck"))
  }

  test("explain comet") {
    withSQLConf(
      SQLConf.ANSI_ENABLED.key -> "false",
      SQLConf.COALESCE_PARTITIONS_ENABLED.key -> "true",
      CometConf.COMET_ENABLED.key -> "true",
      CometConf.COMET_EXEC_ENABLED.key -> "true",
      CometConf.COMET_EXEC_SHUFFLE_ENABLED.key -> "false",
      EXTENDED_EXPLAIN_PROVIDERS_KEY -> "org.apache.comet.ExtendedExplainInfo") {
      val table = "test"
      withTable(table) {
        sql(s"create table $table(c0 int, c1 int , c2 float) using parquet")
        sql(s"insert into $table values(0, 1, 100.000001)")

        Seq(
          (
            s"SELECT cast(make_interval(c0, c1, c0, c1, c0, c0, c2) as string) as C from $table",
            Set("make_interval is not supported")),
          (
            "SELECT "
              + "date_part('YEAR', make_interval(c0, c1, c0, c1, c0, c0, c2))"
              + " + "
              + "date_part('MONTH', make_interval(c0, c1, c0, c1, c0, c0, c2))"
              + s" as yrs_and_mths from $table",
            Set(
              "extractintervalyears is not supported",
              "extractintervalmonths is not supported")),
          (
            s"SELECT sum(c0), sum(c2) from $table group by c1",
            Set("Comet shuffle is not enabled: spark.comet.exec.shuffle.enabled is not enabled")),
          (
            "SELECT A.c1, A.sum_c0, A.sum_c2, B.casted from "
              + s"(SELECT c1, sum(c0) as sum_c0, sum(c2) as sum_c2 from $table group by c1) as A, "
              + s"(SELECT c1, cast(make_interval(c0, c1, c0, c1, c0, c0, c2) as string) as casted from $table) as B "
              + "where A.c1 = B.c1 ",
            Set(
              "Comet shuffle is not enabled: spark.comet.exec.shuffle.enabled is not enabled",
              "make_interval is not supported")))
          .foreach(test => {
            val qry = test._1
            val expected = test._2
            val df = sql(qry)
            df.collect() // force an execution
            checkSparkAnswerAndCompareExplainPlan(df, expected)
          })
      }
    }
  }

  test("hash functions") {
    Seq(true, false).foreach { dictionary =>
      withSQLConf(
        "parquet.enable.dictionary" -> dictionary.toString,
        CometConf.COMET_CAST_ALLOW_INCOMPATIBLE.key -> "true") {
        val table = "test"
        withTable(table) {
          sql(s"create table $table(col string, a int, b float) using parquet")
          sql(s"""
              |insert into $table values
              |('Spark SQL  ', 10, 1.2), (NULL, NULL, NULL), ('', 0, 0.0), ('苹果手机', NULL, 3.999999)
              |, ('Spark SQL  ', 10, 1.2), (NULL, NULL, NULL), ('', 0, 0.0), ('苹果手机', NULL, 3.999999)
              |""".stripMargin)
          checkSparkAnswerAndOperator("""
              |select
              |md5(col), md5(cast(a as string)), md5(cast(b as string)),
              |hash(col), hash(col, 1), hash(col, 0), hash(col, a, b), hash(b, a, col),
              |xxhash64(col), xxhash64(col, 1), xxhash64(col, 0), xxhash64(col, a, b), xxhash64(b, a, col),
              |sha2(col, 0), sha2(col, 256), sha2(col, 224), sha2(col, 384), sha2(col, 512), sha2(col, 128)
              |from test
              |""".stripMargin)
        }
      }
    }
  }

  test("hash functions with random input") {
    val dataGen = DataGenerator.DEFAULT
    // sufficient number of rows to create dictionary encoded ArrowArray.
    val randomNumRows = 1000

    val whitespaceChars = " \t\r\n"
    val timestampPattern = "0123456789/:T" + whitespaceChars
    Seq(true, false).foreach { dictionary =>
      withSQLConf(
        "parquet.enable.dictionary" -> dictionary.toString,
        CometConf.COMET_CAST_ALLOW_INCOMPATIBLE.key -> "true") {
        val table = "test"
        withTable(table) {
          sql(s"create table $table(col string, a int, b float) using parquet")
          val tableSchema = spark.table(table).schema
          val rows = dataGen.generateRows(
            randomNumRows,
            tableSchema,
            Some(() => dataGen.generateString(timestampPattern, 6)))
          val data = spark.createDataFrame(spark.sparkContext.parallelize(rows), tableSchema)
          data.write
            .mode("append")
            .insertInto(table)
          // with random generated data
          // disable cast(b as string) for now, as the cast from float to string may produce incompatible result
          checkSparkAnswerAndOperator("""
              |select
              |md5(col), md5(cast(a as string)), --md5(cast(b as string)),
              |hash(col), hash(col, 1), hash(col, 0), hash(col, a, b), hash(b, a, col),
              |xxhash64(col), xxhash64(col, 1), xxhash64(col, 0), xxhash64(col, a, b), xxhash64(b, a, col),
              |sha2(col, 0), sha2(col, 256), sha2(col, 224), sha2(col, 384), sha2(col, 512), sha2(col, 128)
              |from test
              |""".stripMargin)
        }
      }
    }
  }

  test("hash function with decimal input") {
    val testPrecisionScales: Seq[(Int, Int)] = Seq(
      (1, 0),
      (17, 2),
      (18, 2),
      (19, 2),
      (DecimalType.MAX_PRECISION, DecimalType.MAX_SCALE - 1))
    for ((p, s) <- testPrecisionScales) {
      withTable("t1") {
        sql(s"create table t1(c1 decimal($p, $s)) using parquet")
        sql("insert into t1 values(1.23), (-1.23), (0.0), (null)")
        if (p <= 18) {
          checkSparkAnswerAndOperator("select c1, hash(c1) from t1 order by c1")
        } else {
          // not supported natively yet
          checkSparkAnswer("select c1, hash(c1) from t1 order by c1")
        }
      }
    }
  }

  test("xxhash64 function with decimal input") {
    val testPrecisionScales: Seq[(Int, Int)] = Seq(
      (1, 0),
      (17, 2),
      (18, 2),
      (19, 2),
      (DecimalType.MAX_PRECISION, DecimalType.MAX_SCALE - 1))
    for ((p, s) <- testPrecisionScales) {
      withTable("t1") {
        sql(s"create table t1(c1 decimal($p, $s)) using parquet")
        sql("insert into t1 values(1.23), (-1.23), (0.0), (null)")
        if (p <= 18) {
          checkSparkAnswerAndOperator("select c1, xxhash64(c1) from t1 order by c1")
        } else {
          // not supported natively yet
          checkSparkAnswer("select c1, xxhash64(c1) from t1 order by c1")
        }
      }
    }
  }

  test("unary negative integer overflow test") {
    def withAnsiMode(enabled: Boolean)(f: => Unit): Unit = {
      withSQLConf(
        SQLConf.ANSI_ENABLED.key -> enabled.toString,
        CometConf.COMET_ANSI_MODE_ENABLED.key -> enabled.toString,
        CometConf.COMET_ENABLED.key -> "true",
        CometConf.COMET_EXEC_ENABLED.key -> "true")(f)
    }

    def checkOverflow(query: String, dtype: String): Unit = {
      checkSparkMaybeThrows(sql(query)) match {
        case (Some(sparkException), Some(cometException)) =>
          assert(sparkException.getMessage.contains(dtype + " overflow"))
          assert(cometException.getMessage.contains(dtype + " overflow"))
        case (None, None) => checkSparkAnswerAndOperator(sql(query))
        case (None, Some(ex)) =>
          fail("Comet threw an exception but Spark did not " + ex.getMessage)
        case (Some(_), None) =>
          fail("Spark threw an exception but Comet did not")
      }
    }

    def runArrayTest(query: String, dtype: String, path: String): Unit = {
      withParquetTable(path, "t") {
        withAnsiMode(enabled = false) {
          checkSparkAnswerAndOperator(sql(query))
        }
        withAnsiMode(enabled = true) {
          checkOverflow(query, dtype)
        }
      }
    }

    withTempDir { dir =>
      // Array values test
      val dataTypes = Seq(
        ("array_test.parquet", Seq(Int.MaxValue, Int.MinValue).toDF("a"), "integer"),
        ("long_array_test.parquet", Seq(Long.MaxValue, Long.MinValue).toDF("a"), "long"),
        ("short_array_test.parquet", Seq(Short.MaxValue, Short.MinValue).toDF("a"), ""),
        ("byte_array_test.parquet", Seq(Byte.MaxValue, Byte.MinValue).toDF("a"), ""))

      dataTypes.foreach { case (fileName, df, dtype) =>
        val path = new Path(dir.toURI.toString, fileName).toString
        df.write.mode("overwrite").parquet(path)
        val query = "select a, -a from t"
        runArrayTest(query, dtype, path)
      }

      withParquetTable((0 until 5).map(i => (i % 5, i % 3)), "tbl") {
        withAnsiMode(enabled = true) {
          // interval test without cast
          val longDf = Seq(Long.MaxValue, Long.MaxValue, 2)
          val yearMonthDf = Seq(Int.MaxValue, Int.MaxValue, 2)
            .map(Period.ofMonths)
          val dayTimeDf = Seq(106751991L, 106751991L, 2L)
            .map(Duration.ofDays)
          Seq(longDf, yearMonthDf, dayTimeDf).foreach { _ =>
            checkOverflow("select -(_1) FROM tbl", "")
          }
        }
      }

      // scalar tests
      withParquetTable((0 until 5).map(i => (i % 5, i % 3)), "tbl") {
        withSQLConf(
          "spark.sql.optimizer.excludedRules" -> "org.apache.spark.sql.catalyst.optimizer.ConstantFolding",
          SQLConf.ANSI_ENABLED.key -> "true",
          CometConf.COMET_ANSI_MODE_ENABLED.key -> "true",
          CometConf.COMET_ENABLED.key -> "true",
          CometConf.COMET_EXEC_ENABLED.key -> "true") {
          for (n <- Seq("2147483647", "-2147483648")) {
            checkOverflow(s"select -(cast(${n} as int)) FROM tbl", "integer")
          }
          for (n <- Seq("32767", "-32768")) {
            checkOverflow(s"select -(cast(${n} as short)) FROM tbl", "")
          }
          for (n <- Seq("127", "-128")) {
            checkOverflow(s"select -(cast(${n} as byte)) FROM tbl", "")
          }
          for (n <- Seq("9223372036854775807", "-9223372036854775808")) {
            checkOverflow(s"select -(cast(${n} as long)) FROM tbl", "long")
          }
          for (n <- Seq("3.4028235E38", "-3.4028235E38")) {
            checkOverflow(s"select -(cast(${n} as float)) FROM tbl", "float")
          }
        }
      }
    }
  }

  test("readSidePadding") {
    // https://stackoverflow.com/a/46290728
    val table = "test"
    withTable(table) {
      sql(s"create table $table(col1 CHAR(2)) using parquet")
      sql(s"insert into $table values('é')") // unicode 'e\\u{301}'
      sql(s"insert into $table values('é')") // unicode '\\u{e9}'
      sql(s"insert into $table values('')")
      sql(s"insert into $table values('ab')")

      checkSparkAnswerAndOperator(s"SELECT * FROM $table")
    }
  }

  test("rpad") {
    val table = "rpad"
    val gen = new DataGenerator(new Random(42))
    withTable(table) {
      // generate some data
      val dataChars = "abc123"
      sql(s"create table $table(id int, name1 char(8), name2 varchar(8)) using parquet")
      val testData = gen.generateStrings(100, dataChars, 6) ++ Seq(
        "é", // unicode 'e\\u{301}'
        "é" // unicode '\\u{e9}'
      )
      testData.zipWithIndex.foreach { x =>
        sql(s"insert into $table values(${x._2}, '${x._1}', '${x._1}')")
      }
      // test 2-arg version
      checkSparkAnswerAndOperator(
        s"SELECT id, rpad(name1, 10), rpad(name2, 10) FROM $table ORDER BY id")
      // test 3-arg version
      for (length <- Seq(2, 10)) {
        checkSparkAnswerAndOperator(
          s"SELECT id, name1, rpad(name1, $length, ' ') FROM $table ORDER BY id")
        checkSparkAnswerAndOperator(
          s"SELECT id, name2, rpad(name2, $length, ' ') FROM $table ORDER BY id")
      }
    }
  }

  test("isnan") {
    Seq("true", "false").foreach { dictionary =>
      withSQLConf("parquet.enable.dictionary" -> dictionary) {
        withParquetTable(
          Seq(Some(1.0), Some(Double.NaN), None).map(i => Tuple1(i)),
          "tbl",
          withDictionary = dictionary.toBoolean) {
          checkSparkAnswerAndOperator("SELECT isnan(_1), isnan(cast(_1 as float)) FROM tbl")
          // Use inside a nullable statement to make sure isnan has correct behavior for null input
          checkSparkAnswerAndOperator(
            "SELECT CASE WHEN (_1 > 0) THEN NULL ELSE isnan(_1) END FROM tbl")
        }
      }
    }
  }

  test("named_struct") {
    Seq(true, false).foreach { dictionaryEnabled =>
      withTempDir { dir =>
        val path = new Path(dir.toURI.toString, "test.parquet")
        makeParquetFileAllTypes(path, dictionaryEnabled = dictionaryEnabled, 10000)
        withParquetTable(path.toString, "tbl") {
          checkSparkAnswerAndOperator("SELECT named_struct('a', _1, 'b', _2) FROM tbl")
          checkSparkAnswerAndOperator("SELECT named_struct('a', _1, 'b', 2) FROM tbl")
          checkSparkAnswerAndOperator(
            "SELECT named_struct('a', named_struct('b', _1, 'c', _2)) FROM tbl")
        }
      }
    }
  }

  test("named_struct with duplicate field names") {
    Seq(true, false).foreach { dictionaryEnabled =>
      withTempDir { dir =>
        val path = new Path(dir.toURI.toString, "test.parquet")
        makeParquetFileAllTypes(path, dictionaryEnabled = dictionaryEnabled, 10000)
        withParquetTable(path.toString, "tbl") {
          checkSparkAnswerAndOperator(
            "SELECT named_struct('a', _1, 'a', _2) FROM tbl",
            classOf[ProjectExec])
          checkSparkAnswerAndOperator(
            "SELECT named_struct('a', _1, 'a', 2) FROM tbl",
            classOf[ProjectExec])
          checkSparkAnswerAndOperator(
            "SELECT named_struct('a', named_struct('b', _1, 'b', _2)) FROM tbl",
            classOf[ProjectExec])
        }
      }
    }
  }

  test("to_json") {
    Seq(true, false).foreach { dictionaryEnabled =>
      withParquetTable(
        (0 until 100).map(i => {
          val str = if (i % 2 == 0) {
            "even"
          } else {
            "odd"
          }
          (i.toByte, i.toShort, i, i.toLong, i * 1.2f, -i * 1.2d, str, i.toString)
        }),
        "tbl",
        withDictionary = dictionaryEnabled) {

        val fields = Range(1, 8).map(n => s"'col$n', _$n").mkString(", ")

        checkSparkAnswerAndOperator(s"SELECT to_json(named_struct($fields)) FROM tbl")
        checkSparkAnswerAndOperator(
          s"SELECT to_json(named_struct('nested', named_struct($fields))) FROM tbl")
      }
    }
  }

  test("to_json escaping of field names and string values") {
    val gen = new DataGenerator(new Random(42))
    val chars = "\\'\"abc\t\r\n\f\b"
    Seq(true, false).foreach { dictionaryEnabled =>
      withParquetTable(
        (0 until 100).map(i => {
          val str1 = gen.generateString(chars, 8)
          val str2 = gen.generateString(chars, 8)
          (i.toString, str1, str2)
        }),
        "tbl",
        withDictionary = dictionaryEnabled) {

        val fields = Range(1, 3)
          .map(n => {
            val columnName = s"""column "$n""""
            s"'$columnName', _$n"
          })
          .mkString(", ")

        checkSparkAnswerAndOperator(
          """SELECT 'column "1"' x, """ +
            s"to_json(named_struct($fields)) FROM tbl ORDER BY x")
      }
    }
  }

  test("to_json unicode") {
    Seq(true, false).foreach { dictionaryEnabled =>
      withParquetTable(
        (0 until 100).map(i => {
          (i.toString, "\uD83E\uDD11", "\u018F")
        }),
        "tbl",
        withDictionary = dictionaryEnabled) {

        val fields = Range(1, 3)
          .map(n => {
            val columnName = s"""column "$n""""
            s"'$columnName', _$n"
          })
          .mkString(", ")

        checkSparkAnswerAndOperator(
          """SELECT 'column "1"' x, """ +
            s"to_json(named_struct($fields)) FROM tbl ORDER BY x")
      }
    }
  }

  test("struct and named_struct with dictionary") {
    Seq(true, false).foreach { dictionaryEnabled =>
      withParquetTable(
        (0 until 100).map(i =>
          (
            i,
            if (i % 2 == 0) { "even" }
            else { "odd" })),
        "tbl",
        withDictionary = dictionaryEnabled) {
        checkSparkAnswerAndOperator("SELECT struct(_1, _2) FROM tbl")
        checkSparkAnswerAndOperator("SELECT named_struct('a', _1, 'b', _2) FROM tbl")
      }
    }
  }

  test("get_struct_field") {
    Seq("", "parquet").foreach { v1List =>
      withSQLConf(
        SQLConf.USE_V1_SOURCE_LIST.key -> v1List,
        CometConf.COMET_NATIVE_SCAN_ENABLED.key -> "false",
        CometConf.COMET_CONVERT_FROM_PARQUET_ENABLED.key -> "true") {
        withTempPath { dir =>
          var df = spark
            .range(5)
            // Add both a null struct and null inner value
            .select(
              when(
                col("id") > 1,
                struct(
                  when(col("id") > 2, col("id")).alias("id"),
                  when(col("id") > 2, struct(when(col("id") > 3, col("id")).alias("id")))
                    .as("nested2")))
                .alias("nested1"))

          df.write.parquet(dir.toString())

          df = spark.read.parquet(dir.toString())
          checkSparkAnswerAndOperator(df.select("nested1.id"))
          checkSparkAnswerAndOperator(df.select("nested1.nested2.id"))
        }
      }
    }
  }

  test("get_struct_field - select primitive fields") {
    withTempPath { dir =>
      // create input file with Comet disabled
      withSQLConf(CometConf.COMET_ENABLED.key -> "false") {
        val df = spark
          .range(5)
          // Add both a null struct and null inner value
          .select(when(col("id") > 1, struct(when(col("id") > 2, col("id")).alias("id")))
            .alias("nested1"))

        df.write.parquet(dir.toString())
      }
      val df = spark.read.parquet(dir.toString()).select("nested1.id")
      // Comet's original scan does not support structs.
      // The plan will have a Comet Scan only if scan impl is native_full or native_recordbatch
      if (!CometConf.COMET_NATIVE_SCAN_IMPL.get().equals(CometConf.SCAN_NATIVE_COMET)) {
        checkSparkAnswerAndOperator(df)
      } else {
        checkSparkAnswer(df)
      }
    }
  }

  test("get_struct_field - select subset of struct") {
    withTempPath { dir =>
      // create input file with Comet disabled
      withSQLConf(CometConf.COMET_ENABLED.key -> "false") {
        val df = spark
          .range(5)
          // Add both a null struct and null inner value
          .select(
            when(
              col("id") > 1,
              struct(
                when(col("id") > 2, col("id")).alias("id"),
                when(col("id") > 2, struct(when(col("id") > 3, col("id")).alias("id")))
                  .as("nested2")))
              .alias("nested1"))

        df.write.parquet(dir.toString())
      }

      val df = spark.read.parquet(dir.toString())
      // Comet's original scan does not support structs.
      // The plan will have a Comet Scan only if scan impl is native_full or native_recordbatch
      if (!CometConf.COMET_NATIVE_SCAN_IMPL.get().equals(CometConf.SCAN_NATIVE_COMET)) {
        checkSparkAnswerAndOperator(df.select("nested1.id"))
        checkSparkAnswerAndOperator(df.select("nested1.nested2"))
        checkSparkAnswerAndOperator(df.select("nested1.nested2.id"))
        checkSparkAnswerAndOperator(df.select("nested1.id", "nested1.nested2.id"))
      } else {
        checkSparkAnswer(df.select("nested1.id"))
        checkSparkAnswer(df.select("nested1.nested2"))
        checkSparkAnswer(df.select("nested1.nested2.id"))
        checkSparkAnswer(df.select("nested1.id", "nested1.nested2.id"))
      }
    }
  }

  test("get_struct_field - read entire struct") {
    withTempPath { dir =>
      // create input file with Comet disabled
      withSQLConf(CometConf.COMET_ENABLED.key -> "false") {
        val df = spark
          .range(5)
          // Add both a null struct and null inner value
          .select(
            when(
              col("id") > 1,
              struct(
                when(col("id") > 2, col("id")).alias("id"),
                when(col("id") > 2, struct(when(col("id") > 3, col("id")).alias("id")))
                  .as("nested2")))
              .alias("nested1"))

        df.write.parquet(dir.toString())
      }

      val df = spark.read.parquet(dir.toString()).select("nested1.id")
      // Comet's original scan does not support structs.
      // The plan will have a Comet Scan only if scan impl is native_full or native_recordbatch
      if (!CometConf.COMET_NATIVE_SCAN_IMPL.get().equals(CometConf.SCAN_NATIVE_COMET)) {
        checkSparkAnswerAndOperator(df)
      } else {
        checkSparkAnswer(df)
      }
    }
  }

  private def testV1AndV2(testName: String)(f: => Unit): Unit = {
    test(s"$testName - V1") {
      withSQLConf(SQLConf.USE_V1_SOURCE_LIST.key -> "parquet") { f }
    }

    // The test will fail because it will  produce a different plan and the operator check will fail
    // We could get the test to pass anyway by skipping the operator check, but when V2 does get supported,
    // we want to make sure we enable the operator check and marking the test as ignore will make it
    // more obvious
    //
    ignore(s"$testName - V2") {
      withSQLConf(SQLConf.USE_V1_SOURCE_LIST.key -> "") { f }
    }
  }

  testV1AndV2("get_struct_field with DataFusion ParquetExec - simple case") {
    withTempPath { dir =>
      // create input file with Comet disabled
      withSQLConf(CometConf.COMET_ENABLED.key -> "false") {
        val df = spark
          .range(5)
          // Add both a null struct and null inner value
          .select(when(col("id") > 1, struct(when(col("id") > 2, col("id")).alias("id")))
            .alias("nested1"))

        df.write.parquet(dir.toString())
      }

      withSQLConf(
        CometConf.COMET_ENABLED.key -> "true",
        CometConf.COMET_NATIVE_SCAN_IMPL.key -> CometConf.SCAN_NATIVE_DATAFUSION,
        CometConf.COMET_EXPLAIN_FALLBACK_ENABLED.key -> "true") {

        val df = spark.read.parquet(dir.toString())
        checkSparkAnswerAndOperator(df.select("nested1.id"))
      }
    }
  }

  testV1AndV2("get_struct_field with DataFusion ParquetExec - select subset of struct") {
    withTempPath { dir =>
      // create input file with Comet disabled
      withSQLConf(CometConf.COMET_ENABLED.key -> "false") {
        val df = spark
          .range(5)
          // Add both a null struct and null inner value
          .select(
            when(
              col("id") > 1,
              struct(
                when(col("id") > 2, col("id")).alias("id"),
                when(col("id") > 2, struct(when(col("id") > 3, col("id")).alias("id")))
                  .as("nested2")))
              .alias("nested1"))

        df.write.parquet(dir.toString())
      }

      withSQLConf(
        CometConf.COMET_ENABLED.key -> "true",
        CometConf.COMET_NATIVE_SCAN_IMPL.key -> CometConf.SCAN_NATIVE_DATAFUSION,
        CometConf.COMET_EXPLAIN_FALLBACK_ENABLED.key -> "true") {

        val df = spark.read.parquet(dir.toString())

        checkSparkAnswerAndOperator(df.select("nested1.id"))
        checkSparkAnswerAndOperator(df.select("nested1.id", "nested1.nested2.id"))
        checkSparkAnswerAndOperator(df.select("nested1.nested2.id"))
      }
    }
  }

  test("get_struct_field with DataFusion ParquetExec - read entire struct") {
    assume(usingDataSourceExec(conf))
    withTempPath { dir =>
      // create input file with Comet disabled
      withSQLConf(CometConf.COMET_ENABLED.key -> "false") {
        val df = spark
          .range(5)
          // Add both a null struct and null inner value
          .select(
            when(
              col("id") > 1,
              struct(
                when(col("id") > 2, col("id")).alias("id"),
                when(col("id") > 2, struct(when(col("id") > 3, col("id")).alias("id")))
                  .as("nested2")))
              .alias("nested1"))

        df.write.parquet(dir.toString())
      }

      Seq("", "parquet").foreach { v1List =>
        withSQLConf(
          SQLConf.USE_V1_SOURCE_LIST.key -> v1List,
          CometConf.COMET_ENABLED.key -> "true",
          CometConf.COMET_EXPLAIN_FALLBACK_ENABLED.key -> "true") {

          val df = spark.read.parquet(dir.toString())
          if (v1List.isEmpty) {
            checkSparkAnswer(df.select("nested1"))
          } else {
            checkSparkAnswerAndOperator(df.select("nested1"))
          }
        }
      }
    }
  }

  test("read map[int, int] from parquet") {
    assume(usingDataSourceExec(conf))

    withTempPath { dir =>
// create input file with Comet disabled
      withSQLConf(CometConf.COMET_ENABLED.key -> "false") {
        val df = spark
          .range(5)
// Spark does not allow null as a key but does allow null as a
// value, and the entire map be null
          .select(
            when(col("id") > 1, map(col("id"), when(col("id") > 2, col("id")))).alias("map1"))
        df.write.parquet(dir.toString())
      }

      Seq("", "parquet").foreach { v1List =>
        withSQLConf(SQLConf.USE_V1_SOURCE_LIST.key -> v1List) {
          val df = spark.read.parquet(dir.toString())
          if (v1List.isEmpty) {
            checkSparkAnswer(df.select("map1"))
          } else {
            checkSparkAnswerAndOperator(df.select("map1"))
          }
          // we fall back to Spark for map_keys and map_values
          checkSparkAnswer(df.select(map_keys(col("map1"))))
          checkSparkAnswer(df.select(map_values(col("map1"))))
        }
      }
    }
  }

  // repro for https://github.com/apache/datafusion-comet/issues/1754
  test("read map[struct, struct] from parquet") {
    assume(usingDataSourceExec(conf))

    withTempPath { dir =>
      // create input file with Comet disabled
      withSQLConf(CometConf.COMET_ENABLED.key -> "false") {
        val df = spark
          .range(5)
          .withColumn("id2", col("id"))
          .withColumn("id3", col("id"))
          // Spark does not allow null as a key but does allow null as a
          // value, and the entire map be null
          .select(
            when(
              col("id") > 1,
              map(
                struct(col("id"), col("id2"), col("id3")),
                when(col("id") > 2, struct(col("id"), col("id2"), col("id3"))))).alias("map1"))
        df.write.parquet(dir.toString())
      }

      Seq("", "parquet").foreach { v1List =>
        withSQLConf(SQLConf.USE_V1_SOURCE_LIST.key -> v1List) {
          val df = spark.read.parquet(dir.toString())
          df.createOrReplaceTempView("tbl")
          if (v1List.isEmpty) {
            checkSparkAnswer(df.select("map1"))
          } else {
            checkSparkAnswerAndOperator(df.select("map1"))
          }
          // we fall back to Spark for map_keys and map_values
          checkSparkAnswer(df.select(map_keys(col("map1"))))
          checkSparkAnswer(df.select(map_values(col("map1"))))
          checkSparkAnswer(spark.sql("SELECT map_keys(map1).id2 FROM tbl"))
          checkSparkAnswer(spark.sql("SELECT map_values(map1).id2 FROM tbl"))
        }
      }
    }
  }

  test("read array[int] from parquet") {
    assume(usingDataSourceExec(conf))

    withTempPath { dir =>
// create input file with Comet disabled
      withSQLConf(CometConf.COMET_ENABLED.key -> "false") {
        val df = spark
          .range(5)
// Spark does not allow null as a key but does allow null as a
// value, and the entire map be null
          .select(when(col("id") > 1, sequence(lit(0), col("id") * 2)).alias("array1"))
        df.write.parquet(dir.toString())
      }

      Seq("", "parquet").foreach { v1List =>
        withSQLConf(SQLConf.USE_V1_SOURCE_LIST.key -> v1List) {
          val df = spark.read.parquet(dir.toString())
          if (v1List.isEmpty) {
            checkSparkAnswer(df.select("array1"))
            checkSparkAnswer(df.select(element_at(col("array1"), lit(1))))
          } else {
            checkSparkAnswerAndOperator(df.select("array1"))
            checkSparkAnswerAndOperator(df.select(element_at(col("array1"), lit(1))))
          }
        }
      }
    }
  }

  test("CreateArray") {
    Seq(true, false).foreach { dictionaryEnabled =>
      withTempDir { dir =>
        val path = new Path(dir.toURI.toString, "test.parquet")
        makeParquetFileAllTypes(path, dictionaryEnabled = dictionaryEnabled, 10000)
        val df = spark.read.parquet(path.toString)
        checkSparkAnswerAndOperator(df.select(array(col("_2"), col("_3"), col("_4"))))
        checkSparkAnswerAndOperator(df.select(array(col("_4"), col("_11"), lit(null))))
        checkSparkAnswerAndOperator(
          df.select(array(array(col("_4")), array(col("_4"), lit(null)))))
        checkSparkAnswerAndOperator(df.select(array(col("_8"), col("_13"))))
        // This ends up returning empty strings instead of nulls for the last element
        checkSparkAnswerAndOperator(df.select(array(col("_8"), col("_13"), lit(null))))
        checkSparkAnswerAndOperator(df.select(array(array(col("_8")), array(col("_13")))))
        checkSparkAnswerAndOperator(df.select(array(col("_8"), col("_8"), lit(null))))
        checkSparkAnswerAndOperator(df.select(array(struct("_4"), struct("_4"))))
        checkSparkAnswerAndOperator(
          df.select(array(struct(col("_8").alias("a")), struct(col("_13").alias("a")))))
      }
    }
  }

  test("ListExtract") {
    def assertBothThrow(df: DataFrame): Unit = {
      checkSparkMaybeThrows(df) match {
        case (Some(_), Some(_)) => ()
        case (spark, comet) =>
          fail(
            s"Expected Spark and Comet to throw exception, but got\nSpark: $spark\nComet: $comet")
      }
    }

    Seq(true, false).foreach { dictionaryEnabled =>
      withTempDir { dir =>
        val path = new Path(dir.toURI.toString, "test.parquet")
        makeParquetFileAllTypes(path, dictionaryEnabled = dictionaryEnabled, 100)

        Seq(true, false).foreach { ansiEnabled =>
          withSQLConf(
            CometConf.COMET_ANSI_MODE_ENABLED.key -> "true",
            SQLConf.ANSI_ENABLED.key -> ansiEnabled.toString(),
            // Prevent the optimizer from collapsing an extract value of a create array
            SQLConf.OPTIMIZER_EXCLUDED_RULES.key -> SimplifyExtractValueOps.ruleName) {
            val df = spark.read.parquet(path.toString)

            val stringArray = df.select(array(col("_8"), col("_8"), lit(null)).alias("arr"))
            checkSparkAnswerAndOperator(
              stringArray
                .select(col("arr").getItem(0), col("arr").getItem(1), col("arr").getItem(2)))

            checkSparkAnswerAndOperator(
              stringArray.select(
                element_at(col("arr"), -3),
                element_at(col("arr"), -2),
                element_at(col("arr"), -1),
                element_at(col("arr"), 1),
                element_at(col("arr"), 2),
                element_at(col("arr"), 3)))

            // 0 is an invalid index for element_at
            assertBothThrow(stringArray.select(element_at(col("arr"), 0)))

            if (ansiEnabled) {
              assertBothThrow(stringArray.select(col("arr").getItem(-1)))
              assertBothThrow(stringArray.select(col("arr").getItem(3)))
              assertBothThrow(stringArray.select(element_at(col("arr"), -4)))
              assertBothThrow(stringArray.select(element_at(col("arr"), 4)))
            } else {
              checkSparkAnswerAndOperator(stringArray.select(col("arr").getItem(-1)))
              checkSparkAnswerAndOperator(stringArray.select(col("arr").getItem(3)))
              checkSparkAnswerAndOperator(stringArray.select(element_at(col("arr"), -4)))
              checkSparkAnswerAndOperator(stringArray.select(element_at(col("arr"), 4)))
            }

            val intArray =
              df.select(when(col("_4").isNotNull, array(col("_4"), col("_4"))).alias("arr"))
            checkSparkAnswerAndOperator(
              intArray
                .select(col("arr").getItem(0), col("arr").getItem(1)))

            checkSparkAnswerAndOperator(
              intArray.select(
                element_at(col("arr"), 1),
                element_at(col("arr"), 2),
                element_at(col("arr"), -1),
                element_at(col("arr"), -2)))
          }
        }
      }
    }
  }

  test("GetArrayStructFields") {
    Seq(true, false).foreach { dictionaryEnabled =>
      withSQLConf(SQLConf.OPTIMIZER_EXCLUDED_RULES.key -> SimplifyExtractValueOps.ruleName) {
        withTempDir { dir =>
          val path = new Path(dir.toURI.toString, "test.parquet")
          makeParquetFileAllTypes(path, dictionaryEnabled = dictionaryEnabled, 10000)
          val df = spark.read
            .parquet(path.toString)
            .select(
              array(struct(col("_2"), col("_3"), col("_4"), col("_8")), lit(null)).alias("arr"))
          checkSparkAnswerAndOperator(df.select("arr._2", "arr._3", "arr._4"))

          val complex = spark.read
            .parquet(path.toString)
            .select(array(struct(struct(col("_4"), col("_8")).alias("nested"))).alias("arr"))

          checkSparkAnswerAndOperator(complex.select(col("arr.nested._4")))
        }
      }
    }
  }

  test("test integral divide") {
    // https://github.com/apache/datafusion-comet/issues/1441
    assume(!usingDataSourceExec)
    Seq(true, false).foreach { dictionaryEnabled =>
      withTempDir { dir =>
        val path1 = new Path(dir.toURI.toString, "test1.parquet")
        val path2 = new Path(dir.toURI.toString, "test2.parquet")
        makeParquetFileAllTypes(
          path1,
          dictionaryEnabled = dictionaryEnabled,
          0,
          0,
          randomSize = 10000)
        makeParquetFileAllTypes(
          path2,
          dictionaryEnabled = dictionaryEnabled,
          0,
          0,
          randomSize = 10000)
        withParquetTable(path1.toString, "tbl1") {
          withParquetTable(path2.toString, "tbl2") {
            checkSparkAnswerAndOperator("""
                |select
                | t1._2 div t2._2, div(t1._2, t2._2),
                | t1._3 div t2._3, div(t1._3, t2._3),
                | t1._4 div t2._4, div(t1._4, t2._4),
                | t1._5 div t2._5, div(t1._5, t2._5),
                | t1._9 div t2._9, div(t1._9, t2._9),
                | t1._10 div t2._10, div(t1._10, t2._10),
                | t1._11 div t2._11, div(t1._11, t2._11)
                | from tbl1 t1 join tbl2 t2 on t1._id = t2._id
                | order by t1._id""".stripMargin)

            checkSparkAnswerAndOperator("""
                |select
                | t1._12 div t2._12, div(t1._12, t2._12),
                | t1._15 div t2._15, div(t1._15, t2._15),
                | t1._16 div t2._16, div(t1._16, t2._16),
                | t1._17 div t2._17, div(t1._17, t2._17)
                | from tbl1 t1 join tbl2 t2 on t1._id = t2._id
                | order by t1._id""".stripMargin)
          }
        }
      }
    }
  }

  test("test integral divide overflow for decimal") {
    if (isSpark40Plus) {
      Seq(true, false)
    } else
      {
        // ansi mode only supported in Spark 4.0+
        Seq(false)
      }.foreach { ansiMode =>
        withSQLConf(SQLConf.ANSI_ENABLED.key -> ansiMode.toString) {
          withTable("t1") {
            sql("create table t1(a decimal(38,0), b decimal(2,2)) using parquet")
            sql(
              "insert into t1 values(-62672277069777110394022909049981876593,-0.40)," +
                " (-68299431870253176399167726913574455270,-0.22), (-77532633078952291817347741106477071062,0.36)," +
                " (-79918484954351746825313746420585672848,0.44), (54400354300704342908577384819323710194,0.18)," +
                " (78585488402645143056239590008272527352,-0.51)")
            checkSparkAnswerAndOperator("select a div b from t1")
          }
        }
      }
  }

}<|MERGE_RESOLUTION|>--- conflicted
+++ resolved
@@ -100,8 +100,6 @@
     }
   }
 
-<<<<<<< HEAD
-=======
   test("bitwise_count - min/max values") {
     Seq(false, true).foreach { dictionary =>
       withSQLConf("parquet.enable.dictionary" -> dictionary.toString) {
@@ -189,7 +187,6 @@
     }
   }
 
->>>>>>> 53c724ea
   test("basic data type support") {
     Seq(true, false).foreach { dictionaryEnabled =>
       withTempDir { dir =>
