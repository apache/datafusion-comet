--- conflicted
+++ resolved
@@ -2676,7 +2676,22 @@
     }
   }
 
-<<<<<<< HEAD
+  test("array_intersect") {
+    Seq(true, false).foreach { dictionaryEnabled =>
+      withTempDir { dir =>
+        val path = new Path(dir.toURI.toString, "test.parquet")
+        makeParquetFileAllTypes(path, dictionaryEnabled, 10000)
+        spark.read.parquet(path.toString).createOrReplaceTempView("t1")
+        checkSparkAnswerAndOperator(
+          sql("SELECT array_intersect(array(_2, _3, _4), array(_3, _4)) from t1"))
+        checkSparkAnswerAndOperator(
+          sql("SELECT array_intersect(array(_2 * -1), array(_9, _10)) from t1"))
+        checkSparkAnswerAndOperator(sql("SELECT array_intersect(array(_18), array(_19)) from t1"))
+      }
+    }
+  }
+
+
   test("array_compact") {
     withTempDir { dir =>
       val path = new Path(dir.toURI.toString, "test.parquet")
@@ -2688,21 +2703,4 @@
         sql("SELECT array_compact(array(_2, _3, _4)) from t1 where _2 is not null"))
     }
   }
-=======
-  test("array_intersect") {
-    Seq(true, false).foreach { dictionaryEnabled =>
-      withTempDir { dir =>
-        val path = new Path(dir.toURI.toString, "test.parquet")
-        makeParquetFileAllTypes(path, dictionaryEnabled, 10000)
-        spark.read.parquet(path.toString).createOrReplaceTempView("t1")
-        checkSparkAnswerAndOperator(
-          sql("SELECT array_intersect(array(_2, _3, _4), array(_3, _4)) from t1"))
-        checkSparkAnswerAndOperator(
-          sql("SELECT array_intersect(array(_2 * -1), array(_9, _10)) from t1"))
-        checkSparkAnswerAndOperator(sql("SELECT array_intersect(array(_18), array(_19)) from t1"))
-      }
-    }
-  }
-
->>>>>>> 2e34b5f9
 }