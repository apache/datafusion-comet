--- conflicted
+++ resolved
@@ -2536,17 +2536,28 @@
     }
   }
 
-<<<<<<< HEAD
-  test("array_repeat") {
-=======
   test("array_remove") {
->>>>>>> 9fe5420e
     Seq(true, false).foreach { dictionaryEnabled =>
       withTempDir { dir =>
         val path = new Path(dir.toURI.toString, "test.parquet")
         makeParquetFileAllTypes(path, dictionaryEnabled, 10000)
         spark.read.parquet(path.toString).createOrReplaceTempView("t1")
-<<<<<<< HEAD
+        checkSparkAnswerAndOperator(
+          sql("SELECT array_remove(array(_2, _3,_4), _2) from t1 where _2 is null"))
+        checkSparkAnswerAndOperator(
+          sql("SELECT array_remove(array(_2, _3,_4), _3) from t1 where _3 is not null"))
+        checkSparkAnswerAndOperator(sql(
+          "SELECT array_remove(case when _2 = _3 THEN array(_2, _3,_4) ELSE null END, _3) from t1"))
+      }
+    }
+  }
+
+  test("array_repeat") {
+    Seq(true, false).foreach { dictionaryEnabled =>
+      withTempDir { dir =>
+        val path = new Path(dir.toURI.toString, "test.parquet")
+        makeParquetFileAllTypes(path, dictionaryEnabled, 10000)
+        spark.read.parquet(path.toString).createOrReplaceTempView("t1")
 
 //        checkSparkAnswerAndOperator(sql("SELECT array_repeat(_2, 3) from t1"))
 //        checkSparkAnswerAndOperator(sql("SELECT array_repeat(5, _2) from t1"))
@@ -2560,14 +2571,6 @@
         checkSparkAnswerAndOperator(sql("SELECT array_repeat(_8, 2) from t1"))
         checkSparkAnswerAndOperator(sql("SELECT array_repeat(true, 3) from t1"))
         checkSparkAnswerAndOperator(sql("SELECT array_repeat(1.5, 2) from t1"))
-=======
-        checkSparkAnswerAndOperator(
-          sql("SELECT array_remove(array(_2, _3,_4), _2) from t1 where _2 is null"))
-        checkSparkAnswerAndOperator(
-          sql("SELECT array_remove(array(_2, _3,_4), _3) from t1 where _3 is not null"))
-        checkSparkAnswerAndOperator(sql(
-          "SELECT array_remove(case when _2 = _3 THEN array(_2, _3,_4) ELSE null END, _3) from t1"))
->>>>>>> 9fe5420e
       }
     }
   }
