/*
 * Licensed to the Apache Software Foundation (ASF) under one
 * or more contributor license agreements.  See the NOTICE file
 * distributed with this work for additional information
 * regarding copyright ownership.  The ASF licenses this file
 * to you under the Apache License, Version 2.0 (the
 * "License"); you may not use this file except in compliance
 * with the License.  You may obtain a copy of the License at
 *
 *   http://www.apache.org/licenses/LICENSE-2.0
 *
 * Unless required by applicable law or agreed to in writing,
 * software distributed under the License is distributed on an
 * "AS IS" BASIS, WITHOUT WARRANTIES OR CONDITIONS OF ANY
 * KIND, either express or implied.  See the License for the
 * specific language governing permissions and limitations
 * under the License.
 */

package org.apache.comet

import java.time.{Duration, Period}

import scala.reflect.ClassTag
import scala.reflect.runtime.universe.TypeTag
import scala.util.Random

import org.apache.hadoop.fs.Path
import org.apache.spark.sql.{CometTestBase, DataFrame, Row}
import org.apache.spark.sql.catalyst.optimizer.SimplifyExtractValueOps
import org.apache.spark.sql.comet.{CometColumnarToRowExec, CometProjectExec}
import org.apache.spark.sql.execution.{InputAdapter, ProjectExec, WholeStageCodegenExec}
import org.apache.spark.sql.execution.adaptive.AdaptiveSparkPlanHelper
import org.apache.spark.sql.functions._
import org.apache.spark.sql.internal.SQLConf
import org.apache.spark.sql.internal.SQLConf.SESSION_LOCAL_TIMEZONE
import org.apache.spark.sql.types.{Decimal, DecimalType}

import org.apache.comet.CometSparkSessionExtensions.{isSpark33Plus, isSpark34Plus, isSpark35Plus, isSpark40Plus}

class CometExpressionSuite extends CometTestBase with AdaptiveSparkPlanHelper {
  import testImplicits._

  test("compare true/false to negative zero") {
    Seq(false, true).foreach { dictionary =>
      withSQLConf("parquet.enable.dictionary" -> dictionary.toString) {
        val table = "test"
        withTable(table) {
          sql(s"create table $table(col1 boolean, col2 float) using parquet")
          sql(s"insert into $table values(true, -0.0)")
          sql(s"insert into $table values(false, -0.0)")

          checkSparkAnswerAndOperator(
            s"SELECT col1, negative(col2), cast(col1 as float), col1 = negative(col2) FROM $table")
        }
      }
    }
  }

  test("coalesce should return correct datatype") {
    Seq(true, false).foreach { dictionaryEnabled =>
      withTempDir { dir =>
        val path = new Path(dir.toURI.toString, "test.parquet")
        makeParquetFileAllTypes(path, dictionaryEnabled = dictionaryEnabled, 10000)
        withParquetTable(path.toString, "tbl") {
          checkSparkAnswerAndOperator(
            "SELECT coalesce(cast(_18 as date), cast(_19 as date), _20) FROM tbl")
        }
      }
    }
  }

  test("decimals divide by zero") {
    // TODO: enable Spark 3.3 tests after supporting decimal divide operation
    assume(isSpark34Plus)

    Seq(true, false).foreach { dictionary =>
      withSQLConf(
        SQLConf.PARQUET_WRITE_LEGACY_FORMAT.key -> "false",
        "parquet.enable.dictionary" -> dictionary.toString) {
        withTempPath { dir =>
          val data = makeDecimalRDD(10, DecimalType(18, 10), dictionary)
          data.write.parquet(dir.getCanonicalPath)
          readParquetFile(dir.getCanonicalPath) { df =>
            {
              val decimalLiteral = Decimal(0.00)
              val cometDf = df.select($"dec" / decimalLiteral, $"dec" % decimalLiteral)
              checkSparkAnswerAndOperator(cometDf)
            }
          }
        }
      }
    }
  }

  test("bitwise shift with different left/right types") {
    Seq(false, true).foreach { dictionary =>
      withSQLConf("parquet.enable.dictionary" -> dictionary.toString) {
        val table = "test"
        withTable(table) {
          sql(s"create table $table(col1 long, col2 int) using parquet")
          sql(s"insert into $table values(1111, 2)")
          sql(s"insert into $table values(1111, 2)")
          sql(s"insert into $table values(3333, 4)")
          sql(s"insert into $table values(5555, 6)")

          checkSparkAnswerAndOperator(
            s"SELECT shiftright(col1, 2), shiftright(col1, col2) FROM $table")
          checkSparkAnswerAndOperator(
            s"SELECT shiftleft(col1, 2), shiftleft(col1, col2) FROM $table")
        }
      }
    }
  }

  test("basic data type support") {
    Seq(true, false).foreach { dictionaryEnabled =>
      withTempDir { dir =>
        val path = new Path(dir.toURI.toString, "test.parquet")
        makeParquetFileAllTypes(path, dictionaryEnabled = dictionaryEnabled, 10000)
        withParquetTable(path.toString, "tbl") {
          checkSparkAnswerAndOperator("select * FROM tbl WHERE _2 > 100")
        }
      }
    }
  }

  test("null literals") {
    val batchSize = 1000
    Seq(true, false).foreach { dictionaryEnabled =>
      withTempDir { dir =>
        val path = new Path(dir.toURI.toString, "test.parquet")
        makeParquetFileAllTypes(path, dictionaryEnabled = dictionaryEnabled, batchSize)
        withParquetTable(path.toString, "tbl") {
          val sqlString =
            "SELECT _4 + null, _15 - null, _16 * null, cast(null as struct<_1:int>) FROM tbl"
          val df2 = sql(sqlString)
          val rows = df2.collect()
          assert(rows.length == batchSize)
          assert(rows.forall(_ == Row(null, null, null, null)))

          checkSparkAnswerAndOperator(sqlString)
        }
      }
    }
  }

  test("date and timestamp type literals") {
    Seq(true, false).foreach { dictionaryEnabled =>
      withTempDir { dir =>
        val path = new Path(dir.toURI.toString, "test.parquet")
        makeParquetFileAllTypes(path, dictionaryEnabled = dictionaryEnabled, 10000)
        withParquetTable(path.toString, "tbl") {
          checkSparkAnswerAndOperator(
            "SELECT _4 FROM tbl WHERE " +
              "_20 > CAST('2020-01-01' AS DATE) AND _18 < CAST('2020-01-01' AS TIMESTAMP)")
        }
      }
    }
  }

  test("date_add with int scalars") {
    Seq(true, false).foreach { dictionaryEnabled =>
      Seq("TINYINT", "SHORT", "INT").foreach { intType =>
        withTempDir { dir =>
          val path = new Path(dir.toURI.toString, "test.parquet")
          makeParquetFileAllTypes(path, dictionaryEnabled = dictionaryEnabled, 10000)
          withParquetTable(path.toString, "tbl") {
            checkSparkAnswerAndOperator(f"SELECT _20 + CAST(2 as $intType) from tbl")
          }
        }
      }
    }
  }

  test("date_add with scalar overflow") {
    Seq(true, false).foreach { dictionaryEnabled =>
      withTempDir { dir =>
        val path = new Path(dir.toURI.toString, "test.parquet")
        makeParquetFileAllTypes(path, dictionaryEnabled = dictionaryEnabled, 10000)
        withParquetTable(path.toString, "tbl") {
          val (sparkErr, cometErr) =
            checkSparkMaybeThrows(sql(s"SELECT _20 + ${Int.MaxValue} FROM tbl"))
          if (isSpark40Plus) {
            assert(sparkErr.get.getMessage.contains("EXPRESSION_DECODING_FAILED"))
          } else {
            assert(sparkErr.get.getMessage.contains("integer overflow"))
          }
          assert(cometErr.get.getMessage.contains("`NaiveDate + TimeDelta` overflowed"))
        }
      }
    }
  }

  test("date_add with int arrays") {
    Seq(true, false).foreach { dictionaryEnabled =>
      Seq("_2", "_3", "_4").foreach { intColumn => // tinyint, short, int columns
        withTempDir { dir =>
          val path = new Path(dir.toURI.toString, "test.parquet")
          makeParquetFileAllTypes(path, dictionaryEnabled = dictionaryEnabled, 10000)
          withParquetTable(path.toString, "tbl") {
            checkSparkAnswerAndOperator(f"SELECT _20 + $intColumn FROM tbl")
          }
        }
      }
    }
  }

  test("date_sub with int scalars") {
    Seq(true, false).foreach { dictionaryEnabled =>
      Seq("TINYINT", "SHORT", "INT").foreach { intType =>
        withTempDir { dir =>
          val path = new Path(dir.toURI.toString, "test.parquet")
          makeParquetFileAllTypes(path, dictionaryEnabled = dictionaryEnabled, 10000)
          withParquetTable(path.toString, "tbl") {
            checkSparkAnswerAndOperator(f"SELECT _20 - CAST(2 as $intType) from tbl")
          }
        }
      }
    }
  }

  test("date_sub with scalar overflow") {
    Seq(true, false).foreach { dictionaryEnabled =>
      withTempDir { dir =>
        val path = new Path(dir.toURI.toString, "test.parquet")
        makeParquetFileAllTypes(path, dictionaryEnabled = dictionaryEnabled, 10000)
        withParquetTable(path.toString, "tbl") {
          val (sparkErr, cometErr) =
            checkSparkMaybeThrows(sql(s"SELECT _20 - ${Int.MaxValue} FROM tbl"))
          if (isSpark40Plus) {
            assert(sparkErr.get.getMessage.contains("EXPRESSION_DECODING_FAILED"))
          } else {
            assert(sparkErr.get.getMessage.contains("integer overflow"))
          }
          assert(cometErr.get.getMessage.contains("`NaiveDate - TimeDelta` overflowed"))
        }
      }
    }
  }

  test("date_sub with int arrays") {
    Seq(true, false).foreach { dictionaryEnabled =>
      Seq("_2", "_3", "_4").foreach { intColumn => // tinyint, short, int columns
        withTempDir { dir =>
          val path = new Path(dir.toURI.toString, "test.parquet")
          makeParquetFileAllTypes(path, dictionaryEnabled = dictionaryEnabled, 10000)
          withParquetTable(path.toString, "tbl") {
            checkSparkAnswerAndOperator(f"SELECT _20 - $intColumn FROM tbl")
          }
        }
      }
    }
  }

  test("dictionary arithmetic") {
    // TODO: test ANSI mode
    withSQLConf(SQLConf.ANSI_ENABLED.key -> "false", "parquet.enable.dictionary" -> "true") {
      withParquetTable((0 until 10).map(i => (i % 5, i % 3)), "tbl") {
        checkSparkAnswerAndOperator("SELECT _1 + _2, _1 - _2, _1 * _2, _1 / _2, _1 % _2 FROM tbl")
      }
    }
  }

  test("dictionary arithmetic with scalar") {
    withSQLConf("parquet.enable.dictionary" -> "true") {
      withParquetTable((0 until 10).map(i => (i % 5, i % 3)), "tbl") {
        checkSparkAnswerAndOperator("SELECT _1 + 1, _1 - 1, _1 * 2, _1 / 2, _1 % 2 FROM tbl")
      }
    }
  }

  test("string type and substring") {
    withParquetTable((0 until 5).map(i => (i.toString, (i + 100).toString)), "tbl") {
      checkSparkAnswerAndOperator("SELECT _1, substring(_2, 2, 2) FROM tbl")
      checkSparkAnswerAndOperator("SELECT _1, substring(_2, 2, -2) FROM tbl")
      checkSparkAnswerAndOperator("SELECT _1, substring(_2, -2, 2) FROM tbl")
      checkSparkAnswerAndOperator("SELECT _1, substring(_2, -2, -2) FROM tbl")
      checkSparkAnswerAndOperator("SELECT _1, substring(_2, -2, 10) FROM tbl")
      checkSparkAnswerAndOperator("SELECT _1, substring(_2, 0, 0) FROM tbl")
      checkSparkAnswerAndOperator("SELECT _1, substring(_2, 1, 0) FROM tbl")
    }
  }

  test("substring with start < 1") {
    withTempPath { _ =>
      withTable("t") {
        sql("create table t (col string) using parquet")
        sql("insert into t values('123456')")
        checkSparkAnswerAndOperator(sql("select substring(col, 0) from t"))
        checkSparkAnswerAndOperator(sql("select substring(col, -1) from t"))
      }
    }
  }

  test("string with coalesce") {
    withParquetTable(
      (0 until 10).map(i => (i.toString, if (i > 5) None else Some((i + 100).toString))),
      "tbl") {
      checkSparkAnswerAndOperator(
        "SELECT coalesce(_1), coalesce(_1, 1), coalesce(null, _1), coalesce(null, 1), coalesce(_2, _1), coalesce(null) FROM tbl")
    }
  }

  test("substring with dictionary") {
    val data = (0 until 1000)
      .map(_ % 5) // reduce value space to trigger dictionary encoding
      .map(i => (i.toString, (i + 100).toString))
    withParquetTable(data, "tbl") {
      checkSparkAnswerAndOperator("SELECT _1, substring(_2, 2, 2) FROM tbl")
    }
  }

  test("string_space") {
    withParquetTable((0 until 5).map(i => (i, i + 1)), "tbl") {
      checkSparkAnswerAndOperator("SELECT space(_1), space(_2) FROM tbl")
    }
  }

  test("string_space with dictionary") {
    val data = (0 until 1000).map(i => Tuple1(i % 5))

    withSQLConf("parquet.enable.dictionary" -> "true") {
      withParquetTable(data, "tbl") {
        checkSparkAnswerAndOperator("SELECT space(_1) FROM tbl")
      }
    }
  }

  test("hour, minute, second") {
    Seq(true, false).foreach { dictionaryEnabled =>
      withTempDir { dir =>
        val path = new Path(dir.toURI.toString, "part-r-0.parquet")
        val expected = makeRawTimeParquetFile(path, dictionaryEnabled = dictionaryEnabled, 10000)
        readParquetFile(path.toString) { df =>
          val query = df.select(expr("hour(_1)"), expr("minute(_1)"), expr("second(_1)"))

          checkAnswer(
            query,
            expected.map {
              case None =>
                Row(null, null, null)
              case Some(i) =>
                val timestamp = new java.sql.Timestamp(i).toLocalDateTime
                val hour = timestamp.getHour
                val minute = timestamp.getMinute
                val second = timestamp.getSecond

                Row(hour, minute, second)
            })
        }
      }
    }
  }

  test("hour on int96 timestamp column") {
    import testImplicits._

    val N = 100
    val ts = "2020-01-01 01:02:03.123456"
    Seq(true, false).foreach { dictionaryEnabled =>
      Seq(false, true).foreach { conversionEnabled =>
        withSQLConf(
          SQLConf.PARQUET_OUTPUT_TIMESTAMP_TYPE.key -> "INT96",
          SQLConf.PARQUET_INT96_TIMESTAMP_CONVERSION.key -> conversionEnabled.toString) {
          withTempPath { path =>
            Seq
              .tabulate(N)(_ => ts)
              .toDF("ts1")
              .select($"ts1".cast("timestamp").as("ts"))
              .repartition(1)
              .write
              .option("parquet.enable.dictionary", dictionaryEnabled)
              .parquet(path.getCanonicalPath)

            checkAnswer(
              spark.read.parquet(path.getCanonicalPath).select(expr("hour(ts)")),
              Seq.tabulate(N)(_ => Row(1)))
          }
        }
      }
    }
  }

  test("cast timestamp and timestamp_ntz") {
    withSQLConf(
      SESSION_LOCAL_TIMEZONE.key -> "Asia/Kathmandu",
      CometConf.COMET_CAST_ALLOW_INCOMPATIBLE.key -> "true") {
      Seq(true, false).foreach { dictionaryEnabled =>
        withTempDir { dir =>
          val path = new Path(dir.toURI.toString, "timestamp_trunc.parquet")
          makeRawTimeParquetFile(path, dictionaryEnabled = dictionaryEnabled, 10000)
          withParquetTable(path.toString, "timetbl") {
            checkSparkAnswerAndOperator(
              "SELECT " +
                "cast(_2 as timestamp) tz_millis, " +
                "cast(_3 as timestamp) ntz_millis, " +
                "cast(_4 as timestamp) tz_micros, " +
                "cast(_5 as timestamp) ntz_micros " +
                " from timetbl")
          }
        }
      }
    }
  }

  test("cast timestamp and timestamp_ntz to string") {
    withSQLConf(
      SESSION_LOCAL_TIMEZONE.key -> "Asia/Kathmandu",
      CometConf.COMET_CAST_ALLOW_INCOMPATIBLE.key -> "true") {
      Seq(true, false).foreach { dictionaryEnabled =>
        withTempDir { dir =>
          val path = new Path(dir.toURI.toString, "timestamp_trunc.parquet")
          makeRawTimeParquetFile(path, dictionaryEnabled = dictionaryEnabled, 2001)
          withParquetTable(path.toString, "timetbl") {
            checkSparkAnswerAndOperator(
              "SELECT " +
                "cast(_2 as string) tz_millis, " +
                "cast(_3 as string) ntz_millis, " +
                "cast(_4 as string) tz_micros, " +
                "cast(_5 as string) ntz_micros " +
                " from timetbl")
          }
        }
      }
    }
  }

  test("cast timestamp and timestamp_ntz to long, date") {
    withSQLConf(
      SESSION_LOCAL_TIMEZONE.key -> "Asia/Kathmandu",
      CometConf.COMET_CAST_ALLOW_INCOMPATIBLE.key -> "true") {
      Seq(true, false).foreach { dictionaryEnabled =>
        withTempDir { dir =>
          val path = new Path(dir.toURI.toString, "timestamp_trunc.parquet")
          makeRawTimeParquetFile(path, dictionaryEnabled = dictionaryEnabled, 10000)
          withParquetTable(path.toString, "timetbl") {
            checkSparkAnswerAndOperator(
              "SELECT " +
                "cast(_2 as long) tz_millis, " +
                "cast(_4 as long) tz_micros, " +
                "cast(_2 as date) tz_millis_to_date, " +
                "cast(_3 as date) ntz_millis_to_date, " +
                "cast(_4 as date) tz_micros_to_date, " +
                "cast(_5 as date) ntz_micros_to_date " +
                " from timetbl")
          }
        }
      }
    }
  }

  test("trunc") {
    Seq(true, false).foreach { dictionaryEnabled =>
      withTempDir { dir =>
        val path = new Path(dir.toURI.toString, "date_trunc.parquet")
        makeParquetFileAllTypes(path, dictionaryEnabled = dictionaryEnabled, 10000)
        withParquetTable(path.toString, "tbl") {
          Seq("YEAR", "YYYY", "YY", "QUARTER", "MON", "MONTH", "MM", "WEEK").foreach { format =>
            checkSparkAnswerAndOperator(s"SELECT trunc(_20, '$format') from tbl")
          }
        }
      }
    }
  }

  test("trunc with format array") {
    val numRows = 1000
    Seq(true, false).foreach { dictionaryEnabled =>
      withTempDir { dir =>
        val path = new Path(dir.toURI.toString, "date_trunc_with_format.parquet")
        makeDateTimeWithFormatTable(path, dictionaryEnabled = dictionaryEnabled, numRows)
        withParquetTable(path.toString, "dateformattbl") {
          checkSparkAnswerAndOperator(
            "SELECT " +
              "dateformat, _7, " +
              "trunc(_7, dateformat) " +
              " from dateformattbl ")
        }
      }
    }
  }

  test("date_trunc") {
    Seq(true, false).foreach { dictionaryEnabled =>
      withTempDir { dir =>
        val path = new Path(dir.toURI.toString, "timestamp_trunc.parquet")
        makeRawTimeParquetFile(path, dictionaryEnabled = dictionaryEnabled, 10000)
        withParquetTable(path.toString, "timetbl") {
          Seq(
            "YEAR",
            "YYYY",
            "YY",
            "MON",
            "MONTH",
            "MM",
            "QUARTER",
            "WEEK",
            "DAY",
            "DD",
            "HOUR",
            "MINUTE",
            "SECOND",
            "MILLISECOND",
            "MICROSECOND").foreach { format =>
            checkSparkAnswerAndOperator(
              "SELECT " +
                s"date_trunc('$format', _0), " +
                s"date_trunc('$format', _1), " +
                s"date_trunc('$format', _2), " +
                s"date_trunc('$format', _4) " +
                " from timetbl")
          }
        }
      }
    }
  }

  test("date_trunc with timestamp_ntz") {
    withSQLConf(CometConf.COMET_CAST_ALLOW_INCOMPATIBLE.key -> "true") {
      Seq(true, false).foreach { dictionaryEnabled =>
        withTempDir { dir =>
          val path = new Path(dir.toURI.toString, "timestamp_trunc.parquet")
          makeRawTimeParquetFile(path, dictionaryEnabled = dictionaryEnabled, 10000)
          withParquetTable(path.toString, "timetbl") {
            Seq(
              "YEAR",
              "YYYY",
              "YY",
              "MON",
              "MONTH",
              "MM",
              "QUARTER",
              "WEEK",
              "DAY",
              "DD",
              "HOUR",
              "MINUTE",
              "SECOND",
              "MILLISECOND",
              "MICROSECOND").foreach { format =>
              checkSparkAnswerAndOperator(
                "SELECT " +
                  s"date_trunc('$format', _3), " +
                  s"date_trunc('$format', _5)  " +
                  " from timetbl")
            }
          }
        }
      }
    }
  }

  test("date_trunc with format array") {
    assume(isSpark33Plus, "TimestampNTZ is supported in Spark 3.3+, See SPARK-36182")
    withSQLConf(CometConf.COMET_CAST_ALLOW_INCOMPATIBLE.key -> "true") {
      val numRows = 1000
      Seq(true, false).foreach { dictionaryEnabled =>
        withTempDir { dir =>
          val path = new Path(dir.toURI.toString, "timestamp_trunc_with_format.parquet")
          makeDateTimeWithFormatTable(path, dictionaryEnabled = dictionaryEnabled, numRows)
          withParquetTable(path.toString, "timeformattbl") {
            checkSparkAnswerAndOperator(
              "SELECT " +
                "format, _0, _1, _2, _3, _4, _5, " +
                "date_trunc(format, _0), " +
                "date_trunc(format, _1), " +
                "date_trunc(format, _2), " +
                "date_trunc(format, _3), " +
                "date_trunc(format, _4), " +
                "date_trunc(format, _5) " +
                " from timeformattbl ")
          }
        }
      }
    }
  }

  test("date_trunc on int96 timestamp column") {
    import testImplicits._

    val N = 100
    val ts = "2020-01-01 01:02:03.123456"
    Seq(true, false).foreach { dictionaryEnabled =>
      Seq(false, true).foreach { conversionEnabled =>
        withSQLConf(
          SQLConf.PARQUET_OUTPUT_TIMESTAMP_TYPE.key -> "INT96",
          SQLConf.PARQUET_INT96_TIMESTAMP_CONVERSION.key -> conversionEnabled.toString) {
          withTempPath { path =>
            Seq
              .tabulate(N)(_ => ts)
              .toDF("ts1")
              .select($"ts1".cast("timestamp").as("ts"))
              .repartition(1)
              .write
              .option("parquet.enable.dictionary", dictionaryEnabled)
              .parquet(path.getCanonicalPath)

            withParquetTable(path.toString, "int96timetbl") {
              Seq(
                "YEAR",
                "YYYY",
                "YY",
                "MON",
                "MONTH",
                "MM",
                "QUARTER",
                "WEEK",
                "DAY",
                "DD",
                "HOUR",
                "MINUTE",
                "SECOND",
                "MILLISECOND",
                "MICROSECOND").foreach { format =>
                checkSparkAnswer(
                  "SELECT " +
                    s"date_trunc('$format', ts )" +
                    " from int96timetbl")
              }
            }
          }
        }
      }
    }
  }

  test("charvarchar") {
    Seq(false, true).foreach { dictionary =>
      withSQLConf("parquet.enable.dictionary" -> dictionary.toString) {
        val table = "char_tbl4"
        withTable(table) {
          val view = "str_view"
          withView(view) {
            sql(s"""create temporary view $view as select c, v from values
                   | (null, null), (null, null),
                   | (null, 'S'), (null, 'S'),
                   | ('N', 'N '), ('N', 'N '),
                   | ('Ne', 'Sp'), ('Ne', 'Sp'),
                   | ('Net  ', 'Spa  '), ('Net  ', 'Spa  '),
                   | ('NetE', 'Spar'), ('NetE', 'Spar'),
                   | ('NetEa ', 'Spark '), ('NetEa ', 'Spark '),
                   | ('NetEas ', 'Spark'), ('NetEas ', 'Spark'),
                   | ('NetEase', 'Spark-'), ('NetEase', 'Spark-') t(c, v);""".stripMargin)
            sql(
              s"create table $table(c7 char(7), c8 char(8), v varchar(6), s string) using parquet;")
            sql(s"insert into $table select c, c, v, c from $view;")
            val df = sql(s"""select substring(c7, 2), substring(c8, 2),
                            | substring(v, 3), substring(s, 2) from $table;""".stripMargin)

            val expected = Row("      ", "       ", "", "") ::
              Row(null, null, "", null) :: Row(null, null, null, null) ::
              Row("e     ", "e      ", "", "e") :: Row("et    ", "et     ", "a  ", "et  ") ::
              Row("etE   ", "etE    ", "ar", "etE") ::
              Row("etEa  ", "etEa   ", "ark ", "etEa ") ::
              Row("etEas ", "etEas  ", "ark", "etEas ") ::
              Row("etEase", "etEase ", "ark-", "etEase") :: Nil
            checkAnswer(df, expected ::: expected)
          }
        }
      }
    }
  }

  test("char varchar over length values") {
    Seq("char", "varchar").foreach { typ =>
      withTempPath { dir =>
        withTable("t") {
          sql("select '123456' as col").write.format("parquet").save(dir.toString)
          sql(s"create table t (col $typ(2)) using parquet location '$dir'")
          sql("insert into t values('1')")
          checkSparkAnswerAndOperator(sql("select substring(col, 1) from t"))
          checkSparkAnswerAndOperator(sql("select substring(col, 0) from t"))
          checkSparkAnswerAndOperator(sql("select substring(col, -1) from t"))
        }
      }
    }
  }

  test("like (LikeSimplification enabled)") {
    val table = "names"
    withTable(table) {
      sql(s"create table $table(id int, name varchar(20)) using parquet")
      sql(s"insert into $table values(1,'James Smith')")
      sql(s"insert into $table values(2,'Michael Rose')")
      sql(s"insert into $table values(3,'Robert Williams')")
      sql(s"insert into $table values(4,'Rames Rose')")
      sql(s"insert into $table values(5,'Rames rose')")

      // Filter column having values 'Rames _ose', where any character matches for '_'
      val query = sql(s"select id from $table where name like 'Rames _ose'")
      checkAnswer(query, Row(4) :: Row(5) :: Nil)

      // Filter rows that contains 'rose' in 'name' column
      val queryContains = sql(s"select id from $table where name like '%rose%'")
      checkAnswer(queryContains, Row(5) :: Nil)

      // Filter rows that starts with 'R' following by any characters
      val queryStartsWith = sql(s"select id from $table where name like 'R%'")
      checkAnswer(queryStartsWith, Row(3) :: Row(4) :: Row(5) :: Nil)

      // Filter rows that ends with 's' following by any characters
      val queryEndsWith = sql(s"select id from $table where name like '%s'")
      checkAnswer(queryEndsWith, Row(3) :: Nil)
    }
  }

  test("like with custom escape") {
    val table = "names"
    withTable(table) {
      sql(s"create table $table(id int, name varchar(20)) using parquet")
      sql(s"insert into $table values(1,'James Smith')")
      sql(s"insert into $table values(2,'Michael_Rose')")
      sql(s"insert into $table values(3,'Robert_R_Williams')")

      // Filter column having values that include underscores
      val queryDefaultEscape = sql("select id from names where name like '%\\_%'")
      checkSparkAnswerAndOperator(queryDefaultEscape)

      val queryCustomEscape = sql("select id from names where name like '%$_%' escape '$'")
      checkAnswer(queryCustomEscape, Row(2) :: Row(3) :: Nil)

    }
  }

  test("rlike simple case") {
    val table = "rlike_names"
    Seq(false, true).foreach { withDictionary =>
      val data = Seq("James Smith", "Michael Rose", "Rames Rose", "Rames rose") ++
        // add repetitive data to trigger dictionary encoding
        Range(0, 100).map(_ => "John Smith")
      withParquetFile(data.zipWithIndex, withDictionary) { file =>
        withSQLConf(CometConf.COMET_REGEXP_ALLOW_INCOMPATIBLE.key -> "true") {
          spark.read.parquet(file).createOrReplaceTempView(table)
          val query = sql(s"select _2 as id, _1 rlike 'R[a-z]+s [Rr]ose' from $table")
          checkSparkAnswerAndOperator(query)
        }
      }
    }
  }

  test("withInfo") {
    val table = "with_info"
    withTable(table) {
      sql(s"create table $table(id int, name varchar(20)) using parquet")
      sql(s"insert into $table values(1,'James Smith')")
      val query = sql(s"select cast(id as string) from $table")
      val (_, cometPlan) = checkSparkAnswer(query)
      val project = cometPlan
        .asInstanceOf[WholeStageCodegenExec]
        .child
        .asInstanceOf[CometColumnarToRowExec]
        .child
        .asInstanceOf[InputAdapter]
        .child
        .asInstanceOf[CometProjectExec]
      val id = project.expressions.head
      CometSparkSessionExtensions.withInfo(id, "reason 1")
      CometSparkSessionExtensions.withInfo(project, "reason 2")
      CometSparkSessionExtensions.withInfo(project, "reason 3", id)
      CometSparkSessionExtensions.withInfo(project, id)
      CometSparkSessionExtensions.withInfo(project, "reason 4")
      CometSparkSessionExtensions.withInfo(project, "reason 5", id)
      CometSparkSessionExtensions.withInfo(project, id)
      CometSparkSessionExtensions.withInfo(project, "reason 6")
      val explain = new ExtendedExplainInfo().generateExtendedInfo(project)
      for (i <- 1 until 7) {
        assert(explain.contains(s"reason $i"))
      }
    }
  }

  test("rlike fallback for non scalar pattern") {
    val table = "rlike_fallback"
    withTable(table) {
      sql(s"create table $table(id int, name varchar(20)) using parquet")
      sql(s"insert into $table values(1,'James Smith')")
      withSQLConf(CometConf.COMET_REGEXP_ALLOW_INCOMPATIBLE.key -> "true") {
        val query2 = sql(s"select id from $table where name rlike name")
        val (_, cometPlan) = checkSparkAnswer(query2)
        val explain = new ExtendedExplainInfo().generateExtendedInfo(cometPlan)
        assert(explain.contains("Only scalar regexp patterns are supported"))
      }
    }
  }

  test("rlike whitespace") {
    val table = "rlike_whitespace"
    withTable(table) {
      sql(s"create table $table(id int, name varchar(20)) using parquet")
      val values =
        Seq("James Smith", "\rJames\rSmith\r", "\nJames\nSmith\n", "\r\nJames\r\nSmith\r\n")
      values.zipWithIndex.foreach { x =>
        sql(s"insert into $table values (${x._2}, '${x._1}')")
      }
      val patterns = Seq(
        "James",
        "J[a-z]mes",
        "^James",
        "\\AJames",
        "Smith",
        "James$",
        "James\\Z",
        "James\\z",
        "^Smith",
        "\\ASmith",
        // $ produces different results - we could potentially transpile this to a different
        // expression or just fall back to Spark for this case
        // "Smith$",
        "Smith\\Z",
        "Smith\\z")
      withSQLConf(CometConf.COMET_REGEXP_ALLOW_INCOMPATIBLE.key -> "true") {
        patterns.foreach { pattern =>
          val query2 = sql(s"select name, '$pattern', name rlike '$pattern' from $table")
          checkSparkAnswerAndOperator(query2)
        }
      }
    }
  }

  test("rlike") {
    val table = "rlike_fuzz"
    val gen = new DataGenerator(new Random(42))
    withTable(table) {
      // generate some data
      // newline characters are intentionally omitted for now
      val dataChars = "\t abc123"
      sql(s"create table $table(id int, name varchar(20)) using parquet")
      gen.generateStrings(100, dataChars, 6).zipWithIndex.foreach { x =>
        sql(s"insert into $table values(${x._2}, '${x._1}')")
      }

      // test some common cases - this is far from comprehensive
      // see https://docs.oracle.com/javase/8/docs/api/java/util/regex/Pattern.html
      // for all valid patterns in Java's regexp engine
      //
      // patterns not currently covered:
      // - octal values
      // - hex values
      // - specific character matches
      // - specific whitespace/newline matches
      // - complex character classes (union, intersection, subtraction)
      // - POSIX character classes
      // - java.lang.Character classes
      // - Classes for Unicode scripts, blocks, categories and binary properties
      // - reluctant quantifiers
      // - possessive quantifiers
      // - logical operators
      // - back-references
      // - quotations
      // - special constructs (name capturing and non-capturing)
      val startPatterns = Seq("", "^", "\\A")
      val endPatterns = Seq("", "$", "\\Z", "\\z")
      val patternParts = Seq(
        "[0-9]",
        "[a-z]",
        "[^a-z]",
        "\\d",
        "\\D",
        "\\w",
        "\\W",
        "\\b",
        "\\B",
        "\\h",
        "\\H",
        "\\s",
        "\\S",
        "\\v",
        "\\V")
      val qualifiers = Seq("", "+", "*", "?", "{1,}")

      withSQLConf(CometConf.COMET_REGEXP_ALLOW_INCOMPATIBLE.key -> "true") {
        // testing every possible combination takes too long, so we pick some
        // random combinations
        for (_ <- 0 until 100) {
          val pattern = gen.pickRandom(startPatterns) +
            gen.pickRandom(patternParts) +
            gen.pickRandom(qualifiers) +
            gen.pickRandom(endPatterns)
          val query = sql(s"select id, name, name rlike '$pattern' from $table")
          checkSparkAnswerAndOperator(query)
        }
      }
    }
  }

  test("contains") {
    val table = "names"
    withTable(table) {
      sql(s"create table $table(id int, name varchar(20)) using parquet")
      sql(s"insert into $table values(1,'James Smith')")
      sql(s"insert into $table values(2,'Michael Rose')")
      sql(s"insert into $table values(3,'Robert Williams')")
      sql(s"insert into $table values(4,'Rames Rose')")
      sql(s"insert into $table values(5,'Rames rose')")

      // Filter rows that contains 'rose' in 'name' column
      val queryContains = sql(s"select id from $table where contains (name, 'rose')")
      checkAnswer(queryContains, Row(5) :: Nil)
    }
  }

  test("startswith") {
    val table = "names"
    withTable(table) {
      sql(s"create table $table(id int, name varchar(20)) using parquet")
      sql(s"insert into $table values(1,'James Smith')")
      sql(s"insert into $table values(2,'Michael Rose')")
      sql(s"insert into $table values(3,'Robert Williams')")
      sql(s"insert into $table values(4,'Rames Rose')")
      sql(s"insert into $table values(5,'Rames rose')")

      // Filter rows that starts with 'R' following by any characters
      val queryStartsWith = sql(s"select id from $table where startswith (name, 'R')")
      checkAnswer(queryStartsWith, Row(3) :: Row(4) :: Row(5) :: Nil)
    }
  }

  test("endswith") {
    val table = "names"
    withTable(table) {
      sql(s"create table $table(id int, name varchar(20)) using parquet")
      sql(s"insert into $table values(1,'James Smith')")
      sql(s"insert into $table values(2,'Michael Rose')")
      sql(s"insert into $table values(3,'Robert Williams')")
      sql(s"insert into $table values(4,'Rames Rose')")
      sql(s"insert into $table values(5,'Rames rose')")

      // Filter rows that ends with 's' following by any characters
      val queryEndsWith = sql(s"select id from $table where endswith (name, 's')")
      checkAnswer(queryEndsWith, Row(3) :: Nil)
    }
  }

  test("add overflow (ANSI disable)") {
    // Enabling ANSI will cause native engine failure, but as we cannot catch
    // native error now, we cannot test it here.
    withSQLConf(SQLConf.ANSI_ENABLED.key -> "false") {
      withParquetTable(Seq((Int.MaxValue, 1)), "tbl") {
        checkSparkAnswerAndOperator("SELECT _1 + _2 FROM tbl")
      }
    }
  }

  test("divide by zero (ANSI disable)") {
    // Enabling ANSI will cause native engine failure, but as we cannot catch
    // native error now, we cannot test it here.
    withSQLConf(SQLConf.ANSI_ENABLED.key -> "false") {
      withParquetTable(Seq((1, 0, 1.0, 0.0, -0.0)), "tbl") {
        checkSparkAnswerAndOperator("SELECT _1 / _2, _3 / _4, _3 / _5 FROM tbl")
        checkSparkAnswerAndOperator("SELECT _1 % _2, _3 % _4, _3 % _5 FROM tbl")
        checkSparkAnswerAndOperator("SELECT _1 / 0, _3 / 0.0, _3 / -0.0 FROM tbl")
        checkSparkAnswerAndOperator("SELECT _1 % 0, _3 % 0.0, _3 % -0.0 FROM tbl")
      }
    }
  }

  test("decimals arithmetic and comparison") {
    // TODO: enable Spark 3.3 tests after supporting decimal reminder operation
    assume(isSpark34Plus)

    def makeDecimalRDD(num: Int, decimal: DecimalType, useDictionary: Boolean): DataFrame = {
      val div = if (useDictionary) 5 else num // narrow the space to make it dictionary encoded
      spark
        .range(num)
        .map(_ % div)
        // Parquet doesn't allow column names with spaces, have to add an alias here.
        // Minus 500 here so that negative decimals are also tested.
        .select(
          (($"value" - 500) / 100.0) cast decimal as Symbol("dec1"),
          (($"value" - 600) / 100.0) cast decimal as Symbol("dec2"))
        .coalesce(1)
    }

    Seq(true, false).foreach { dictionary =>
      Seq(16, 1024).foreach { batchSize =>
        withSQLConf(
          CometConf.COMET_BATCH_SIZE.key -> batchSize.toString,
          SQLConf.PARQUET_WRITE_LEGACY_FORMAT.key -> "false",
          "parquet.enable.dictionary" -> dictionary.toString) {
          var combinations = Seq((5, 2), (1, 0), (18, 10), (18, 17), (19, 0), (38, 37))
          // If ANSI mode is on, the combination (1, 1) will cause a runtime error. Otherwise, the
          // decimal RDD contains all null values and should be able to read back from Parquet.

          if (!SQLConf.get.ansiEnabled) {
            combinations = combinations ++ Seq((1, 1))
          }

          for ((precision, scale) <- combinations) {
            withTempPath { dir =>
              val data = makeDecimalRDD(10, DecimalType(precision, scale), dictionary)
              data.write.parquet(dir.getCanonicalPath)
              readParquetFile(dir.getCanonicalPath) { df =>
                {
                  val decimalLiteral1 = Decimal(1.00)
                  val decimalLiteral2 = Decimal(123.456789)
                  val cometDf = df.select(
                    $"dec1" + $"dec2",
                    $"dec1" - $"dec2",
                    $"dec1" % $"dec2",
                    $"dec1" >= $"dec1",
                    $"dec1" === "1.0",
                    $"dec1" + decimalLiteral1,
                    $"dec1" - decimalLiteral1,
                    $"dec1" + decimalLiteral2,
                    $"dec1" - decimalLiteral2)

                  checkAnswer(
                    cometDf,
                    data
                      .select(
                        $"dec1" + $"dec2",
                        $"dec1" - $"dec2",
                        $"dec1" % $"dec2",
                        $"dec1" >= $"dec1",
                        $"dec1" === "1.0",
                        $"dec1" + decimalLiteral1,
                        $"dec1" - decimalLiteral1,
                        $"dec1" + decimalLiteral2,
                        $"dec1" - decimalLiteral2)
                      .collect()
                      .toSeq)
                }
              }
            }
          }
        }
      }
    }
  }

  test("scalar decimal arithmetic operations") {
    assume(isSpark34Plus)
    withTable("tbl") {
      withSQLConf(CometConf.COMET_ENABLED.key -> "true") {
        sql("CREATE TABLE tbl (a INT) USING PARQUET")
        sql("INSERT INTO tbl VALUES (0)")

        val combinations = Seq((7, 3), (18, 10), (38, 4))
        for ((precision, scale) <- combinations) {
          for (op <- Seq("+", "-", "*", "/", "%")) {
            val left = s"CAST(1.00 AS DECIMAL($precision, $scale))"
            val right = s"CAST(123.45 AS DECIMAL($precision, $scale))"

            withSQLConf(
              "spark.sql.optimizer.excludedRules" ->
                "org.apache.spark.sql.catalyst.optimizer.ConstantFolding") {

              checkSparkAnswerAndOperator(s"SELECT $left $op $right FROM tbl")
            }
          }
        }
      }
    }
  }

  test("cast decimals to int") {
    Seq(16, 1024).foreach { batchSize =>
      withSQLConf(
        CometConf.COMET_BATCH_SIZE.key -> batchSize.toString,
        SQLConf.PARQUET_WRITE_LEGACY_FORMAT.key -> "false") {
        var combinations = Seq((5, 2), (1, 0), (18, 10), (18, 17), (19, 0), (38, 37))
        // If ANSI mode is on, the combination (1, 1) will cause a runtime error. Otherwise, the
        // decimal RDD contains all null values and should be able to read back from Parquet.

        if (!SQLConf.get.ansiEnabled) {
          combinations = combinations ++ Seq((1, 1))
        }

        for ((precision, scale) <- combinations; useDictionary <- Seq(false)) {
          withTempPath { dir =>
            val data = makeDecimalRDD(10, DecimalType(precision, scale), useDictionary)
            data.write.parquet(dir.getCanonicalPath)
            readParquetFile(dir.getCanonicalPath) { df =>
              {
                val cometDf = df.select($"dec".cast("int"))

                // `data` is not read from Parquet, so it doesn't go Comet exec.
                checkAnswer(cometDf, data.select($"dec".cast("int")).collect().toSeq)
              }
            }
          }
        }
      }
    }
  }

  test("various math scalar functions") {
    Seq("true", "false").foreach { dictionary =>
      withSQLConf("parquet.enable.dictionary" -> dictionary) {
        withParquetTable(
          (-5 until 5).map(i => (i.toDouble + 0.3, i.toDouble + 0.8)),
          "tbl",
          withDictionary = dictionary.toBoolean) {
          checkSparkAnswerWithTol(
            "SELECT abs(_1), acos(_2), asin(_1), atan(_2), atan2(_1, _2), cos(_1) FROM tbl")
          checkSparkAnswerWithTol(
            "SELECT exp(_1), ln(_2), log10(_1), log2(_1), pow(_1, _2) FROM tbl")
          // TODO: comment in the round tests once supported
          // checkSparkAnswerWithTol("SELECT round(_1), round(_2) FROM tbl")
          checkSparkAnswerWithTol("SELECT signum(_1), sin(_1), sqrt(_1) FROM tbl")
          checkSparkAnswerWithTol("SELECT tan(_1) FROM tbl")
        }
      }
    }
  }

  // https://github.com/apache/datafusion-comet/issues/666
  ignore("abs") {
    Seq(true, false).foreach { dictionaryEnabled =>
      withTempDir { dir =>
        val path = new Path(dir.toURI.toString, "test.parquet")
        makeParquetFileAllTypes(path, dictionaryEnabled = dictionaryEnabled, 100)
        withParquetTable(path.toString, "tbl") {
          Seq(2, 3, 4, 5, 6, 7, 9, 10, 11, 12, 15, 16, 17).foreach { col =>
            checkSparkAnswerAndOperator(s"SELECT abs(_${col}) FROM tbl")
          }
        }
      }
    }
  }

  // https://github.com/apache/datafusion-comet/issues/666
  ignore("abs Overflow ansi mode") {

    def testAbsAnsiOverflow[T <: Product: ClassTag: TypeTag](data: Seq[T]): Unit = {
      withParquetTable(data, "tbl") {
        checkSparkMaybeThrows(sql("select abs(_1), abs(_2) from tbl")) match {
          case (Some(sparkExc), Some(cometExc)) =>
            val cometErrorPattern =
              """.+[ARITHMETIC_OVERFLOW].+overflow. If necessary set "spark.sql.ansi.enabled" to "false" to bypass this error.""".r
            assert(cometErrorPattern.findFirstIn(cometExc.getMessage).isDefined)
            assert(sparkExc.getMessage.contains("overflow"))
          case _ => fail("Exception should be thrown")
        }
      }
    }

    def testAbsAnsi[T <: Product: ClassTag: TypeTag](data: Seq[T]): Unit = {
      withParquetTable(data, "tbl") {
        checkSparkAnswerAndOperator("select abs(_1), abs(_2) from tbl")
      }
    }

    withSQLConf(
      SQLConf.ANSI_ENABLED.key -> "true",
      CometConf.COMET_ANSI_MODE_ENABLED.key -> "true") {
      testAbsAnsiOverflow(Seq((Byte.MaxValue, Byte.MinValue)))
      testAbsAnsiOverflow(Seq((Short.MaxValue, Short.MinValue)))
      testAbsAnsiOverflow(Seq((Int.MaxValue, Int.MinValue)))
      testAbsAnsiOverflow(Seq((Long.MaxValue, Long.MinValue)))
      testAbsAnsi(Seq((Float.MaxValue, Float.MinValue)))
      testAbsAnsi(Seq((Double.MaxValue, Double.MinValue)))
    }
  }

  // https://github.com/apache/datafusion-comet/issues/666
  ignore("abs Overflow legacy mode") {

    def testAbsLegacyOverflow[T <: Product: ClassTag: TypeTag](data: Seq[T]): Unit = {
      withSQLConf(SQLConf.ANSI_ENABLED.key -> "false") {
        withParquetTable(data, "tbl") {
          checkSparkAnswerAndOperator("select abs(_1), abs(_2) from tbl")
        }
      }
    }

    testAbsLegacyOverflow(Seq((Byte.MaxValue, Byte.MinValue)))
    testAbsLegacyOverflow(Seq((Short.MaxValue, Short.MinValue)))
    testAbsLegacyOverflow(Seq((Int.MaxValue, Int.MinValue)))
    testAbsLegacyOverflow(Seq((Long.MaxValue, Long.MinValue)))
    testAbsLegacyOverflow(Seq((Float.MaxValue, Float.MinValue)))
    testAbsLegacyOverflow(Seq((Double.MaxValue, Double.MinValue)))
  }

  test("ceil and floor") {
    Seq("true", "false").foreach { dictionary =>
      withSQLConf(
        "parquet.enable.dictionary" -> dictionary,
        CometConf.COMET_CAST_ALLOW_INCOMPATIBLE.key -> "true") {
        withParquetTable(
          (-5 until 5).map(i => (i.toDouble + 0.3, i.toDouble + 0.8)),
          "tbl",
          withDictionary = dictionary.toBoolean) {
          checkSparkAnswerAndOperator("SELECT ceil(_1), ceil(_2), floor(_1), floor(_2) FROM tbl")
          checkSparkAnswerAndOperator(
            "SELECT ceil(0.0), ceil(-0.0), ceil(-0.5), ceil(0.5), ceil(-1.2), ceil(1.2) FROM tbl")
          checkSparkAnswerAndOperator(
            "SELECT floor(0.0), floor(-0.0), floor(-0.5), floor(0.5), " +
              "floor(-1.2), floor(1.2) FROM tbl")
        }
        withParquetTable(
          (-5 until 5).map(i => (i.toLong, i.toLong)),
          "tbl",
          withDictionary = dictionary.toBoolean) {
          checkSparkAnswerAndOperator("SELECT ceil(_1), ceil(_2), floor(_1), floor(_2) FROM tbl")
          checkSparkAnswerAndOperator(
            "SELECT ceil(0), ceil(-0), ceil(-5), ceil(5), ceil(-1), ceil(1) FROM tbl")
          checkSparkAnswerAndOperator(
            "SELECT floor(0), floor(-0), floor(-5), floor(5), " +
              "floor(-1), floor(1) FROM tbl")
        }
        withParquetTable(
          (-33L to 33L by 3L).map(i => Tuple1(Decimal(i, 21, 1))), // -3.3 ~ +3.3
          "tbl",
          withDictionary = dictionary.toBoolean) {
          checkSparkAnswerAndOperator("SELECT ceil(_1), floor(_1) FROM tbl")
          checkSparkAnswerAndOperator("SELECT ceil(cast(_1 as decimal(20, 0))) FROM tbl")
          checkSparkAnswerAndOperator("SELECT floor(cast(_1 as decimal(20, 0))) FROM tbl")
          withSQLConf(
            // Exclude the constant folding optimizer in order to actually execute the native ceil
            // and floor operations for scalar (literal) values.
            "spark.sql.optimizer.excludedRules" -> "org.apache.spark.sql.catalyst.optimizer.ConstantFolding") {
            for (n <- Seq("0.0", "-0.0", "0.5", "-0.5", "1.2", "-1.2")) {
              checkSparkAnswerAndOperator(s"SELECT ceil(cast(${n} as decimal(38, 18))) FROM tbl")
              checkSparkAnswerAndOperator(s"SELECT ceil(cast(${n} as decimal(20, 0))) FROM tbl")
              checkSparkAnswerAndOperator(s"SELECT floor(cast(${n} as decimal(38, 18))) FROM tbl")
              checkSparkAnswerAndOperator(s"SELECT floor(cast(${n} as decimal(20, 0))) FROM tbl")
            }
          }
        }
      }
    }
  }

  test("round") {
    Seq(true, false).foreach { dictionaryEnabled =>
      withTempDir { dir =>
        val path = new Path(dir.toURI.toString, "test.parquet")
        makeParquetFileAllTypes(
          path,
          dictionaryEnabled = dictionaryEnabled,
          -128,
          128,
          randomSize = 100)
        withParquetTable(path.toString, "tbl") {
          for (s <- Seq(-5, -1, 0, 1, 5, -1000, 1000, -323, -308, 308, -15, 15, -16, 16, null)) {
            // array tests
            // TODO: enable test for floats (_6, _7, _8, _13)
            for (c <- Seq(2, 3, 4, 5, 9, 10, 11, 12, 15, 16, 17)) {
              checkSparkAnswerAndOperator(s"select _${c}, round(_${c}, ${s}) FROM tbl")
            }
            // scalar tests
            // Exclude the constant folding optimizer in order to actually execute the native round
            // operations for scalar (literal) values.
            // TODO: comment in the tests for float once supported
            withSQLConf(
              "spark.sql.optimizer.excludedRules" -> "org.apache.spark.sql.catalyst.optimizer.ConstantFolding") {
              for (n <- Seq("0.0", "-0.0", "0.5", "-0.5", "1.2", "-1.2")) {
                checkSparkAnswerAndOperator(s"select round(cast(${n} as tinyint), ${s}) FROM tbl")
                // checkSparkAnswerAndCometOperators(s"select round(cast(${n} as float), ${s}) FROM tbl")
                checkSparkAnswerAndOperator(
                  s"select round(cast(${n} as decimal(38, 18)), ${s}) FROM tbl")
                checkSparkAnswerAndOperator(
                  s"select round(cast(${n} as decimal(20, 0)), ${s}) FROM tbl")
              }
              // checkSparkAnswer(s"select round(double('infinity'), ${s}) FROM tbl")
              // checkSparkAnswer(s"select round(double('-infinity'), ${s}) FROM tbl")
              // checkSparkAnswer(s"select round(double('NaN'), ${s}) FROM tbl")
              // checkSparkAnswer(
              //   s"select round(double('0.000000000000000000000000000000000001'), ${s}) FROM tbl")
            }
          }
        }
      }
    }
  }

  test("Upper and Lower") {
    Seq(false, true).foreach { dictionary =>
      withSQLConf(
        "parquet.enable.dictionary" -> dictionary.toString,
        CometConf.COMET_CASE_CONVERSION_ENABLED.key -> "true") {
        val table = "names"
        withTable(table) {
          sql(s"create table $table(id int, name varchar(20)) using parquet")
          sql(
            s"insert into $table values(1, 'James Smith'), (2, 'Michael Rose')," +
              " (3, 'Robert Williams'), (4, 'Rames Rose'), (5, 'James Smith')")
          checkSparkAnswerAndOperator(s"SELECT name, upper(name), lower(name) FROM $table")
        }
      }
    }
  }

  test("Various String scalar functions") {
    Seq(false, true).foreach { dictionary =>
      withSQLConf("parquet.enable.dictionary" -> dictionary.toString) {
        val table = "names"
        withTable(table) {
          sql(s"create table $table(id int, name varchar(20)) using parquet")
          sql(
            s"insert into $table values(1, 'James Smith'), (2, 'Michael Rose')," +
              " (3, 'Robert Williams'), (4, 'Rames Rose'), (5, 'James Smith')")
          checkSparkAnswerAndOperator(
            s"SELECT ascii(name), bit_length(name), octet_length(name) FROM $table")
        }
      }
    }
  }

  test("Chr") {
    Seq(false, true).foreach { dictionary =>
      withSQLConf(
        "parquet.enable.dictionary" -> dictionary.toString,
        CometConf.COMET_CAST_ALLOW_INCOMPATIBLE.key -> "true") {
        val table = "test"
        withTable(table) {
          sql(s"create table $table(col varchar(20)) using parquet")
          sql(
            s"insert into $table values('65'), ('66'), ('67'), ('68'), ('65'), ('66'), ('67'), ('68')")
          checkSparkAnswerAndOperator(s"SELECT chr(col) FROM $table")
        }
      }
    }
  }

  test("Chr with null character") {
    // test compatibility with Spark, spark supports chr(0)
    Seq(false, true).foreach { dictionary =>
      withSQLConf(
        "parquet.enable.dictionary" -> dictionary.toString,
        CometConf.COMET_CAST_ALLOW_INCOMPATIBLE.key -> "true") {
        val table = "test0"
        withTable(table) {
          sql(s"create table $table(c9 int, c4 int) using parquet")
          sql(s"insert into $table values(0, 0), (66, null), (null, 70), (null, null)")
          val query = s"SELECT chr(c9), chr(c4) FROM $table"
          checkSparkAnswerAndOperator(query)
        }
      }
    }
  }

  test("Chr with negative and large value") {
    Seq(false, true).foreach { dictionary =>
      withSQLConf("parquet.enable.dictionary" -> dictionary.toString) {
        val table = "test0"
        withTable(table) {
          sql(s"create table $table(c9 int, c4 int) using parquet")
          sql(
            s"insert into $table values(0, 0), (61231, -61231), (-1700, 1700), (0, -4000), (-40, 40), (256, 512)")
          val query = s"SELECT chr(c9), chr(c4) FROM $table"
          checkSparkAnswerAndOperator(query)
        }
      }
    }

    withParquetTable((0 until 5).map(i => (i % 5, i % 3)), "tbl") {
      withSQLConf(
        "spark.sql.optimizer.excludedRules" -> "org.apache.spark.sql.catalyst.optimizer.ConstantFolding") {
        for (n <- Seq("0", "-0", "0.5", "-0.5", "555", "-555", "null")) {
          checkSparkAnswerAndOperator(s"select chr(cast(${n} as int)) FROM tbl")
        }
      }
    }
  }

  test("InitCap") {
    Seq(false, true).foreach { dictionary =>
      withSQLConf("parquet.enable.dictionary" -> dictionary.toString) {
        val table = "names"
        withTable(table) {
          sql(s"create table $table(id int, name varchar(20)) using parquet")
          sql(
            s"insert into $table values(1, 'james smith'), (2, 'michael rose'), " +
              "(3, 'robert williams'), (4, 'rames rose'), (5, 'james smith'), " +
              "(6, 'robert rose-smith'), (7, 'james ähtäri')")
          if (CometConf.COMET_EXEC_INITCAP_ENABLED.get()) {
            // TODO: remove this if clause https://github.com/apache/datafusion-comet/issues/1052
            checkSparkAnswerAndOperator(s"SELECT initcap(name) FROM $table")
          } else {
            checkSparkAnswer(s"SELECT initcap(name) FROM $table")
          }
        }
      }
    }
  }

  test("trim") {
    Seq(false, true).foreach { dictionary =>
      withSQLConf(
        "parquet.enable.dictionary" -> dictionary.toString,
        CometConf.COMET_CASE_CONVERSION_ENABLED.key -> "true") {
        val table = "test"
        withTable(table) {
          sql(s"create table $table(col varchar(20)) using parquet")
          sql(s"insert into $table values('    SparkSQL   '), ('SSparkSQLS')")

          checkSparkAnswerAndOperator(s"SELECT upper(trim(col)) FROM $table")
          checkSparkAnswerAndOperator(s"SELECT trim('SL', col) FROM $table")

          checkSparkAnswerAndOperator(s"SELECT upper(btrim(col)) FROM $table")
          checkSparkAnswerAndOperator(s"SELECT btrim('SL', col) FROM $table")

          checkSparkAnswerAndOperator(s"SELECT upper(ltrim(col)) FROM $table")
          checkSparkAnswerAndOperator(s"SELECT ltrim('SL', col) FROM $table")

          checkSparkAnswerAndOperator(s"SELECT upper(rtrim(col)) FROM $table")
          checkSparkAnswerAndOperator(s"SELECT rtrim('SL', col) FROM $table")
        }
      }
    }
  }

  test("md5") {
    Seq(false, true).foreach { dictionary =>
      withSQLConf("parquet.enable.dictionary" -> dictionary.toString) {
        val table = "test"
        withTable(table) {
          sql(s"create table $table(col String) using parquet")
          sql(
            s"insert into $table values ('test1'), ('test1'), ('test2'), ('test2'), (NULL), ('')")
          checkSparkAnswerAndOperator(s"select md5(col) FROM $table")
        }
      }
    }
  }

  test("string concat_ws") {
    Seq(false, true).foreach { dictionary =>
      withSQLConf("parquet.enable.dictionary" -> dictionary.toString) {
        val table = "names"
        withTable(table) {
          sql(
            s"create table $table(id int, first_name varchar(20), middle_initial char(1), last_name varchar(20)) using parquet")
          sql(
            s"insert into $table values(1, 'James', 'B', 'Taylor'), (2, 'Smith', 'C', 'Davis')," +
              " (3, NULL, NULL, NULL), (4, 'Smith', 'C', 'Davis')")
          checkSparkAnswerAndOperator(
            s"SELECT concat_ws(' ', first_name, middle_initial, last_name) FROM $table")
        }
      }
    }
  }

  test("string repeat") {
    Seq(false, true).foreach { dictionary =>
      withSQLConf("parquet.enable.dictionary" -> dictionary.toString) {
        val table = "names"
        withTable(table) {
          sql(s"create table $table(id int, name varchar(20)) using parquet")
          sql(s"insert into $table values(1, 'James'), (2, 'Smith'), (3, 'Smith')")
          checkSparkAnswerAndOperator(s"SELECT repeat(name, 3) FROM $table")
        }
      }
    }
  }

  test("hex") {
    Seq(true, false).foreach { dictionaryEnabled =>
      withTempDir { dir =>
        val path = new Path(dir.toURI.toString, "hex.parquet")
        makeParquetFileAllTypes(path, dictionaryEnabled = dictionaryEnabled, 10000)

        withParquetTable(path.toString, "tbl") {
          checkSparkAnswerAndOperator(
            "SELECT hex(_1), hex(_2), hex(_3), hex(_4), hex(_5), hex(_6), hex(_7), hex(_8), hex(_9), hex(_10), hex(_11), hex(_12), hex(_13), hex(_14), hex(_15), hex(_16), hex(_17), hex(_18), hex(_19), hex(_20) FROM tbl")
        }
      }
    }
  }

  test("unhex") {
    val table = "unhex_table"
    withTable(table) {
      sql(s"create table $table(col string) using parquet")

      sql(s"""INSERT INTO $table VALUES
        |('537061726B2053514C'),
        |('737472696E67'),
        |('\\0'),
        |(''),
        |('###'),
        |('G123'),
        |('hello'),
        |('A1B'),
        |('0A1B')""".stripMargin)

      checkSparkAnswerAndOperator(s"SELECT unhex(col) FROM $table")
    }
  }
  test("length, reverse, instr, replace, translate") {
    Seq(false, true).foreach { dictionary =>
      withSQLConf("parquet.enable.dictionary" -> dictionary.toString) {
        val table = "test"
        withTable(table) {
          sql(s"create table $table(col string) using parquet")
          sql(
            s"insert into $table values('Spark SQL  '), (NULL), (''), ('苹果手机'), ('Spark SQL  '), (NULL), (''), ('苹果手机')")
          checkSparkAnswerAndOperator("select length(col), reverse(col), instr(col, 'SQL'), instr(col, '手机'), replace(col, 'SQL', '123')," +
            s" replace(col, 'SQL'), replace(col, '手机', '平板'), translate(col, 'SL苹', '123') from $table")
        }
      }
    }
  }

  test("EqualNullSafe should preserve comet filter") {
    Seq("true", "false").foreach(b =>
      withParquetTable(
        data = (0 until 8).map(i => (i, if (i > 5) None else Some(i % 2 == 0))),
        tableName = "tbl",
        withDictionary = b.toBoolean) {
        // IS TRUE
        Seq("SELECT * FROM tbl where _2 is true", "SELECT * FROM tbl where _2 <=> true")
          .foreach(s => checkSparkAnswerAndOperator(s))

        // IS FALSE
        Seq("SELECT * FROM tbl where _2 is false", "SELECT * FROM tbl where _2 <=> false")
          .foreach(s => checkSparkAnswerAndOperator(s))

        // IS NOT TRUE
        Seq("SELECT * FROM tbl where _2 is not true", "SELECT * FROM tbl where not _2 <=> true")
          .foreach(s => checkSparkAnswerAndOperator(s))

        // IS NOT FALSE
        Seq("SELECT * FROM tbl where _2 is not false", "SELECT * FROM tbl where not _2 <=> false")
          .foreach(s => checkSparkAnswerAndOperator(s))
      })
  }

  test("bitwise expressions") {
    Seq(false, true).foreach { dictionary =>
      withSQLConf("parquet.enable.dictionary" -> dictionary.toString) {
        val table = "test"
        withTable(table) {
          sql(s"create table $table(col1 int, col2 int) using parquet")
          sql(s"insert into $table values(1111, 2)")
          sql(s"insert into $table values(1111, 2)")
          sql(s"insert into $table values(3333, 4)")
          sql(s"insert into $table values(5555, 6)")

          checkSparkAnswerAndOperator(
            s"SELECT col1 & col2,  col1 | col2, col1 ^ col2 FROM $table")
          checkSparkAnswerAndOperator(
            s"SELECT col1 & 1234,  col1 | 1234, col1 ^ 1234 FROM $table")
          checkSparkAnswerAndOperator(
            s"SELECT shiftright(col1, 2), shiftright(col1, col2) FROM $table")
          checkSparkAnswerAndOperator(
            s"SELECT shiftleft(col1, 2), shiftleft(col1, col2) FROM $table")
          checkSparkAnswerAndOperator(s"SELECT ~(11), ~col1, ~col2 FROM $table")
        }
      }
    }
  }

  test("test in(set)/not in(set)") {
    Seq("100", "0").foreach { inSetThreshold =>
      Seq(false, true).foreach { dictionary =>
        withSQLConf(
          SQLConf.OPTIMIZER_INSET_CONVERSION_THRESHOLD.key -> inSetThreshold,
          "parquet.enable.dictionary" -> dictionary.toString) {
          val table = "names"
          withTable(table) {
            sql(s"create table $table(id int, name varchar(20)) using parquet")
            sql(
              s"insert into $table values(1, 'James'), (1, 'Jones'), (2, 'Smith'), (3, 'Smith')," +
                "(NULL, 'Jones'), (4, NULL)")

            checkSparkAnswerAndOperator(s"SELECT * FROM $table WHERE id in (1, 2, 4, NULL)")
            checkSparkAnswerAndOperator(
              s"SELECT * FROM $table WHERE name in ('Smith', 'Brown', NULL)")

            // TODO: why with not in, the plan is only `LocalTableScan`?
            checkSparkAnswer(s"SELECT * FROM $table WHERE id not in (1)")
            checkSparkAnswer(s"SELECT * FROM $table WHERE name not in ('Smith', 'Brown', NULL)")
          }
        }
      }
    }
  }

  test("case_when") {
    Seq(false, true).foreach { dictionary =>
      withSQLConf("parquet.enable.dictionary" -> dictionary.toString) {
        val table = "test"
        withTable(table) {
          sql(s"create table $table(id int) using parquet")
          sql(s"insert into $table values(1), (NULL), (2), (2), (3), (3), (4), (5), (NULL)")
          checkSparkAnswerAndOperator(
            s"SELECT CASE WHEN id > 2 THEN 3333 WHEN id > 1 THEN 2222 ELSE 1111 END FROM $table")
          checkSparkAnswerAndOperator(
            s"SELECT CASE WHEN id > 2 THEN NULL WHEN id > 1 THEN 2222 ELSE 1111 END FROM $table")
          checkSparkAnswerAndOperator(
            s"SELECT CASE id WHEN 1 THEN 1111 WHEN 2 THEN 2222 ELSE 3333 END FROM $table")
          checkSparkAnswerAndOperator(
            s"SELECT CASE id WHEN 1 THEN 1111 WHEN 2 THEN 2222 ELSE NULL END FROM $table")
          checkSparkAnswerAndOperator(
            s"SELECT CASE id WHEN 1 THEN 1111 WHEN 2 THEN 2222 WHEN 3 THEN 3333 WHEN 4 THEN 4444 END FROM $table")
          checkSparkAnswerAndOperator(
            s"SELECT CASE id WHEN NULL THEN 0 WHEN 1 THEN 1111 WHEN 2 THEN 2222 ELSE 3333 END FROM $table")
        }
      }
    }
  }

  test("not") {
    Seq(false, true).foreach { dictionary =>
      withSQLConf("parquet.enable.dictionary" -> dictionary.toString) {
        val table = "test"
        withTable(table) {
          sql(s"create table $table(col1 int, col2 boolean) using parquet")
          sql(s"insert into $table values(1, false), (2, true), (3, true), (3, false)")
          checkSparkAnswerAndOperator(s"SELECT col1, col2, NOT(col2), !(col2) FROM $table")
        }
      }
    }
  }

  test("negative") {
    Seq(false, true).foreach { dictionary =>
      withSQLConf("parquet.enable.dictionary" -> dictionary.toString) {
        val table = "test"
        withTable(table) {
          sql(s"create table $table(col1 int) using parquet")
          sql(s"insert into $table values(1), (2), (3), (3)")
          checkSparkAnswerAndOperator(s"SELECT negative(col1), -(col1) FROM $table")
        }
      }
    }
  }

  test("conditional expressions") {
    Seq(false, true).foreach { dictionary =>
      withSQLConf("parquet.enable.dictionary" -> dictionary.toString) {
        val table = "test1"
        withTable(table) {
          sql(s"create table $table(c1 int, c2 string, c3 int) using parquet")
          sql(
            s"insert into $table values(1, 'comet', 1), (2, 'comet', 3), (null, 'spark', 4)," +
              " (null, null, 4), (2, 'spark', 3), (2, 'comet', 3)")
          checkSparkAnswerAndOperator(s"SELECT if (c1 < 2, 1111, 2222) FROM $table")
          checkSparkAnswerAndOperator(s"SELECT if (c1 < c3, 1111, 2222) FROM $table")
          checkSparkAnswerAndOperator(
            s"SELECT if (c2 == 'comet', 'native execution', 'non-native execution') FROM $table")
        }
      }
    }
  }

  test("basic arithmetic") {
    withSQLConf("parquet.enable.dictionary" -> "false") {
      withParquetTable((1 until 10).map(i => (i, i + 1)), "tbl", false) {
        checkSparkAnswerAndOperator("SELECT _1 + _2, _1 - _2, _1 * _2, _1 / _2, _1 % _2 FROM tbl")
      }
    }

    withSQLConf("parquet.enable.dictionary" -> "false") {
      withParquetTable((1 until 10).map(i => (i.toFloat, i.toFloat + 0.5)), "tbl", false) {
        checkSparkAnswerAndOperator("SELECT _1 + _2, _1 - _2, _1 * _2, _1 / _2, _1 % _2 FROM tbl")
      }
    }

    withSQLConf("parquet.enable.dictionary" -> "false") {
      withParquetTable((1 until 10).map(i => (i.toDouble, i.toDouble + 0.5d)), "tbl", false) {
        checkSparkAnswerAndOperator("SELECT _1 + _2, _1 - _2, _1 * _2, _1 / _2, _1 % _2 FROM tbl")
      }
    }
  }

  test("date partition column does not forget date type") {
    withTable("t1") {
      sql("CREATE TABLE t1(flag LONG, cal_dt DATE) USING PARQUET PARTITIONED BY (cal_dt)")
      sql("""
            |INSERT INTO t1 VALUES
            |(2, date'2021-06-27'),
            |(2, date'2021-06-28'),
            |(2, date'2021-06-29'),
            |(2, date'2021-06-30')""".stripMargin)
      checkSparkAnswerAndOperator(sql("SELECT CAST(cal_dt as STRING) FROM t1"))
      checkSparkAnswer("SHOW PARTITIONS t1")
    }
  }

  test("Year") {
    Seq(false, true).foreach { dictionary =>
      withSQLConf("parquet.enable.dictionary" -> dictionary.toString) {
        val table = "test"
        withTable(table) {
          sql(s"create table $table(col timestamp) using parquet")
          sql(s"insert into $table values (now()), (null)")
          checkSparkAnswerAndOperator(s"SELECT year(col) FROM $table")
        }
      }
    }
  }

  test("Decimal binary ops multiply is aligned to Spark") {
    assume(isSpark34Plus)
    Seq(true, false).foreach { allowPrecisionLoss =>
      withSQLConf(
        "spark.sql.decimalOperations.allowPrecisionLoss" -> allowPrecisionLoss.toString) {

        testSingleLineQuery(
          "select cast(1.23456 as decimal(10,9)) c1, cast(2.345678 as decimal(10,9)) c2",
          "select a, b, typeof(a), typeof(b) from (select c1 * 2.345678 a, c2 * c1 b from tbl)",
          s"basic_positive_numbers (allowPrecisionLoss = ${allowPrecisionLoss})")

        testSingleLineQuery(
          "select cast(1.23456 as decimal(10,9)) c1, cast(-2.345678 as decimal(10,9)) c2",
          "select a, b, typeof(a), typeof(b) from (select c1 * -2.345678 a, c2 * c1 b from tbl)",
          s"basic_neg_numbers (allowPrecisionLoss = ${allowPrecisionLoss})")

        testSingleLineQuery(
          "select cast(1.23456 as decimal(10,9)) c1, cast(0 as decimal(10,9)) c2",
          "select a, b, typeof(a), typeof(b) from (select c1 * 0.0 a, c2 * c1 b from tbl)",
          s"zero (allowPrecisionLoss = ${allowPrecisionLoss})")

        testSingleLineQuery(
          "select cast(1.23456 as decimal(10,9)) c1, cast(1 as decimal(10,9)) c2",
          "select a, b, typeof(a), typeof(b) from (select c1 * 1.0 a, c2 * c1 b from tbl)",
          s"identity (allowPrecisionLoss = ${allowPrecisionLoss})")

        testSingleLineQuery(
          "select cast(123456789.1234567890 as decimal(20,10)) c1, cast(987654321.9876543210 as decimal(20,10)) c2",
          "select a, b, typeof(a), typeof(b) from (select c1 * cast(987654321.9876543210 as decimal(20,10)) a, c2 * c1 b from tbl)",
          s"large_numbers (allowPrecisionLoss = ${allowPrecisionLoss})")

        testSingleLineQuery(
          "select cast(0.00000000123456789 as decimal(20,19)) c1, cast(0.00000000987654321 as decimal(20,19)) c2",
          "select a, b, typeof(a), typeof(b) from (select c1 * cast(0.00000000987654321 as decimal(20,19)) a, c2 * c1 b from tbl)",
          s"small_numbers (allowPrecisionLoss = ${allowPrecisionLoss})")

        testSingleLineQuery(
          "select cast(64053151420411946063694043751862251568 as decimal(38,0)) c1, cast(12345 as decimal(10,0)) c2",
          "select a, b, typeof(a), typeof(b) from (select c1 * cast(12345 as decimal(10,0)) a, c2 * c1 b from tbl)",
          s"overflow_precision (allowPrecisionLoss = ${allowPrecisionLoss})")

        testSingleLineQuery(
          "select cast(6.4053151420411946063694043751862251568 as decimal(38,37)) c1, cast(1.2345 as decimal(10,9)) c2",
          "select a, b, typeof(a), typeof(b) from (select c1 * cast(1.2345 as decimal(10,9)) a, c2 * c1 b from tbl)",
          s"overflow_scale (allowPrecisionLoss = ${allowPrecisionLoss})")

        testSingleLineQuery(
          """
            |select cast(6.4053151420411946063694043751862251568 as decimal(38,37)) c1, cast(1.2345 as decimal(10,9)) c2
            |union all
            |select cast(1.23456 as decimal(10,9)) c1, cast(1 as decimal(10,9)) c2
            |""".stripMargin,
          "select a, typeof(a) from (select c1 * c2 a from tbl)",
          s"mixed_errs_and_results (allowPrecisionLoss = ${allowPrecisionLoss})")
      }
    }
  }

  test("Decimal random number tests") {
    assume(isSpark34Plus) // Only Spark 3.4+ has the fix for SPARK-45786
    val rand = scala.util.Random
    def makeNum(p: Int, s: Int): String = {
      val int1 = rand.nextLong()
      val int2 = rand.nextLong().abs
      val frac1 = rand.nextLong().abs
      val frac2 = rand.nextLong().abs
      s"$int1$int2".take(p - s + (int1 >>> 63).toInt) + "." + s"$frac1$frac2".take(s)
    }

    val table = "test"
    (0 until 10).foreach { _ =>
      val p1 = rand.nextInt(38) + 1 // 1 <= p1 <= 38
      val s1 = rand.nextInt(p1 + 1) // 0 <= s1 <= p1
      val p2 = rand.nextInt(38) + 1
      val s2 = rand.nextInt(p2 + 1)

      withTable(table) {
        sql(s"create table $table(a decimal($p1, $s1), b decimal($p2, $s2)) using parquet")
        val values =
          (0 until 10).map(_ => s"(${makeNum(p1, s1)}, ${makeNum(p2, s2)})").mkString(",")
        sql(s"insert into $table values $values")
        Seq(true, false).foreach { allowPrecisionLoss =>
          withSQLConf(
            "spark.sql.decimalOperations.allowPrecisionLoss" -> allowPrecisionLoss.toString) {
            val a = makeNum(p1, s1)
            val b = makeNum(p2, s2)
            var ops = Seq("+", "-", "*", "/", "%")
            for (op <- ops) {
              checkSparkAnswerAndOperator(s"select a, b, a $op b from $table")
              checkSparkAnswerAndOperator(s"select $a, b, $a $op b from $table")
              checkSparkAnswerAndOperator(s"select a, $b, a $op $b from $table")
              checkSparkAnswerAndOperator(
                s"select $a, $b, decimal($a) $op decimal($b) from $table")
            }
          }
        }
      }
    }
  }

  test("test cast utf8 to boolean as compatible with Spark") {
    def testCastedColumn(inputValues: Seq[String]): Unit = {
      val table = "test_table"
      withTable(table) {
        val values = inputValues.map(x => s"('$x')").mkString(",")
        sql(s"create table $table(base_column char(20)) using parquet")
        sql(s"insert into $table values $values")
        checkSparkAnswerAndOperator(
          s"select base_column, cast(base_column as boolean) as casted_column from $table")
      }
    }

    // Supported boolean values as true by both Arrow and Spark
    testCastedColumn(inputValues = Seq("t", "true", "y", "yes", "1", "T", "TrUe", "Y", "YES"))
    // Supported boolean values as false by both Arrow and Spark
    testCastedColumn(inputValues = Seq("f", "false", "n", "no", "0", "F", "FaLSe", "N", "No"))
    // Supported boolean values by Arrow but not Spark
    testCastedColumn(inputValues =
      Seq("TR", "FA", "tr", "tru", "ye", "on", "fa", "fal", "fals", "of", "off"))
    // Invalid boolean casting values for Arrow and Spark
    testCastedColumn(inputValues = Seq("car", "Truck"))
  }

  test("explain comet") {
    assume(isSpark34Plus)
    withSQLConf(
      SQLConf.ANSI_ENABLED.key -> "false",
      SQLConf.COALESCE_PARTITIONS_ENABLED.key -> "true",
      CometConf.COMET_ENABLED.key -> "true",
      CometConf.COMET_EXEC_ENABLED.key -> "true",
      CometConf.COMET_EXEC_SHUFFLE_ENABLED.key -> "false",
      EXTENDED_EXPLAIN_PROVIDERS_KEY -> "org.apache.comet.ExtendedExplainInfo") {
      val table = "test"
      withTable(table) {
        sql(s"create table $table(c0 int, c1 int , c2 float) using parquet")
        sql(s"insert into $table values(0, 1, 100.000001)")

        Seq(
          (
            s"SELECT cast(make_interval(c0, c1, c0, c1, c0, c0, c2) as string) as C from $table",
            Set("make_interval is not supported")),
          (
            "SELECT "
              + "date_part('YEAR', make_interval(c0, c1, c0, c1, c0, c0, c2))"
              + " + "
              + "date_part('MONTH', make_interval(c0, c1, c0, c1, c0, c0, c2))"
              + s" as yrs_and_mths from $table",
            Set(
              "extractintervalyears is not supported",
              "extractintervalmonths is not supported")),
          (
            s"SELECT sum(c0), sum(c2) from $table group by c1",
            Set(
              "HashAggregate is not native because the following children are not native (AQEShuffleRead)",
              "HashAggregate is not native because the following children are not native (Exchange)",
              "Comet shuffle is not enabled: spark.comet.exec.shuffle.enabled is not enabled")),
          (
            "SELECT A.c1, A.sum_c0, A.sum_c2, B.casted from "
              + s"(SELECT c1, sum(c0) as sum_c0, sum(c2) as sum_c2 from $table group by c1) as A, "
              + s"(SELECT c1, cast(make_interval(c0, c1, c0, c1, c0, c0, c2) as string) as casted from $table) as B "
              + "where A.c1 = B.c1 ",
            Set(
              "Comet shuffle is not enabled: spark.comet.exec.shuffle.enabled is not enabled",
              "make_interval is not supported",
              "HashAggregate is not native because the following children are not native (AQEShuffleRead)",
              "HashAggregate is not native because the following children are not native (Exchange)",
              "Project is not native because the following children are not native (BroadcastHashJoin)",
              "BroadcastHashJoin is not enabled because the following children are not native" +
                " (BroadcastExchange, Project)")))
          .foreach(test => {
            val qry = test._1
            val expected = test._2
            val df = sql(qry)
            df.collect() // force an execution
            checkSparkAnswerAndCompareExplainPlan(df, expected)
          })
      }
    }
  }

  test("hash functions") {
    Seq(true, false).foreach { dictionary =>
      withSQLConf(
        "parquet.enable.dictionary" -> dictionary.toString,
        CometConf.COMET_CAST_ALLOW_INCOMPATIBLE.key -> "true") {
        val table = "test"
        withTable(table) {
          sql(s"create table $table(col string, a int, b float) using parquet")
          sql(s"""
              |insert into $table values
              |('Spark SQL  ', 10, 1.2), (NULL, NULL, NULL), ('', 0, 0.0), ('苹果手机', NULL, 3.999999)
              |, ('Spark SQL  ', 10, 1.2), (NULL, NULL, NULL), ('', 0, 0.0), ('苹果手机', NULL, 3.999999)
              |""".stripMargin)
          checkSparkAnswerAndOperator("""
              |select
              |md5(col), md5(cast(a as string)), md5(cast(b as string)),
              |hash(col), hash(col, 1), hash(col, 0), hash(col, a, b), hash(b, a, col),
              |xxhash64(col), xxhash64(col, 1), xxhash64(col, 0), xxhash64(col, a, b), xxhash64(b, a, col),
              |sha2(col, 0), sha2(col, 256), sha2(col, 224), sha2(col, 384), sha2(col, 512), sha2(col, 128)
              |from test
              |""".stripMargin)
        }
      }
    }
  }

  test("hash functions with random input") {
    val dataGen = DataGenerator.DEFAULT
    // sufficient number of rows to create dictionary encoded ArrowArray.
    val randomNumRows = 1000

    val whitespaceChars = " \t\r\n"
    val timestampPattern = "0123456789/:T" + whitespaceChars
    Seq(true, false).foreach { dictionary =>
      withSQLConf(
        "parquet.enable.dictionary" -> dictionary.toString,
        CometConf.COMET_CAST_ALLOW_INCOMPATIBLE.key -> "true") {
        val table = "test"
        withTable(table) {
          sql(s"create table $table(col string, a int, b float) using parquet")
          val tableSchema = spark.table(table).schema
          val rows = dataGen.generateRows(
            randomNumRows,
            tableSchema,
            Some(() => dataGen.generateString(timestampPattern, 6)))
          val data = spark.createDataFrame(spark.sparkContext.parallelize(rows), tableSchema)
          data.write
            .mode("append")
            .insertInto(table)
          // with random generated data
          // disable cast(b as string) for now, as the cast from float to string may produce incompatible result
          checkSparkAnswerAndOperator("""
              |select
              |md5(col), md5(cast(a as string)), --md5(cast(b as string)),
              |hash(col), hash(col, 1), hash(col, 0), hash(col, a, b), hash(b, a, col),
              |xxhash64(col), xxhash64(col, 1), xxhash64(col, 0), xxhash64(col, a, b), xxhash64(b, a, col),
              |sha2(col, 0), sha2(col, 256), sha2(col, 224), sha2(col, 384), sha2(col, 512), sha2(col, 128)
              |from test
              |""".stripMargin)
        }
      }
    }
  }

  test("hash functions with decimal input") {
    withTable("t1", "t2") {
      // Apache Spark: if it's a small decimal, i.e. precision <= 18, turn it into long and hash it.
      // Else, turn it into bytes and hash it.
      sql("create table t1(c1 decimal(18, 2)) using parquet")
      sql("insert into t1 values(1.23), (-1.23), (0.0), (null)")
      checkSparkAnswerAndOperator("select c1, hash(c1), xxhash64(c1) from t1 order by c1")

      // TODO: comet hash function is not compatible with spark for decimal with precision greater than 18.
      // https://github.com/apache/datafusion-comet/issues/1294
//       sql("create table t2(c1 decimal(20, 2)) using parquet")
//       sql("insert into t2 values(1.23), (-1.23), (0.0), (null)")
//       checkSparkAnswerAndOperator("select c1, hash(c1), xxhash64(c1) from t2 order by c1")
    }
  }

  test("unary negative integer overflow test") {
    def withAnsiMode(enabled: Boolean)(f: => Unit): Unit = {
      withSQLConf(
        SQLConf.ANSI_ENABLED.key -> enabled.toString,
        CometConf.COMET_ANSI_MODE_ENABLED.key -> enabled.toString,
        CometConf.COMET_ENABLED.key -> "true",
        CometConf.COMET_EXEC_ENABLED.key -> "true")(f)
    }

    def checkOverflow(query: String, dtype: String): Unit = {
      checkSparkMaybeThrows(sql(query)) match {
        case (Some(sparkException), Some(cometException)) =>
          assert(sparkException.getMessage.contains(dtype + " overflow"))
          assert(cometException.getMessage.contains(dtype + " overflow"))
        case (None, None) => checkSparkAnswerAndOperator(sql(query))
        case (None, Some(ex)) =>
          fail("Comet threw an exception but Spark did not " + ex.getMessage)
        case (Some(_), None) =>
          fail("Spark threw an exception but Comet did not")
      }
    }

    def runArrayTest(query: String, dtype: String, path: String): Unit = {
      withParquetTable(path, "t") {
        withAnsiMode(enabled = false) {
          checkSparkAnswerAndOperator(sql(query))
        }
        withAnsiMode(enabled = true) {
          checkOverflow(query, dtype)
        }
      }
    }

    withTempDir { dir =>
      // Array values test
      val dataTypes = Seq(
        ("array_test.parquet", Seq(Int.MaxValue, Int.MinValue).toDF("a"), "integer"),
        ("long_array_test.parquet", Seq(Long.MaxValue, Long.MinValue).toDF("a"), "long"),
        ("short_array_test.parquet", Seq(Short.MaxValue, Short.MinValue).toDF("a"), ""),
        ("byte_array_test.parquet", Seq(Byte.MaxValue, Byte.MinValue).toDF("a"), ""))

      dataTypes.foreach { case (fileName, df, dtype) =>
        val path = new Path(dir.toURI.toString, fileName).toString
        df.write.mode("overwrite").parquet(path)
        val query = "select a, -a from t"
        runArrayTest(query, dtype, path)
      }

      withParquetTable((0 until 5).map(i => (i % 5, i % 3)), "tbl") {
        withAnsiMode(enabled = true) {
          // interval test without cast
          val longDf = Seq(Long.MaxValue, Long.MaxValue, 2)
          val yearMonthDf = Seq(Int.MaxValue, Int.MaxValue, 2)
            .map(Period.ofMonths)
          val dayTimeDf = Seq(106751991L, 106751991L, 2L)
            .map(Duration.ofDays)
          Seq(longDf, yearMonthDf, dayTimeDf).foreach { _ =>
            checkOverflow("select -(_1) FROM tbl", "")
          }
        }
      }

      // scalar tests
      withParquetTable((0 until 5).map(i => (i % 5, i % 3)), "tbl") {
        withSQLConf(
          "spark.sql.optimizer.excludedRules" -> "org.apache.spark.sql.catalyst.optimizer.ConstantFolding",
          SQLConf.ANSI_ENABLED.key -> "true",
          CometConf.COMET_ANSI_MODE_ENABLED.key -> "true",
          CometConf.COMET_ENABLED.key -> "true",
          CometConf.COMET_EXEC_ENABLED.key -> "true") {
          for (n <- Seq("2147483647", "-2147483648")) {
            checkOverflow(s"select -(cast(${n} as int)) FROM tbl", "integer")
          }
          for (n <- Seq("32767", "-32768")) {
            checkOverflow(s"select -(cast(${n} as short)) FROM tbl", "")
          }
          for (n <- Seq("127", "-128")) {
            checkOverflow(s"select -(cast(${n} as byte)) FROM tbl", "")
          }
          for (n <- Seq("9223372036854775807", "-9223372036854775808")) {
            checkOverflow(s"select -(cast(${n} as long)) FROM tbl", "long")
          }
          for (n <- Seq("3.4028235E38", "-3.4028235E38")) {
            checkOverflow(s"select -(cast(${n} as float)) FROM tbl", "float")
          }
        }
      }
    }
  }

  test("readSidePadding") {
    // https://stackoverflow.com/a/46290728
    val table = "test"
    withTable(table) {
      sql(s"create table $table(col1 CHAR(2)) using parquet")
      sql(s"insert into $table values('é')") // unicode 'e\\u{301}'
      sql(s"insert into $table values('é')") // unicode '\\u{e9}'
      sql(s"insert into $table values('')")
      sql(s"insert into $table values('ab')")

      checkSparkAnswerAndOperator(s"SELECT * FROM $table")
    }
  }

  test("isnan") {
    Seq("true", "false").foreach { dictionary =>
      withSQLConf("parquet.enable.dictionary" -> dictionary) {
        withParquetTable(
          Seq(Some(1.0), Some(Double.NaN), None).map(i => Tuple1(i)),
          "tbl",
          withDictionary = dictionary.toBoolean) {
          checkSparkAnswerAndOperator("SELECT isnan(_1), isnan(cast(_1 as float)) FROM tbl")
          // Use inside a nullable statement to make sure isnan has correct behavior for null input
          checkSparkAnswerAndOperator(
            "SELECT CASE WHEN (_1 > 0) THEN NULL ELSE isnan(_1) END FROM tbl")
        }
      }
    }
  }

  test("named_struct") {
    Seq(true, false).foreach { dictionaryEnabled =>
      withTempDir { dir =>
        val path = new Path(dir.toURI.toString, "test.parquet")
        makeParquetFileAllTypes(path, dictionaryEnabled = dictionaryEnabled, 10000)
        withParquetTable(path.toString, "tbl") {
          checkSparkAnswerAndOperator("SELECT named_struct('a', _1, 'b', _2) FROM tbl")
          checkSparkAnswerAndOperator("SELECT named_struct('a', _1, 'b', 2) FROM tbl")
          checkSparkAnswerAndOperator(
            "SELECT named_struct('a', named_struct('b', _1, 'c', _2)) FROM tbl")
        }
      }
    }
  }

  test("named_struct with duplicate field names") {
    Seq(true, false).foreach { dictionaryEnabled =>
      withTempDir { dir =>
        val path = new Path(dir.toURI.toString, "test.parquet")
        makeParquetFileAllTypes(path, dictionaryEnabled = dictionaryEnabled, 10000)
        withParquetTable(path.toString, "tbl") {
          checkSparkAnswerAndOperator(
            "SELECT named_struct('a', _1, 'a', _2) FROM tbl",
            classOf[ProjectExec])
          checkSparkAnswerAndOperator(
            "SELECT named_struct('a', _1, 'a', 2) FROM tbl",
            classOf[ProjectExec])
          checkSparkAnswerAndOperator(
            "SELECT named_struct('a', named_struct('b', _1, 'b', _2)) FROM tbl",
            classOf[ProjectExec])
        }
      }
    }
  }

  test("to_json") {
    Seq(true, false).foreach { dictionaryEnabled =>
      withParquetTable(
        (0 until 100).map(i => {
          val str = if (i % 2 == 0) {
            "even"
          } else {
            "odd"
          }
          (i.toByte, i.toShort, i, i.toLong, i * 1.2f, -i * 1.2d, str, i.toString)
        }),
        "tbl",
        withDictionary = dictionaryEnabled) {

        val fields = Range(1, 8).map(n => s"'col$n', _$n").mkString(", ")

        checkSparkAnswerAndOperator(s"SELECT to_json(named_struct($fields)) FROM tbl")
        checkSparkAnswerAndOperator(
          s"SELECT to_json(named_struct('nested', named_struct($fields))) FROM tbl")
      }
    }
  }

  test("to_json escaping of field names and string values") {
    val gen = new DataGenerator(new Random(42))
    val chars = "\\'\"abc\t\r\n\f\b"
    Seq(true, false).foreach { dictionaryEnabled =>
      withParquetTable(
        (0 until 100).map(i => {
          val str1 = gen.generateString(chars, 8)
          val str2 = gen.generateString(chars, 8)
          (i.toString, str1, str2)
        }),
        "tbl",
        withDictionary = dictionaryEnabled) {

        val fields = Range(1, 3)
          .map(n => {
            val columnName = s"""column "$n""""
            s"'$columnName', _$n"
          })
          .mkString(", ")

        checkSparkAnswerAndOperator(
          """SELECT 'column "1"' x, """ +
            s"to_json(named_struct($fields)) FROM tbl ORDER BY x")
      }
    }
  }

  test("to_json unicode") {
    Seq(true, false).foreach { dictionaryEnabled =>
      withParquetTable(
        (0 until 100).map(i => {
          (i.toString, "\uD83E\uDD11", "\u018F")
        }),
        "tbl",
        withDictionary = dictionaryEnabled) {

        val fields = Range(1, 3)
          .map(n => {
            val columnName = s"""column "$n""""
            s"'$columnName', _$n"
          })
          .mkString(", ")

        checkSparkAnswerAndOperator(
          """SELECT 'column "1"' x, """ +
            s"to_json(named_struct($fields)) FROM tbl ORDER BY x")
      }
    }
  }

  test("struct and named_struct with dictionary") {
    Seq(true, false).foreach { dictionaryEnabled =>
      withParquetTable(
        (0 until 100).map(i =>
          (
            i,
            if (i % 2 == 0) { "even" }
            else { "odd" })),
        "tbl",
        withDictionary = dictionaryEnabled) {
        checkSparkAnswerAndOperator("SELECT struct(_1, _2) FROM tbl")
        checkSparkAnswerAndOperator("SELECT named_struct('a', _1, 'b', _2) FROM tbl")
      }
    }
  }

  test("get_struct_field") {
    Seq("", "parquet").foreach { v1List =>
      withSQLConf(
        SQLConf.USE_V1_SOURCE_LIST.key -> v1List,
        CometConf.COMET_NATIVE_SCAN_ENABLED.key -> "false",
        CometConf.COMET_CONVERT_FROM_PARQUET_ENABLED.key -> "true") {
        withTempPath { dir =>
          var df = spark
            .range(5)
            // Add both a null struct and null inner value
            .select(
              when(
                col("id") > 1,
                struct(
                  when(col("id") > 2, col("id")).alias("id"),
                  when(col("id") > 2, struct(when(col("id") > 3, col("id")).alias("id")))
                    .as("nested2")))
                .alias("nested1"))

          df.write.parquet(dir.toString())

          df = spark.read.parquet(dir.toString())
          checkSparkAnswerAndOperator(df.select("nested1.id"))
          checkSparkAnswerAndOperator(df.select("nested1.nested2.id"))
        }
      }
    }
  }

  test("get_struct_field - select primitive fields") {
    withTempPath { dir =>
      // create input file with Comet disabled
      withSQLConf(CometConf.COMET_ENABLED.key -> "false") {
        val df = spark
          .range(5)
          // Add both a null struct and null inner value
          .select(when(col("id") > 1, struct(when(col("id") > 2, col("id")).alias("id")))
            .alias("nested1"))

        df.write.parquet(dir.toString())
      }
      val df = spark.read.parquet(dir.toString()).select("nested1.id")
      // Comet's original scan does not support structs.
      // The plan will have a Comet Scan only if scan impl is native_full or native_recordbatch
      if (!CometConf.COMET_NATIVE_SCAN_IMPL.get().equals(CometConf.SCAN_NATIVE_COMET)) {
        checkSparkAnswerAndOperator(df)
      } else {
        checkSparkAnswer(df)
      }
    }
  }

  test("get_struct_field - select subset of struct") {
    withTempPath { dir =>
      // create input file with Comet disabled
      withSQLConf(CometConf.COMET_ENABLED.key -> "false") {
        val df = spark
          .range(5)
          // Add both a null struct and null inner value
          .select(
            when(
              col("id") > 1,
              struct(
                when(col("id") > 2, col("id")).alias("id"),
                when(col("id") > 2, struct(when(col("id") > 3, col("id")).alias("id")))
                  .as("nested2")))
              .alias("nested1"))

        df.write.parquet(dir.toString())
      }

      val df = spark.read.parquet(dir.toString())
      // Comet's original scan does not support structs.
      // The plan will have a Comet Scan only if scan impl is native_full or native_recordbatch
      if (!CometConf.COMET_NATIVE_SCAN_IMPL.get().equals(CometConf.SCAN_NATIVE_COMET)) {
        checkSparkAnswerAndOperator(df.select("nested1.id"))
        checkSparkAnswerAndOperator(df.select("nested1.nested2"))
        checkSparkAnswerAndOperator(df.select("nested1.nested2.id"))
        checkSparkAnswerAndOperator(df.select("nested1.id", "nested1.nested2.id"))
      } else {
        checkSparkAnswer(df.select("nested1.id"))
        checkSparkAnswer(df.select("nested1.nested2"))
        checkSparkAnswer(df.select("nested1.nested2.id"))
        checkSparkAnswer(df.select("nested1.id", "nested1.nested2.id"))
      }
    }
  }

  test("get_struct_field - read entire struct") {
    withTempPath { dir =>
      // create input file with Comet disabled
      withSQLConf(CometConf.COMET_ENABLED.key -> "false") {
        val df = spark
          .range(5)
          // Add both a null struct and null inner value
          .select(
            when(
              col("id") > 1,
              struct(
                when(col("id") > 2, col("id")).alias("id"),
                when(col("id") > 2, struct(when(col("id") > 3, col("id")).alias("id")))
                  .as("nested2")))
              .alias("nested1"))

        df.write.parquet(dir.toString())
      }

      val df = spark.read.parquet(dir.toString()).select("nested1.id")
      // Comet's original scan does not support structs.
      // The plan will have a Comet Scan only if scan impl is native_full or native_recordbatch
      if (!CometConf.COMET_NATIVE_SCAN_IMPL.get().equals(CometConf.SCAN_NATIVE_COMET)) {
        checkSparkAnswerAndOperator(df)
      } else {
        checkSparkAnswer(df)
      }
    }
  }

  test("get_struct_field with DataFusion ParquetExec - simple case") {
    withTempPath { dir =>
      // create input file with Comet disabled
      withSQLConf(CometConf.COMET_ENABLED.key -> "false") {
        val df = spark
          .range(5)
          // Add both a null struct and null inner value
          .select(when(col("id") > 1, struct(when(col("id") > 2, col("id")).alias("id")))
            .alias("nested1"))

        df.write.parquet(dir.toString())
      }

      Seq("parquet").foreach { v1List =>
        withSQLConf(
          SQLConf.USE_V1_SOURCE_LIST.key -> v1List,
          CometConf.COMET_ENABLED.key -> "true",
          CometConf.COMET_NATIVE_SCAN_IMPL.key -> CometConf.SCAN_NATIVE_DATAFUSION,
          CometConf.COMET_EXPLAIN_FALLBACK_ENABLED.key -> "true") {

          val df = spark.read.parquet(dir.toString())
          checkSparkAnswerAndOperator(df.select("nested1.id"))
        }
      }
    }
  }

  test("get_struct_field with DataFusion ParquetExec - select subset of struct") {
    withTempPath { dir =>
      // create input file with Comet disabled
      withSQLConf(CometConf.COMET_ENABLED.key -> "false") {
        val df = spark
          .range(5)
          // Add both a null struct and null inner value
          .select(
            when(
              col("id") > 1,
              struct(
                when(col("id") > 2, col("id")).alias("id"),
                when(col("id") > 2, struct(when(col("id") > 3, col("id")).alias("id")))
                  .as("nested2")))
              .alias("nested1"))

        df.write.parquet(dir.toString())
      }

      Seq("parquet").foreach { v1List =>
        withSQLConf(
          SQLConf.USE_V1_SOURCE_LIST.key -> v1List,
          CometConf.COMET_ENABLED.key -> "true",
          CometConf.COMET_NATIVE_SCAN_IMPL.key -> CometConf.SCAN_NATIVE_DATAFUSION,
          CometConf.COMET_EXPLAIN_FALLBACK_ENABLED.key -> "true") {

          val df = spark.read.parquet(dir.toString())

          checkSparkAnswerAndOperator(df.select("nested1.id"))

          checkSparkAnswerAndOperator(df.select("nested1.id", "nested1.nested2.id"))

          // unsupported cast from Int64 to Struct([Field { name: "id", data_type: Int64, ...
          // checkSparkAnswerAndOperator(df.select("nested1.nested2.id"))
        }
      }
    }
  }

  // TODO this is not using DataFusion's ParquetExec for some reason
  ignore("get_struct_field with DataFusion ParquetExec - read entire struct") {
    withTempPath { dir =>
      // create input file with Comet disabled
      withSQLConf(CometConf.COMET_ENABLED.key -> "false") {
        val df = spark
          .range(5)
          // Add both a null struct and null inner value
          .select(
            when(
              col("id") > 1,
              struct(
                when(col("id") > 2, col("id")).alias("id"),
                when(col("id") > 2, struct(when(col("id") > 3, col("id")).alias("id")))
                  .as("nested2")))
              .alias("nested1"))

        df.write.parquet(dir.toString())
      }

      Seq("parquet").foreach { v1List =>
        withSQLConf(
          SQLConf.USE_V1_SOURCE_LIST.key -> v1List,
          CometConf.COMET_ENABLED.key -> "true",
          CometConf.COMET_EXPLAIN_FALLBACK_ENABLED.key -> "true") {

          val df = spark.read.parquet(dir.toString())
          checkSparkAnswerAndOperator(df.select("nested1"))
        }
      }
    }
  }

  ignore("read map[int, int] from parquet") {
    withTempPath { dir =>
// create input file with Comet disabled
      withSQLConf(CometConf.COMET_ENABLED.key -> "false") {
        val df = spark
          .range(5)
// Spark does not allow null as a key but does allow null as a
// value, and the entire map be null
          .select(
            when(col("id") > 1, map(col("id"), when(col("id") > 2, col("id")))).alias("map1"))
        df.write.parquet(dir.toString())
      }

      Seq("", "parquet").foreach { v1List =>
        withSQLConf(SQLConf.USE_V1_SOURCE_LIST.key -> v1List) {
          val df = spark.read.parquet(dir.toString())
          checkSparkAnswerAndOperator(df.select("map1"))
          checkSparkAnswerAndOperator(df.select(map_keys(col("map1"))))
          checkSparkAnswerAndOperator(df.select(map_values(col("map1"))))
        }
      }
    }
  }

  ignore("read array[int] from parquet") {
    withTempPath { dir =>
// create input file with Comet disabled
      withSQLConf(CometConf.COMET_ENABLED.key -> "false") {
        val df = spark
          .range(5)
// Spark does not allow null as a key but does allow null as a
// value, and the entire map be null
          .select(when(col("id") > 1, sequence(lit(0), col("id") * 2)).alias("array1"))
        df.write.parquet(dir.toString())
      }

      Seq("", "parquet").foreach { v1List =>
        withSQLConf(SQLConf.USE_V1_SOURCE_LIST.key -> v1List) {
          val df = spark.read.parquet(dir.toString())
          checkSparkAnswerAndOperator(df.select("array1"))
          checkSparkAnswerAndOperator(df.select(element_at(col("array1"), lit(1))))
        }
      }
    }
  }

  test("CreateArray") {
    Seq(true, false).foreach { dictionaryEnabled =>
      withTempDir { dir =>
        val path = new Path(dir.toURI.toString, "test.parquet")
        makeParquetFileAllTypes(path, dictionaryEnabled = dictionaryEnabled, 10000)
        val df = spark.read.parquet(path.toString)
        checkSparkAnswerAndOperator(df.select(array(col("_2"), col("_3"), col("_4"))))
        checkSparkAnswerAndOperator(df.select(array(col("_4"), col("_11"), lit(null))))
        checkSparkAnswerAndOperator(
          df.select(array(array(col("_4")), array(col("_4"), lit(null)))))
        checkSparkAnswerAndOperator(df.select(array(col("_8"), col("_13"))))
        // This ends up returning empty strings instead of nulls for the last element
        checkSparkAnswerAndOperator(df.select(array(col("_8"), col("_13"), lit(null))))
        checkSparkAnswerAndOperator(df.select(array(array(col("_8")), array(col("_13")))))
        checkSparkAnswerAndOperator(df.select(array(col("_8"), col("_8"), lit(null))))
        checkSparkAnswerAndOperator(df.select(array(struct("_4"), struct("_4"))))
        checkSparkAnswerAndOperator(
          df.select(array(struct(col("_8").alias("a")), struct(col("_13").alias("a")))))
      }
    }
  }

  test("ListExtract") {
    def assertBothThrow(df: DataFrame): Unit = {
      checkSparkMaybeThrows(df) match {
        case (Some(_), Some(_)) => ()
        case (spark, comet) =>
          fail(
            s"Expected Spark and Comet to throw exception, but got\nSpark: $spark\nComet: $comet")
      }
    }

    Seq(true, false).foreach { dictionaryEnabled =>
      withTempDir { dir =>
        val path = new Path(dir.toURI.toString, "test.parquet")
        makeParquetFileAllTypes(path, dictionaryEnabled = dictionaryEnabled, 100)

        Seq(true, false).foreach { ansiEnabled =>
          withSQLConf(
            CometConf.COMET_ANSI_MODE_ENABLED.key -> "true",
            SQLConf.ANSI_ENABLED.key -> ansiEnabled.toString(),
            // Prevent the optimizer from collapsing an extract value of a create array
            SQLConf.OPTIMIZER_EXCLUDED_RULES.key -> SimplifyExtractValueOps.ruleName) {
            val df = spark.read.parquet(path.toString)

            val stringArray = df.select(array(col("_8"), col("_8"), lit(null)).alias("arr"))
            checkSparkAnswerAndOperator(
              stringArray
                .select(col("arr").getItem(0), col("arr").getItem(1), col("arr").getItem(2)))

            checkSparkAnswerAndOperator(
              stringArray.select(
                element_at(col("arr"), -3),
                element_at(col("arr"), -2),
                element_at(col("arr"), -1),
                element_at(col("arr"), 1),
                element_at(col("arr"), 2),
                element_at(col("arr"), 3)))

            // 0 is an invalid index for element_at
            assertBothThrow(stringArray.select(element_at(col("arr"), 0)))

            if (ansiEnabled) {
              assertBothThrow(stringArray.select(col("arr").getItem(-1)))
              assertBothThrow(stringArray.select(col("arr").getItem(3)))
              assertBothThrow(stringArray.select(element_at(col("arr"), -4)))
              assertBothThrow(stringArray.select(element_at(col("arr"), 4)))
            } else {
              checkSparkAnswerAndOperator(stringArray.select(col("arr").getItem(-1)))
              checkSparkAnswerAndOperator(stringArray.select(col("arr").getItem(3)))
              checkSparkAnswerAndOperator(stringArray.select(element_at(col("arr"), -4)))
              checkSparkAnswerAndOperator(stringArray.select(element_at(col("arr"), 4)))
            }

            val intArray =
              df.select(when(col("_4").isNotNull, array(col("_4"), col("_4"))).alias("arr"))
            checkSparkAnswerAndOperator(
              intArray
                .select(col("arr").getItem(0), col("arr").getItem(1)))

            checkSparkAnswerAndOperator(
              intArray.select(
                element_at(col("arr"), 1),
                element_at(col("arr"), 2),
                element_at(col("arr"), -1),
                element_at(col("arr"), -2)))
          }
        }
      }
    }
  }

  test("GetArrayStructFields") {
    Seq(true, false).foreach { dictionaryEnabled =>
      withSQLConf(SQLConf.OPTIMIZER_EXCLUDED_RULES.key -> SimplifyExtractValueOps.ruleName) {
        withTempDir { dir =>
          val path = new Path(dir.toURI.toString, "test.parquet")
          makeParquetFileAllTypes(path, dictionaryEnabled = dictionaryEnabled, 10000)
          val df = spark.read
            .parquet(path.toString)
            .select(
              array(struct(col("_2"), col("_3"), col("_4"), col("_8")), lit(null)).alias("arr"))
          checkSparkAnswerAndOperator(df.select("arr._2", "arr._3", "arr._4"))

          val complex = spark.read
            .parquet(path.toString)
            .select(array(struct(struct(col("_4"), col("_8")).alias("nested"))).alias("arr"))

          checkSparkAnswerAndOperator(complex.select(col("arr.nested._4")))
        }
      }
    }
  }

  test("array_append") {
    assume(isSpark34Plus)
    Seq(true, false).foreach { dictionaryEnabled =>
      withTempDir { dir =>
        val path = new Path(dir.toURI.toString, "test.parquet")
        makeParquetFileAllTypes(path, dictionaryEnabled = dictionaryEnabled, 10000)
        spark.read.parquet(path.toString).createOrReplaceTempView("t1");
        checkSparkAnswerAndOperator(spark.sql("Select array_append(array(_1),false) from t1"))
        checkSparkAnswerAndOperator(
          spark.sql("SELECT array_append(array(_2, _3, _4), 4) FROM t1"))
        checkSparkAnswerAndOperator(
          spark.sql("SELECT array_append(array(_2, _3, _4), null) FROM t1"));
        checkSparkAnswerAndOperator(
          spark.sql("SELECT array_append(array(_6, _7), CAST(6.5 AS DOUBLE)) FROM t1"));
        checkSparkAnswerAndOperator(spark.sql("SELECT array_append(array(_8), 'test') FROM t1"));
        checkSparkAnswerAndOperator(spark.sql("SELECT array_append(array(_19), _19) FROM t1"));
        checkSparkAnswerAndOperator(
          spark.sql("SELECT array_append((CASE WHEN _2 =_3 THEN array(_4) END), _4) FROM t1"));
      }
    }
  }

  test("array_prepend") {
    assume(isSpark35Plus) // in Spark 3.5 array_prepend is implemented via array_insert
    Seq(true, false).foreach { dictionaryEnabled =>
      withTempDir { dir =>
        val path = new Path(dir.toURI.toString, "test.parquet")
        makeParquetFileAllTypes(path, dictionaryEnabled = dictionaryEnabled, 10000)
        spark.read.parquet(path.toString).createOrReplaceTempView("t1");
        checkSparkAnswerAndOperator(spark.sql("Select array_prepend(array(_1),false) from t1"))
        checkSparkAnswerAndOperator(
          spark.sql("SELECT array_prepend(array(_2, _3, _4), 4) FROM t1"))
        checkSparkAnswerAndOperator(
          spark.sql("SELECT array_prepend(array(_2, _3, _4), null) FROM t1"));
        checkSparkAnswerAndOperator(
          spark.sql("SELECT array_prepend(array(_6, _7), CAST(6.5 AS DOUBLE)) FROM t1"));
        checkSparkAnswerAndOperator(spark.sql("SELECT array_prepend(array(_8), 'test') FROM t1"));
        checkSparkAnswerAndOperator(spark.sql("SELECT array_prepend(array(_19), _19) FROM t1"));
        checkSparkAnswerAndOperator(
          spark.sql("SELECT array_prepend((CASE WHEN _2 =_3 THEN array(_4) END), _4) FROM t1"));
      }
    }
  }

  test("ArrayInsert") {
    assume(isSpark34Plus)
    Seq(true, false).foreach(dictionaryEnabled =>
      withTempDir { dir =>
        val path = new Path(dir.toURI.toString, "test.parquet")
        makeParquetFileAllTypes(path, dictionaryEnabled, 10000)
        val df = spark.read
          .parquet(path.toString)
          .withColumn("arr", array(col("_4"), lit(null), col("_4")))
          .withColumn("arrInsertResult", expr("array_insert(arr, 1, 1)"))
          .withColumn("arrInsertNegativeIndexResult", expr("array_insert(arr, -1, 1)"))
          .withColumn("arrPosGreaterThanSize", expr("array_insert(arr, 8, 1)"))
          .withColumn("arrNegPosGreaterThanSize", expr("array_insert(arr, -8, 1)"))
          .withColumn("arrInsertNone", expr("array_insert(arr, 1, null)"))
        checkSparkAnswerAndOperator(df.select("arrInsertResult"))
        checkSparkAnswerAndOperator(df.select("arrInsertNegativeIndexResult"))
        checkSparkAnswerAndOperator(df.select("arrPosGreaterThanSize"))
        checkSparkAnswerAndOperator(df.select("arrNegPosGreaterThanSize"))
        checkSparkAnswerAndOperator(df.select("arrInsertNone"))
      })
  }

  test("ArrayInsertUnsupportedArgs") {
    // This test checks that the else branch in ArrayInsert
    // mapping to the comet is valid and fallback to spark is working fine.
    assume(isSpark34Plus)
    withTempDir { dir =>
      val path = new Path(dir.toURI.toString, "test.parquet")
      makeParquetFileAllTypes(path, dictionaryEnabled = false, 10000)
      val df = spark.read
        .parquet(path.toString)
        .withColumn("arr", array(col("_4"), lit(null), col("_4")))
        .withColumn("idx", udf((_: Int) => 1).apply(col("_4")))
        .withColumn("arrUnsupportedArgs", expr("array_insert(arr, idx, 1)"))
      checkSparkAnswer(df.select("arrUnsupportedArgs"))
    }
  }

  test("array_contains") {
    withTempDir { dir =>
      val path = new Path(dir.toURI.toString, "test.parquet")
      makeParquetFileAllTypes(path, dictionaryEnabled = false, n = 10000)
      spark.read.parquet(path.toString).createOrReplaceTempView("t1");
      checkSparkAnswerAndOperator(
        spark.sql("SELECT array_contains(array(_2, _3, _4), _2) FROM t1"))
      checkSparkAnswerAndOperator(
        spark.sql("SELECT array_contains((CASE WHEN _2 =_3 THEN array(_4) END), _4) FROM t1"));
    }
  }

  test("array_remove") {
    Seq(true, false).foreach { dictionaryEnabled =>
      withTempDir { dir =>
        val path = new Path(dir.toURI.toString, "test.parquet")
        makeParquetFileAllTypes(path, dictionaryEnabled, 10000)
        spark.read.parquet(path.toString).createOrReplaceTempView("t1")
        checkSparkAnswerAndOperator(
          sql("SELECT array_remove(array(_2, _3,_4), _2) from t1 where _2 is null"))
        checkSparkAnswerAndOperator(
          sql("SELECT array_remove(array(_2, _3,_4), _3) from t1 where _3 is not null"))
        checkSparkAnswerAndOperator(sql(
          "SELECT array_remove(case when _2 = _3 THEN array(_2, _3,_4) ELSE null END, _3) from t1"))
      }
    }
  }

<<<<<<< HEAD
  test("array_repeat") {
=======
  test("array_intersect") {
>>>>>>> 2e34b5f9
    Seq(true, false).foreach { dictionaryEnabled =>
      withTempDir { dir =>
        val path = new Path(dir.toURI.toString, "test.parquet")
        makeParquetFileAllTypes(path, dictionaryEnabled, 10000)
        spark.read.parquet(path.toString).createOrReplaceTempView("t1")
<<<<<<< HEAD

        // checkSparkAnswerAndOperator(sql("SELECT array_repeat(_3, null) from t1"))
        checkSparkAnswerAndOperator(
          sql("SELECT array_repeat(_4, 5) from t1 where _4 is not null"))
        checkSparkAnswerAndOperator(sql("SELECT array_repeat(_3, 2) from t1 where _3 is null"))
        checkSparkAnswerAndOperator(sql("SELECT array_repeat(cast(_3 as string), 2) from t1"))
        checkSparkAnswerAndOperator(sql("SELECT array_repeat(array(_2, _3, _4), 2) from t1"))
      }
    }
  }
=======
        checkSparkAnswerAndOperator(
          sql("SELECT array_intersect(array(_2, _3, _4), array(_3, _4)) from t1"))
        checkSparkAnswerAndOperator(
          sql("SELECT array_intersect(array(_2 * -1), array(_9, _10)) from t1"))
        checkSparkAnswerAndOperator(sql("SELECT array_intersect(array(_18), array(_19)) from t1"))
      }
    }
  }

>>>>>>> 2e34b5f9
}<|MERGE_RESOLUTION|>--- conflicted
+++ resolved
@@ -2334,7 +2334,7 @@
     }
   }
 
-  test("get_struct_field with DataFusion ParquetExec - select subset of struct") {
+  ignore("get_struct_field - select subset of struct") {
     withTempPath { dir =>
       // create input file with Comet disabled
       withSQLConf(CometConf.COMET_ENABLED.key -> "false") {
@@ -2676,17 +2676,27 @@
     }
   }
 
-<<<<<<< HEAD
-  test("array_repeat") {
-=======
   test("array_intersect") {
->>>>>>> 2e34b5f9
     Seq(true, false).foreach { dictionaryEnabled =>
       withTempDir { dir =>
         val path = new Path(dir.toURI.toString, "test.parquet")
         makeParquetFileAllTypes(path, dictionaryEnabled, 10000)
         spark.read.parquet(path.toString).createOrReplaceTempView("t1")
-<<<<<<< HEAD
+        checkSparkAnswerAndOperator(
+          sql("SELECT array_intersect(array(_2, _3, _4), array(_3, _4)) from t1"))
+        checkSparkAnswerAndOperator(
+          sql("SELECT array_intersect(array(_2 * -1), array(_9, _10)) from t1"))
+        checkSparkAnswerAndOperator(sql("SELECT array_intersect(array(_18), array(_19)) from t1"))
+      }
+    }
+  }
+
+  test("array_repeat") {
+    Seq(true, false).foreach { dictionaryEnabled =>
+      withTempDir { dir =>
+        val path = new Path(dir.toURI.toString, "test.parquet")
+        makeParquetFileAllTypes(path, dictionaryEnabled, 10000)
+        spark.read.parquet(path.toString).createOrReplaceTempView("t1")
 
         // checkSparkAnswerAndOperator(sql("SELECT array_repeat(_3, null) from t1"))
         checkSparkAnswerAndOperator(
@@ -2697,15 +2707,4 @@
       }
     }
   }
-=======
-        checkSparkAnswerAndOperator(
-          sql("SELECT array_intersect(array(_2, _3, _4), array(_3, _4)) from t1"))
-        checkSparkAnswerAndOperator(
-          sql("SELECT array_intersect(array(_2 * -1), array(_9, _10)) from t1"))
-        checkSparkAnswerAndOperator(sql("SELECT array_intersect(array(_18), array(_19)) from t1"))
-      }
-    }
-  }
-
->>>>>>> 2e34b5f9
 }