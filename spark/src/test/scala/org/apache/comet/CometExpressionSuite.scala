--- conflicted
+++ resolved
@@ -2314,22 +2314,6 @@
     }
   }
 
-<<<<<<< HEAD
-  test("ArrayInsert") {
-    assume(isSpark34Plus)
-    Seq(true, false).foreach(dictionaryEnabled =>
-      withTempDir { dir =>
-        val path = new Path(dir.toURI.toString, "test.parquet")
-        makeParquetFileAllTypes(path, dictionaryEnabled, 10000)
-        val df = spark.read
-          .parquet(path.toString)
-          .withColumn("arr", array(col("_4"), lit(null), col("_4")))
-          .withColumn("arrInsertResult", expr("array_insert(arr, 1, 1)"))
-          .withColumn("arrInsertNegativeIndexResult", expr("array_insert(arr, -1, 1)"))
-        checkSparkAnswerAndOperator(df.select("arrInsertResult"))
-        checkSparkAnswerAndOperator(df.select("arrInsertNegativeIndexResult"))
-      })
-=======
   test("array_append") {
     // array append has been added in Spark 3.4 and in Spark 4.0 it gets written to ArrayInsert
     assume(isSpark34Plus && !isSpark40Plus)
@@ -2352,6 +2336,21 @@
       }
 
     }
->>>>>>> 9657b75f
+  }
+
+  test("ArrayInsert") {
+    assume(isSpark34Plus)
+    Seq(true, false).foreach(dictionaryEnabled =>
+      withTempDir { dir =>
+        val path = new Path(dir.toURI.toString, "test.parquet")
+        makeParquetFileAllTypes(path, dictionaryEnabled, 10000)
+        val df = spark.read
+          .parquet(path.toString)
+          .withColumn("arr", array(col("_4"), lit(null), col("_4")))
+          .withColumn("arrInsertResult", expr("array_insert(arr, 1, 1)"))
+          .withColumn("arrInsertNegativeIndexResult", expr("array_insert(arr, -1, 1)"))
+        checkSparkAnswerAndOperator(df.select("arrInsertResult"))
+        checkSparkAnswerAndOperator(df.select("arrInsertNegativeIndexResult"))
+      })
   }
 }