--- conflicted
+++ resolved
@@ -1339,165 +1339,6 @@
     }
   }
 
-<<<<<<< HEAD
-  // based on Spark SQL ParquetFilterSuite test "filter pushdown - StringPredicate"
-  test("string predicate filter") {
-    Seq(false, true).foreach { pushdown =>
-      withSQLConf(
-        SQLConf.PARQUET_FILTER_PUSHDOWN_STRING_PREDICATE_ENABLED.key -> pushdown.toString) {
-        val table = "names"
-        withTable(table) {
-          sql(s"create table $table(name varchar(20)) using parquet")
-          for (ch <- Range('a', 'z')) {
-            sql(s"insert into $table values('$ch$ch$ch')")
-          }
-          checkSparkAnswerAndOperator(s"SELECT * FROM $table WHERE name LIKE 'a%'")
-          checkSparkAnswerAndOperator(s"SELECT * FROM $table WHERE name LIKE '%a'")
-          checkSparkAnswerAndOperator(s"SELECT * FROM $table WHERE name LIKE '%a%'")
-        }
-      }
-    }
-  }
-
-  test("Upper and Lower") {
-    Seq(false, true).foreach { dictionary =>
-      withSQLConf(
-        "parquet.enable.dictionary" -> dictionary.toString,
-        CometConf.COMET_CASE_CONVERSION_ENABLED.key -> "true") {
-        val table = "names"
-        withTable(table) {
-          sql(s"create table $table(id int, name varchar(20)) using parquet")
-          sql(
-            s"insert into $table values(1, 'James Smith'), (2, 'Michael Rose')," +
-              " (3, 'Robert Williams'), (4, 'Rames Rose'), (5, 'James Smith')")
-          checkSparkAnswerAndOperator(s"SELECT name, upper(name), lower(name) FROM $table")
-        }
-      }
-    }
-  }
-
-  test("Various String scalar functions") {
-    Seq(false, true).foreach { dictionary =>
-      withSQLConf("parquet.enable.dictionary" -> dictionary.toString) {
-        val table = "names"
-        withTable(table) {
-          sql(s"create table $table(id int, name varchar(20)) using parquet")
-          sql(
-            s"insert into $table values(1, 'James Smith'), (2, 'Michael Rose')," +
-              " (3, 'Robert Williams'), (4, 'Rames Rose'), (5, 'James Smith')")
-          checkSparkAnswerAndOperator(
-            s"SELECT ascii(name), bit_length(name), octet_length(name) FROM $table")
-        }
-      }
-    }
-  }
-
-  test("Chr") {
-    Seq(false, true).foreach { dictionary =>
-      withSQLConf(
-        "parquet.enable.dictionary" -> dictionary.toString,
-        CometConf.COMET_CAST_ALLOW_INCOMPATIBLE.key -> "true") {
-        val table = "test"
-        withTable(table) {
-          sql(s"create table $table(col varchar(20)) using parquet")
-          sql(
-            s"insert into $table values('65'), ('66'), ('67'), ('68'), ('65'), ('66'), ('67'), ('68')")
-          checkSparkAnswerAndOperator(s"SELECT chr(col) FROM $table")
-        }
-      }
-    }
-  }
-
-  test("Chr with null character") {
-    // test compatibility with Spark, spark supports chr(0)
-    Seq(false, true).foreach { dictionary =>
-      withSQLConf(
-        "parquet.enable.dictionary" -> dictionary.toString,
-        CometConf.COMET_CAST_ALLOW_INCOMPATIBLE.key -> "true") {
-        val table = "test0"
-        withTable(table) {
-          sql(s"create table $table(c9 int, c4 int) using parquet")
-          sql(s"insert into $table values(0, 0), (66, null), (null, 70), (null, null)")
-          val query = s"SELECT chr(c9), chr(c4) FROM $table"
-          checkSparkAnswerAndOperator(query)
-        }
-      }
-    }
-  }
-
-  test("Chr with negative and large value") {
-    Seq(false, true).foreach { dictionary =>
-      withSQLConf("parquet.enable.dictionary" -> dictionary.toString) {
-        val table = "test0"
-        withTable(table) {
-          sql(s"create table $table(c9 int, c4 int) using parquet")
-          sql(
-            s"insert into $table values(0, 0), (61231, -61231), (-1700, 1700), (0, -4000), (-40, 40), (256, 512)")
-          val query = s"SELECT chr(c9), chr(c4) FROM $table"
-          checkSparkAnswerAndOperator(query)
-        }
-      }
-    }
-
-    withParquetTable((0 until 5).map(i => (i % 5, i % 3)), "tbl") {
-      withSQLConf(
-        "spark.sql.optimizer.excludedRules" -> "org.apache.spark.sql.catalyst.optimizer.ConstantFolding") {
-        for (n <- Seq("0", "-0", "0.5", "-0.5", "555", "-555", "null")) {
-          checkSparkAnswerAndOperator(s"select chr(cast(${n} as int)) FROM tbl")
-        }
-      }
-    }
-  }
-
-  test("InitCap") {
-    Seq(false, true).foreach { dictionary =>
-      withSQLConf("parquet.enable.dictionary" -> dictionary.toString) {
-        val table = "names"
-        withTable(table) {
-          sql(s"create table $table(id int, name varchar(20)) using parquet")
-          sql(
-            s"insert into $table values(1, 'james smith'), (2, 'michael rose'), " +
-              "(3, 'robert williams'), (4, 'rames rose'), (5, 'james smith'), " +
-              "(6, 'robert rose-smith'), (7, 'james ähtäri')")
-          if (CometConf.COMET_EXEC_INITCAP_ENABLED.get()) {
-            // TODO: remove this if clause https://github.com/apache/datafusion-comet/issues/1052
-            checkSparkAnswerAndOperator(s"SELECT initcap(name) FROM $table")
-          } else {
-            checkSparkAnswer(s"SELECT initcap(name) FROM $table")
-          }
-        }
-      }
-    }
-  }
-
-  test("trim") {
-    Seq(false, true).foreach { dictionary =>
-      withSQLConf(
-        "parquet.enable.dictionary" -> dictionary.toString,
-        CometConf.COMET_CASE_CONVERSION_ENABLED.key -> "true") {
-        val table = "test"
-        withTable(table) {
-          sql(s"create table $table(col varchar(20)) using parquet")
-          sql(s"insert into $table values('    SparkSQL   '), ('SSparkSQLS')")
-
-          checkSparkAnswerAndOperator(s"SELECT upper(trim(col)) FROM $table")
-          checkSparkAnswerAndOperator(s"SELECT trim('SL', col) FROM $table")
-
-          checkSparkAnswerAndOperator(s"SELECT upper(btrim(col)) FROM $table")
-          checkSparkAnswerAndOperator(s"SELECT btrim('SL', col) FROM $table")
-
-          checkSparkAnswerAndOperator(s"SELECT upper(ltrim(col)) FROM $table")
-          checkSparkAnswerAndOperator(s"SELECT ltrim('SL', col) FROM $table")
-
-          checkSparkAnswerAndOperator(s"SELECT upper(rtrim(col)) FROM $table")
-          checkSparkAnswerAndOperator(s"SELECT rtrim('SL', col) FROM $table")
-        }
-      }
-    }
-  }
-
-=======
->>>>>>> d5988337
   test("md5") {
     Seq(false, true).foreach { dictionary =>
       withSQLConf("parquet.enable.dictionary" -> dictionary.toString) {
