/*
 * Licensed to the Apache Software Foundation (ASF) under one
 * or more contributor license agreements.  See the NOTICE file
 * distributed with this work for additional information
 * regarding copyright ownership.  The ASF licenses this file
 * to you under the Apache License, Version 2.0 (the
 * "License"); you may not use this file except in compliance
 * with the License.  You may obtain a copy of the License at
 *
 *   http://www.apache.org/licenses/LICENSE-2.0
 *
 * Unless required by applicable law or agreed to in writing,
 * software distributed under the License is distributed on an
 * "AS IS" BASIS, WITHOUT WARRANTIES OR CONDITIONS OF ANY
 * KIND, either express or implied.  See the License for the
 * specific language governing permissions and limitations
 * under the License.
 */

package org.apache.comet

import java.time.{Duration, Period}

import scala.reflect.ClassTag
import scala.reflect.runtime.universe.TypeTag
import scala.util.Random

import org.apache.hadoop.fs.Path
import org.apache.spark.sql.{CometTestBase, DataFrame, Row}
import org.apache.spark.sql.catalyst.optimizer.SimplifyExtractValueOps
import org.apache.spark.sql.comet.{CometColumnarToRowExec, CometProjectExec}
import org.apache.spark.sql.execution.{InputAdapter, ProjectExec, WholeStageCodegenExec}
import org.apache.spark.sql.execution.adaptive.AdaptiveSparkPlanHelper
import org.apache.spark.sql.functions._
import org.apache.spark.sql.internal.SQLConf
import org.apache.spark.sql.internal.SQLConf.SESSION_LOCAL_TIMEZONE
import org.apache.spark.sql.types.{Decimal, DecimalType}

import org.apache.comet.CometSparkSessionExtensions.{isSpark33Plus, isSpark34Plus, isSpark35Plus, isSpark40Plus}

class CometExpressionSuite extends CometTestBase with AdaptiveSparkPlanHelper {
  import testImplicits._

  test("compare true/false to negative zero") {
    Seq(false, true).foreach { dictionary =>
      withSQLConf("parquet.enable.dictionary" -> dictionary.toString) {
        val table = "test"
        withTable(table) {
          sql(s"create table $table(col1 boolean, col2 float) using parquet")
          sql(s"insert into $table values(true, -0.0)")
          sql(s"insert into $table values(false, -0.0)")

          checkSparkAnswerAndOperator(
            s"SELECT col1, negative(col2), cast(col1 as float), col1 = negative(col2) FROM $table")
        }
      }
    }
  }

  test("coalesce should return correct datatype") {
    Seq(true, false).foreach { dictionaryEnabled =>
      withTempDir { dir =>
        val path = new Path(dir.toURI.toString, "test.parquet")
        makeParquetFileAllTypes(path, dictionaryEnabled = dictionaryEnabled, 10000)
        withParquetTable(path.toString, "tbl") {
          checkSparkAnswerAndOperator(
            "SELECT coalesce(cast(_18 as date), cast(_19 as date), _20) FROM tbl")
        }
      }
    }
  }

  test("decimals divide by zero") {
    // TODO: enable Spark 3.3 tests after supporting decimal divide operation
    assume(isSpark34Plus)

    Seq(true, false).foreach { dictionary =>
      withSQLConf(
        SQLConf.PARQUET_WRITE_LEGACY_FORMAT.key -> "false",
        "parquet.enable.dictionary" -> dictionary.toString) {
        withTempPath { dir =>
          val data = makeDecimalRDD(10, DecimalType(18, 10), dictionary)
          data.write.parquet(dir.getCanonicalPath)
          readParquetFile(dir.getCanonicalPath) { df =>
            {
              val decimalLiteral = Decimal(0.00)
              val cometDf = df.select($"dec" / decimalLiteral, $"dec" % decimalLiteral)
              checkSparkAnswerAndOperator(cometDf)
            }
          }
        }
      }
    }
  }

  test("bitwise shift with different left/right types") {
    Seq(false, true).foreach { dictionary =>
      withSQLConf("parquet.enable.dictionary" -> dictionary.toString) {
        val table = "test"
        withTable(table) {
          sql(s"create table $table(col1 long, col2 int) using parquet")
          sql(s"insert into $table values(1111, 2)")
          sql(s"insert into $table values(1111, 2)")
          sql(s"insert into $table values(3333, 4)")
          sql(s"insert into $table values(5555, 6)")

          checkSparkAnswerAndOperator(
            s"SELECT shiftright(col1, 2), shiftright(col1, col2) FROM $table")
          checkSparkAnswerAndOperator(
            s"SELECT shiftleft(col1, 2), shiftleft(col1, col2) FROM $table")
        }
      }
    }
  }

  test("basic data type support") {
    Seq(true, false).foreach { dictionaryEnabled =>
      withTempDir { dir =>
        val path = new Path(dir.toURI.toString, "test.parquet")
        makeParquetFileAllTypes(path, dictionaryEnabled = dictionaryEnabled, 10000)
        withParquetTable(path.toString, "tbl") {
          checkSparkAnswerAndOperator("select * FROM tbl WHERE _2 > 100")
        }
      }
    }
  }

  test("null literals") {
    val batchSize = 1000
    Seq(true, false).foreach { dictionaryEnabled =>
      withTempDir { dir =>
        val path = new Path(dir.toURI.toString, "test.parquet")
        makeParquetFileAllTypes(path, dictionaryEnabled = dictionaryEnabled, batchSize)
        withParquetTable(path.toString, "tbl") {
          val sqlString =
            "SELECT _4 + null, _15 - null, _16 * null, cast(null as struct<_1:int>) FROM tbl"
          val df2 = sql(sqlString)
          val rows = df2.collect()
          assert(rows.length == batchSize)
          assert(rows.forall(_ == Row(null, null, null, null)))

          checkSparkAnswerAndOperator(sqlString)
        }
      }
    }
  }

  test("date and timestamp type literals") {
    Seq(true, false).foreach { dictionaryEnabled =>
      withTempDir { dir =>
        val path = new Path(dir.toURI.toString, "test.parquet")
        makeParquetFileAllTypes(path, dictionaryEnabled = dictionaryEnabled, 10000)
        withParquetTable(path.toString, "tbl") {
          checkSparkAnswerAndOperator(
            "SELECT _4 FROM tbl WHERE " +
              "_20 > CAST('2020-01-01' AS DATE) AND _18 < CAST('2020-01-01' AS TIMESTAMP)")
        }
      }
    }
  }

  test("date_add with int scalars") {
    Seq(true, false).foreach { dictionaryEnabled =>
      Seq("TINYINT", "SHORT", "INT").foreach { intType =>
        withTempDir { dir =>
          val path = new Path(dir.toURI.toString, "test.parquet")
          makeParquetFileAllTypes(path, dictionaryEnabled = dictionaryEnabled, 10000)
          withParquetTable(path.toString, "tbl") {
            checkSparkAnswerAndOperator(f"SELECT _20 + CAST(2 as $intType) from tbl")
          }
        }
      }
    }
  }

  test("date_add with scalar overflow") {
    Seq(true, false).foreach { dictionaryEnabled =>
      withTempDir { dir =>
        val path = new Path(dir.toURI.toString, "test.parquet")
        makeParquetFileAllTypes(path, dictionaryEnabled = dictionaryEnabled, 10000)
        withParquetTable(path.toString, "tbl") {
          val (sparkErr, cometErr) =
            checkSparkMaybeThrows(sql(s"SELECT _20 + ${Int.MaxValue} FROM tbl"))
          if (isSpark40Plus) {
            assert(sparkErr.get.getMessage.contains("EXPRESSION_DECODING_FAILED"))
          } else {
            assert(sparkErr.get.getMessage.contains("integer overflow"))
          }
          assert(cometErr.get.getMessage.contains("`NaiveDate + TimeDelta` overflowed"))
        }
      }
    }
  }

  test("date_add with int arrays") {
    Seq(true, false).foreach { dictionaryEnabled =>
      Seq("_2", "_3", "_4").foreach { intColumn => // tinyint, short, int columns
        withTempDir { dir =>
          val path = new Path(dir.toURI.toString, "test.parquet")
          makeParquetFileAllTypes(path, dictionaryEnabled = dictionaryEnabled, 10000)
          withParquetTable(path.toString, "tbl") {
            checkSparkAnswerAndOperator(f"SELECT _20 + $intColumn FROM tbl")
          }
        }
      }
    }
  }

  test("date_sub with int scalars") {
    Seq(true, false).foreach { dictionaryEnabled =>
      Seq("TINYINT", "SHORT", "INT").foreach { intType =>
        withTempDir { dir =>
          val path = new Path(dir.toURI.toString, "test.parquet")
          makeParquetFileAllTypes(path, dictionaryEnabled = dictionaryEnabled, 10000)
          withParquetTable(path.toString, "tbl") {
            checkSparkAnswerAndOperator(f"SELECT _20 - CAST(2 as $intType) from tbl")
          }
        }
      }
    }
  }

  test("date_sub with scalar overflow") {
    Seq(true, false).foreach { dictionaryEnabled =>
      withTempDir { dir =>
        val path = new Path(dir.toURI.toString, "test.parquet")
        makeParquetFileAllTypes(path, dictionaryEnabled = dictionaryEnabled, 10000)
        withParquetTable(path.toString, "tbl") {
          val (sparkErr, cometErr) =
            checkSparkMaybeThrows(sql(s"SELECT _20 - ${Int.MaxValue} FROM tbl"))
          if (isSpark40Plus) {
            assert(sparkErr.get.getMessage.contains("EXPRESSION_DECODING_FAILED"))
          } else {
            assert(sparkErr.get.getMessage.contains("integer overflow"))
          }
          assert(cometErr.get.getMessage.contains("`NaiveDate - TimeDelta` overflowed"))
        }
      }
    }
  }

  test("date_sub with int arrays") {
    Seq(true, false).foreach { dictionaryEnabled =>
      Seq("_2", "_3", "_4").foreach { intColumn => // tinyint, short, int columns
        withTempDir { dir =>
          val path = new Path(dir.toURI.toString, "test.parquet")
          makeParquetFileAllTypes(path, dictionaryEnabled = dictionaryEnabled, 10000)
          withParquetTable(path.toString, "tbl") {
            checkSparkAnswerAndOperator(f"SELECT _20 - $intColumn FROM tbl")
          }
        }
      }
    }
  }

  test("dictionary arithmetic") {
    // TODO: test ANSI mode
    withSQLConf(SQLConf.ANSI_ENABLED.key -> "false", "parquet.enable.dictionary" -> "true") {
      withParquetTable((0 until 10).map(i => (i % 5, i % 3)), "tbl") {
        checkSparkAnswerAndOperator("SELECT _1 + _2, _1 - _2, _1 * _2, _1 / _2, _1 % _2 FROM tbl")
      }
    }
  }

  test("dictionary arithmetic with scalar") {
    withSQLConf("parquet.enable.dictionary" -> "true") {
      withParquetTable((0 until 10).map(i => (i % 5, i % 3)), "tbl") {
        checkSparkAnswerAndOperator("SELECT _1 + 1, _1 - 1, _1 * 2, _1 / 2, _1 % 2 FROM tbl")
      }
    }
  }

  test("string type and substring") {
    withParquetTable((0 until 5).map(i => (i.toString, (i + 100).toString)), "tbl") {
      checkSparkAnswerAndOperator("SELECT _1, substring(_2, 2, 2) FROM tbl")
      checkSparkAnswerAndOperator("SELECT _1, substring(_2, 2, -2) FROM tbl")
      checkSparkAnswerAndOperator("SELECT _1, substring(_2, -2, 2) FROM tbl")
      checkSparkAnswerAndOperator("SELECT _1, substring(_2, -2, -2) FROM tbl")
      checkSparkAnswerAndOperator("SELECT _1, substring(_2, -2, 10) FROM tbl")
      checkSparkAnswerAndOperator("SELECT _1, substring(_2, 0, 0) FROM tbl")
      checkSparkAnswerAndOperator("SELECT _1, substring(_2, 1, 0) FROM tbl")
    }
  }

  test("substring with start < 1") {
    withTempPath { _ =>
      withTable("t") {
        sql("create table t (col string) using parquet")
        sql("insert into t values('123456')")
        checkSparkAnswerAndOperator(sql("select substring(col, 0) from t"))
        checkSparkAnswerAndOperator(sql("select substring(col, -1) from t"))
      }
    }
  }

  test("string with coalesce") {
    withParquetTable(
      (0 until 10).map(i => (i.toString, if (i > 5) None else Some((i + 100).toString))),
      "tbl") {
      checkSparkAnswerAndOperator(
        "SELECT coalesce(_1), coalesce(_1, 1), coalesce(null, _1), coalesce(null, 1), coalesce(_2, _1), coalesce(null) FROM tbl")
    }
  }

  test("substring with dictionary") {
    val data = (0 until 1000)
      .map(_ % 5) // reduce value space to trigger dictionary encoding
      .map(i => (i.toString, (i + 100).toString))
    withParquetTable(data, "tbl") {
      checkSparkAnswerAndOperator("SELECT _1, substring(_2, 2, 2) FROM tbl")
    }
  }

  test("string_space") {
    withParquetTable((0 until 5).map(i => (i, i + 1)), "tbl") {
      checkSparkAnswerAndOperator("SELECT space(_1), space(_2) FROM tbl")
    }
  }

  test("string_space with dictionary") {
    val data = (0 until 1000).map(i => Tuple1(i % 5))

    withSQLConf("parquet.enable.dictionary" -> "true") {
      withParquetTable(data, "tbl") {
        checkSparkAnswerAndOperator("SELECT space(_1) FROM tbl")
      }
    }
  }

  test("hour, minute, second") {
    Seq(true, false).foreach { dictionaryEnabled =>
      withTempDir { dir =>
        val path = new Path(dir.toURI.toString, "part-r-0.parquet")
        val expected = makeRawTimeParquetFile(path, dictionaryEnabled = dictionaryEnabled, 10000)
        readParquetFile(path.toString) { df =>
          val query = df.select(expr("hour(_1)"), expr("minute(_1)"), expr("second(_1)"))

          checkAnswer(
            query,
            expected.map {
              case None =>
                Row(null, null, null)
              case Some(i) =>
                val timestamp = new java.sql.Timestamp(i).toLocalDateTime
                val hour = timestamp.getHour
                val minute = timestamp.getMinute
                val second = timestamp.getSecond

                Row(hour, minute, second)
            })
        }
      }
    }
  }

  test("hour on int96 timestamp column") {
    import testImplicits._

    val N = 100
    val ts = "2020-01-01 01:02:03.123456"
    Seq(true, false).foreach { dictionaryEnabled =>
      Seq(false, true).foreach { conversionEnabled =>
        withSQLConf(
          SQLConf.PARQUET_OUTPUT_TIMESTAMP_TYPE.key -> "INT96",
          SQLConf.PARQUET_INT96_TIMESTAMP_CONVERSION.key -> conversionEnabled.toString) {
          withTempPath { path =>
            Seq
              .tabulate(N)(_ => ts)
              .toDF("ts1")
              .select($"ts1".cast("timestamp").as("ts"))
              .repartition(1)
              .write
              .option("parquet.enable.dictionary", dictionaryEnabled)
              .parquet(path.getCanonicalPath)

            checkAnswer(
              spark.read.parquet(path.getCanonicalPath).select(expr("hour(ts)")),
              Seq.tabulate(N)(_ => Row(1)))
          }
        }
      }
    }
  }

  test("cast timestamp and timestamp_ntz") {
    withSQLConf(
      SESSION_LOCAL_TIMEZONE.key -> "Asia/Kathmandu",
      CometConf.COMET_CAST_ALLOW_INCOMPATIBLE.key -> "true") {
      Seq(true, false).foreach { dictionaryEnabled =>
        withTempDir { dir =>
          val path = new Path(dir.toURI.toString, "timestamp_trunc.parquet")
          makeRawTimeParquetFile(path, dictionaryEnabled = dictionaryEnabled, 10000)
          withParquetTable(path.toString, "timetbl") {
            checkSparkAnswerAndOperator(
              "SELECT " +
                "cast(_2 as timestamp) tz_millis, " +
                "cast(_3 as timestamp) ntz_millis, " +
                "cast(_4 as timestamp) tz_micros, " +
                "cast(_5 as timestamp) ntz_micros " +
                " from timetbl")
          }
        }
      }
    }
  }

  test("cast timestamp and timestamp_ntz to string") {
    withSQLConf(
      SESSION_LOCAL_TIMEZONE.key -> "Asia/Kathmandu",
      CometConf.COMET_CAST_ALLOW_INCOMPATIBLE.key -> "true") {
      Seq(true, false).foreach { dictionaryEnabled =>
        withTempDir { dir =>
          val path = new Path(dir.toURI.toString, "timestamp_trunc.parquet")
          makeRawTimeParquetFile(path, dictionaryEnabled = dictionaryEnabled, 2001)
          withParquetTable(path.toString, "timetbl") {
            checkSparkAnswerAndOperator(
              "SELECT " +
                "cast(_2 as string) tz_millis, " +
                "cast(_3 as string) ntz_millis, " +
                "cast(_4 as string) tz_micros, " +
                "cast(_5 as string) ntz_micros " +
                " from timetbl")
          }
        }
      }
    }
  }

  test("cast timestamp and timestamp_ntz to long, date") {
    withSQLConf(
      SESSION_LOCAL_TIMEZONE.key -> "Asia/Kathmandu",
      CometConf.COMET_CAST_ALLOW_INCOMPATIBLE.key -> "true") {
      Seq(true, false).foreach { dictionaryEnabled =>
        withTempDir { dir =>
          val path = new Path(dir.toURI.toString, "timestamp_trunc.parquet")
          makeRawTimeParquetFile(path, dictionaryEnabled = dictionaryEnabled, 10000)
          withParquetTable(path.toString, "timetbl") {
            checkSparkAnswerAndOperator(
              "SELECT " +
                "cast(_2 as long) tz_millis, " +
                "cast(_4 as long) tz_micros, " +
                "cast(_2 as date) tz_millis_to_date, " +
                "cast(_3 as date) ntz_millis_to_date, " +
                "cast(_4 as date) tz_micros_to_date, " +
                "cast(_5 as date) ntz_micros_to_date " +
                " from timetbl")
          }
        }
      }
    }
  }

  test("trunc") {
    Seq(true, false).foreach { dictionaryEnabled =>
      withTempDir { dir =>
        val path = new Path(dir.toURI.toString, "date_trunc.parquet")
        makeParquetFileAllTypes(path, dictionaryEnabled = dictionaryEnabled, 10000)
        withParquetTable(path.toString, "tbl") {
          Seq("YEAR", "YYYY", "YY", "QUARTER", "MON", "MONTH", "MM", "WEEK").foreach { format =>
            checkSparkAnswerAndOperator(s"SELECT trunc(_20, '$format') from tbl")
          }
        }
      }
    }
  }

  test("trunc with format array") {
    val numRows = 1000
    Seq(true, false).foreach { dictionaryEnabled =>
      withTempDir { dir =>
        val path = new Path(dir.toURI.toString, "date_trunc_with_format.parquet")
        makeDateTimeWithFormatTable(path, dictionaryEnabled = dictionaryEnabled, numRows)
        withParquetTable(path.toString, "dateformattbl") {
          checkSparkAnswerAndOperator(
            "SELECT " +
              "dateformat, _7, " +
              "trunc(_7, dateformat) " +
              " from dateformattbl ")
        }
      }
    }
  }

  test("date_trunc") {
    Seq(true, false).foreach { dictionaryEnabled =>
      withTempDir { dir =>
        val path = new Path(dir.toURI.toString, "timestamp_trunc.parquet")
        makeRawTimeParquetFile(path, dictionaryEnabled = dictionaryEnabled, 10000)
        withParquetTable(path.toString, "timetbl") {
          Seq(
            "YEAR",
            "YYYY",
            "YY",
            "MON",
            "MONTH",
            "MM",
            "QUARTER",
            "WEEK",
            "DAY",
            "DD",
            "HOUR",
            "MINUTE",
            "SECOND",
            "MILLISECOND",
            "MICROSECOND").foreach { format =>
            checkSparkAnswerAndOperator(
              "SELECT " +
                s"date_trunc('$format', _0), " +
                s"date_trunc('$format', _1), " +
                s"date_trunc('$format', _2), " +
                s"date_trunc('$format', _4) " +
                " from timetbl")
          }
        }
      }
    }
  }

  test("date_trunc with timestamp_ntz") {
    withSQLConf(CometConf.COMET_CAST_ALLOW_INCOMPATIBLE.key -> "true") {
      Seq(true, false).foreach { dictionaryEnabled =>
        withTempDir { dir =>
          val path = new Path(dir.toURI.toString, "timestamp_trunc.parquet")
          makeRawTimeParquetFile(path, dictionaryEnabled = dictionaryEnabled, 10000)
          withParquetTable(path.toString, "timetbl") {
            Seq(
              "YEAR",
              "YYYY",
              "YY",
              "MON",
              "MONTH",
              "MM",
              "QUARTER",
              "WEEK",
              "DAY",
              "DD",
              "HOUR",
              "MINUTE",
              "SECOND",
              "MILLISECOND",
              "MICROSECOND").foreach { format =>
              checkSparkAnswerAndOperator(
                "SELECT " +
                  s"date_trunc('$format', _3), " +
                  s"date_trunc('$format', _5)  " +
                  " from timetbl")
            }
          }
        }
      }
    }
  }

  test("date_trunc with format array") {
    assume(isSpark33Plus, "TimestampNTZ is supported in Spark 3.3+, See SPARK-36182")
    withSQLConf(CometConf.COMET_CAST_ALLOW_INCOMPATIBLE.key -> "true") {
      val numRows = 1000
      Seq(true, false).foreach { dictionaryEnabled =>
        withTempDir { dir =>
          val path = new Path(dir.toURI.toString, "timestamp_trunc_with_format.parquet")
          makeDateTimeWithFormatTable(path, dictionaryEnabled = dictionaryEnabled, numRows)
          withParquetTable(path.toString, "timeformattbl") {
            checkSparkAnswerAndOperator(
              "SELECT " +
                "format, _0, _1, _2, _3, _4, _5, " +
                "date_trunc(format, _0), " +
                "date_trunc(format, _1), " +
                "date_trunc(format, _2), " +
                "date_trunc(format, _3), " +
                "date_trunc(format, _4), " +
                "date_trunc(format, _5) " +
                " from timeformattbl ")
          }
        }
      }
    }
  }

  test("date_trunc on int96 timestamp column") {
    import testImplicits._

    val N = 100
    val ts = "2020-01-01 01:02:03.123456"
    Seq(true, false).foreach { dictionaryEnabled =>
      Seq(false, true).foreach { conversionEnabled =>
        withSQLConf(
          SQLConf.PARQUET_OUTPUT_TIMESTAMP_TYPE.key -> "INT96",
          SQLConf.PARQUET_INT96_TIMESTAMP_CONVERSION.key -> conversionEnabled.toString) {
          withTempPath { path =>
            Seq
              .tabulate(N)(_ => ts)
              .toDF("ts1")
              .select($"ts1".cast("timestamp").as("ts"))
              .repartition(1)
              .write
              .option("parquet.enable.dictionary", dictionaryEnabled)
              .parquet(path.getCanonicalPath)

            withParquetTable(path.toString, "int96timetbl") {
              Seq(
                "YEAR",
                "YYYY",
                "YY",
                "MON",
                "MONTH",
                "MM",
                "QUARTER",
                "WEEK",
                "DAY",
                "DD",
                "HOUR",
                "MINUTE",
                "SECOND",
                "MILLISECOND",
                "MICROSECOND").foreach { format =>
                checkSparkAnswer(
                  "SELECT " +
                    s"date_trunc('$format', ts )" +
                    " from int96timetbl")
              }
            }
          }
        }
      }
    }
  }

  test("charvarchar") {
    Seq(false, true).foreach { dictionary =>
      withSQLConf("parquet.enable.dictionary" -> dictionary.toString) {
        val table = "char_tbl4"
        withTable(table) {
          val view = "str_view"
          withView(view) {
            sql(s"""create temporary view $view as select c, v from values
                   | (null, null), (null, null),
                   | (null, 'S'), (null, 'S'),
                   | ('N', 'N '), ('N', 'N '),
                   | ('Ne', 'Sp'), ('Ne', 'Sp'),
                   | ('Net  ', 'Spa  '), ('Net  ', 'Spa  '),
                   | ('NetE', 'Spar'), ('NetE', 'Spar'),
                   | ('NetEa ', 'Spark '), ('NetEa ', 'Spark '),
                   | ('NetEas ', 'Spark'), ('NetEas ', 'Spark'),
                   | ('NetEase', 'Spark-'), ('NetEase', 'Spark-') t(c, v);""".stripMargin)
            sql(
              s"create table $table(c7 char(7), c8 char(8), v varchar(6), s string) using parquet;")
            sql(s"insert into $table select c, c, v, c from $view;")
            val df = sql(s"""select substring(c7, 2), substring(c8, 2),
                            | substring(v, 3), substring(s, 2) from $table;""".stripMargin)

            val expected = Row("      ", "       ", "", "") ::
              Row(null, null, "", null) :: Row(null, null, null, null) ::
              Row("e     ", "e      ", "", "e") :: Row("et    ", "et     ", "a  ", "et  ") ::
              Row("etE   ", "etE    ", "ar", "etE") ::
              Row("etEa  ", "etEa   ", "ark ", "etEa ") ::
              Row("etEas ", "etEas  ", "ark", "etEas ") ::
              Row("etEase", "etEase ", "ark-", "etEase") :: Nil
            checkAnswer(df, expected ::: expected)
          }
        }
      }
    }
  }

  test("char varchar over length values") {
    Seq("char", "varchar").foreach { typ =>
      withTempPath { dir =>
        withTable("t") {
          sql("select '123456' as col").write.format("parquet").save(dir.toString)
          sql(s"create table t (col $typ(2)) using parquet location '$dir'")
          sql("insert into t values('1')")
          checkSparkAnswerAndOperator(sql("select substring(col, 1) from t"))
          checkSparkAnswerAndOperator(sql("select substring(col, 0) from t"))
          checkSparkAnswerAndOperator(sql("select substring(col, -1) from t"))
        }
      }
    }
  }

  test("like (LikeSimplification enabled)") {
    val table = "names"
    withTable(table) {
      sql(s"create table $table(id int, name varchar(20)) using parquet")
      sql(s"insert into $table values(1,'James Smith')")
      sql(s"insert into $table values(2,'Michael Rose')")
      sql(s"insert into $table values(3,'Robert Williams')")
      sql(s"insert into $table values(4,'Rames Rose')")
      sql(s"insert into $table values(5,'Rames rose')")

      // Filter column having values 'Rames _ose', where any character matches for '_'
      val query = sql(s"select id from $table where name like 'Rames _ose'")
      checkAnswer(query, Row(4) :: Row(5) :: Nil)

      // Filter rows that contains 'rose' in 'name' column
      val queryContains = sql(s"select id from $table where name like '%rose%'")
      checkAnswer(queryContains, Row(5) :: Nil)

      // Filter rows that starts with 'R' following by any characters
      val queryStartsWith = sql(s"select id from $table where name like 'R%'")
      checkAnswer(queryStartsWith, Row(3) :: Row(4) :: Row(5) :: Nil)

      // Filter rows that ends with 's' following by any characters
      val queryEndsWith = sql(s"select id from $table where name like '%s'")
      checkAnswer(queryEndsWith, Row(3) :: Nil)
    }
  }

  test("like with custom escape") {
    val table = "names"
    withTable(table) {
      sql(s"create table $table(id int, name varchar(20)) using parquet")
      sql(s"insert into $table values(1,'James Smith')")
      sql(s"insert into $table values(2,'Michael_Rose')")
      sql(s"insert into $table values(3,'Robert_R_Williams')")

      // Filter column having values that include underscores
      val queryDefaultEscape = sql("select id from names where name like '%\\_%'")
      checkSparkAnswerAndOperator(queryDefaultEscape)

      val queryCustomEscape = sql("select id from names where name like '%$_%' escape '$'")
      checkAnswer(queryCustomEscape, Row(2) :: Row(3) :: Nil)

    }
  }

  test("rlike simple case") {
    val table = "rlike_names"
    Seq(false, true).foreach { withDictionary =>
      val data = Seq("James Smith", "Michael Rose", "Rames Rose", "Rames rose") ++
        // add repetitive data to trigger dictionary encoding
        Range(0, 100).map(_ => "John Smith")
      withParquetFile(data.zipWithIndex, withDictionary) { file =>
        withSQLConf(CometConf.COMET_REGEXP_ALLOW_INCOMPATIBLE.key -> "true") {
          spark.read.parquet(file).createOrReplaceTempView(table)
          val query = sql(s"select _2 as id, _1 rlike 'R[a-z]+s [Rr]ose' from $table")
          checkSparkAnswerAndOperator(query)
        }
      }
    }
  }

  test("withInfo") {
    val table = "with_info"
    withTable(table) {
      sql(s"create table $table(id int, name varchar(20)) using parquet")
      sql(s"insert into $table values(1,'James Smith')")
      val query = sql(s"select cast(id as string) from $table")
      val (_, cometPlan) = checkSparkAnswer(query)
      val project = cometPlan
        .asInstanceOf[WholeStageCodegenExec]
        .child
        .asInstanceOf[CometColumnarToRowExec]
        .child
        .asInstanceOf[InputAdapter]
        .child
        .asInstanceOf[CometProjectExec]
      val id = project.expressions.head
      CometSparkSessionExtensions.withInfo(id, "reason 1")
      CometSparkSessionExtensions.withInfo(project, "reason 2")
      CometSparkSessionExtensions.withInfo(project, "reason 3", id)
      CometSparkSessionExtensions.withInfo(project, id)
      CometSparkSessionExtensions.withInfo(project, "reason 4")
      CometSparkSessionExtensions.withInfo(project, "reason 5", id)
      CometSparkSessionExtensions.withInfo(project, id)
      CometSparkSessionExtensions.withInfo(project, "reason 6")
      val explain = new ExtendedExplainInfo().generateExtendedInfo(project)
      for (i <- 1 until 7) {
        assert(explain.contains(s"reason $i"))
      }
    }
  }

  test("rlike fallback for non scalar pattern") {
    val table = "rlike_fallback"
    withTable(table) {
      sql(s"create table $table(id int, name varchar(20)) using parquet")
      sql(s"insert into $table values(1,'James Smith')")
      withSQLConf(CometConf.COMET_REGEXP_ALLOW_INCOMPATIBLE.key -> "true") {
        val query2 = sql(s"select id from $table where name rlike name")
        val (_, cometPlan) = checkSparkAnswer(query2)
        val explain = new ExtendedExplainInfo().generateExtendedInfo(cometPlan)
        assert(explain.contains("Only scalar regexp patterns are supported"))
      }
    }
  }

  test("rlike whitespace") {
    val table = "rlike_whitespace"
    withTable(table) {
      sql(s"create table $table(id int, name varchar(20)) using parquet")
      val values =
        Seq("James Smith", "\rJames\rSmith\r", "\nJames\nSmith\n", "\r\nJames\r\nSmith\r\n")
      values.zipWithIndex.foreach { x =>
        sql(s"insert into $table values (${x._2}, '${x._1}')")
      }
      val patterns = Seq(
        "James",
        "J[a-z]mes",
        "^James",
        "\\AJames",
        "Smith",
        "James$",
        "James\\Z",
        "James\\z",
        "^Smith",
        "\\ASmith",
        // $ produces different results - we could potentially transpile this to a different
        // expression or just fall back to Spark for this case
        // "Smith$",
        "Smith\\Z",
        "Smith\\z")
      withSQLConf(CometConf.COMET_REGEXP_ALLOW_INCOMPATIBLE.key -> "true") {
        patterns.foreach { pattern =>
          val query2 = sql(s"select name, '$pattern', name rlike '$pattern' from $table")
          checkSparkAnswerAndOperator(query2)
        }
      }
    }
  }

  test("rlike") {
    val table = "rlike_fuzz"
    val gen = new DataGenerator(new Random(42))
    withTable(table) {
      // generate some data
      // newline characters are intentionally omitted for now
      val dataChars = "\t abc123"
      sql(s"create table $table(id int, name varchar(20)) using parquet")
      gen.generateStrings(100, dataChars, 6).zipWithIndex.foreach { x =>
        sql(s"insert into $table values(${x._2}, '${x._1}')")
      }

      // test some common cases - this is far from comprehensive
      // see https://docs.oracle.com/javase/8/docs/api/java/util/regex/Pattern.html
      // for all valid patterns in Java's regexp engine
      //
      // patterns not currently covered:
      // - octal values
      // - hex values
      // - specific character matches
      // - specific whitespace/newline matches
      // - complex character classes (union, intersection, subtraction)
      // - POSIX character classes
      // - java.lang.Character classes
      // - Classes for Unicode scripts, blocks, categories and binary properties
      // - reluctant quantifiers
      // - possessive quantifiers
      // - logical operators
      // - back-references
      // - quotations
      // - special constructs (name capturing and non-capturing)
      val startPatterns = Seq("", "^", "\\A")
      val endPatterns = Seq("", "$", "\\Z", "\\z")
      val patternParts = Seq(
        "[0-9]",
        "[a-z]",
        "[^a-z]",
        "\\d",
        "\\D",
        "\\w",
        "\\W",
        "\\b",
        "\\B",
        "\\h",
        "\\H",
        "\\s",
        "\\S",
        "\\v",
        "\\V")
      val qualifiers = Seq("", "+", "*", "?", "{1,}")

      withSQLConf(CometConf.COMET_REGEXP_ALLOW_INCOMPATIBLE.key -> "true") {
        // testing every possible combination takes too long, so we pick some
        // random combinations
        for (_ <- 0 until 100) {
          val pattern = gen.pickRandom(startPatterns) +
            gen.pickRandom(patternParts) +
            gen.pickRandom(qualifiers) +
            gen.pickRandom(endPatterns)
          val query = sql(s"select id, name, name rlike '$pattern' from $table")
          checkSparkAnswerAndOperator(query)
        }
      }
    }
  }

  test("contains") {
    val table = "names"
    withTable(table) {
      sql(s"create table $table(id int, name varchar(20)) using parquet")
      sql(s"insert into $table values(1,'James Smith')")
      sql(s"insert into $table values(2,'Michael Rose')")
      sql(s"insert into $table values(3,'Robert Williams')")
      sql(s"insert into $table values(4,'Rames Rose')")
      sql(s"insert into $table values(5,'Rames rose')")

      // Filter rows that contains 'rose' in 'name' column
      val queryContains = sql(s"select id from $table where contains (name, 'rose')")
      checkAnswer(queryContains, Row(5) :: Nil)
    }
  }

  test("startswith") {
    val table = "names"
    withTable(table) {
      sql(s"create table $table(id int, name varchar(20)) using parquet")
      sql(s"insert into $table values(1,'James Smith')")
      sql(s"insert into $table values(2,'Michael Rose')")
      sql(s"insert into $table values(3,'Robert Williams')")
      sql(s"insert into $table values(4,'Rames Rose')")
      sql(s"insert into $table values(5,'Rames rose')")

      // Filter rows that starts with 'R' following by any characters
      val queryStartsWith = sql(s"select id from $table where startswith (name, 'R')")
      checkAnswer(queryStartsWith, Row(3) :: Row(4) :: Row(5) :: Nil)
    }
  }

  test("endswith") {
    val table = "names"
    withTable(table) {
      sql(s"create table $table(id int, name varchar(20)) using parquet")
      sql(s"insert into $table values(1,'James Smith')")
      sql(s"insert into $table values(2,'Michael Rose')")
      sql(s"insert into $table values(3,'Robert Williams')")
      sql(s"insert into $table values(4,'Rames Rose')")
      sql(s"insert into $table values(5,'Rames rose')")

      // Filter rows that ends with 's' following by any characters
      val queryEndsWith = sql(s"select id from $table where endswith (name, 's')")
      checkAnswer(queryEndsWith, Row(3) :: Nil)
    }
  }

  test("add overflow (ANSI disable)") {
    // Enabling ANSI will cause native engine failure, but as we cannot catch
    // native error now, we cannot test it here.
    withSQLConf(SQLConf.ANSI_ENABLED.key -> "false") {
      withParquetTable(Seq((Int.MaxValue, 1)), "tbl") {
        checkSparkAnswerAndOperator("SELECT _1 + _2 FROM tbl")
      }
    }
  }

  test("divide by zero (ANSI disable)") {
    // Enabling ANSI will cause native engine failure, but as we cannot catch
    // native error now, we cannot test it here.
    withSQLConf(SQLConf.ANSI_ENABLED.key -> "false") {
      withParquetTable(Seq((1, 0, 1.0, 0.0, -0.0)), "tbl") {
        checkSparkAnswerAndOperator("SELECT _1 / _2, _3 / _4, _3 / _5 FROM tbl")
        checkSparkAnswerAndOperator("SELECT _1 % _2, _3 % _4, _3 % _5 FROM tbl")
        checkSparkAnswerAndOperator("SELECT _1 / 0, _3 / 0.0, _3 / -0.0 FROM tbl")
        checkSparkAnswerAndOperator("SELECT _1 % 0, _3 % 0.0, _3 % -0.0 FROM tbl")
      }
    }
  }

  test("decimals arithmetic and comparison") {
    // TODO: enable Spark 3.3 tests after supporting decimal reminder operation
    assume(isSpark34Plus)

    def makeDecimalRDD(num: Int, decimal: DecimalType, useDictionary: Boolean): DataFrame = {
      val div = if (useDictionary) 5 else num // narrow the space to make it dictionary encoded
      spark
        .range(num)
        .map(_ % div)
        // Parquet doesn't allow column names with spaces, have to add an alias here.
        // Minus 500 here so that negative decimals are also tested.
        .select(
          (($"value" - 500) / 100.0) cast decimal as Symbol("dec1"),
          (($"value" - 600) / 100.0) cast decimal as Symbol("dec2"))
        .coalesce(1)
    }

    Seq(true, false).foreach { dictionary =>
      Seq(16, 1024).foreach { batchSize =>
        withSQLConf(
          CometConf.COMET_BATCH_SIZE.key -> batchSize.toString,
          SQLConf.PARQUET_WRITE_LEGACY_FORMAT.key -> "false",
          "parquet.enable.dictionary" -> dictionary.toString) {
          var combinations = Seq((5, 2), (1, 0), (18, 10), (18, 17), (19, 0), (38, 37))
          // If ANSI mode is on, the combination (1, 1) will cause a runtime error. Otherwise, the
          // decimal RDD contains all null values and should be able to read back from Parquet.

          if (!SQLConf.get.ansiEnabled) {
            combinations = combinations ++ Seq((1, 1))
          }

          for ((precision, scale) <- combinations) {
            withTempPath { dir =>
              val data = makeDecimalRDD(10, DecimalType(precision, scale), dictionary)
              data.write.parquet(dir.getCanonicalPath)
              readParquetFile(dir.getCanonicalPath) { df =>
                {
                  val decimalLiteral1 = Decimal(1.00)
                  val decimalLiteral2 = Decimal(123.456789)
                  val cometDf = df.select(
                    $"dec1" + $"dec2",
                    $"dec1" - $"dec2",
                    $"dec1" % $"dec2",
                    $"dec1" >= $"dec1",
                    $"dec1" === "1.0",
                    $"dec1" + decimalLiteral1,
                    $"dec1" - decimalLiteral1,
                    $"dec1" + decimalLiteral2,
                    $"dec1" - decimalLiteral2)

                  checkAnswer(
                    cometDf,
                    data
                      .select(
                        $"dec1" + $"dec2",
                        $"dec1" - $"dec2",
                        $"dec1" % $"dec2",
                        $"dec1" >= $"dec1",
                        $"dec1" === "1.0",
                        $"dec1" + decimalLiteral1,
                        $"dec1" - decimalLiteral1,
                        $"dec1" + decimalLiteral2,
                        $"dec1" - decimalLiteral2)
                      .collect()
                      .toSeq)
                }
              }
            }
          }
        }
      }
    }
  }

  test("scalar decimal arithmetic operations") {
    assume(isSpark34Plus)
    withTable("tbl") {
      withSQLConf(CometConf.COMET_ENABLED.key -> "true") {
        sql("CREATE TABLE tbl (a INT) USING PARQUET")
        sql("INSERT INTO tbl VALUES (0)")

        val combinations = Seq((7, 3), (18, 10), (38, 4))
        for ((precision, scale) <- combinations) {
          for (op <- Seq("+", "-", "*", "/", "%")) {
            val left = s"CAST(1.00 AS DECIMAL($precision, $scale))"
            val right = s"CAST(123.45 AS DECIMAL($precision, $scale))"

            withSQLConf(
              "spark.sql.optimizer.excludedRules" ->
                "org.apache.spark.sql.catalyst.optimizer.ConstantFolding") {

              checkSparkAnswerAndOperator(s"SELECT $left $op $right FROM tbl")
            }
          }
        }
      }
    }
  }

  test("cast decimals to int") {
    Seq(16, 1024).foreach { batchSize =>
      withSQLConf(
        CometConf.COMET_BATCH_SIZE.key -> batchSize.toString,
        SQLConf.PARQUET_WRITE_LEGACY_FORMAT.key -> "false") {
        var combinations = Seq((5, 2), (1, 0), (18, 10), (18, 17), (19, 0), (38, 37))
        // If ANSI mode is on, the combination (1, 1) will cause a runtime error. Otherwise, the
        // decimal RDD contains all null values and should be able to read back from Parquet.

        if (!SQLConf.get.ansiEnabled) {
          combinations = combinations ++ Seq((1, 1))
        }

        for ((precision, scale) <- combinations; useDictionary <- Seq(false)) {
          withTempPath { dir =>
            val data = makeDecimalRDD(10, DecimalType(precision, scale), useDictionary)
            data.write.parquet(dir.getCanonicalPath)
            readParquetFile(dir.getCanonicalPath) { df =>
              {
                val cometDf = df.select($"dec".cast("int"))

                // `data` is not read from Parquet, so it doesn't go Comet exec.
                checkAnswer(cometDf, data.select($"dec".cast("int")).collect().toSeq)
              }
            }
          }
        }
      }
    }
  }

  test("various math scalar functions") {
    Seq("true", "false").foreach { dictionary =>
      withSQLConf("parquet.enable.dictionary" -> dictionary) {
        withParquetTable(
          (-5 until 5).map(i => (i.toDouble + 0.3, i.toDouble + 0.8)),
          "tbl",
          withDictionary = dictionary.toBoolean) {
          checkSparkAnswerWithTol(
            "SELECT abs(_1), acos(_2), asin(_1), atan(_2), atan2(_1, _2), cos(_1) FROM tbl")
          checkSparkAnswerWithTol(
            "SELECT exp(_1), ln(_2), log10(_1), log2(_1), pow(_1, _2) FROM tbl")
          // TODO: comment in the round tests once supported
          // checkSparkAnswerWithTol("SELECT round(_1), round(_2) FROM tbl")
          checkSparkAnswerWithTol("SELECT signum(_1), sin(_1), sqrt(_1) FROM tbl")
          checkSparkAnswerWithTol("SELECT tan(_1) FROM tbl")
        }
      }
    }
  }

  // https://github.com/apache/datafusion-comet/issues/666
  ignore("abs") {
    Seq(true, false).foreach { dictionaryEnabled =>
      withTempDir { dir =>
        val path = new Path(dir.toURI.toString, "test.parquet")
        makeParquetFileAllTypes(path, dictionaryEnabled = dictionaryEnabled, 100)
        withParquetTable(path.toString, "tbl") {
          Seq(2, 3, 4, 5, 6, 7, 9, 10, 11, 12, 15, 16, 17).foreach { col =>
            checkSparkAnswerAndOperator(s"SELECT abs(_${col}) FROM tbl")
          }
        }
      }
    }
  }

  // https://github.com/apache/datafusion-comet/issues/666
  ignore("abs Overflow ansi mode") {

    def testAbsAnsiOverflow[T <: Product: ClassTag: TypeTag](data: Seq[T]): Unit = {
      withParquetTable(data, "tbl") {
        checkSparkMaybeThrows(sql("select abs(_1), abs(_2) from tbl")) match {
          case (Some(sparkExc), Some(cometExc)) =>
            val cometErrorPattern =
              """.+[ARITHMETIC_OVERFLOW].+overflow. If necessary set "spark.sql.ansi.enabled" to "false" to bypass this error.""".r
            assert(cometErrorPattern.findFirstIn(cometExc.getMessage).isDefined)
            assert(sparkExc.getMessage.contains("overflow"))
          case _ => fail("Exception should be thrown")
        }
      }
    }

    def testAbsAnsi[T <: Product: ClassTag: TypeTag](data: Seq[T]): Unit = {
      withParquetTable(data, "tbl") {
        checkSparkAnswerAndOperator("select abs(_1), abs(_2) from tbl")
      }
    }

    withSQLConf(
      SQLConf.ANSI_ENABLED.key -> "true",
      CometConf.COMET_ANSI_MODE_ENABLED.key -> "true") {
      testAbsAnsiOverflow(Seq((Byte.MaxValue, Byte.MinValue)))
      testAbsAnsiOverflow(Seq((Short.MaxValue, Short.MinValue)))
      testAbsAnsiOverflow(Seq((Int.MaxValue, Int.MinValue)))
      testAbsAnsiOverflow(Seq((Long.MaxValue, Long.MinValue)))
      testAbsAnsi(Seq((Float.MaxValue, Float.MinValue)))
      testAbsAnsi(Seq((Double.MaxValue, Double.MinValue)))
    }
  }

  // https://github.com/apache/datafusion-comet/issues/666
  ignore("abs Overflow legacy mode") {

    def testAbsLegacyOverflow[T <: Product: ClassTag: TypeTag](data: Seq[T]): Unit = {
      withSQLConf(SQLConf.ANSI_ENABLED.key -> "false") {
        withParquetTable(data, "tbl") {
          checkSparkAnswerAndOperator("select abs(_1), abs(_2) from tbl")
        }
      }
    }

    testAbsLegacyOverflow(Seq((Byte.MaxValue, Byte.MinValue)))
    testAbsLegacyOverflow(Seq((Short.MaxValue, Short.MinValue)))
    testAbsLegacyOverflow(Seq((Int.MaxValue, Int.MinValue)))
    testAbsLegacyOverflow(Seq((Long.MaxValue, Long.MinValue)))
    testAbsLegacyOverflow(Seq((Float.MaxValue, Float.MinValue)))
    testAbsLegacyOverflow(Seq((Double.MaxValue, Double.MinValue)))
  }

  test("ceil and floor") {
    Seq("true", "false").foreach { dictionary =>
      withSQLConf(
        "parquet.enable.dictionary" -> dictionary,
        CometConf.COMET_CAST_ALLOW_INCOMPATIBLE.key -> "true") {
        withParquetTable(
          (-5 until 5).map(i => (i.toDouble + 0.3, i.toDouble + 0.8)),
          "tbl",
          withDictionary = dictionary.toBoolean) {
          checkSparkAnswerAndOperator("SELECT ceil(_1), ceil(_2), floor(_1), floor(_2) FROM tbl")
          checkSparkAnswerAndOperator(
            "SELECT ceil(0.0), ceil(-0.0), ceil(-0.5), ceil(0.5), ceil(-1.2), ceil(1.2) FROM tbl")
          checkSparkAnswerAndOperator(
            "SELECT floor(0.0), floor(-0.0), floor(-0.5), floor(0.5), " +
              "floor(-1.2), floor(1.2) FROM tbl")
        }
        withParquetTable(
          (-5 until 5).map(i => (i.toLong, i.toLong)),
          "tbl",
          withDictionary = dictionary.toBoolean) {
          checkSparkAnswerAndOperator("SELECT ceil(_1), ceil(_2), floor(_1), floor(_2) FROM tbl")
          checkSparkAnswerAndOperator(
            "SELECT ceil(0), ceil(-0), ceil(-5), ceil(5), ceil(-1), ceil(1) FROM tbl")
          checkSparkAnswerAndOperator(
            "SELECT floor(0), floor(-0), floor(-5), floor(5), " +
              "floor(-1), floor(1) FROM tbl")
        }
        withParquetTable(
          (-33L to 33L by 3L).map(i => Tuple1(Decimal(i, 21, 1))), // -3.3 ~ +3.3
          "tbl",
          withDictionary = dictionary.toBoolean) {
          checkSparkAnswerAndOperator("SELECT ceil(_1), floor(_1) FROM tbl")
          checkSparkAnswerAndOperator("SELECT ceil(cast(_1 as decimal(20, 0))) FROM tbl")
          checkSparkAnswerAndOperator("SELECT floor(cast(_1 as decimal(20, 0))) FROM tbl")
          withSQLConf(
            // Exclude the constant folding optimizer in order to actually execute the native ceil
            // and floor operations for scalar (literal) values.
            "spark.sql.optimizer.excludedRules" -> "org.apache.spark.sql.catalyst.optimizer.ConstantFolding") {
            for (n <- Seq("0.0", "-0.0", "0.5", "-0.5", "1.2", "-1.2")) {
              checkSparkAnswerAndOperator(s"SELECT ceil(cast(${n} as decimal(38, 18))) FROM tbl")
              checkSparkAnswerAndOperator(s"SELECT ceil(cast(${n} as decimal(20, 0))) FROM tbl")
              checkSparkAnswerAndOperator(s"SELECT floor(cast(${n} as decimal(38, 18))) FROM tbl")
              checkSparkAnswerAndOperator(s"SELECT floor(cast(${n} as decimal(20, 0))) FROM tbl")
            }
          }
        }
      }
    }
  }

  test("round") {
    Seq(true, false).foreach { dictionaryEnabled =>
      withTempDir { dir =>
        val path = new Path(dir.toURI.toString, "test.parquet")
        makeParquetFileAllTypes(
          path,
          dictionaryEnabled = dictionaryEnabled,
          -128,
          128,
          randomSize = 100)
        withParquetTable(path.toString, "tbl") {
          for (s <- Seq(-5, -1, 0, 1, 5, -1000, 1000, -323, -308, 308, -15, 15, -16, 16, null)) {
            // array tests
            // TODO: enable test for floats (_6, _7, _8, _13)
            for (c <- Seq(2, 3, 4, 5, 9, 10, 11, 12, 15, 16, 17)) {
              checkSparkAnswerAndOperator(s"select _${c}, round(_${c}, ${s}) FROM tbl")
            }
            // scalar tests
            // Exclude the constant folding optimizer in order to actually execute the native round
            // operations for scalar (literal) values.
            // TODO: comment in the tests for float once supported
            withSQLConf(
              "spark.sql.optimizer.excludedRules" -> "org.apache.spark.sql.catalyst.optimizer.ConstantFolding") {
              for (n <- Seq("0.0", "-0.0", "0.5", "-0.5", "1.2", "-1.2")) {
                checkSparkAnswerAndOperator(s"select round(cast(${n} as tinyint), ${s}) FROM tbl")
                // checkSparkAnswerAndCometOperators(s"select round(cast(${n} as float), ${s}) FROM tbl")
                checkSparkAnswerAndOperator(
                  s"select round(cast(${n} as decimal(38, 18)), ${s}) FROM tbl")
                checkSparkAnswerAndOperator(
                  s"select round(cast(${n} as decimal(20, 0)), ${s}) FROM tbl")
              }
              // checkSparkAnswer(s"select round(double('infinity'), ${s}) FROM tbl")
              // checkSparkAnswer(s"select round(double('-infinity'), ${s}) FROM tbl")
              // checkSparkAnswer(s"select round(double('NaN'), ${s}) FROM tbl")
              // checkSparkAnswer(
              //   s"select round(double('0.000000000000000000000000000000000001'), ${s}) FROM tbl")
            }
          }
        }
      }
    }
  }

  test("Upper and Lower") {
    Seq(false, true).foreach { dictionary =>
      withSQLConf(
        "parquet.enable.dictionary" -> dictionary.toString,
        CometConf.COMET_CASE_CONVERSION_ENABLED.key -> "true") {
        val table = "names"
        withTable(table) {
          sql(s"create table $table(id int, name varchar(20)) using parquet")
          sql(
            s"insert into $table values(1, 'James Smith'), (2, 'Michael Rose')," +
              " (3, 'Robert Williams'), (4, 'Rames Rose'), (5, 'James Smith')")
          checkSparkAnswerAndOperator(s"SELECT name, upper(name), lower(name) FROM $table")
        }
      }
    }
  }

  test("Various String scalar functions") {
    Seq(false, true).foreach { dictionary =>
      withSQLConf("parquet.enable.dictionary" -> dictionary.toString) {
        val table = "names"
        withTable(table) {
          sql(s"create table $table(id int, name varchar(20)) using parquet")
          sql(
            s"insert into $table values(1, 'James Smith'), (2, 'Michael Rose')," +
              " (3, 'Robert Williams'), (4, 'Rames Rose'), (5, 'James Smith')")
          checkSparkAnswerAndOperator(
            s"SELECT ascii(name), bit_length(name), octet_length(name) FROM $table")
        }
      }
    }
  }

  test("Chr") {
    Seq(false, true).foreach { dictionary =>
      withSQLConf(
        "parquet.enable.dictionary" -> dictionary.toString,
        CometConf.COMET_CAST_ALLOW_INCOMPATIBLE.key -> "true") {
        val table = "test"
        withTable(table) {
          sql(s"create table $table(col varchar(20)) using parquet")
          sql(
            s"insert into $table values('65'), ('66'), ('67'), ('68'), ('65'), ('66'), ('67'), ('68')")
          checkSparkAnswerAndOperator(s"SELECT chr(col) FROM $table")
        }
      }
    }
  }

  test("Chr with null character") {
    // test compatibility with Spark, spark supports chr(0)
    Seq(false, true).foreach { dictionary =>
      withSQLConf(
        "parquet.enable.dictionary" -> dictionary.toString,
        CometConf.COMET_CAST_ALLOW_INCOMPATIBLE.key -> "true") {
        val table = "test0"
        withTable(table) {
          sql(s"create table $table(c9 int, c4 int) using parquet")
          sql(s"insert into $table values(0, 0), (66, null), (null, 70), (null, null)")
          val query = s"SELECT chr(c9), chr(c4) FROM $table"
          checkSparkAnswerAndOperator(query)
        }
      }
    }
  }

  test("Chr with negative and large value") {
    Seq(false, true).foreach { dictionary =>
      withSQLConf("parquet.enable.dictionary" -> dictionary.toString) {
        val table = "test0"
        withTable(table) {
          sql(s"create table $table(c9 int, c4 int) using parquet")
          sql(
            s"insert into $table values(0, 0), (61231, -61231), (-1700, 1700), (0, -4000), (-40, 40), (256, 512)")
          val query = s"SELECT chr(c9), chr(c4) FROM $table"
          checkSparkAnswerAndOperator(query)
        }
      }
    }

    withParquetTable((0 until 5).map(i => (i % 5, i % 3)), "tbl") {
      withSQLConf(
        "spark.sql.optimizer.excludedRules" -> "org.apache.spark.sql.catalyst.optimizer.ConstantFolding") {
        for (n <- Seq("0", "-0", "0.5", "-0.5", "555", "-555", "null")) {
          checkSparkAnswerAndOperator(s"select chr(cast(${n} as int)) FROM tbl")
        }
      }
    }
  }

  test("InitCap") {
    Seq(false, true).foreach { dictionary =>
      withSQLConf("parquet.enable.dictionary" -> dictionary.toString) {
        val table = "names"
        withTable(table) {
          sql(s"create table $table(id int, name varchar(20)) using parquet")
          sql(
            s"insert into $table values(1, 'james smith'), (2, 'michael rose'), " +
              "(3, 'robert williams'), (4, 'rames rose'), (5, 'james smith'), " +
              "(6, 'robert rose-smith'), (7, 'james ähtäri')")
          if (CometConf.COMET_EXEC_INITCAP_ENABLED.get()) {
            // TODO: remove this if clause https://github.com/apache/datafusion-comet/issues/1052
            checkSparkAnswerAndOperator(s"SELECT initcap(name) FROM $table")
          } else {
            checkSparkAnswer(s"SELECT initcap(name) FROM $table")
          }
        }
      }
    }
  }

  test("trim") {
    Seq(false, true).foreach { dictionary =>
      withSQLConf(
        "parquet.enable.dictionary" -> dictionary.toString,
        CometConf.COMET_CASE_CONVERSION_ENABLED.key -> "true") {
        val table = "test"
        withTable(table) {
          sql(s"create table $table(col varchar(20)) using parquet")
          sql(s"insert into $table values('    SparkSQL   '), ('SSparkSQLS')")

          checkSparkAnswerAndOperator(s"SELECT upper(trim(col)) FROM $table")
          checkSparkAnswerAndOperator(s"SELECT trim('SL', col) FROM $table")

          checkSparkAnswerAndOperator(s"SELECT upper(btrim(col)) FROM $table")
          checkSparkAnswerAndOperator(s"SELECT btrim('SL', col) FROM $table")

          checkSparkAnswerAndOperator(s"SELECT upper(ltrim(col)) FROM $table")
          checkSparkAnswerAndOperator(s"SELECT ltrim('SL', col) FROM $table")

          checkSparkAnswerAndOperator(s"SELECT upper(rtrim(col)) FROM $table")
          checkSparkAnswerAndOperator(s"SELECT rtrim('SL', col) FROM $table")
        }
      }
    }
  }

  test("md5") {
    Seq(false, true).foreach { dictionary =>
      withSQLConf("parquet.enable.dictionary" -> dictionary.toString) {
        val table = "test"
        withTable(table) {
          sql(s"create table $table(col String) using parquet")
          sql(
            s"insert into $table values ('test1'), ('test1'), ('test2'), ('test2'), (NULL), ('')")
          checkSparkAnswerAndOperator(s"select md5(col) FROM $table")
        }
      }
    }
  }

  test("string concat_ws") {
    Seq(false, true).foreach { dictionary =>
      withSQLConf("parquet.enable.dictionary" -> dictionary.toString) {
        val table = "names"
        withTable(table) {
          sql(
            s"create table $table(id int, first_name varchar(20), middle_initial char(1), last_name varchar(20)) using parquet")
          sql(
            s"insert into $table values(1, 'James', 'B', 'Taylor'), (2, 'Smith', 'C', 'Davis')," +
              " (3, NULL, NULL, NULL), (4, 'Smith', 'C', 'Davis')")
          checkSparkAnswerAndOperator(
            s"SELECT concat_ws(' ', first_name, middle_initial, last_name) FROM $table")
        }
      }
    }
  }

  test("string repeat") {
    Seq(false, true).foreach { dictionary =>
      withSQLConf("parquet.enable.dictionary" -> dictionary.toString) {
        val table = "names"
        withTable(table) {
          sql(s"create table $table(id int, name varchar(20)) using parquet")
          sql(s"insert into $table values(1, 'James'), (2, 'Smith'), (3, 'Smith')")
          checkSparkAnswerAndOperator(s"SELECT repeat(name, 3) FROM $table")
        }
      }
    }
  }

  test("hex") {
    Seq(true, false).foreach { dictionaryEnabled =>
      withTempDir { dir =>
        val path = new Path(dir.toURI.toString, "hex.parquet")
        makeParquetFileAllTypes(path, dictionaryEnabled = dictionaryEnabled, 10000)

        withParquetTable(path.toString, "tbl") {
          checkSparkAnswerAndOperator(
            "SELECT hex(_1), hex(_2), hex(_3), hex(_4), hex(_5), hex(_6), hex(_7), hex(_8), hex(_9), hex(_10), hex(_11), hex(_12), hex(_13), hex(_14), hex(_15), hex(_16), hex(_17), hex(_18), hex(_19), hex(_20) FROM tbl")
        }
      }
    }
  }

  test("unhex") {
    val table = "unhex_table"
    withTable(table) {
      sql(s"create table $table(col string) using parquet")

      sql(s"""INSERT INTO $table VALUES
        |('537061726B2053514C'),
        |('737472696E67'),
        |('\\0'),
        |(''),
        |('###'),
        |('G123'),
        |('hello'),
        |('A1B'),
        |('0A1B')""".stripMargin)

      checkSparkAnswerAndOperator(s"SELECT unhex(col) FROM $table")
    }
  }
  test("length, reverse, instr, replace, translate") {
    Seq(false, true).foreach { dictionary =>
      withSQLConf("parquet.enable.dictionary" -> dictionary.toString) {
        val table = "test"
        withTable(table) {
          sql(s"create table $table(col string) using parquet")
          sql(
            s"insert into $table values('Spark SQL  '), (NULL), (''), ('苹果手机'), ('Spark SQL  '), (NULL), (''), ('苹果手机')")
          checkSparkAnswerAndOperator("select length(col), reverse(col), instr(col, 'SQL'), instr(col, '手机'), replace(col, 'SQL', '123')," +
            s" replace(col, 'SQL'), replace(col, '手机', '平板'), translate(col, 'SL苹', '123') from $table")
        }
      }
    }
  }

  test("EqualNullSafe should preserve comet filter") {
    Seq("true", "false").foreach(b =>
      withParquetTable(
        data = (0 until 8).map(i => (i, if (i > 5) None else Some(i % 2 == 0))),
        tableName = "tbl",
        withDictionary = b.toBoolean) {
        // IS TRUE
        Seq("SELECT * FROM tbl where _2 is true", "SELECT * FROM tbl where _2 <=> true")
          .foreach(s => checkSparkAnswerAndOperator(s))

        // IS FALSE
        Seq("SELECT * FROM tbl where _2 is false", "SELECT * FROM tbl where _2 <=> false")
          .foreach(s => checkSparkAnswerAndOperator(s))

        // IS NOT TRUE
        Seq("SELECT * FROM tbl where _2 is not true", "SELECT * FROM tbl where not _2 <=> true")
          .foreach(s => checkSparkAnswerAndOperator(s))

        // IS NOT FALSE
        Seq("SELECT * FROM tbl where _2 is not false", "SELECT * FROM tbl where not _2 <=> false")
          .foreach(s => checkSparkAnswerAndOperator(s))
      })
  }

  test("bitwise expressions") {
    Seq(false, true).foreach { dictionary =>
      withSQLConf("parquet.enable.dictionary" -> dictionary.toString) {
        val table = "test"
        withTable(table) {
          sql(s"create table $table(col1 int, col2 int) using parquet")
          sql(s"insert into $table values(1111, 2)")
          sql(s"insert into $table values(1111, 2)")
          sql(s"insert into $table values(3333, 4)")
          sql(s"insert into $table values(5555, 6)")

          checkSparkAnswerAndOperator(
            s"SELECT col1 & col2,  col1 | col2, col1 ^ col2 FROM $table")
          checkSparkAnswerAndOperator(
            s"SELECT col1 & 1234,  col1 | 1234, col1 ^ 1234 FROM $table")
          checkSparkAnswerAndOperator(
            s"SELECT shiftright(col1, 2), shiftright(col1, col2) FROM $table")
          checkSparkAnswerAndOperator(
            s"SELECT shiftleft(col1, 2), shiftleft(col1, col2) FROM $table")
          checkSparkAnswerAndOperator(s"SELECT ~(11), ~col1, ~col2 FROM $table")
        }
      }
    }
  }

  test("test in(set)/not in(set)") {
    Seq("100", "0").foreach { inSetThreshold =>
      Seq(false, true).foreach { dictionary =>
        withSQLConf(
          SQLConf.OPTIMIZER_INSET_CONVERSION_THRESHOLD.key -> inSetThreshold,
          "parquet.enable.dictionary" -> dictionary.toString) {
          val table = "names"
          withTable(table) {
            sql(s"create table $table(id int, name varchar(20)) using parquet")
            sql(
              s"insert into $table values(1, 'James'), (1, 'Jones'), (2, 'Smith'), (3, 'Smith')," +
                "(NULL, 'Jones'), (4, NULL)")

            checkSparkAnswerAndOperator(s"SELECT * FROM $table WHERE id in (1, 2, 4, NULL)")
            checkSparkAnswerAndOperator(
              s"SELECT * FROM $table WHERE name in ('Smith', 'Brown', NULL)")

            // TODO: why with not in, the plan is only `LocalTableScan`?
            checkSparkAnswer(s"SELECT * FROM $table WHERE id not in (1)")
            checkSparkAnswer(s"SELECT * FROM $table WHERE name not in ('Smith', 'Brown', NULL)")
          }
        }
      }
    }
  }

  test("case_when") {
    Seq(false, true).foreach { dictionary =>
      withSQLConf("parquet.enable.dictionary" -> dictionary.toString) {
        val table = "test"
        withTable(table) {
          sql(s"create table $table(id int) using parquet")
          sql(s"insert into $table values(1), (NULL), (2), (2), (3), (3), (4), (5), (NULL)")
          checkSparkAnswerAndOperator(
            s"SELECT CASE WHEN id > 2 THEN 3333 WHEN id > 1 THEN 2222 ELSE 1111 END FROM $table")
          checkSparkAnswerAndOperator(
            s"SELECT CASE WHEN id > 2 THEN NULL WHEN id > 1 THEN 2222 ELSE 1111 END FROM $table")
          checkSparkAnswerAndOperator(
            s"SELECT CASE id WHEN 1 THEN 1111 WHEN 2 THEN 2222 ELSE 3333 END FROM $table")
          checkSparkAnswerAndOperator(
            s"SELECT CASE id WHEN 1 THEN 1111 WHEN 2 THEN 2222 ELSE NULL END FROM $table")
          checkSparkAnswerAndOperator(
            s"SELECT CASE id WHEN 1 THEN 1111 WHEN 2 THEN 2222 WHEN 3 THEN 3333 WHEN 4 THEN 4444 END FROM $table")
          checkSparkAnswerAndOperator(
            s"SELECT CASE id WHEN NULL THEN 0 WHEN 1 THEN 1111 WHEN 2 THEN 2222 ELSE 3333 END FROM $table")
        }
      }
    }
  }

  test("not") {
    Seq(false, true).foreach { dictionary =>
      withSQLConf("parquet.enable.dictionary" -> dictionary.toString) {
        val table = "test"
        withTable(table) {
          sql(s"create table $table(col1 int, col2 boolean) using parquet")
          sql(s"insert into $table values(1, false), (2, true), (3, true), (3, false)")
          checkSparkAnswerAndOperator(s"SELECT col1, col2, NOT(col2), !(col2) FROM $table")
        }
      }
    }
  }

  test("negative") {
    Seq(false, true).foreach { dictionary =>
      withSQLConf("parquet.enable.dictionary" -> dictionary.toString) {
        val table = "test"
        withTable(table) {
          sql(s"create table $table(col1 int) using parquet")
          sql(s"insert into $table values(1), (2), (3), (3)")
          checkSparkAnswerAndOperator(s"SELECT negative(col1), -(col1) FROM $table")
        }
      }
    }
  }

  test("conditional expressions") {
    Seq(false, true).foreach { dictionary =>
      withSQLConf("parquet.enable.dictionary" -> dictionary.toString) {
        val table = "test1"
        withTable(table) {
          sql(s"create table $table(c1 int, c2 string, c3 int) using parquet")
          sql(
            s"insert into $table values(1, 'comet', 1), (2, 'comet', 3), (null, 'spark', 4)," +
              " (null, null, 4), (2, 'spark', 3), (2, 'comet', 3)")
          checkSparkAnswerAndOperator(s"SELECT if (c1 < 2, 1111, 2222) FROM $table")
          checkSparkAnswerAndOperator(s"SELECT if (c1 < c3, 1111, 2222) FROM $table")
          checkSparkAnswerAndOperator(
            s"SELECT if (c2 == 'comet', 'native execution', 'non-native execution') FROM $table")
        }
      }
    }
  }

  test("basic arithmetic") {
    withSQLConf("parquet.enable.dictionary" -> "false") {
      withParquetTable((1 until 10).map(i => (i, i + 1)), "tbl", false) {
        checkSparkAnswerAndOperator("SELECT _1 + _2, _1 - _2, _1 * _2, _1 / _2, _1 % _2 FROM tbl")
      }
    }

    withSQLConf("parquet.enable.dictionary" -> "false") {
      withParquetTable((1 until 10).map(i => (i.toFloat, i.toFloat + 0.5)), "tbl", false) {
        checkSparkAnswerAndOperator("SELECT _1 + _2, _1 - _2, _1 * _2, _1 / _2, _1 % _2 FROM tbl")
      }
    }

    withSQLConf("parquet.enable.dictionary" -> "false") {
      withParquetTable((1 until 10).map(i => (i.toDouble, i.toDouble + 0.5d)), "tbl", false) {
        checkSparkAnswerAndOperator("SELECT _1 + _2, _1 - _2, _1 * _2, _1 / _2, _1 % _2 FROM tbl")
      }
    }
  }

  test("date partition column does not forget date type") {
    withTable("t1") {
      sql("CREATE TABLE t1(flag LONG, cal_dt DATE) USING PARQUET PARTITIONED BY (cal_dt)")
      sql("""
            |INSERT INTO t1 VALUES
            |(2, date'2021-06-27'),
            |(2, date'2021-06-28'),
            |(2, date'2021-06-29'),
            |(2, date'2021-06-30')""".stripMargin)
      checkSparkAnswerAndOperator(sql("SELECT CAST(cal_dt as STRING) FROM t1"))
      checkSparkAnswer("SHOW PARTITIONS t1")
    }
  }

  test("Year") {
    Seq(false, true).foreach { dictionary =>
      withSQLConf("parquet.enable.dictionary" -> dictionary.toString) {
        val table = "test"
        withTable(table) {
          sql(s"create table $table(col timestamp) using parquet")
          sql(s"insert into $table values (now()), (null)")
          checkSparkAnswerAndOperator(s"SELECT year(col) FROM $table")
        }
      }
    }
  }

  test("Decimal binary ops multiply is aligned to Spark") {
    assume(isSpark34Plus)
    Seq(true, false).foreach { allowPrecisionLoss =>
      withSQLConf(
        "spark.sql.decimalOperations.allowPrecisionLoss" -> allowPrecisionLoss.toString) {

        testSingleLineQuery(
          "select cast(1.23456 as decimal(10,9)) c1, cast(2.345678 as decimal(10,9)) c2",
          "select a, b, typeof(a), typeof(b) from (select c1 * 2.345678 a, c2 * c1 b from tbl)",
          s"basic_positive_numbers (allowPrecisionLoss = ${allowPrecisionLoss})")

        testSingleLineQuery(
          "select cast(1.23456 as decimal(10,9)) c1, cast(-2.345678 as decimal(10,9)) c2",
          "select a, b, typeof(a), typeof(b) from (select c1 * -2.345678 a, c2 * c1 b from tbl)",
          s"basic_neg_numbers (allowPrecisionLoss = ${allowPrecisionLoss})")

        testSingleLineQuery(
          "select cast(1.23456 as decimal(10,9)) c1, cast(0 as decimal(10,9)) c2",
          "select a, b, typeof(a), typeof(b) from (select c1 * 0.0 a, c2 * c1 b from tbl)",
          s"zero (allowPrecisionLoss = ${allowPrecisionLoss})")

        testSingleLineQuery(
          "select cast(1.23456 as decimal(10,9)) c1, cast(1 as decimal(10,9)) c2",
          "select a, b, typeof(a), typeof(b) from (select c1 * 1.0 a, c2 * c1 b from tbl)",
          s"identity (allowPrecisionLoss = ${allowPrecisionLoss})")

        testSingleLineQuery(
          "select cast(123456789.1234567890 as decimal(20,10)) c1, cast(987654321.9876543210 as decimal(20,10)) c2",
          "select a, b, typeof(a), typeof(b) from (select c1 * cast(987654321.9876543210 as decimal(20,10)) a, c2 * c1 b from tbl)",
          s"large_numbers (allowPrecisionLoss = ${allowPrecisionLoss})")

        testSingleLineQuery(
          "select cast(0.00000000123456789 as decimal(20,19)) c1, cast(0.00000000987654321 as decimal(20,19)) c2",
          "select a, b, typeof(a), typeof(b) from (select c1 * cast(0.00000000987654321 as decimal(20,19)) a, c2 * c1 b from tbl)",
          s"small_numbers (allowPrecisionLoss = ${allowPrecisionLoss})")

        testSingleLineQuery(
          "select cast(64053151420411946063694043751862251568 as decimal(38,0)) c1, cast(12345 as decimal(10,0)) c2",
          "select a, b, typeof(a), typeof(b) from (select c1 * cast(12345 as decimal(10,0)) a, c2 * c1 b from tbl)",
          s"overflow_precision (allowPrecisionLoss = ${allowPrecisionLoss})")

        testSingleLineQuery(
          "select cast(6.4053151420411946063694043751862251568 as decimal(38,37)) c1, cast(1.2345 as decimal(10,9)) c2",
          "select a, b, typeof(a), typeof(b) from (select c1 * cast(1.2345 as decimal(10,9)) a, c2 * c1 b from tbl)",
          s"overflow_scale (allowPrecisionLoss = ${allowPrecisionLoss})")

        testSingleLineQuery(
          """
            |select cast(6.4053151420411946063694043751862251568 as decimal(38,37)) c1, cast(1.2345 as decimal(10,9)) c2
            |union all
            |select cast(1.23456 as decimal(10,9)) c1, cast(1 as decimal(10,9)) c2
            |""".stripMargin,
          "select a, typeof(a) from (select c1 * c2 a from tbl)",
          s"mixed_errs_and_results (allowPrecisionLoss = ${allowPrecisionLoss})")
      }
    }
  }

  test("Decimal random number tests") {
    assume(isSpark34Plus) // Only Spark 3.4+ has the fix for SPARK-45786
    val rand = scala.util.Random
    def makeNum(p: Int, s: Int): String = {
      val int1 = rand.nextLong()
      val int2 = rand.nextLong().abs
      val frac1 = rand.nextLong().abs
      val frac2 = rand.nextLong().abs
      s"$int1$int2".take(p - s + (int1 >>> 63).toInt) + "." + s"$frac1$frac2".take(s)
    }

    val table = "test"
    (0 until 10).foreach { _ =>
      val p1 = rand.nextInt(38) + 1 // 1 <= p1 <= 38
      val s1 = rand.nextInt(p1 + 1) // 0 <= s1 <= p1
      val p2 = rand.nextInt(38) + 1
      val s2 = rand.nextInt(p2 + 1)

      withTable(table) {
        sql(s"create table $table(a decimal($p1, $s1), b decimal($p2, $s2)) using parquet")
        val values =
          (0 until 10).map(_ => s"(${makeNum(p1, s1)}, ${makeNum(p2, s2)})").mkString(",")
        sql(s"insert into $table values $values")
        Seq(true, false).foreach { allowPrecisionLoss =>
          withSQLConf(
            "spark.sql.decimalOperations.allowPrecisionLoss" -> allowPrecisionLoss.toString) {
            val a = makeNum(p1, s1)
            val b = makeNum(p2, s2)
            var ops = Seq("+", "-", "*", "/", "%")
            for (op <- ops) {
              checkSparkAnswerAndOperator(s"select a, b, a $op b from $table")
              checkSparkAnswerAndOperator(s"select $a, b, $a $op b from $table")
              checkSparkAnswerAndOperator(s"select a, $b, a $op $b from $table")
              checkSparkAnswerAndOperator(
                s"select $a, $b, decimal($a) $op decimal($b) from $table")
            }
          }
        }
      }
    }
  }

  test("test cast utf8 to boolean as compatible with Spark") {
    def testCastedColumn(inputValues: Seq[String]): Unit = {
      val table = "test_table"
      withTable(table) {
        val values = inputValues.map(x => s"('$x')").mkString(",")
        sql(s"create table $table(base_column char(20)) using parquet")
        sql(s"insert into $table values $values")
        checkSparkAnswerAndOperator(
          s"select base_column, cast(base_column as boolean) as casted_column from $table")
      }
    }

    // Supported boolean values as true by both Arrow and Spark
    testCastedColumn(inputValues = Seq("t", "true", "y", "yes", "1", "T", "TrUe", "Y", "YES"))
    // Supported boolean values as false by both Arrow and Spark
    testCastedColumn(inputValues = Seq("f", "false", "n", "no", "0", "F", "FaLSe", "N", "No"))
    // Supported boolean values by Arrow but not Spark
    testCastedColumn(inputValues =
      Seq("TR", "FA", "tr", "tru", "ye", "on", "fa", "fal", "fals", "of", "off"))
    // Invalid boolean casting values for Arrow and Spark
    testCastedColumn(inputValues = Seq("car", "Truck"))
  }

  test("explain comet") {
    assume(isSpark34Plus)
    withSQLConf(
      SQLConf.ANSI_ENABLED.key -> "false",
      SQLConf.COALESCE_PARTITIONS_ENABLED.key -> "true",
      CometConf.COMET_ENABLED.key -> "true",
      CometConf.COMET_EXEC_ENABLED.key -> "true",
      CometConf.COMET_EXEC_SHUFFLE_ENABLED.key -> "false",
      EXTENDED_EXPLAIN_PROVIDERS_KEY -> "org.apache.comet.ExtendedExplainInfo") {
      val table = "test"
      withTable(table) {
        sql(s"create table $table(c0 int, c1 int , c2 float) using parquet")
        sql(s"insert into $table values(0, 1, 100.000001)")

        Seq(
          (
            s"SELECT cast(make_interval(c0, c1, c0, c1, c0, c0, c2) as string) as C from $table",
            Set("make_interval is not supported")),
          (
            "SELECT "
              + "date_part('YEAR', make_interval(c0, c1, c0, c1, c0, c0, c2))"
              + " + "
              + "date_part('MONTH', make_interval(c0, c1, c0, c1, c0, c0, c2))"
              + s" as yrs_and_mths from $table",
            Set(
              "extractintervalyears is not supported",
              "extractintervalmonths is not supported")),
          (
            s"SELECT sum(c0), sum(c2) from $table group by c1",
            Set(
              "HashAggregate is not native because the following children are not native (AQEShuffleRead)",
              "HashAggregate is not native because the following children are not native (Exchange)",
              "Comet shuffle is not enabled: spark.comet.exec.shuffle.enabled is not enabled")),
          (
            "SELECT A.c1, A.sum_c0, A.sum_c2, B.casted from "
              + s"(SELECT c1, sum(c0) as sum_c0, sum(c2) as sum_c2 from $table group by c1) as A, "
              + s"(SELECT c1, cast(make_interval(c0, c1, c0, c1, c0, c0, c2) as string) as casted from $table) as B "
              + "where A.c1 = B.c1 ",
            Set(
              "Comet shuffle is not enabled: spark.comet.exec.shuffle.enabled is not enabled",
              "make_interval is not supported",
              "HashAggregate is not native because the following children are not native (AQEShuffleRead)",
              "HashAggregate is not native because the following children are not native (Exchange)",
              "Project is not native because the following children are not native (BroadcastHashJoin)",
              "BroadcastHashJoin is not enabled because the following children are not native" +
                " (BroadcastExchange, Project)")))
          .foreach(test => {
            val qry = test._1
            val expected = test._2
            val df = sql(qry)
            df.collect() // force an execution
            checkSparkAnswerAndCompareExplainPlan(df, expected)
          })
      }
    }
  }

  test("hash functions") {
    Seq(true, false).foreach { dictionary =>
      withSQLConf(
        "parquet.enable.dictionary" -> dictionary.toString,
        CometConf.COMET_CAST_ALLOW_INCOMPATIBLE.key -> "true") {
        val table = "test"
        withTable(table) {
          sql(s"create table $table(col string, a int, b float) using parquet")
          sql(s"""
              |insert into $table values
              |('Spark SQL  ', 10, 1.2), (NULL, NULL, NULL), ('', 0, 0.0), ('苹果手机', NULL, 3.999999)
              |, ('Spark SQL  ', 10, 1.2), (NULL, NULL, NULL), ('', 0, 0.0), ('苹果手机', NULL, 3.999999)
              |""".stripMargin)
          checkSparkAnswerAndOperator("""
              |select
              |md5(col), md5(cast(a as string)), md5(cast(b as string)),
              |hash(col), hash(col, 1), hash(col, 0), hash(col, a, b), hash(b, a, col),
              |xxhash64(col), xxhash64(col, 1), xxhash64(col, 0), xxhash64(col, a, b), xxhash64(b, a, col),
              |sha2(col, 0), sha2(col, 256), sha2(col, 224), sha2(col, 384), sha2(col, 512), sha2(col, 128)
              |from test
              |""".stripMargin)
        }
      }
    }
  }

  test("hash functions with random input") {
    val dataGen = DataGenerator.DEFAULT
    // sufficient number of rows to create dictionary encoded ArrowArray.
    val randomNumRows = 1000

    val whitespaceChars = " \t\r\n"
    val timestampPattern = "0123456789/:T" + whitespaceChars
    Seq(true, false).foreach { dictionary =>
      withSQLConf(
        "parquet.enable.dictionary" -> dictionary.toString,
        CometConf.COMET_CAST_ALLOW_INCOMPATIBLE.key -> "true") {
        val table = "test"
        withTable(table) {
          sql(s"create table $table(col string, a int, b float) using parquet")
          val tableSchema = spark.table(table).schema
          val rows = dataGen.generateRows(
            randomNumRows,
            tableSchema,
            Some(() => dataGen.generateString(timestampPattern, 6)))
          val data = spark.createDataFrame(spark.sparkContext.parallelize(rows), tableSchema)
          data.write
            .mode("append")
            .insertInto(table)
          // with random generated data
          // disable cast(b as string) for now, as the cast from float to string may produce incompatible result
          checkSparkAnswerAndOperator("""
              |select
              |md5(col), md5(cast(a as string)), --md5(cast(b as string)),
              |hash(col), hash(col, 1), hash(col, 0), hash(col, a, b), hash(b, a, col),
              |xxhash64(col), xxhash64(col, 1), xxhash64(col, 0), xxhash64(col, a, b), xxhash64(b, a, col),
              |sha2(col, 0), sha2(col, 256), sha2(col, 224), sha2(col, 384), sha2(col, 512), sha2(col, 128)
              |from test
              |""".stripMargin)
        }
      }
    }
  }

  test("hash functions with decimal input") {
    withTable("t1", "t2") {
      // Apache Spark: if it's a small decimal, i.e. precision <= 18, turn it into long and hash it.
      // Else, turn it into bytes and hash it.
      sql("create table t1(c1 decimal(18, 2)) using parquet")
      sql("insert into t1 values(1.23), (-1.23), (0.0), (null)")
      checkSparkAnswerAndOperator("select c1, hash(c1), xxhash64(c1) from t1 order by c1")

      // TODO: comet hash function is not compatible with spark for decimal with precision greater than 18.
      // https://github.com/apache/datafusion-comet/issues/1294
//       sql("create table t2(c1 decimal(20, 2)) using parquet")
//       sql("insert into t2 values(1.23), (-1.23), (0.0), (null)")
//       checkSparkAnswerAndOperator("select c1, hash(c1), xxhash64(c1) from t2 order by c1")
    }
  }

  test("unary negative integer overflow test") {
    def withAnsiMode(enabled: Boolean)(f: => Unit): Unit = {
      withSQLConf(
        SQLConf.ANSI_ENABLED.key -> enabled.toString,
        CometConf.COMET_ANSI_MODE_ENABLED.key -> enabled.toString,
        CometConf.COMET_ENABLED.key -> "true",
        CometConf.COMET_EXEC_ENABLED.key -> "true")(f)
    }

    def checkOverflow(query: String, dtype: String): Unit = {
      checkSparkMaybeThrows(sql(query)) match {
        case (Some(sparkException), Some(cometException)) =>
          assert(sparkException.getMessage.contains(dtype + " overflow"))
          assert(cometException.getMessage.contains(dtype + " overflow"))
        case (None, None) => checkSparkAnswerAndOperator(sql(query))
        case (None, Some(ex)) =>
          fail("Comet threw an exception but Spark did not " + ex.getMessage)
        case (Some(_), None) =>
          fail("Spark threw an exception but Comet did not")
      }
    }

    def runArrayTest(query: String, dtype: String, path: String): Unit = {
      withParquetTable(path, "t") {
        withAnsiMode(enabled = false) {
          checkSparkAnswerAndOperator(sql(query))
        }
        withAnsiMode(enabled = true) {
          checkOverflow(query, dtype)
        }
      }
    }

    withTempDir { dir =>
      // Array values test
      val dataTypes = Seq(
        ("array_test.parquet", Seq(Int.MaxValue, Int.MinValue).toDF("a"), "integer"),
        ("long_array_test.parquet", Seq(Long.MaxValue, Long.MinValue).toDF("a"), "long"),
        ("short_array_test.parquet", Seq(Short.MaxValue, Short.MinValue).toDF("a"), ""),
        ("byte_array_test.parquet", Seq(Byte.MaxValue, Byte.MinValue).toDF("a"), ""))

      dataTypes.foreach { case (fileName, df, dtype) =>
        val path = new Path(dir.toURI.toString, fileName).toString
        df.write.mode("overwrite").parquet(path)
        val query = "select a, -a from t"
        runArrayTest(query, dtype, path)
      }

      withParquetTable((0 until 5).map(i => (i % 5, i % 3)), "tbl") {
        withAnsiMode(enabled = true) {
          // interval test without cast
          val longDf = Seq(Long.MaxValue, Long.MaxValue, 2)
          val yearMonthDf = Seq(Int.MaxValue, Int.MaxValue, 2)
            .map(Period.ofMonths)
          val dayTimeDf = Seq(106751991L, 106751991L, 2L)
            .map(Duration.ofDays)
          Seq(longDf, yearMonthDf, dayTimeDf).foreach { _ =>
            checkOverflow("select -(_1) FROM tbl", "")
          }
        }
      }

      // scalar tests
      withParquetTable((0 until 5).map(i => (i % 5, i % 3)), "tbl") {
        withSQLConf(
          "spark.sql.optimizer.excludedRules" -> "org.apache.spark.sql.catalyst.optimizer.ConstantFolding",
          SQLConf.ANSI_ENABLED.key -> "true",
          CometConf.COMET_ANSI_MODE_ENABLED.key -> "true",
          CometConf.COMET_ENABLED.key -> "true",
          CometConf.COMET_EXEC_ENABLED.key -> "true") {
          for (n <- Seq("2147483647", "-2147483648")) {
            checkOverflow(s"select -(cast(${n} as int)) FROM tbl", "integer")
          }
          for (n <- Seq("32767", "-32768")) {
            checkOverflow(s"select -(cast(${n} as short)) FROM tbl", "")
          }
          for (n <- Seq("127", "-128")) {
            checkOverflow(s"select -(cast(${n} as byte)) FROM tbl", "")
          }
          for (n <- Seq("9223372036854775807", "-9223372036854775808")) {
            checkOverflow(s"select -(cast(${n} as long)) FROM tbl", "long")
          }
          for (n <- Seq("3.4028235E38", "-3.4028235E38")) {
            checkOverflow(s"select -(cast(${n} as float)) FROM tbl", "float")
          }
        }
      }
    }
  }

  test("readSidePadding") {
    // https://stackoverflow.com/a/46290728
    val table = "test"
    withTable(table) {
      sql(s"create table $table(col1 CHAR(2)) using parquet")
      sql(s"insert into $table values('é')") // unicode 'e\\u{301}'
      sql(s"insert into $table values('é')") // unicode '\\u{e9}'
      sql(s"insert into $table values('')")
      sql(s"insert into $table values('ab')")

      checkSparkAnswerAndOperator(s"SELECT * FROM $table")
    }
  }

  test("isnan") {
    Seq("true", "false").foreach { dictionary =>
      withSQLConf("parquet.enable.dictionary" -> dictionary) {
        withParquetTable(
          Seq(Some(1.0), Some(Double.NaN), None).map(i => Tuple1(i)),
          "tbl",
          withDictionary = dictionary.toBoolean) {
          checkSparkAnswerAndOperator("SELECT isnan(_1), isnan(cast(_1 as float)) FROM tbl")
          // Use inside a nullable statement to make sure isnan has correct behavior for null input
          checkSparkAnswerAndOperator(
            "SELECT CASE WHEN (_1 > 0) THEN NULL ELSE isnan(_1) END FROM tbl")
        }
      }
    }
  }

  test("named_struct") {
    Seq(true, false).foreach { dictionaryEnabled =>
      withTempDir { dir =>
        val path = new Path(dir.toURI.toString, "test.parquet")
        makeParquetFileAllTypes(path, dictionaryEnabled = dictionaryEnabled, 10000)
        withParquetTable(path.toString, "tbl") {
          checkSparkAnswerAndOperator("SELECT named_struct('a', _1, 'b', _2) FROM tbl")
          checkSparkAnswerAndOperator("SELECT named_struct('a', _1, 'b', 2) FROM tbl")
          checkSparkAnswerAndOperator(
            "SELECT named_struct('a', named_struct('b', _1, 'c', _2)) FROM tbl")
        }
      }
    }
  }

  test("named_struct with duplicate field names") {
    Seq(true, false).foreach { dictionaryEnabled =>
      withTempDir { dir =>
        val path = new Path(dir.toURI.toString, "test.parquet")
        makeParquetFileAllTypes(path, dictionaryEnabled = dictionaryEnabled, 10000)
        withParquetTable(path.toString, "tbl") {
          checkSparkAnswerAndOperator(
            "SELECT named_struct('a', _1, 'a', _2) FROM tbl",
            classOf[ProjectExec])
          checkSparkAnswerAndOperator(
            "SELECT named_struct('a', _1, 'a', 2) FROM tbl",
            classOf[ProjectExec])
          checkSparkAnswerAndOperator(
            "SELECT named_struct('a', named_struct('b', _1, 'b', _2)) FROM tbl",
            classOf[ProjectExec])
        }
      }
    }
  }

  test("to_json") {
    Seq(true, false).foreach { dictionaryEnabled =>
      withParquetTable(
        (0 until 100).map(i => {
          val str = if (i % 2 == 0) {
            "even"
          } else {
            "odd"
          }
          (i.toByte, i.toShort, i, i.toLong, i * 1.2f, -i * 1.2d, str, i.toString)
        }),
        "tbl",
        withDictionary = dictionaryEnabled) {

        val fields = Range(1, 8).map(n => s"'col$n', _$n").mkString(", ")

        checkSparkAnswerAndOperator(s"SELECT to_json(named_struct($fields)) FROM tbl")
        checkSparkAnswerAndOperator(
          s"SELECT to_json(named_struct('nested', named_struct($fields))) FROM tbl")
      }
    }
  }

  test("to_json escaping of field names and string values") {
    val gen = new DataGenerator(new Random(42))
    val chars = "\\'\"abc\t\r\n\f\b"
    Seq(true, false).foreach { dictionaryEnabled =>
      withParquetTable(
        (0 until 100).map(i => {
          val str1 = gen.generateString(chars, 8)
          val str2 = gen.generateString(chars, 8)
          (i.toString, str1, str2)
        }),
        "tbl",
        withDictionary = dictionaryEnabled) {

        val fields = Range(1, 3)
          .map(n => {
            val columnName = s"""column "$n""""
            s"'$columnName', _$n"
          })
          .mkString(", ")

        checkSparkAnswerAndOperator(
          """SELECT 'column "1"' x, """ +
            s"to_json(named_struct($fields)) FROM tbl ORDER BY x")
      }
    }
  }

  test("to_json unicode") {
    Seq(true, false).foreach { dictionaryEnabled =>
      withParquetTable(
        (0 until 100).map(i => {
          (i.toString, "\uD83E\uDD11", "\u018F")
        }),
        "tbl",
        withDictionary = dictionaryEnabled) {

        val fields = Range(1, 3)
          .map(n => {
            val columnName = s"""column "$n""""
            s"'$columnName', _$n"
          })
          .mkString(", ")

        checkSparkAnswerAndOperator(
          """SELECT 'column "1"' x, """ +
            s"to_json(named_struct($fields)) FROM tbl ORDER BY x")
      }
    }
  }

  test("struct and named_struct with dictionary") {
    Seq(true, false).foreach { dictionaryEnabled =>
      withParquetTable(
        (0 until 100).map(i =>
          (
            i,
            if (i % 2 == 0) { "even" }
            else { "odd" })),
        "tbl",
        withDictionary = dictionaryEnabled) {
        checkSparkAnswerAndOperator("SELECT struct(_1, _2) FROM tbl")
        checkSparkAnswerAndOperator("SELECT named_struct('a', _1, 'b', _2) FROM tbl")
      }
    }
  }

  test("get_struct_field") {
    Seq("", "parquet").foreach { v1List =>
      withSQLConf(
        SQLConf.USE_V1_SOURCE_LIST.key -> v1List,
        CometConf.COMET_NATIVE_SCAN_ENABLED.key -> "false",
        CometConf.COMET_CONVERT_FROM_PARQUET_ENABLED.key -> "true") {
        withTempPath { dir =>
          var df = spark
            .range(5)
            // Add both a null struct and null inner value
            .select(
              when(
                col("id") > 1,
                struct(
                  when(col("id") > 2, col("id")).alias("id"),
                  when(col("id") > 2, struct(when(col("id") > 3, col("id")).alias("id")))
                    .as("nested2")))
                .alias("nested1"))

          df.write.parquet(dir.toString())

          df = spark.read.parquet(dir.toString())
          checkSparkAnswerAndOperator(df.select("nested1.id"))
          checkSparkAnswerAndOperator(df.select("nested1.nested2.id"))
        }
      }
    }
  }

  test("get_struct_field - select primitive fields") {
    withTempPath { dir =>
      // create input file with Comet disabled
      withSQLConf(CometConf.COMET_ENABLED.key -> "false") {
        val df = spark
          .range(5)
          // Add both a null struct and null inner value
          .select(when(col("id") > 1, struct(when(col("id") > 2, col("id")).alias("id")))
            .alias("nested1"))

        df.write.parquet(dir.toString())
      }
      val df = spark.read.parquet(dir.toString()).select("nested1.id")
      // Comet's original scan does not support structs.
      // The plan will have a Comet Scan only if scan impl is native_full or native_recordbatch
      if (!CometConf.COMET_NATIVE_SCAN_IMPL.get().equals(CometConf.SCAN_NATIVE_COMET)) {
        checkSparkAnswerAndOperator(df)
      } else {
        checkSparkAnswer(df)
      }
    }
  }

  test("get_struct_field - select subset of struct") {
    withTempPath { dir =>
      // create input file with Comet disabled
      withSQLConf(CometConf.COMET_ENABLED.key -> "false") {
        val df = spark
          .range(5)
          // Add both a null struct and null inner value
          .select(
            when(
              col("id") > 1,
              struct(
                when(col("id") > 2, col("id")).alias("id"),
                when(col("id") > 2, struct(when(col("id") > 3, col("id")).alias("id")))
                  .as("nested2")))
              .alias("nested1"))

        df.write.parquet(dir.toString())
      }

      val df = spark.read.parquet(dir.toString())
      // Comet's original scan does not support structs.
      // The plan will have a Comet Scan only if scan impl is native_full or native_recordbatch
      if (!CometConf.COMET_NATIVE_SCAN_IMPL.get().equals(CometConf.SCAN_NATIVE_COMET)) {
        checkSparkAnswerAndOperator(df.select("nested1.id"))
        checkSparkAnswerAndOperator(df.select("nested1.nested2"))
        checkSparkAnswerAndOperator(df.select("nested1.nested2.id"))
        checkSparkAnswerAndOperator(df.select("nested1.id", "nested1.nested2.id"))
      } else {
        checkSparkAnswer(df.select("nested1.id"))
        checkSparkAnswer(df.select("nested1.nested2"))
        checkSparkAnswer(df.select("nested1.nested2.id"))
        checkSparkAnswer(df.select("nested1.id", "nested1.nested2.id"))
      }
    }
  }

  test("get_struct_field - read entire struct") {
    withTempPath { dir =>
      // create input file with Comet disabled
      withSQLConf(CometConf.COMET_ENABLED.key -> "false") {
        val df = spark
          .range(5)
          // Add both a null struct and null inner value
          .select(
            when(
              col("id") > 1,
              struct(
                when(col("id") > 2, col("id")).alias("id"),
                when(col("id") > 2, struct(when(col("id") > 3, col("id")).alias("id")))
                  .as("nested2")))
              .alias("nested1"))

        df.write.parquet(dir.toString())
      }

      val df = spark.read.parquet(dir.toString()).select("nested1.id")
      // Comet's original scan does not support structs.
      // The plan will have a Comet Scan only if scan impl is native_full or native_recordbatch
      if (!CometConf.COMET_NATIVE_SCAN_IMPL.get().equals(CometConf.SCAN_NATIVE_COMET)) {
        checkSparkAnswerAndOperator(df)
      } else {
        checkSparkAnswer(df)
      }
    }
  }

  private def testV1AndV2(testName: String)(f: => Unit): Unit = {
    test(s"$testName - V1") {
      withSQLConf(SQLConf.USE_V1_SOURCE_LIST.key -> "parquet") { f }
    }

    // The test will fail because it will  produce a different plan and the operator check will fail
    // We could get the test to pass anyway by skipping the operator check, but when V2 does get supported,
    // we want to make sure we enable the operator check and marking the test as ignore will make it
    // more obvious
    //
    ignore(s"$testName - V2") {
      withSQLConf(SQLConf.USE_V1_SOURCE_LIST.key -> "") { f }
    }
  }

  testV1AndV2("get_struct_field with DataFusion ParquetExec - simple case") {
    withTempPath { dir =>
      // create input file with Comet disabled
      withSQLConf(CometConf.COMET_ENABLED.key -> "false") {
        val df = spark
          .range(5)
          // Add both a null struct and null inner value
          .select(when(col("id") > 1, struct(when(col("id") > 2, col("id")).alias("id")))
            .alias("nested1"))

        df.write.parquet(dir.toString())
      }

      withSQLConf(
        CometConf.COMET_ENABLED.key -> "true",
        CometConf.COMET_NATIVE_SCAN_IMPL.key -> CometConf.SCAN_NATIVE_DATAFUSION,
        CometConf.COMET_EXPLAIN_FALLBACK_ENABLED.key -> "true") {

        val df = spark.read.parquet(dir.toString())
        checkSparkAnswerAndOperator(df.select("nested1.id"))
      }
    }
  }

  testV1AndV2("get_struct_field with DataFusion ParquetExec - select subset of struct") {
    withTempPath { dir =>
      // create input file with Comet disabled
      withSQLConf(CometConf.COMET_ENABLED.key -> "false") {
        val df = spark
          .range(5)
          // Add both a null struct and null inner value
          .select(
            when(
              col("id") > 1,
              struct(
                when(col("id") > 2, col("id")).alias("id"),
                when(col("id") > 2, struct(when(col("id") > 3, col("id")).alias("id")))
                  .as("nested2")))
              .alias("nested1"))

        df.write.parquet(dir.toString())
      }

      withSQLConf(
        CometConf.COMET_ENABLED.key -> "true",
        CometConf.COMET_NATIVE_SCAN_IMPL.key -> CometConf.SCAN_NATIVE_DATAFUSION,
        CometConf.COMET_EXPLAIN_FALLBACK_ENABLED.key -> "true") {

        val df = spark.read.parquet(dir.toString())

        checkSparkAnswerAndOperator(df.select("nested1.id"))

        checkSparkAnswerAndOperator(df.select("nested1.id", "nested1.nested2.id"))

        // unsupported cast from Int64 to Struct([Field { name: "id", data_type: Int64, ...
        // checkSparkAnswerAndOperator(df.select("nested1.nested2.id"))
      }
    }
  }

  // TODO this is not using DataFusion's ParquetExec for some reason
  ignore("get_struct_field with DataFusion ParquetExec - read entire struct") {
    withTempPath { dir =>
      // create input file with Comet disabled
      withSQLConf(CometConf.COMET_ENABLED.key -> "false") {
        val df = spark
          .range(5)
          // Add both a null struct and null inner value
          .select(
            when(
              col("id") > 1,
              struct(
                when(col("id") > 2, col("id")).alias("id"),
                when(col("id") > 2, struct(when(col("id") > 3, col("id")).alias("id")))
                  .as("nested2")))
              .alias("nested1"))

        df.write.parquet(dir.toString())
      }

      Seq("", "parquet").foreach { v1List =>
        withSQLConf(
          SQLConf.USE_V1_SOURCE_LIST.key -> v1List,
          CometConf.COMET_ENABLED.key -> "true",
          CometConf.COMET_EXPLAIN_FALLBACK_ENABLED.key -> "true") {

          val df = spark.read.parquet(dir.toString())
          checkSparkAnswerAndOperator(df.select("nested1"))
        }
      }
    }
  }

  ignore("read map[int, int] from parquet") {
    withTempPath { dir =>
// create input file with Comet disabled
      withSQLConf(CometConf.COMET_ENABLED.key -> "false") {
        val df = spark
          .range(5)
// Spark does not allow null as a key but does allow null as a
// value, and the entire map be null
          .select(
            when(col("id") > 1, map(col("id"), when(col("id") > 2, col("id")))).alias("map1"))
        df.write.parquet(dir.toString())
      }

      Seq("", "parquet").foreach { v1List =>
        withSQLConf(SQLConf.USE_V1_SOURCE_LIST.key -> v1List) {
          val df = spark.read.parquet(dir.toString())
          checkSparkAnswerAndOperator(df.select("map1"))
          checkSparkAnswerAndOperator(df.select(map_keys(col("map1"))))
          checkSparkAnswerAndOperator(df.select(map_values(col("map1"))))
        }
      }
    }
  }

  ignore("read array[int] from parquet") {
    withTempPath { dir =>
// create input file with Comet disabled
      withSQLConf(CometConf.COMET_ENABLED.key -> "false") {
        val df = spark
          .range(5)
// Spark does not allow null as a key but does allow null as a
// value, and the entire map be null
          .select(when(col("id") > 1, sequence(lit(0), col("id") * 2)).alias("array1"))
        df.write.parquet(dir.toString())
      }

      Seq("", "parquet").foreach { v1List =>
        withSQLConf(SQLConf.USE_V1_SOURCE_LIST.key -> v1List) {
          val df = spark.read.parquet(dir.toString())
          checkSparkAnswerAndOperator(df.select("array1"))
          checkSparkAnswerAndOperator(df.select(element_at(col("array1"), lit(1))))
        }
      }
    }
  }

  test("CreateArray") {
    Seq(true, false).foreach { dictionaryEnabled =>
      withTempDir { dir =>
        val path = new Path(dir.toURI.toString, "test.parquet")
        makeParquetFileAllTypes(path, dictionaryEnabled = dictionaryEnabled, 10000)
        val df = spark.read.parquet(path.toString)
        checkSparkAnswerAndOperator(df.select(array(col("_2"), col("_3"), col("_4"))))
        checkSparkAnswerAndOperator(df.select(array(col("_4"), col("_11"), lit(null))))
        checkSparkAnswerAndOperator(
          df.select(array(array(col("_4")), array(col("_4"), lit(null)))))
        checkSparkAnswerAndOperator(df.select(array(col("_8"), col("_13"))))
        // This ends up returning empty strings instead of nulls for the last element
        checkSparkAnswerAndOperator(df.select(array(col("_8"), col("_13"), lit(null))))
        checkSparkAnswerAndOperator(df.select(array(array(col("_8")), array(col("_13")))))
        checkSparkAnswerAndOperator(df.select(array(col("_8"), col("_8"), lit(null))))
        checkSparkAnswerAndOperator(df.select(array(struct("_4"), struct("_4"))))
        checkSparkAnswerAndOperator(
          df.select(array(struct(col("_8").alias("a")), struct(col("_13").alias("a")))))
      }
    }
  }

  test("ListExtract") {
    def assertBothThrow(df: DataFrame): Unit = {
      checkSparkMaybeThrows(df) match {
        case (Some(_), Some(_)) => ()
        case (spark, comet) =>
          fail(
            s"Expected Spark and Comet to throw exception, but got\nSpark: $spark\nComet: $comet")
      }
    }

    Seq(true, false).foreach { dictionaryEnabled =>
      withTempDir { dir =>
        val path = new Path(dir.toURI.toString, "test.parquet")
        makeParquetFileAllTypes(path, dictionaryEnabled = dictionaryEnabled, 100)

        Seq(true, false).foreach { ansiEnabled =>
          withSQLConf(
            CometConf.COMET_ANSI_MODE_ENABLED.key -> "true",
            SQLConf.ANSI_ENABLED.key -> ansiEnabled.toString(),
            // Prevent the optimizer from collapsing an extract value of a create array
            SQLConf.OPTIMIZER_EXCLUDED_RULES.key -> SimplifyExtractValueOps.ruleName) {
            val df = spark.read.parquet(path.toString)

            val stringArray = df.select(array(col("_8"), col("_8"), lit(null)).alias("arr"))
            checkSparkAnswerAndOperator(
              stringArray
                .select(col("arr").getItem(0), col("arr").getItem(1), col("arr").getItem(2)))

            checkSparkAnswerAndOperator(
              stringArray.select(
                element_at(col("arr"), -3),
                element_at(col("arr"), -2),
                element_at(col("arr"), -1),
                element_at(col("arr"), 1),
                element_at(col("arr"), 2),
                element_at(col("arr"), 3)))

            // 0 is an invalid index for element_at
            assertBothThrow(stringArray.select(element_at(col("arr"), 0)))

            if (ansiEnabled) {
              assertBothThrow(stringArray.select(col("arr").getItem(-1)))
              assertBothThrow(stringArray.select(col("arr").getItem(3)))
              assertBothThrow(stringArray.select(element_at(col("arr"), -4)))
              assertBothThrow(stringArray.select(element_at(col("arr"), 4)))
            } else {
              checkSparkAnswerAndOperator(stringArray.select(col("arr").getItem(-1)))
              checkSparkAnswerAndOperator(stringArray.select(col("arr").getItem(3)))
              checkSparkAnswerAndOperator(stringArray.select(element_at(col("arr"), -4)))
              checkSparkAnswerAndOperator(stringArray.select(element_at(col("arr"), 4)))
            }

            val intArray =
              df.select(when(col("_4").isNotNull, array(col("_4"), col("_4"))).alias("arr"))
            checkSparkAnswerAndOperator(
              intArray
                .select(col("arr").getItem(0), col("arr").getItem(1)))

            checkSparkAnswerAndOperator(
              intArray.select(
                element_at(col("arr"), 1),
                element_at(col("arr"), 2),
                element_at(col("arr"), -1),
                element_at(col("arr"), -2)))
          }
        }
      }
    }
  }

  test("GetArrayStructFields") {
    Seq(true, false).foreach { dictionaryEnabled =>
      withSQLConf(SQLConf.OPTIMIZER_EXCLUDED_RULES.key -> SimplifyExtractValueOps.ruleName) {
        withTempDir { dir =>
          val path = new Path(dir.toURI.toString, "test.parquet")
          makeParquetFileAllTypes(path, dictionaryEnabled = dictionaryEnabled, 10000)
          val df = spark.read
            .parquet(path.toString)
            .select(
              array(struct(col("_2"), col("_3"), col("_4"), col("_8")), lit(null)).alias("arr"))
          checkSparkAnswerAndOperator(df.select("arr._2", "arr._3", "arr._4"))

          val complex = spark.read
            .parquet(path.toString)
            .select(array(struct(struct(col("_4"), col("_8")).alias("nested"))).alias("arr"))

          checkSparkAnswerAndOperator(complex.select(col("arr.nested._4")))
        }
      }
    }
  }

  test("array_append") {
    assume(isSpark34Plus)
    Seq(true, false).foreach { dictionaryEnabled =>
      withTempDir { dir =>
        val path = new Path(dir.toURI.toString, "test.parquet")
        makeParquetFileAllTypes(path, dictionaryEnabled = dictionaryEnabled, 10000)
        spark.read.parquet(path.toString).createOrReplaceTempView("t1");
        checkSparkAnswerAndOperator(spark.sql("Select array_append(array(_1),false) from t1"))
        checkSparkAnswerAndOperator(
          spark.sql("SELECT array_append(array(_2, _3, _4), 4) FROM t1"))
        checkSparkAnswerAndOperator(
          spark.sql("SELECT array_append(array(_2, _3, _4), null) FROM t1"));
        checkSparkAnswerAndOperator(
          spark.sql("SELECT array_append(array(_6, _7), CAST(6.5 AS DOUBLE)) FROM t1"));
        checkSparkAnswerAndOperator(spark.sql("SELECT array_append(array(_8), 'test') FROM t1"));
        checkSparkAnswerAndOperator(spark.sql("SELECT array_append(array(_19), _19) FROM t1"));
        checkSparkAnswerAndOperator(
          spark.sql("SELECT array_append((CASE WHEN _2 =_3 THEN array(_4) END), _4) FROM t1"));
      }
    }
  }

  test("array_prepend") {
    assume(isSpark35Plus) // in Spark 3.5 array_prepend is implemented via array_insert
    Seq(true, false).foreach { dictionaryEnabled =>
      withTempDir { dir =>
        val path = new Path(dir.toURI.toString, "test.parquet")
        makeParquetFileAllTypes(path, dictionaryEnabled = dictionaryEnabled, 10000)
        spark.read.parquet(path.toString).createOrReplaceTempView("t1");
        checkSparkAnswerAndOperator(spark.sql("Select array_prepend(array(_1),false) from t1"))
        checkSparkAnswerAndOperator(
          spark.sql("SELECT array_prepend(array(_2, _3, _4), 4) FROM t1"))
        checkSparkAnswerAndOperator(
          spark.sql("SELECT array_prepend(array(_2, _3, _4), null) FROM t1"));
        checkSparkAnswerAndOperator(
          spark.sql("SELECT array_prepend(array(_6, _7), CAST(6.5 AS DOUBLE)) FROM t1"));
        checkSparkAnswerAndOperator(spark.sql("SELECT array_prepend(array(_8), 'test') FROM t1"));
        checkSparkAnswerAndOperator(spark.sql("SELECT array_prepend(array(_19), _19) FROM t1"));
        checkSparkAnswerAndOperator(
          spark.sql("SELECT array_prepend((CASE WHEN _2 =_3 THEN array(_4) END), _4) FROM t1"));
      }
    }
  }

  test("ArrayInsert") {
    assume(isSpark34Plus)
    Seq(true, false).foreach(dictionaryEnabled =>
      withTempDir { dir =>
        val path = new Path(dir.toURI.toString, "test.parquet")
        makeParquetFileAllTypes(path, dictionaryEnabled, 10000)
        val df = spark.read
          .parquet(path.toString)
          .withColumn("arr", array(col("_4"), lit(null), col("_4")))
          .withColumn("arrInsertResult", expr("array_insert(arr, 1, 1)"))
          .withColumn("arrInsertNegativeIndexResult", expr("array_insert(arr, -1, 1)"))
          .withColumn("arrPosGreaterThanSize", expr("array_insert(arr, 8, 1)"))
          .withColumn("arrNegPosGreaterThanSize", expr("array_insert(arr, -8, 1)"))
          .withColumn("arrInsertNone", expr("array_insert(arr, 1, null)"))
        checkSparkAnswerAndOperator(df.select("arrInsertResult"))
        checkSparkAnswerAndOperator(df.select("arrInsertNegativeIndexResult"))
        checkSparkAnswerAndOperator(df.select("arrPosGreaterThanSize"))
        checkSparkAnswerAndOperator(df.select("arrNegPosGreaterThanSize"))
        checkSparkAnswerAndOperator(df.select("arrInsertNone"))
      })
  }

  test("ArrayInsertUnsupportedArgs") {
    // This test checks that the else branch in ArrayInsert
    // mapping to the comet is valid and fallback to spark is working fine.
    assume(isSpark34Plus)
    withTempDir { dir =>
      val path = new Path(dir.toURI.toString, "test.parquet")
      makeParquetFileAllTypes(path, dictionaryEnabled = false, 10000)
      val df = spark.read
        .parquet(path.toString)
        .withColumn("arr", array(col("_4"), lit(null), col("_4")))
        .withColumn("idx", udf((_: Int) => 1).apply(col("_4")))
        .withColumn("arrUnsupportedArgs", expr("array_insert(arr, idx, 1)"))
      checkSparkAnswer(df.select("arrUnsupportedArgs"))
    }
  }

  test("array_contains") {
    withTempDir { dir =>
      val path = new Path(dir.toURI.toString, "test.parquet")
      makeParquetFileAllTypes(path, dictionaryEnabled = false, n = 10000)
      spark.read.parquet(path.toString).createOrReplaceTempView("t1");
      checkSparkAnswerAndOperator(
        spark.sql("SELECT array_contains(array(_2, _3, _4), _2) FROM t1"))
      checkSparkAnswerAndOperator(
        spark.sql("SELECT array_contains((CASE WHEN _2 =_3 THEN array(_4) END), _4) FROM t1"));
    }
  }

  test("array_intersect") {
    Seq(true, false).foreach { dictionaryEnabled =>
      withTempDir { dir =>
        val path = new Path(dir.toURI.toString, "test.parquet")
        makeParquetFileAllTypes(path, dictionaryEnabled, 10000)
        spark.read.parquet(path.toString).createOrReplaceTempView("t1")
        checkSparkAnswerAndOperator(
          sql("SELECT array_intersect(array(_2, _3, _4), array(_3, _4)) from t1"))
        checkSparkAnswerAndOperator(
          sql("SELECT array_intersect(array(_2 * -1), array(_9, _10)) from t1"))
        checkSparkAnswerAndOperator(sql("SELECT array_intersect(array(_18), array(_19)) from t1"))
      }
    }
  }

  test("array_join") {
    Seq(true, false).foreach { dictionaryEnabled =>
      withTempDir { dir =>
        val path = new Path(dir.toURI.toString, "test.parquet")
        makeParquetFileAllTypes(path, dictionaryEnabled, 10000)
        spark.read.parquet(path.toString).createOrReplaceTempView("t1")
        checkSparkAnswerAndOperator(sql(
          "SELECT array_join(array(cast(_1 as string), cast(_2 as string), cast(_6 as string)), ' @ ') from t1"))
        checkSparkAnswerAndOperator(sql(
          "SELECT array_join(array(cast(_1 as string), cast(_2 as string), cast(_6 as string)), ' @ ', ' +++ ') from t1"))
        checkSparkAnswerAndOperator(sql(
          "SELECT array_join(array('hello', 'world', cast(_2 as string)), ' ') from t1 where _2 is not null"))
        checkSparkAnswerAndOperator(
          sql("SELECT array_join(array('hello', '-', 'world', cast(_2 as string)), ' ') from t1"))
      }
    }
  }
<<<<<<< HEAD

  test("array_repeat") {
    Seq(true, false).foreach { dictionaryEnabled =>
      withTempDir { dir =>
        val path = new Path(dir.toURI.toString, "test.parquet")
        makeParquetFileAllTypes(path, dictionaryEnabled, 10000)
        spark.read.parquet(path.toString).createOrReplaceTempView("t1")

        checkSparkAnswerAndOperator(sql("SELECT array_repeat(_2, _4) from t1"))
        checkSparkAnswerAndOperator(
          sql("SELECT array_repeat(_2, 5) from t1 where _2 is not null"))
        checkSparkAnswerAndOperator(sql("SELECT array_repeat(_3, 2) from t1 where _3 is null"))
        checkSparkAnswerAndOperator(sql("SELECT array_repeat(cast(_3 as string), 2) from t1"))
        checkSparkAnswerAndOperator(sql("SELECT array_repeat(array(_2, _3, _4), 2) from t1"))
      }
    }
  }
=======
>>>>>>> 59f172c4
}<|MERGE_RESOLUTION|>--- conflicted
+++ resolved
@@ -2701,7 +2701,6 @@
       }
     }
   }
-<<<<<<< HEAD
 
   test("array_repeat") {
     Seq(true, false).foreach { dictionaryEnabled =>
@@ -2719,6 +2718,4 @@
       }
     }
   }
-=======
->>>>>>> 59f172c4
 }