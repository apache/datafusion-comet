--- conflicted
+++ resolved
@@ -2806,7 +2806,6 @@
       }
   }
 
-<<<<<<< HEAD
   test("rand expression with random parameters") {
     val partitionsNumber = Random.nextInt(10) + 1
     val rowsNumber = Random.nextInt(500)
@@ -2826,7 +2825,7 @@
       }
     }
   }
-=======
+
   test("window query with rangeBetween") {
 
     // values are int
@@ -2876,5 +2875,4 @@
     }
   }
 
->>>>>>> 94ca9684
 }