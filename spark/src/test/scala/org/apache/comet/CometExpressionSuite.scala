/*
 * Licensed to the Apache Software Foundation (ASF) under one
 * or more contributor license agreements.  See the NOTICE file
 * distributed with this work for additional information
 * regarding copyright ownership.  The ASF licenses this file
 * to you under the Apache License, Version 2.0 (the
 * "License"); you may not use this file except in compliance
 * with the License.  You may obtain a copy of the License at
 *
 *   http://www.apache.org/licenses/LICENSE-2.0
 *
 * Unless required by applicable law or agreed to in writing,
 * software distributed under the License is distributed on an
 * "AS IS" BASIS, WITHOUT WARRANTIES OR CONDITIONS OF ANY
 * KIND, either express or implied.  See the License for the
 * specific language governing permissions and limitations
 * under the License.
 */

package org.apache.comet

import java.time.{Duration, Period}

import scala.util.Random

import org.scalactic.source.Position
import org.scalatest.Tag

import org.apache.hadoop.fs.Path
import org.apache.spark.sql.{CometTestBase, DataFrame, Row}
import org.apache.spark.sql.catalyst.expressions.{Alias, Cast, Literal, TruncDate, TruncTimestamp}
import org.apache.spark.sql.catalyst.optimizer.SimplifyExtractValueOps
import org.apache.spark.sql.comet.{CometColumnarToRowExec, CometProjectExec, CometWindowExec}
import org.apache.spark.sql.execution.{InputAdapter, ProjectExec, SparkPlan, WholeStageCodegenExec}
import org.apache.spark.sql.execution.adaptive.AdaptiveSparkPlanHelper
import org.apache.spark.sql.expressions.Window
import org.apache.spark.sql.functions._
import org.apache.spark.sql.internal.SQLConf
import org.apache.spark.sql.internal.SQLConf.SESSION_LOCAL_TIMEZONE
import org.apache.spark.sql.types._

import org.apache.comet.CometSparkSessionExtensions.isSpark40Plus
import org.apache.comet.serde.CometConcat
import org.apache.comet.testing.{DataGenOptions, FuzzDataGenerator}

class CometExpressionSuite extends CometTestBase with AdaptiveSparkPlanHelper {
  import testImplicits._

  override protected def test(testName: String, testTags: Tag*)(testFun: => Any)(implicit
      pos: Position): Unit = {
    super.test(testName, testTags: _*) {
      withSQLConf(CometConf.COMET_NATIVE_SCAN_IMPL.key -> CometConf.SCAN_AUTO) {
        testFun
      }
    }
  }

  val ARITHMETIC_OVERFLOW_EXCEPTION_MSG =
    """org.apache.comet.CometNativeException: [ARITHMETIC_OVERFLOW] integer overflow. If necessary set "spark.sql.ansi.enabled" to "false" to bypass this error"""
  val DIVIDE_BY_ZERO_EXCEPTION_MSG =
    """Division by zero. Use `try_divide` to tolerate divisor being 0 and return NULL instead"""

  test("sort floating point with negative zero") {
    val schema = StructType(
      Seq(
        StructField("c0", DataTypes.FloatType, true),
        StructField("c1", DataTypes.DoubleType, true)))
    val df = FuzzDataGenerator.generateDataFrame(
      new Random(42),
      spark,
      schema,
      1000,
      DataGenOptions(generateNegativeZero = true))
    df.createOrReplaceTempView("tbl")

    withSQLConf(CometConf.getExprAllowIncompatConfigKey("SortOrder") -> "false") {
      checkSparkAnswerAndFallbackReasons(
        "select * from tbl order by 1, 2",
        Set(
          "unsupported range partitioning sort order",
          "Sorting on floating-point is not 100% compatible with Spark"))
    }
  }

  test("sort array of floating point with negative zero") {
    val schema = StructType(
      Seq(
        StructField("c0", DataTypes.createArrayType(DataTypes.FloatType), true),
        StructField("c1", DataTypes.createArrayType(DataTypes.DoubleType), true)))
    val df = FuzzDataGenerator.generateDataFrame(
      new Random(42),
      spark,
      schema,
      1000,
      DataGenOptions(generateNegativeZero = true))
    df.createOrReplaceTempView("tbl")

    withSQLConf(CometConf.getExprAllowIncompatConfigKey("SortOrder") -> "false") {
      checkSparkAnswerAndFallbackReason(
        "select * from tbl order by 1, 2",
        "unsupported range partitioning sort order")
    }
  }

  test("sort struct containing floating point with negative zero") {
    val schema = StructType(
      Seq(
        StructField(
          "float_struct",
          StructType(Seq(StructField("c0", DataTypes.FloatType, true)))),
        StructField(
          "float_double",
          StructType(Seq(StructField("c0", DataTypes.DoubleType, true))))))
    val df = FuzzDataGenerator.generateDataFrame(
      new Random(42),
      spark,
      schema,
      1000,
      DataGenOptions(generateNegativeZero = true))
    df.createOrReplaceTempView("tbl")

    withSQLConf(CometConf.getExprAllowIncompatConfigKey("SortOrder") -> "false") {
      checkSparkAnswerAndFallbackReason(
        "select * from tbl order by 1, 2",
        "unsupported range partitioning sort order")
    }
  }

  test("compare true/false to negative zero") {
    Seq(false, true).foreach { dictionary =>
      withSQLConf("parquet.enable.dictionary" -> dictionary.toString) {
        val table = "test"
        withTable(table) {
          sql(s"create table $table(col1 boolean, col2 float) using parquet")
          sql(s"insert into $table values(true, -0.0)")
          sql(s"insert into $table values(false, -0.0)")

          checkSparkAnswerAndOperator(
            s"SELECT col1, negative(col2), cast(col1 as float), col1 = negative(col2) FROM $table")
        }
      }
    }
  }

  test("parquet default values") {
    withTable("t1") {
      sql("create table t1(col1 boolean) using parquet")
      sql("insert into t1 values(true)")
      sql("alter table t1 add column col2 string default 'hello'")
      checkSparkAnswerAndOperator("select * from t1")
    }
  }

  test("coalesce should return correct datatype") {
    Seq(true, false).foreach { dictionaryEnabled =>
      withTempDir { dir =>
        val path = new Path(dir.toURI.toString, "test.parquet")
        makeParquetFileAllPrimitiveTypes(path, dictionaryEnabled = dictionaryEnabled, 10000)
        withParquetTable(path.toString, "tbl") {
          checkSparkAnswerAndOperator(
            "SELECT coalesce(cast(_18 as date), cast(_19 as date), _20) FROM tbl")
        }
      }
    }
  }

  test("decimals divide by zero") {
    Seq(true, false).foreach { dictionary =>
      withSQLConf(
        SQLConf.PARQUET_WRITE_LEGACY_FORMAT.key -> "false",
        "parquet.enable.dictionary" -> dictionary.toString) {
        withTempPath { dir =>
          val data = makeDecimalRDD(10, DecimalType(18, 10), dictionary)
          data.write.parquet(dir.getCanonicalPath)
          readParquetFile(dir.getCanonicalPath) { df =>
            {
              val decimalLiteral = Decimal(0.00)
              val cometDf = df.select($"dec" / decimalLiteral, $"dec" % decimalLiteral)
              checkSparkAnswerAndOperator(cometDf)
            }
          }
        }
      }
    }
  }

  test("Integral Division Overflow Handling Matches Spark Behavior") {
    withTable("t1") {
      withSQLConf(CometConf.COMET_EXPR_ALLOW_INCOMPATIBLE.key -> "true") {
        val value = Long.MinValue
        sql("create table t1(c1 long, c2 short) using parquet")
        sql(s"insert into t1 values($value, -1)")
        val res = sql("select c1 div c2 from t1 order by c1")
        checkSparkAnswerAndOperator(res)
      }
    }
  }

  test("basic data type support") {
    Seq(true, false).foreach { dictionaryEnabled =>
      withTempDir { dir =>
        val path = new Path(dir.toURI.toString, "test.parquet")
        makeParquetFileAllPrimitiveTypes(path, dictionaryEnabled = dictionaryEnabled, 10000)
        withSQLConf(CometConf.COMET_SCAN_ALLOW_INCOMPATIBLE.key -> "false") {
          withParquetTable(path.toString, "tbl") {
            checkSparkAnswerAndOperator("select * FROM tbl WHERE _2 > 100")
          }
        }
      }
    }
  }

  test("uint data type support") {
    Seq(true, false).foreach { dictionaryEnabled =>
      // TODO: Once the question of what to get back from uint_8, uint_16 types is resolved,
      // we can also update this test to check for COMET_SCAN_ALLOW_INCOMPATIBLE=true
      Seq(false).foreach { allowIncompatible =>
        {
          withSQLConf(CometConf.COMET_SCAN_ALLOW_INCOMPATIBLE.key -> allowIncompatible.toString) {
            withTempDir { dir =>
              val path = new Path(dir.toURI.toString, "testuint.parquet")
              makeParquetFileAllPrimitiveTypes(
                path,
                dictionaryEnabled = dictionaryEnabled,
                Byte.MinValue,
                Byte.MaxValue)
              withParquetTable(path.toString, "tbl") {
                val qry = "select _9 from tbl order by _11"
                if (usingDataSourceExec(conf)) {
                  if (!allowIncompatible) {
                    checkSparkAnswerAndOperator(qry)
                  } else {
                    // need to convert the values to unsigned values
                    val expected = (Byte.MinValue to Byte.MaxValue)
                      .map(v => {
                        if (v < 0) Byte.MaxValue.toShort - v else v
                      })
                      .toDF("a")
                    checkAnswer(sql(qry), expected)
                  }
                } else {
                  checkSparkAnswerAndOperator(qry)
                }
              }
            }
          }
        }
      }
    }
  }

  test("null literals") {
    val batchSize = 1000
    Seq(true, false).foreach { dictionaryEnabled =>
      withTempDir { dir =>
        val path = new Path(dir.toURI.toString, "test.parquet")
        makeParquetFileAllPrimitiveTypes(path, dictionaryEnabled = dictionaryEnabled, batchSize)
        withParquetTable(path.toString, "tbl") {
          val sqlString =
            """SELECT
              |_4 + null,
              |_15 - null,
              |_16 * null,
              |cast(null as struct<_1:int>),
              |cast(null as map<int, int>),
              |cast(null as array<int>)
              |FROM tbl""".stripMargin
          val df2 = sql(sqlString)
          val rows = df2.collect()
          assert(rows.length == batchSize)
          assert(rows.forall(_ == Row(null, null, null, null, null, null)))

          checkSparkAnswerAndOperator(sqlString)
        }
      }

    }
  }

  test("date and timestamp type literals") {
    Seq(true, false).foreach { dictionaryEnabled =>
      withTempDir { dir =>
        val path = new Path(dir.toURI.toString, "test.parquet")
        makeParquetFileAllPrimitiveTypes(path, dictionaryEnabled = dictionaryEnabled, 10000)
        withParquetTable(path.toString, "tbl") {
          checkSparkAnswerAndOperator(
            "SELECT _4 FROM tbl WHERE " +
              "_20 > CAST('2020-01-01' AS DATE) AND _18 < CAST('2020-01-01' AS TIMESTAMP)")
        }
      }
    }
  }

  test("date_add with int scalars") {
    Seq(true, false).foreach { dictionaryEnabled =>
      Seq("TINYINT", "SHORT", "INT").foreach { intType =>
        withTempDir { dir =>
          val path = new Path(dir.toURI.toString, "test.parquet")
          makeParquetFileAllPrimitiveTypes(path, dictionaryEnabled = dictionaryEnabled, 10000)
          withParquetTable(path.toString, "tbl") {
            checkSparkAnswerAndOperator(f"SELECT _20 + CAST(2 as $intType) from tbl")
          }
        }
      }
    }
  }

  // TODO: https://github.com/apache/datafusion-comet/issues/2539
  ignore("date_add with scalar overflow") {
    Seq(true, false).foreach { dictionaryEnabled =>
      withTempDir { dir =>
        val path = new Path(dir.toURI.toString, "test.parquet")
        makeParquetFileAllPrimitiveTypes(path, dictionaryEnabled = dictionaryEnabled, 10000)
        withParquetTable(path.toString, "tbl") {
          val (sparkErr, cometErr) =
            checkSparkAnswerMaybeThrows(sql(s"SELECT _20 + ${Int.MaxValue} FROM tbl"))
          if (isSpark40Plus) {
            assert(sparkErr.get.getMessage.contains("EXPRESSION_DECODING_FAILED"))
          } else {
            assert(sparkErr.get.getMessage.contains("integer overflow"))
          }
          assert(cometErr.get.getMessage.contains("attempt to add with overflow"))
        }
      }
    }
  }

  test("date_add with int arrays") {
    Seq(true, false).foreach { dictionaryEnabled =>
      Seq("_2", "_3", "_4").foreach { intColumn => // tinyint, short, int columns
        withTempDir { dir =>
          val path = new Path(dir.toURI.toString, "test.parquet")
          makeParquetFileAllPrimitiveTypes(path, dictionaryEnabled = dictionaryEnabled, 10000)
          withParquetTable(path.toString, "tbl") {
            checkSparkAnswerAndOperator(f"SELECT _20 + $intColumn FROM tbl")
          }
        }
      }
    }
  }

  test("date_sub with int scalars") {
    Seq(true, false).foreach { dictionaryEnabled =>
      Seq("TINYINT", "SHORT", "INT").foreach { intType =>
        withTempDir { dir =>
          val path = new Path(dir.toURI.toString, "test.parquet")
          makeParquetFileAllPrimitiveTypes(path, dictionaryEnabled = dictionaryEnabled, 10000)
          withParquetTable(path.toString, "tbl") {
            checkSparkAnswerAndOperator(f"SELECT _20 - CAST(2 as $intType) from tbl")
          }
        }
      }
    }
  }

  test("date_sub with scalar overflow") {
    Seq(true, false).foreach { dictionaryEnabled =>
      withTempDir { dir =>
        val path = new Path(dir.toURI.toString, "test.parquet")
        makeParquetFileAllPrimitiveTypes(path, dictionaryEnabled = dictionaryEnabled, 10000)
        withParquetTable(path.toString, "tbl") {
          val (sparkErr, cometErr) =
            checkSparkAnswerMaybeThrows(sql(s"SELECT _20 - ${Int.MaxValue} FROM tbl"))
          if (isSpark40Plus) {
            assert(sparkErr.get.getMessage.contains("EXPRESSION_DECODING_FAILED"))
            assert(cometErr.get.getMessage.contains("EXPRESSION_DECODING_FAILED"))
          } else {
            assert(sparkErr.get.getMessage.contains("integer overflow"))
            assert(cometErr.get.getMessage.contains("integer overflow"))
          }
        }
      }
    }
  }

  test("date_sub with int arrays") {
    Seq(true, false).foreach { dictionaryEnabled =>
      Seq("_2", "_3", "_4").foreach { intColumn => // tinyint, short, int columns
        withTempDir { dir =>
          val path = new Path(dir.toURI.toString, "test.parquet")
          makeParquetFileAllPrimitiveTypes(path, dictionaryEnabled = dictionaryEnabled, 10000)
          withParquetTable(path.toString, "tbl") {
            checkSparkAnswerAndOperator(f"SELECT _20 - $intColumn FROM tbl")
          }
        }
      }
    }
  }

  test("try_add") {
    val data = Seq((1, 1))
    withParquetTable(data, "tbl") {
      checkSparkAnswerAndOperator(spark.sql("""
          |SELECT
          |  try_add(2147483647, 1),
          |  try_add(-2147483648, -1),
          |  try_add(NULL, 5),
          |  try_add(5, NULL),
          |  try_add(9223372036854775807, 1),
          |  try_add(-9223372036854775808, -1)
          |  from tbl
          |  """.stripMargin))
    }
  }

  test("try_subtract") {
    val data = Seq((1, 1))
    withParquetTable(data, "tbl") {
      checkSparkAnswerAndOperator(spark.sql("""
          |SELECT
          |  try_subtract(2147483647, -1),
          |  try_subtract(-2147483648, 1),
          |  try_subtract(NULL, 5),
          |  try_subtract(5, NULL),
          |  try_subtract(9223372036854775807, -1),
          |  try_subtract(-9223372036854775808, 1)
          |  FROM tbl
           """.stripMargin))
    }
  }

  test("try_multiply") {
    val data = Seq((1, 1))
    withParquetTable(data, "tbl") {
      checkSparkAnswerAndOperator(spark.sql("""
          |SELECT
          |  try_multiply(1073741824, 4),
          |  try_multiply(-1073741824, 4),
          |  try_multiply(NULL, 5),
          |  try_multiply(5, NULL),
          |  try_multiply(3037000499, 3037000500),
          |  try_multiply(-3037000499, 3037000500)
          |FROM tbl
           """.stripMargin))
    }
  }

  test("try_divide") {
    val data = Seq((15121991, 0))
    withParquetTable(data, "tbl") {
      checkSparkAnswerAndOperator("SELECT try_divide(_1, _2) FROM tbl")
      checkSparkAnswerAndOperator("""
            |SELECT
            |  try_divide(10, 0),
            |  try_divide(NULL, 5),
            |  try_divide(5, NULL),
            |  try_divide(-2147483648, -1),
            |  try_divide(-9223372036854775808, -1),
            |  try_divide(DECIMAL('9999999999999999999999999999'), 0.1)
            |  from tbl
            |""".stripMargin)
    }
  }

  test("try_integral_divide overflow cases") {
    val data = Seq((15121991, 0))
    withParquetTable(data, "tbl") {
      checkSparkAnswerAndOperator("SELECT try_divide(_1, _2) FROM tbl")
      checkSparkAnswerAndOperator("""
                                    |SELECT try_divide(-128, -1),
                                    |try_divide(-32768, -1),
                                    |try_divide(-2147483648, -1),
                                    |try_divide(-9223372036854775808, -1),
                                    |try_divide(CAST(99999 AS DECIMAL(5,0)), CAST(0.0001 AS DECIMAL(5,4)))
                                    |from tbl
                                    |""".stripMargin)
    }
  }

  test("test coalesce lazy eval") {
    withSQLConf(
      SQLConf.ANSI_ENABLED.key -> "true",
      CometConf.COMET_EXPR_ALLOW_INCOMPATIBLE.key -> "true") {
      val data = Seq((9999999999999L, 0))
      withParquetTable(data, "t1") {
        val res = spark.sql("""
            |SELECT coalesce(_1, CAST(_1 AS TINYINT)) from t1;
            |  """.stripMargin)
        checkSparkAnswerAndOperator(res)
      }
    }
  }

  test("dictionary arithmetic") {
    // TODO: test ANSI mode
    withSQLConf(SQLConf.ANSI_ENABLED.key -> "false", "parquet.enable.dictionary" -> "true") {
      withParquetTable((0 until 10).map(i => (i % 5, i % 3)), "tbl") {
        checkSparkAnswerAndOperator("SELECT _1 + _2, _1 - _2, _1 * _2, _1 / _2, _1 % _2 FROM tbl")
      }
    }
  }

  test("dictionary arithmetic with scalar") {
    withSQLConf("parquet.enable.dictionary" -> "true") {
      withParquetTable((0 until 10).map(i => (i % 5, i % 3)), "tbl") {
        checkSparkAnswerAndOperator("SELECT _1 + 1, _1 - 1, _1 * 2, _1 / 2, _1 % 2 FROM tbl")
      }
    }
  }

  test("string type and substring") {
    withParquetTable((0 until 5).map(i => (i.toString, (i + 100).toString)), "tbl") {
      checkSparkAnswerAndOperator("SELECT _1, substring(_2, 2, 2) FROM tbl")
      checkSparkAnswerAndOperator("SELECT _1, substring(_2, 2, -2) FROM tbl")
      checkSparkAnswerAndOperator("SELECT _1, substring(_2, -2, 2) FROM tbl")
      checkSparkAnswerAndOperator("SELECT _1, substring(_2, -2, -2) FROM tbl")
      checkSparkAnswerAndOperator("SELECT _1, substring(_2, -2, 10) FROM tbl")
      checkSparkAnswerAndOperator("SELECT _1, substring(_2, 0, 0) FROM tbl")
      checkSparkAnswerAndOperator("SELECT _1, substring(_2, 1, 0) FROM tbl")
    }
  }

  test("substring with start < 1") {
    withTempPath { _ =>
      withTable("t") {
        sql("create table t (col string) using parquet")
        sql("insert into t values('123456')")
        checkSparkAnswerAndOperator(sql("select substring(col, 0) from t"))
        checkSparkAnswerAndOperator(sql("select substring(col, -1) from t"))
      }
    }
  }

  test("string with coalesce") {
    withParquetTable(
      (0 until 10).map(i => (i.toString, if (i > 5) None else Some((i + 100).toString))),
      "tbl") {
      checkSparkAnswerAndOperator(
        "SELECT coalesce(_1), coalesce(_1, 1), coalesce(null, _1), coalesce(null, 1), coalesce(_2, _1), coalesce(null) FROM tbl")
    }
  }

  test("substring with dictionary") {
    val data = (0 until 1000)
      .map(_ % 5) // reduce value space to trigger dictionary encoding
      .map(i => (i.toString, (i + 100).toString))
    withParquetTable(data, "tbl") {
      checkSparkAnswerAndOperator("SELECT _1, substring(_2, 2, 2) FROM tbl")
    }
  }

  test("hour, minute, second") {
    Seq(true, false).foreach { dictionaryEnabled =>
      withTempDir { dir =>
        val path = new Path(dir.toURI.toString, "part-r-0.parquet")
        val expected = makeRawTimeParquetFile(path, dictionaryEnabled = dictionaryEnabled, 10000)
        readParquetFile(path.toString) { df =>
          val query = df.select(expr("hour(_1)"), expr("minute(_1)"), expr("second(_1)"))

          checkAnswer(
            query,
            expected.map {
              case None =>
                Row(null, null, null)
              case Some(i) =>
                val timestamp = new java.sql.Timestamp(i).toLocalDateTime
                val hour = timestamp.getHour
                val minute = timestamp.getMinute
                val second = timestamp.getSecond

                Row(hour, minute, second)
            })
        }
      }
    }
  }

  test("time expressions folded on jvm") {
    val ts = "1969-12-31 16:23:45"

    val functions = Map("hour" -> 16, "minute" -> 23, "second" -> 45)

    functions.foreach { case (func, expectedValue) =>
      val query = s"SELECT $func('$ts') AS result"
      val df = spark.sql(query)
      val optimizedPlan = df.queryExecution.optimizedPlan

      val isFolded = optimizedPlan.expressions.exists {
        case alias: Alias =>
          alias.child match {
            case Literal(value, _) => value == expectedValue
            case _ => false
          }
        case _ => false
      }

      assert(isFolded, s"Expected '$func(...)' to be constant-folded to Literal($expectedValue)")
    }
  }

  test("hour on int96 timestamp column") {
    import testImplicits._

    val N = 100
    val ts = "2020-01-01 01:02:03.123456"
    Seq(true, false).foreach { dictionaryEnabled =>
      Seq(false, true).foreach { conversionEnabled =>
        withSQLConf(
          SQLConf.PARQUET_OUTPUT_TIMESTAMP_TYPE.key -> "INT96",
          SQLConf.PARQUET_INT96_TIMESTAMP_CONVERSION.key -> conversionEnabled.toString) {
          withTempPath { path =>
            Seq
              .tabulate(N)(_ => ts)
              .toDF("ts1")
              .select($"ts1".cast("timestamp").as("ts"))
              .repartition(1)
              .write
              .option("parquet.enable.dictionary", dictionaryEnabled)
              .parquet(path.getCanonicalPath)

            checkAnswer(
              spark.read.parquet(path.getCanonicalPath).select(expr("hour(ts)")),
              Seq.tabulate(N)(_ => Row(1)))
          }
        }
      }
    }
  }

  test("cast timestamp and timestamp_ntz") {
    withSQLConf(
      SESSION_LOCAL_TIMEZONE.key -> "Asia/Kathmandu",
      CometConf.COMET_EXPR_ALLOW_INCOMPATIBLE.key -> "true") {
      Seq(true, false).foreach { dictionaryEnabled =>
        withTempDir { dir =>
          val path = new Path(dir.toURI.toString, "timestamp_trunc.parquet")
          makeRawTimeParquetFile(path, dictionaryEnabled = dictionaryEnabled, 10000)
          withParquetTable(path.toString, "timetbl") {
            checkSparkAnswerAndOperator(
              "SELECT " +
                "cast(_2 as timestamp) tz_millis, " +
                "cast(_3 as timestamp) ntz_millis, " +
                "cast(_4 as timestamp) tz_micros, " +
                "cast(_5 as timestamp) ntz_micros " +
                " from timetbl")
          }
        }
      }
    }
  }

  test("cast timestamp and timestamp_ntz to string") {
    withSQLConf(
      SESSION_LOCAL_TIMEZONE.key -> "Asia/Kathmandu",
      CometConf.COMET_EXPR_ALLOW_INCOMPATIBLE.key -> "true") {
      Seq(true, false).foreach { dictionaryEnabled =>
        withTempDir { dir =>
          val path = new Path(dir.toURI.toString, "timestamp_trunc.parquet")
          makeRawTimeParquetFile(path, dictionaryEnabled = dictionaryEnabled, 2001)
          withParquetTable(path.toString, "timetbl") {
            checkSparkAnswerAndOperator(
              "SELECT " +
                "cast(_2 as string) tz_millis, " +
                "cast(_3 as string) ntz_millis, " +
                "cast(_4 as string) tz_micros, " +
                "cast(_5 as string) ntz_micros " +
                " from timetbl")
          }
        }
      }
    }
  }

  test("cast timestamp and timestamp_ntz to long, date") {
    withSQLConf(
      SESSION_LOCAL_TIMEZONE.key -> "Asia/Kathmandu",
      CometConf.COMET_EXPR_ALLOW_INCOMPATIBLE.key -> "true") {
      Seq(true, false).foreach { dictionaryEnabled =>
        withTempDir { dir =>
          val path = new Path(dir.toURI.toString, "timestamp_trunc.parquet")
          makeRawTimeParquetFile(path, dictionaryEnabled = dictionaryEnabled, 10000)
          withParquetTable(path.toString, "timetbl") {
            checkSparkAnswerAndOperator(
              "SELECT " +
                "cast(_2 as long) tz_millis, " +
                "cast(_4 as long) tz_micros, " +
                "cast(_2 as date) tz_millis_to_date, " +
                "cast(_3 as date) ntz_millis_to_date, " +
                "cast(_4 as date) tz_micros_to_date, " +
                "cast(_5 as date) ntz_micros_to_date " +
                " from timetbl")
          }
        }
      }
    }
  }

  test("trunc") {
    Seq(true, false).foreach { dictionaryEnabled =>
      withTempDir { dir =>
        val path = new Path(dir.toURI.toString, "date_trunc.parquet")
        makeParquetFileAllPrimitiveTypes(path, dictionaryEnabled = dictionaryEnabled, 10000)
        withParquetTable(path.toString, "tbl") {
          Seq("YEAR", "YYYY", "YY", "QUARTER", "MON", "MONTH", "MM", "WEEK").foreach { format =>
            checkSparkAnswerAndOperator(s"SELECT trunc(_20, '$format') from tbl")
          }
        }
      }
    }
  }

  test("trunc with format array") {
    val numRows = 1000
    Seq(true, false).foreach { dictionaryEnabled =>
      withTempDir { dir =>
        val path = new Path(dir.toURI.toString, "date_trunc_with_format.parquet")
        makeDateTimeWithFormatTable(path, dictionaryEnabled = dictionaryEnabled, numRows)
        withParquetTable(path.toString, "dateformattbl") {
          withSQLConf(CometConf.getExprAllowIncompatConfigKey(classOf[TruncDate]) -> "true") {
            checkSparkAnswerAndOperator(
              "SELECT " +
                "dateformat, _7, " +
                "trunc(_7, dateformat) " +
                " from dateformattbl ")
          }
        }
      }
    }
  }

  test("date_trunc") {
    Seq(true, false).foreach { dictionaryEnabled =>
      withTempDir { dir =>
        val path = new Path(dir.toURI.toString, "timestamp_trunc.parquet")
        makeRawTimeParquetFile(path, dictionaryEnabled = dictionaryEnabled, 10000)
        withParquetTable(path.toString, "timetbl") {
          Seq(
            "YEAR",
            "YYYY",
            "YY",
            "MON",
            "MONTH",
            "MM",
            "QUARTER",
            "WEEK",
            "DAY",
            "DD",
            "HOUR",
            "MINUTE",
            "SECOND",
            "MILLISECOND",
            "MICROSECOND").foreach { format =>
            checkSparkAnswerAndOperator(
              "SELECT " +
                s"date_trunc('$format', _0), " +
                s"date_trunc('$format', _1), " +
                s"date_trunc('$format', _2), " +
                s"date_trunc('$format', _4) " +
                " from timetbl")
          }
        }
      }
    }
  }

  test("date_trunc with timestamp_ntz") {
    withSQLConf(CometConf.COMET_EXPR_ALLOW_INCOMPATIBLE.key -> "true") {
      Seq(true, false).foreach { dictionaryEnabled =>
        withTempDir { dir =>
          val path = new Path(dir.toURI.toString, "timestamp_trunc.parquet")
          makeRawTimeParquetFile(path, dictionaryEnabled = dictionaryEnabled, 10000)
          withParquetTable(path.toString, "timetbl") {
            Seq(
              "YEAR",
              "YYYY",
              "YY",
              "MON",
              "MONTH",
              "MM",
              "QUARTER",
              "WEEK",
              "DAY",
              "DD",
              "HOUR",
              "MINUTE",
              "SECOND",
              "MILLISECOND",
              "MICROSECOND").foreach { format =>
              checkSparkAnswerAndOperator(
                "SELECT " +
                  s"date_trunc('$format', _3), " +
                  s"date_trunc('$format', _5)  " +
                  " from timetbl")
            }
          }
        }
      }
    }
  }

  test("date_trunc with format array") {
    val numRows = 1000
    Seq(true, false).foreach { dictionaryEnabled =>
      withTempDir { dir =>
        val path = new Path(dir.toURI.toString, "timestamp_trunc_with_format.parquet")
        makeDateTimeWithFormatTable(path, dictionaryEnabled = dictionaryEnabled, numRows)
        withParquetTable(path.toString, "timeformattbl") {
          withSQLConf(
            CometConf.getExprAllowIncompatConfigKey(classOf[Cast]) -> "true",
            CometConf.getExprAllowIncompatConfigKey(classOf[TruncTimestamp]) -> "true") {
            checkSparkAnswerAndOperator(
              "SELECT " +
                "format, _0, _1, _2, _3, _4, _5, " +
                "date_trunc(format, _0), " +
                "date_trunc(format, _1), " +
                "date_trunc(format, _2), " +
                "date_trunc(format, _3), " +
                "date_trunc(format, _4), " +
                "date_trunc(format, _5) " +
                " from timeformattbl ")
          }
        }
      }
    }
  }

  test("date_trunc on int96 timestamp column") {
    import testImplicits._

    val N = 100
    val ts = "2020-01-01 01:02:03.123456"
    Seq(true, false).foreach { dictionaryEnabled =>
      Seq(false, true).foreach { conversionEnabled =>
        withSQLConf(
          SQLConf.PARQUET_OUTPUT_TIMESTAMP_TYPE.key -> "INT96",
          SQLConf.PARQUET_INT96_TIMESTAMP_CONVERSION.key -> conversionEnabled.toString) {
          withTempPath { path =>
            Seq
              .tabulate(N)(_ => ts)
              .toDF("ts1")
              .select($"ts1".cast("timestamp").as("ts"))
              .repartition(1)
              .write
              .option("parquet.enable.dictionary", dictionaryEnabled)
              .parquet(path.getCanonicalPath)

            withParquetTable(path.toString, "int96timetbl") {
              Seq(
                "YEAR",
                "YYYY",
                "YY",
                "MON",
                "MONTH",
                "MM",
                "QUARTER",
                "WEEK",
                "DAY",
                "DD",
                "HOUR",
                "MINUTE",
                "SECOND",
                "MILLISECOND",
                "MICROSECOND").foreach { format =>
                val sql = "SELECT " +
                  s"date_trunc('$format', ts )" +
                  " from int96timetbl"

                if (conversionEnabled) {
                  // plugin is disabled if PARQUET_INT96_TIMESTAMP_CONVERSION is true
                  checkSparkAnswer(sql)
                } else {
                  checkSparkAnswerAndOperator(sql)
                }
              }
            }
          }
        }
      }
    }
  }

  test("charvarchar") {
    Seq(false, true).foreach { dictionary =>
      withSQLConf("parquet.enable.dictionary" -> dictionary.toString) {
        val table = "char_tbl4"
        withTable(table) {
          val view = "str_view"
          withView(view) {
            sql(s"""create temporary view $view as select c, v from values
                   | (null, null), (null, null),
                   | (null, 'S'), (null, 'S'),
                   | ('N', 'N '), ('N', 'N '),
                   | ('Ne', 'Sp'), ('Ne', 'Sp'),
                   | ('Net  ', 'Spa  '), ('Net  ', 'Spa  '),
                   | ('NetE', 'Spar'), ('NetE', 'Spar'),
                   | ('NetEa ', 'Spark '), ('NetEa ', 'Spark '),
                   | ('NetEas ', 'Spark'), ('NetEas ', 'Spark'),
                   | ('NetEase', 'Spark-'), ('NetEase', 'Spark-') t(c, v);""".stripMargin)
            sql(
              s"create table $table(c7 char(7), c8 char(8), v varchar(6), s string) using parquet;")
            sql(s"insert into $table select c, c, v, c from $view;")
            val df = sql(s"""select substring(c7, 2), substring(c8, 2),
                            | substring(v, 3), substring(s, 2) from $table;""".stripMargin)

            val expected = Row("      ", "       ", "", "") ::
              Row(null, null, "", null) :: Row(null, null, null, null) ::
              Row("e     ", "e      ", "", "e") :: Row("et    ", "et     ", "a  ", "et  ") ::
              Row("etE   ", "etE    ", "ar", "etE") ::
              Row("etEa  ", "etEa   ", "ark ", "etEa ") ::
              Row("etEas ", "etEas  ", "ark", "etEas ") ::
              Row("etEase", "etEase ", "ark-", "etEase") :: Nil
            checkAnswer(df, expected ::: expected)
          }
        }
      }
    }
  }

  test("char varchar over length values") {
    Seq("char", "varchar").foreach { typ =>
      withTempPath { dir =>
        withTable("t") {
          sql("select '123456' as col").write.format("parquet").save(dir.toString)
          sql(s"create table t (col $typ(2)) using parquet location '$dir'")
          sql("insert into t values('1')")
          checkSparkAnswerAndOperator(sql("select substring(col, 1) from t"))
          checkSparkAnswerAndOperator(sql("select substring(col, 0) from t"))
          checkSparkAnswerAndOperator(sql("select substring(col, -1) from t"))
        }
      }
    }
  }

  test("like (LikeSimplification enabled)") {
    val table = "names"
    withTable(table) {
      sql(s"create table $table(id int, name varchar(20)) using parquet")
      sql(s"insert into $table values(1,'James Smith')")
      sql(s"insert into $table values(2,'Michael Rose')")
      sql(s"insert into $table values(3,'Robert Williams')")
      sql(s"insert into $table values(4,'Rames Rose')")
      sql(s"insert into $table values(5,'Rames rose')")

      // Filter column having values 'Rames _ose', where any character matches for '_'
      val query = sql(s"select id from $table where name like 'Rames _ose'")
      checkAnswer(query, Row(4) :: Row(5) :: Nil)

      // Filter rows that contains 'rose' in 'name' column
      val queryContains = sql(s"select id from $table where name like '%rose%'")
      checkAnswer(queryContains, Row(5) :: Nil)

      // Filter rows that starts with 'R' following by any characters
      val queryStartsWith = sql(s"select id from $table where name like 'R%'")
      checkAnswer(queryStartsWith, Row(3) :: Row(4) :: Row(5) :: Nil)

      // Filter rows that ends with 's' following by any characters
      val queryEndsWith = sql(s"select id from $table where name like '%s'")
      checkAnswer(queryEndsWith, Row(3) :: Nil)
    }
  }

  test("like with custom escape") {
    val table = "names"
    withTable(table) {
      sql(s"create table $table(id int, name varchar(20)) using parquet")
      sql(s"insert into $table values(1,'James Smith')")
      sql(s"insert into $table values(2,'Michael_Rose')")
      sql(s"insert into $table values(3,'Robert_R_Williams')")

      // Filter column having values that include underscores
      val queryDefaultEscape = sql("select id from names where name like '%\\_%'")
      checkSparkAnswerAndOperator(queryDefaultEscape)

      val queryCustomEscape = sql("select id from names where name like '%$_%' escape '$'")
      checkAnswer(queryCustomEscape, Row(2) :: Row(3) :: Nil)

    }
  }

  test("rlike simple case") {
    val table = "rlike_names"
    Seq(false, true).foreach { withDictionary =>
      val data = Seq("James Smith", "Michael Rose", "Rames Rose", "Rames rose") ++
        // add repetitive data to trigger dictionary encoding
        Range(0, 100).map(_ => "John Smith")
      withParquetFile(data.zipWithIndex, withDictionary) { file =>
        withSQLConf(CometConf.COMET_REGEXP_ALLOW_INCOMPATIBLE.key -> "true") {
          spark.read.parquet(file).createOrReplaceTempView(table)
          val query = sql(s"select _2 as id, _1 rlike 'R[a-z]+s [Rr]ose' from $table")
          checkSparkAnswerAndOperator(query)
        }
      }
    }
  }

  test("withInfo") {
    val table = "with_info"
    withTable(table) {
      sql(s"create table $table(id int, name varchar(20)) using parquet")
      sql(s"insert into $table values(1,'James Smith')")
      val query = sql(s"select cast(id as string) from $table")
      val (_, cometPlan) = checkSparkAnswerAndOperator(query)
      val project = cometPlan
        .asInstanceOf[WholeStageCodegenExec]
        .child
        .asInstanceOf[CometColumnarToRowExec]
        .child
        .asInstanceOf[InputAdapter]
        .child
        .asInstanceOf[CometProjectExec]
      val id = project.expressions.head
      CometSparkSessionExtensions.withInfo(id, "reason 1")
      CometSparkSessionExtensions.withInfo(project, "reason 2")
      CometSparkSessionExtensions.withInfo(project, "reason 3", id)
      CometSparkSessionExtensions.withInfo(project, id)
      CometSparkSessionExtensions.withInfo(project, "reason 4")
      CometSparkSessionExtensions.withInfo(project, "reason 5", id)
      CometSparkSessionExtensions.withInfo(project, id)
      CometSparkSessionExtensions.withInfo(project, "reason 6")
      val explain = new ExtendedExplainInfo().generateExtendedInfo(project)
      for (i <- 1 until 7) {
        assert(explain.contains(s"reason $i"))
      }
    }
  }

  test("rlike fallback for non scalar pattern") {
    val table = "rlike_fallback"
    withTable(table) {
      sql(s"create table $table(id int, name varchar(20)) using parquet")
      sql(s"insert into $table values(1,'James Smith')")
      withSQLConf(CometConf.COMET_REGEXP_ALLOW_INCOMPATIBLE.key -> "true") {
        val query2 = sql(s"select id from $table where name rlike name")
        val (_, cometPlan) = checkSparkAnswer(query2)
        val explain = new ExtendedExplainInfo().generateExtendedInfo(cometPlan)
        assert(explain.contains("Only scalar regexp patterns are supported"))
      }
    }
  }

  test("rlike whitespace") {
    val table = "rlike_whitespace"
    withTable(table) {
      sql(s"create table $table(id int, name varchar(20)) using parquet")
      val values =
        Seq("James Smith", "\rJames\rSmith\r", "\nJames\nSmith\n", "\r\nJames\r\nSmith\r\n")
      values.zipWithIndex.foreach { x =>
        sql(s"insert into $table values (${x._2}, '${x._1}')")
      }
      val patterns = Seq(
        "James",
        "J[a-z]mes",
        "^James",
        "\\AJames",
        "Smith",
        "James$",
        "James\\Z",
        "James\\z",
        "^Smith",
        "\\ASmith",
        // $ produces different results - we could potentially transpile this to a different
        // expression or just fall back to Spark for this case
        // "Smith$",
        "Smith\\Z",
        "Smith\\z")
      withSQLConf(CometConf.COMET_REGEXP_ALLOW_INCOMPATIBLE.key -> "true") {
        patterns.foreach { pattern =>
          val query2 = sql(s"select name, '$pattern', name rlike '$pattern' from $table")
          checkSparkAnswerAndOperator(query2)
        }
      }
    }
  }

  test("rlike") {
    val table = "rlike_fuzz"
    val gen = new DataGenerator(new Random(42))
    withTable(table) {
      // generate some data
      // newline characters are intentionally omitted for now
      val dataChars = "\t abc123"
      sql(s"create table $table(id int, name varchar(20)) using parquet")
      gen.generateStrings(100, dataChars, 6).zipWithIndex.foreach { x =>
        sql(s"insert into $table values(${x._2}, '${x._1}')")
      }

      // test some common cases - this is far from comprehensive
      // see https://docs.oracle.com/javase/8/docs/api/java/util/regex/Pattern.html
      // for all valid patterns in Java's regexp engine
      //
      // patterns not currently covered:
      // - octal values
      // - hex values
      // - specific character matches
      // - specific whitespace/newline matches
      // - complex character classes (union, intersection, subtraction)
      // - POSIX character classes
      // - java.lang.Character classes
      // - Classes for Unicode scripts, blocks, categories and binary properties
      // - reluctant quantifiers
      // - possessive quantifiers
      // - logical operators
      // - back-references
      // - quotations
      // - special constructs (name capturing and non-capturing)
      val startPatterns = Seq("", "^", "\\A")
      val endPatterns = Seq("", "$", "\\Z", "\\z")
      val patternParts = Seq(
        "[0-9]",
        "[a-z]",
        "[^a-z]",
        "\\d",
        "\\D",
        "\\w",
        "\\W",
        "\\b",
        "\\B",
        "\\h",
        "\\H",
        "\\s",
        "\\S",
        "\\v",
        "\\V")
      val qualifiers = Seq("", "+", "*", "?", "{1,}")

      withSQLConf(CometConf.COMET_REGEXP_ALLOW_INCOMPATIBLE.key -> "true") {
        // testing every possible combination takes too long, so we pick some
        // random combinations
        for (_ <- 0 until 100) {
          val pattern = gen.pickRandom(startPatterns) +
            gen.pickRandom(patternParts) +
            gen.pickRandom(qualifiers) +
            gen.pickRandom(endPatterns)
          val query = sql(s"select id, name, name rlike '$pattern' from $table")
          checkSparkAnswerAndOperator(query)
        }
      }
    }
  }

  test("contains") {
    val table = "names"
    withTable(table) {
      sql(s"create table $table(id int, name varchar(20)) using parquet")
      sql(s"insert into $table values(1,'James Smith')")
      sql(s"insert into $table values(2,'Michael Rose')")
      sql(s"insert into $table values(3,'Robert Williams')")
      sql(s"insert into $table values(4,'Rames Rose')")
      sql(s"insert into $table values(5,'Rames rose')")

      // Filter rows that contains 'rose' in 'name' column
      val queryContains = sql(s"select id from $table where contains (name, 'rose')")
      checkAnswer(queryContains, Row(5) :: Nil)
    }
  }

  test("startswith") {
    val table = "names"
    withTable(table) {
      sql(s"create table $table(id int, name varchar(20)) using parquet")
      sql(s"insert into $table values(1,'James Smith')")
      sql(s"insert into $table values(2,'Michael Rose')")
      sql(s"insert into $table values(3,'Robert Williams')")
      sql(s"insert into $table values(4,'Rames Rose')")
      sql(s"insert into $table values(5,'Rames rose')")

      // Filter rows that starts with 'R' following by any characters
      val queryStartsWith = sql(s"select id from $table where startswith (name, 'R')")
      checkAnswer(queryStartsWith, Row(3) :: Row(4) :: Row(5) :: Nil)
    }
  }

  test("endswith") {
    val table = "names"
    withTable(table) {
      sql(s"create table $table(id int, name varchar(20)) using parquet")
      sql(s"insert into $table values(1,'James Smith')")
      sql(s"insert into $table values(2,'Michael Rose')")
      sql(s"insert into $table values(3,'Robert Williams')")
      sql(s"insert into $table values(4,'Rames Rose')")
      sql(s"insert into $table values(5,'Rames rose')")

      // Filter rows that ends with 's' following by any characters
      val queryEndsWith = sql(s"select id from $table where endswith (name, 's')")
      checkAnswer(queryEndsWith, Row(3) :: Nil)
    }
  }

  test("add overflow (ANSI disable)") {
    // Enabling ANSI will cause native engine failure, but as we cannot catch
    // native error now, we cannot test it here.
    withSQLConf(SQLConf.ANSI_ENABLED.key -> "false") {
      withParquetTable(Seq((Int.MaxValue, 1)), "tbl") {
        checkSparkAnswerAndOperator("SELECT _1 + _2 FROM tbl")
      }
    }
  }

  test("divide by zero (ANSI disable)") {
    // Enabling ANSI will cause native engine failure, but as we cannot catch
    // native error now, we cannot test it here.
    withSQLConf(SQLConf.ANSI_ENABLED.key -> "false") {
      withParquetTable(Seq((1, 0, 1.0, 0.0, -0.0)), "tbl") {
        checkSparkAnswerAndOperator("SELECT _1 / _2, _3 / _4, _3 / _5 FROM tbl")
        checkSparkAnswerAndOperator("SELECT _1 % _2, _3 % _4, _3 % _5 FROM tbl")
        checkSparkAnswerAndOperator("SELECT _1 / 0, _3 / 0.0, _3 / -0.0 FROM tbl")
        checkSparkAnswerAndOperator("SELECT _1 % 0, _3 % 0.0, _3 % -0.0 FROM tbl")
      }
    }
  }

  test("decimals arithmetic and comparison") {
    def makeDecimalRDD(num: Int, decimal: DecimalType, useDictionary: Boolean): DataFrame = {
      val div = if (useDictionary) 5 else num // narrow the space to make it dictionary encoded
      spark
        .range(num)
        .map(_ % div)
        // Parquet doesn't allow column names with spaces, have to add an alias here.
        // Minus 500 here so that negative decimals are also tested.
        .select(
          (($"value" - 500) / 100.0) cast decimal as Symbol("dec1"),
          (($"value" - 600) / 100.0) cast decimal as Symbol("dec2"))
        .coalesce(1)
    }

    Seq(true, false).foreach { dictionary =>
      Seq(16, 1024).foreach { batchSize =>
        withSQLConf(
          CometConf.COMET_BATCH_SIZE.key -> batchSize.toString,
          SQLConf.PARQUET_WRITE_LEGACY_FORMAT.key -> "false",
          "parquet.enable.dictionary" -> dictionary.toString) {
          var combinations = Seq((5, 2), (1, 0), (18, 10), (18, 17), (19, 0), (38, 37))
          // If ANSI mode is on, the combination (1, 1) will cause a runtime error. Otherwise, the
          // decimal RDD contains all null values and should be able to read back from Parquet.

          if (!SQLConf.get.ansiEnabled) {
            combinations = combinations ++ Seq((1, 1))
          }

          for ((precision, scale) <- combinations) {
            withTempPath { dir =>
              val data = makeDecimalRDD(10, DecimalType(precision, scale), dictionary)
              data.write.parquet(dir.getCanonicalPath)
              readParquetFile(dir.getCanonicalPath) { df =>
                {
                  val decimalLiteral1 = Decimal(1.00)
                  val decimalLiteral2 = Decimal(123.456789)
                  val cometDf = df.select(
                    $"dec1" + $"dec2",
                    $"dec1" - $"dec2",
                    $"dec1" % $"dec2",
                    $"dec1" >= $"dec1",
                    $"dec1" === "1.0",
                    $"dec1" + decimalLiteral1,
                    $"dec1" - decimalLiteral1,
                    $"dec1" + decimalLiteral2,
                    $"dec1" - decimalLiteral2)

                  checkAnswer(
                    cometDf,
                    data
                      .select(
                        $"dec1" + $"dec2",
                        $"dec1" - $"dec2",
                        $"dec1" % $"dec2",
                        $"dec1" >= $"dec1",
                        $"dec1" === "1.0",
                        $"dec1" + decimalLiteral1,
                        $"dec1" - decimalLiteral1,
                        $"dec1" + decimalLiteral2,
                        $"dec1" - decimalLiteral2)
                      .collect()
                      .toSeq)
                }
              }
            }
          }
        }
      }
    }
  }

  test("scalar decimal arithmetic operations") {
    withTable("tbl") {
      withSQLConf(CometConf.COMET_ENABLED.key -> "true") {
        sql("CREATE TABLE tbl (a INT) USING PARQUET")
        sql("INSERT INTO tbl VALUES (0)")

        val combinations = Seq((7, 3), (18, 10), (38, 4))
        for ((precision, scale) <- combinations) {
          for (op <- Seq("+", "-", "*", "/", "%")) {
            val left = s"CAST(1.00 AS DECIMAL($precision, $scale))"
            val right = s"CAST(123.45 AS DECIMAL($precision, $scale))"

            withSQLConf(
              "spark.sql.optimizer.excludedRules" ->
                "org.apache.spark.sql.catalyst.optimizer.ConstantFolding") {

              checkSparkAnswerAndOperator(s"SELECT $left $op $right FROM tbl")
            }
          }
        }
      }
    }
  }

  test("cast decimals to int") {
    Seq(16, 1024).foreach { batchSize =>
      withSQLConf(
        CometConf.COMET_BATCH_SIZE.key -> batchSize.toString,
        SQLConf.PARQUET_WRITE_LEGACY_FORMAT.key -> "false") {
        var combinations = Seq((5, 2), (1, 0), (18, 10), (18, 17), (19, 0), (38, 37))
        // If ANSI mode is on, the combination (1, 1) will cause a runtime error. Otherwise, the
        // decimal RDD contains all null values and should be able to read back from Parquet.

        if (!SQLConf.get.ansiEnabled) {
          combinations = combinations ++ Seq((1, 1))
        }

        for ((precision, scale) <- combinations; useDictionary <- Seq(false)) {
          withTempPath { dir =>
            val data = makeDecimalRDD(10, DecimalType(precision, scale), useDictionary)
            data.write.parquet(dir.getCanonicalPath)
            readParquetFile(dir.getCanonicalPath) { df =>
              {
                val cometDf = df.select($"dec".cast("int"))

                // `data` is not read from Parquet, so it doesn't go Comet exec.
                checkAnswer(cometDf, data.select($"dec".cast("int")).collect().toSeq)
              }
            }
          }
        }
      }
    }
  }

  private val doubleValues: Seq[Double] = Seq(
    -1.0,
    // TODO we should eventually enable negative zero but there are known issues still
    // -0.0,
    0.0,
    +1.0,
    Double.MinValue,
    Double.MaxValue,
    Double.NaN,
    Double.MinPositiveValue,
    Double.PositiveInfinity,
    Double.NegativeInfinity)

  test("various math scalar functions") {
    val data = doubleValues.map(n => (n, n))
    withParquetTable(data, "tbl") {
      // expressions with single arg
      for (expr <- Seq(
          "acos",
          "asin",
          "atan",
          "cos",
          "exp",
          "ln",
          "log10",
          "log2",
          "sin",
          "sqrt",
          "tan")) {
        val (_, cometPlan) =
          checkSparkAnswerAndOperatorWithTol(sql(s"SELECT $expr(_1), $expr(_2) FROM tbl"))
        val cometProjectExecs = collect(cometPlan) { case op: CometProjectExec =>
          op
        }
        assert(cometProjectExecs.length == 1, expr)
      }
      // expressions with two args
      for (expr <- Seq("atan2", "pow")) {
        val (_, cometPlan) =
          checkSparkAnswerAndOperatorWithTol(sql(s"SELECT $expr(_1, _2) FROM tbl"))
        val cometProjectExecs = collect(cometPlan) { case op: CometProjectExec =>
          op
        }
        assert(cometProjectExecs.length == 1, expr)
      }
    }
  }

  private def testDoubleScalarExpr(expr: String): Unit = {
    val testValuesRepeated = doubleValues.flatMap(v => Seq.fill(1000)(v))
    for (withDictionary <- Seq(true, false)) {
      withParquetTable(testValuesRepeated.map(n => (n, n)), "tbl", withDictionary) {
        val (_, cometPlan) = checkSparkAnswerAndOperatorWithTol(sql(s"SELECT $expr(_1) FROM tbl"))
        val projections = collect(cometPlan) { case p: CometProjectExec =>
          p
        }
        assert(projections.length == 1)
      }
    }
  }

  test("disable expression using dynamic config") {
    def countSparkProjectExec(plan: SparkPlan) = {
      plan.collect { case _: ProjectExec =>
        true
      }.length
    }
    withParquetTable(Seq(0, 1, 2).map(n => (n, n)), "tbl") {
      val sql = "select _1+_2 from tbl"
      val (_, cometPlan) = checkSparkAnswerAndOperator(sql)
      assert(0 == countSparkProjectExec(cometPlan))
      withSQLConf(CometConf.getExprEnabledConfigKey("Add") -> "false") {
        val (_, cometPlan) = checkSparkAnswerAndFallbackReason(
          sql,
          "Expression support is disabled. Set spark.comet.expression.Add.enabled=true to enable it.")
        assert(1 == countSparkProjectExec(cometPlan))
      }
    }
  }

  test("enable incompat expression using dynamic config") {
    def countSparkProjectExec(plan: SparkPlan) = {
      plan.collect { case _: ProjectExec =>
        true
      }.length
    }
    withParquetTable(Seq(0, 1, 2).map(n => (n.toString, n.toString)), "tbl") {
      val sql = "select initcap(_1) from tbl"
      val (_, cometPlan) = checkSparkAnswer(sql)
      assert(1 == countSparkProjectExec(cometPlan))
      withSQLConf(CometConf.getExprAllowIncompatConfigKey("InitCap") -> "true") {
        val (_, cometPlan) = checkSparkAnswerAndOperator(sql)
        assert(0 == countSparkProjectExec(cometPlan))
      }
    }
  }

  test("signum") {
    testDoubleScalarExpr("signum")
  }

  test("expm1") {
    testDoubleScalarExpr("expm1")
  }

<<<<<<< HEAD
  // https://github.com/apache/datafusion-comet/issues/666
  ignore("abs") {
    Seq(true, false).foreach { dictionaryEnabled =>
      withTempDir { dir =>
        val path = new Path(dir.toURI.toString, "test.parquet")
        makeParquetFileAllPrimitiveTypes(path, dictionaryEnabled = dictionaryEnabled, 100)
        withParquetTable(path.toString, "tbl") {
          Seq(2, 3, 4, 5, 6, 7, 9, 10, 11, 12, 15, 16, 17).foreach { col =>
            checkSparkAnswerAndOperator(s"SELECT abs(_${col}) FROM tbl")
          }
        }
      }
    }
  }

  // https://github.com/apache/datafusion-comet/issues/666
  ignore("abs Overflow ansi mode") {

    def testAbsAnsiOverflow[T <: Product: ClassTag: TypeTag](data: Seq[T]): Unit = {
      withParquetTable(data, "tbl") {
        checkSparkAnswerMaybeThrows(sql("select abs(_1), abs(_2) from tbl")) match {
          case (Some(sparkExc), Some(cometExc)) =>
            val cometErrorPattern =
              """.+[ARITHMETIC_OVERFLOW].+overflow. If necessary set "spark.sql.ansi.enabled" to "false" to bypass this error.""".r
            assert(cometErrorPattern.findFirstIn(cometExc.getMessage).isDefined)
            assert(sparkExc.getMessage.contains("overflow"))
          case _ => fail("Exception should be thrown")
        }
      }
    }

    def testAbsAnsi[T <: Product: ClassTag: TypeTag](data: Seq[T]): Unit = {
      withParquetTable(data, "tbl") {
        checkSparkAnswerAndOperator("select abs(_1), abs(_2) from tbl")
      }
    }

    withSQLConf(
      SQLConf.ANSI_ENABLED.key -> "true",
      CometConf.COMET_EXPR_ALLOW_INCOMPATIBLE.key -> "true") {
      testAbsAnsiOverflow(Seq((Byte.MaxValue, Byte.MinValue)))
      testAbsAnsiOverflow(Seq((Short.MaxValue, Short.MinValue)))
      testAbsAnsiOverflow(Seq((Int.MaxValue, Int.MinValue)))
      testAbsAnsiOverflow(Seq((Long.MaxValue, Long.MinValue)))
      testAbsAnsi(Seq((Float.MaxValue, Float.MinValue)))
      testAbsAnsi(Seq((Double.MaxValue, Double.MinValue)))
    }
  }

  // https://github.com/apache/datafusion-comet/issues/666
  ignore("abs Overflow legacy mode") {

    def testAbsLegacyOverflow[T <: Product: ClassTag: TypeTag](data: Seq[T]): Unit = {
      withSQLConf(SQLConf.ANSI_ENABLED.key -> "false") {
        withParquetTable(data, "tbl") {
          checkSparkAnswerAndOperator("select abs(_1), abs(_2) from tbl")
        }
      }
    }

    testAbsLegacyOverflow(Seq((Byte.MaxValue, Byte.MinValue)))
    testAbsLegacyOverflow(Seq((Short.MaxValue, Short.MinValue)))
    testAbsLegacyOverflow(Seq((Int.MaxValue, Int.MinValue)))
    testAbsLegacyOverflow(Seq((Long.MaxValue, Long.MinValue)))
    testAbsLegacyOverflow(Seq((Float.MaxValue, Float.MinValue)))
    testAbsLegacyOverflow(Seq((Double.MaxValue, Double.MinValue)))
  }

=======
>>>>>>> dcf9f090
  test("ceil and floor") {
    Seq("true", "false").foreach { dictionary =>
      withSQLConf(
        "parquet.enable.dictionary" -> dictionary,
        CometConf.COMET_EXPR_ALLOW_INCOMPATIBLE.key -> "true") {
        withParquetTable(
          (-5 until 5).map(i => (i.toDouble + 0.3, i.toDouble + 0.8)),
          "tbl",
          withDictionary = dictionary.toBoolean) {
          checkSparkAnswerAndOperator("SELECT ceil(_1), ceil(_2), floor(_1), floor(_2) FROM tbl")
          checkSparkAnswerAndOperator(
            "SELECT ceil(0.0), ceil(-0.0), ceil(-0.5), ceil(0.5), ceil(-1.2), ceil(1.2) FROM tbl")
          checkSparkAnswerAndOperator(
            "SELECT floor(0.0), floor(-0.0), floor(-0.5), floor(0.5), " +
              "floor(-1.2), floor(1.2) FROM tbl")
        }
        withParquetTable(
          (-5 until 5).map(i => (i.toLong, i.toLong)),
          "tbl",
          withDictionary = dictionary.toBoolean) {
          checkSparkAnswerAndOperator("SELECT ceil(_1), ceil(_2), floor(_1), floor(_2) FROM tbl")
          checkSparkAnswerAndOperator(
            "SELECT ceil(0), ceil(-0), ceil(-5), ceil(5), ceil(-1), ceil(1) FROM tbl")
          checkSparkAnswerAndOperator(
            "SELECT floor(0), floor(-0), floor(-5), floor(5), " +
              "floor(-1), floor(1) FROM tbl")
        }
        withParquetTable(
          (-33L to 33L by 3L).map(i => Tuple1(Decimal(i, 21, 1))), // -3.3 ~ +3.3
          "tbl",
          withDictionary = dictionary.toBoolean) {
          checkSparkAnswerAndOperator("SELECT ceil(_1), floor(_1) FROM tbl")
          checkSparkAnswerAndOperator("SELECT ceil(cast(_1 as decimal(20, 0))) FROM tbl")
          checkSparkAnswerAndOperator("SELECT floor(cast(_1 as decimal(20, 0))) FROM tbl")
          withSQLConf(
            // Exclude the constant folding optimizer in order to actually execute the native ceil
            // and floor operations for scalar (literal) values.
            "spark.sql.optimizer.excludedRules" -> "org.apache.spark.sql.catalyst.optimizer.ConstantFolding") {
            for (n <- Seq("0.0", "-0.0", "0.5", "-0.5", "1.2", "-1.2")) {
              checkSparkAnswerAndOperator(s"SELECT ceil(cast(${n} as decimal(38, 18))) FROM tbl")
              checkSparkAnswerAndOperator(s"SELECT ceil(cast(${n} as decimal(20, 0))) FROM tbl")
              checkSparkAnswerAndOperator(s"SELECT floor(cast(${n} as decimal(38, 18))) FROM tbl")
              checkSparkAnswerAndOperator(s"SELECT floor(cast(${n} as decimal(20, 0))) FROM tbl")
            }
          }
        }
      }
    }
  }

  test("round") {
    // https://github.com/apache/datafusion-comet/issues/1441
    assume(!usingDataSourceExec)
    Seq(true, false).foreach { dictionaryEnabled =>
      withTempDir { dir =>
        val path = new Path(dir.toURI.toString, "test.parquet")
        makeParquetFileAllPrimitiveTypes(
          path,
          dictionaryEnabled = dictionaryEnabled,
          -128,
          128,
          randomSize = 100)
        // this test requires native_comet scan due to unsigned u8/u16 issue
        withSQLConf(CometConf.COMET_NATIVE_SCAN_IMPL.key -> CometConf.SCAN_NATIVE_COMET) {
          withParquetTable(path.toString, "tbl") {
            for (s <- Seq(-5, -1, 0, 1, 5, -1000, 1000, -323, -308, 308, -15, 15, -16, 16,
                null)) {
              // array tests
              // TODO: enable test for floats (_6, _7, _8, _13)
              for (c <- Seq(2, 3, 4, 5, 9, 10, 11, 12, 15, 16, 17)) {
                checkSparkAnswerAndOperator(s"select _${c}, round(_${c}, ${s}) FROM tbl")
              }
              // scalar tests
              // Exclude the constant folding optimizer in order to actually execute the native round
              // operations for scalar (literal) values.
              // TODO: comment in the tests for float once supported
              withSQLConf(
                "spark.sql.optimizer.excludedRules" -> "org.apache.spark.sql.catalyst.optimizer.ConstantFolding") {
                for (n <- Seq("0.0", "-0.0", "0.5", "-0.5", "1.2", "-1.2")) {
                  checkSparkAnswerAndOperator(
                    s"select round(cast(${n} as tinyint), ${s}) FROM tbl")
                  // checkSparkAnswerAndCometOperators(s"select round(cast(${n} as float), ${s}) FROM tbl")
                  checkSparkAnswerAndOperator(
                    s"select round(cast(${n} as decimal(38, 18)), ${s}) FROM tbl")
                  checkSparkAnswerAndOperator(
                    s"select round(cast(${n} as decimal(20, 0)), ${s}) FROM tbl")
                }
                // checkSparkAnswer(s"select round(double('infinity'), ${s}) FROM tbl")
                // checkSparkAnswer(s"select round(double('-infinity'), ${s}) FROM tbl")
                // checkSparkAnswer(s"select round(double('NaN'), ${s}) FROM tbl")
                // checkSparkAnswer(
                //   s"select round(double('0.000000000000000000000000000000000001'), ${s}) FROM tbl")
              }
            }
          }
        }
      }
    }
  }

  test("md5") {
    Seq(false, true).foreach { dictionary =>
      withSQLConf("parquet.enable.dictionary" -> dictionary.toString) {
        val table = "test"
        withTable(table) {
          sql(s"create table $table(col String) using parquet")
          sql(
            s"insert into $table values ('test1'), ('test1'), ('test2'), ('test2'), (NULL), ('')")
          checkSparkAnswerAndOperator(s"select md5(col) FROM $table")
        }
      }
    }
  }

  test("hex") {
    // https://github.com/apache/datafusion-comet/issues/1441
    assume(!usingDataSourceExec)
    Seq(true, false).foreach { dictionaryEnabled =>
      withTempDir { dir =>
        val path = new Path(dir.toURI.toString, "hex.parquet")
        // this test requires native_comet scan due to unsigned u8/u16 issue
        withSQLConf(CometConf.COMET_NATIVE_SCAN_IMPL.key -> CometConf.SCAN_NATIVE_COMET) {
          makeParquetFileAllPrimitiveTypes(path, dictionaryEnabled = dictionaryEnabled, 10000)
          withParquetTable(path.toString, "tbl") {
            checkSparkAnswerAndOperator(
              "SELECT hex(_1), hex(_2), hex(_3), hex(_4), hex(_5), hex(_6), hex(_7), hex(_8), hex(_9), hex(_10), hex(_11), hex(_12), hex(_13), hex(_14), hex(_15), hex(_16), hex(_17), hex(_18), hex(_19), hex(_20) FROM tbl")
          }
        }
      }
    }
  }

  test("unhex") {
    val table = "unhex_table"
    withTable(table) {
      sql(s"create table $table(col string) using parquet")

      sql(s"""INSERT INTO $table VALUES
        |('537061726B2053514C'),
        |('737472696E67'),
        |('\\0'),
        |(''),
        |('###'),
        |('G123'),
        |('hello'),
        |('A1B'),
        |('0A1B')""".stripMargin)

      checkSparkAnswerAndOperator(s"SELECT unhex(col) FROM $table")
    }
  }

  test("EqualNullSafe should preserve comet filter") {
    Seq("true", "false").foreach(b =>
      withParquetTable(
        data = (0 until 8).map(i => (i, if (i > 5) None else Some(i % 2 == 0))),
        tableName = "tbl",
        withDictionary = b.toBoolean) {
        // IS TRUE
        Seq("SELECT * FROM tbl where _2 is true", "SELECT * FROM tbl where _2 <=> true")
          .foreach(s => checkSparkAnswerAndOperator(s))

        // IS FALSE
        Seq("SELECT * FROM tbl where _2 is false", "SELECT * FROM tbl where _2 <=> false")
          .foreach(s => checkSparkAnswerAndOperator(s))

        // IS NOT TRUE
        Seq("SELECT * FROM tbl where _2 is not true", "SELECT * FROM tbl where not _2 <=> true")
          .foreach(s => checkSparkAnswerAndOperator(s))

        // IS NOT FALSE
        Seq("SELECT * FROM tbl where _2 is not false", "SELECT * FROM tbl where not _2 <=> false")
          .foreach(s => checkSparkAnswerAndOperator(s))
      })
  }

  test("test in(set)/not in(set)") {
    Seq("100", "0").foreach { inSetThreshold =>
      Seq(false, true).foreach { dictionary =>
        withSQLConf(
          SQLConf.OPTIMIZER_INSET_CONVERSION_THRESHOLD.key -> inSetThreshold,
          "parquet.enable.dictionary" -> dictionary.toString) {
          val table = "names"
          withTable(table) {
            sql(s"create table $table(id int, name varchar(20)) using parquet")
            sql(
              s"insert into $table values(1, 'James'), (1, 'Jones'), (2, 'Smith'), (3, 'Smith')," +
                "(NULL, 'Jones'), (4, NULL)")

            checkSparkAnswerAndOperator(s"SELECT * FROM $table WHERE id in (1, 2, 4, NULL)")
            checkSparkAnswerAndOperator(
              s"SELECT * FROM $table WHERE name in ('Smith', 'Brown', NULL)")

            // TODO: why with not in, the plan is only `LocalTableScan`?
            checkSparkAnswerAndOperator(s"SELECT * FROM $table WHERE id not in (1)")
            checkSparkAnswer(s"SELECT * FROM $table WHERE name not in ('Smith', 'Brown', NULL)")
          }
        }
      }
    }
  }

  test("case_when") {
    Seq(false, true).foreach { dictionary =>
      withSQLConf("parquet.enable.dictionary" -> dictionary.toString) {
        val table = "test"
        withTable(table) {
          sql(s"create table $table(id int) using parquet")
          sql(s"insert into $table values(1), (NULL), (2), (2), (3), (3), (4), (5), (NULL)")
          checkSparkAnswerAndOperator(
            s"SELECT CASE WHEN id > 2 THEN 3333 WHEN id > 1 THEN 2222 ELSE 1111 END FROM $table")
          checkSparkAnswerAndOperator(
            s"SELECT CASE WHEN id > 2 THEN NULL WHEN id > 1 THEN 2222 ELSE 1111 END FROM $table")
          checkSparkAnswerAndOperator(
            s"SELECT CASE id WHEN 1 THEN 1111 WHEN 2 THEN 2222 ELSE 3333 END FROM $table")
          checkSparkAnswerAndOperator(
            s"SELECT CASE id WHEN 1 THEN 1111 WHEN 2 THEN 2222 ELSE NULL END FROM $table")
          checkSparkAnswerAndOperator(
            s"SELECT CASE id WHEN 1 THEN 1111 WHEN 2 THEN 2222 WHEN 3 THEN 3333 WHEN 4 THEN 4444 END FROM $table")
          checkSparkAnswerAndOperator(
            s"SELECT CASE id WHEN NULL THEN 0 WHEN 1 THEN 1111 WHEN 2 THEN 2222 ELSE 3333 END FROM $table")
        }
      }
    }
  }

  test("not") {
    Seq(false, true).foreach { dictionary =>
      withSQLConf("parquet.enable.dictionary" -> dictionary.toString) {
        val table = "test"
        withTable(table) {
          sql(s"create table $table(col1 int, col2 boolean) using parquet")
          sql(s"insert into $table values(1, false), (2, true), (3, true), (3, false)")
          checkSparkAnswerAndOperator(s"SELECT col1, col2, NOT(col2), !(col2) FROM $table")
        }
      }
    }
  }

  test("negative") {
    Seq(false, true).foreach { dictionary =>
      withSQLConf("parquet.enable.dictionary" -> dictionary.toString) {
        val table = "test"
        withTable(table) {
          sql(s"create table $table(col1 int) using parquet")
          sql(s"insert into $table values(1), (2), (3), (3)")
          checkSparkAnswerAndOperator(s"SELECT negative(col1), -(col1) FROM $table")
        }
      }
    }
  }

  test("conditional expressions") {
    Seq(false, true).foreach { dictionary =>
      withSQLConf("parquet.enable.dictionary" -> dictionary.toString) {
        val table = "test1"
        withTable(table) {
          sql(s"create table $table(c1 int, c2 string, c3 int) using parquet")
          sql(
            s"insert into $table values(1, 'comet', 1), (2, 'comet', 3), (null, 'spark', 4)," +
              " (null, null, 4), (2, 'spark', 3), (2, 'comet', 3)")
          checkSparkAnswerAndOperator(s"SELECT if (c1 < 2, 1111, 2222) FROM $table")
          checkSparkAnswerAndOperator(s"SELECT if (c1 < c3, 1111, 2222) FROM $table")
          checkSparkAnswerAndOperator(
            s"SELECT if (c2 == 'comet', 'native execution', 'non-native execution') FROM $table")
        }
      }
    }
  }

  test("basic arithmetic") {
    withSQLConf("parquet.enable.dictionary" -> "false") {
      withParquetTable((1 until 10).map(i => (i, i + 1)), "tbl", false) {
        checkSparkAnswerAndOperator("SELECT _1 + _2, _1 - _2, _1 * _2, _1 / _2, _1 % _2 FROM tbl")
      }
    }

    withSQLConf("parquet.enable.dictionary" -> "false") {
      withParquetTable((1 until 10).map(i => (i.toFloat, i.toFloat + 0.5)), "tbl", false) {
        checkSparkAnswerAndOperator("SELECT _1 + _2, _1 - _2, _1 * _2, _1 / _2, _1 % _2 FROM tbl")
      }
    }

    withSQLConf("parquet.enable.dictionary" -> "false") {
      withParquetTable((1 until 10).map(i => (i.toDouble, i.toDouble + 0.5d)), "tbl", false) {
        checkSparkAnswerAndOperator("SELECT _1 + _2, _1 - _2, _1 * _2, _1 / _2, _1 % _2 FROM tbl")
      }
    }
  }

  test("date partition column does not forget date type") {
    withTable("t1") {
      sql("CREATE TABLE t1(flag LONG, cal_dt DATE) USING PARQUET PARTITIONED BY (cal_dt)")
      sql("""
            |INSERT INTO t1 VALUES
            |(2, date'2021-06-27'),
            |(2, date'2021-06-28'),
            |(2, date'2021-06-29'),
            |(2, date'2021-06-30')""".stripMargin)
      checkSparkAnswerAndOperator(sql("SELECT CAST(cal_dt as STRING) FROM t1"))
      checkSparkAnswer("SHOW PARTITIONS t1")
    }
  }

  test("DatePart functions: Year/Month/DayOfMonth/DayOfWeek/DayOfYear/WeekOfYear/Quarter") {
    Seq(false, true).foreach { dictionary =>
      withSQLConf("parquet.enable.dictionary" -> dictionary.toString) {
        val table = "test"
        withTable(table) {
          sql(s"create table $table(col timestamp) using parquet")
          sql(s"insert into $table values (now()), (timestamp('1900-01-01')), (null)")
          checkSparkAnswerAndOperator(
            "SELECT col, year(col), month(col), day(col), weekday(col), " +
              s" dayofweek(col), dayofyear(col), weekofyear(col), quarter(col) FROM $table")
        }
      }
    }
  }

  test("from_unixtime") {
    Seq(false, true).foreach { dictionary =>
      withSQLConf(
        "parquet.enable.dictionary" -> dictionary.toString,
        CometConf.COMET_EXPR_ALLOW_INCOMPATIBLE.key -> "true") {
        val table = "test"
        withTempDir { dir =>
          val path = new Path(dir.toURI.toString, "test.parquet")
          makeParquetFileAllPrimitiveTypes(
            path,
            dictionaryEnabled = dictionary,
            -128,
            128,
            randomSize = 100)
          withParquetTable(path.toString, table) {
            // TODO: DataFusion supports only -8334601211038 <= sec <= 8210266876799
            // https://github.com/apache/datafusion/issues/16594
            // After fixing this issue, remove the where clause below
            val where = "where _5 BETWEEN -8334601211038 AND 8210266876799"
            checkSparkAnswerAndOperator(s"SELECT from_unixtime(_5) FROM $table $where")
            checkSparkAnswerAndOperator(s"SELECT from_unixtime(_8) FROM $table $where")
            // TODO: DataFusion toChar does not support Spark datetime pattern format
            // https://github.com/apache/datafusion/issues/16577
            // https://github.com/apache/datafusion/issues/14536
            // After fixing these issues, change checkSparkAnswer to checkSparkAnswerAndOperator
            checkSparkAnswer(s"SELECT from_unixtime(_5, 'yyyy') FROM $table $where")
            checkSparkAnswer(s"SELECT from_unixtime(_8, 'yyyy') FROM $table $where")
            withSQLConf(SESSION_LOCAL_TIMEZONE.key -> "Asia/Kathmandu") {
              checkSparkAnswerAndOperator(s"SELECT from_unixtime(_5) FROM $table $where")
              checkSparkAnswerAndOperator(s"SELECT from_unixtime(_8) FROM $table $where")
              checkSparkAnswer(s"SELECT from_unixtime(_5, 'yyyy') FROM $table $where")
              checkSparkAnswer(s"SELECT from_unixtime(_8, 'yyyy') FROM $table $where")
            }
          }
        }
      }
    }
  }

  test("Decimal binary ops multiply is aligned to Spark") {
    Seq(true, false).foreach { allowPrecisionLoss =>
      withSQLConf(
        "spark.sql.decimalOperations.allowPrecisionLoss" -> allowPrecisionLoss.toString) {

        testSingleLineQuery(
          "select cast(1.23456 as decimal(10,9)) c1, cast(2.345678 as decimal(10,9)) c2",
          "select a, b, typeof(a), typeof(b) from (select c1 * 2.345678 a, c2 * c1 b from tbl)",
          s"basic_positive_numbers (allowPrecisionLoss = ${allowPrecisionLoss})")

        testSingleLineQuery(
          "select cast(1.23456 as decimal(10,9)) c1, cast(-2.345678 as decimal(10,9)) c2",
          "select a, b, typeof(a), typeof(b) from (select c1 * -2.345678 a, c2 * c1 b from tbl)",
          s"basic_neg_numbers (allowPrecisionLoss = ${allowPrecisionLoss})")

        testSingleLineQuery(
          "select cast(1.23456 as decimal(10,9)) c1, cast(0 as decimal(10,9)) c2",
          "select a, b, typeof(a), typeof(b) from (select c1 * 0.0 a, c2 * c1 b from tbl)",
          s"zero (allowPrecisionLoss = ${allowPrecisionLoss})")

        testSingleLineQuery(
          "select cast(1.23456 as decimal(10,9)) c1, cast(1 as decimal(10,9)) c2",
          "select a, b, typeof(a), typeof(b) from (select c1 * 1.0 a, c2 * c1 b from tbl)",
          s"identity (allowPrecisionLoss = ${allowPrecisionLoss})")

        testSingleLineQuery(
          "select cast(123456789.1234567890 as decimal(20,10)) c1, cast(987654321.9876543210 as decimal(20,10)) c2",
          "select a, b, typeof(a), typeof(b) from (select c1 * cast(987654321.9876543210 as decimal(20,10)) a, c2 * c1 b from tbl)",
          s"large_numbers (allowPrecisionLoss = ${allowPrecisionLoss})")

        testSingleLineQuery(
          "select cast(0.00000000123456789 as decimal(20,19)) c1, cast(0.00000000987654321 as decimal(20,19)) c2",
          "select a, b, typeof(a), typeof(b) from (select c1 * cast(0.00000000987654321 as decimal(20,19)) a, c2 * c1 b from tbl)",
          s"small_numbers (allowPrecisionLoss = ${allowPrecisionLoss})")

        testSingleLineQuery(
          "select cast(64053151420411946063694043751862251568 as decimal(38,0)) c1, cast(12345 as decimal(10,0)) c2",
          "select a, b, typeof(a), typeof(b) from (select c1 * cast(12345 as decimal(10,0)) a, c2 * c1 b from tbl)",
          s"overflow_precision (allowPrecisionLoss = ${allowPrecisionLoss})")

        testSingleLineQuery(
          "select cast(6.4053151420411946063694043751862251568 as decimal(38,37)) c1, cast(1.2345 as decimal(10,9)) c2",
          "select a, b, typeof(a), typeof(b) from (select c1 * cast(1.2345 as decimal(10,9)) a, c2 * c1 b from tbl)",
          s"overflow_scale (allowPrecisionLoss = ${allowPrecisionLoss})")

        testSingleLineQuery(
          """
            |select cast(6.4053151420411946063694043751862251568 as decimal(38,37)) c1, cast(1.2345 as decimal(10,9)) c2
            |union all
            |select cast(1.23456 as decimal(10,9)) c1, cast(1 as decimal(10,9)) c2
            |""".stripMargin,
          "select a, typeof(a) from (select c1 * c2 a from tbl)",
          s"mixed_errs_and_results (allowPrecisionLoss = ${allowPrecisionLoss})")
      }
    }
  }

  test("Decimal random number tests") {
    val rand = scala.util.Random
    def makeNum(p: Int, s: Int): String = {
      val int1 = rand.nextLong()
      val int2 = rand.nextLong().abs
      val frac1 = rand.nextLong().abs
      val frac2 = rand.nextLong().abs
      s"$int1$int2".take(p - s + (int1 >>> 63).toInt) + "." + s"$frac1$frac2".take(s)
    }

    val table = "test"
    (0 until 10).foreach { _ =>
      val p1 = rand.nextInt(38) + 1 // 1 <= p1 <= 38
      val s1 = rand.nextInt(p1 + 1) // 0 <= s1 <= p1
      val p2 = rand.nextInt(38) + 1
      val s2 = rand.nextInt(p2 + 1)

      withTable(table) {
        sql(s"create table $table(a decimal($p1, $s1), b decimal($p2, $s2)) using parquet")
        val values =
          (0 until 10).map(_ => s"(${makeNum(p1, s1)}, ${makeNum(p2, s2)})").mkString(",")
        sql(s"insert into $table values $values")
        Seq(true, false).foreach { allowPrecisionLoss =>
          withSQLConf(
            "spark.sql.decimalOperations.allowPrecisionLoss" -> allowPrecisionLoss.toString) {
            val a = makeNum(p1, s1)
            val b = makeNum(p2, s2)
            val ops = Seq("+", "-", "*", "/", "%", "div")
            for (op <- ops) {
              checkSparkAnswerAndOperator(s"select a, b, a $op b from $table")
              checkSparkAnswerAndOperator(s"select $a, b, $a $op b from $table")
              checkSparkAnswerAndOperator(s"select a, $b, a $op $b from $table")
              checkSparkAnswerAndOperator(
                s"select $a, $b, decimal($a) $op decimal($b) from $table")
            }
          }
        }
      }
    }
  }

  test("test cast utf8 to boolean as compatible with Spark") {
    def testCastedColumn(inputValues: Seq[String]): Unit = {
      val table = "test_table"
      withTable(table) {
        val values = inputValues.map(x => s"('$x')").mkString(",")
        sql(s"create table $table(base_column char(20)) using parquet")
        sql(s"insert into $table values $values")
        checkSparkAnswerAndOperator(
          s"select base_column, cast(base_column as boolean) as casted_column from $table")
      }
    }

    // Supported boolean values as true by both Arrow and Spark
    testCastedColumn(inputValues = Seq("t", "true", "y", "yes", "1", "T", "TrUe", "Y", "YES"))
    // Supported boolean values as false by both Arrow and Spark
    testCastedColumn(inputValues = Seq("f", "false", "n", "no", "0", "F", "FaLSe", "N", "No"))
    // Supported boolean values by Arrow but not Spark
    testCastedColumn(inputValues =
      Seq("TR", "FA", "tr", "tru", "ye", "on", "fa", "fal", "fals", "of", "off"))
    // Invalid boolean casting values for Arrow and Spark
    testCastedColumn(inputValues = Seq("car", "Truck"))
  }

  test("explain comet") {
    withSQLConf(
      SQLConf.ANSI_ENABLED.key -> "false",
      SQLConf.COALESCE_PARTITIONS_ENABLED.key -> "true",
      CometConf.COMET_ENABLED.key -> "true",
      CometConf.COMET_EXEC_ENABLED.key -> "true",
      CometConf.COMET_EXEC_SHUFFLE_ENABLED.key -> "false",
      EXTENDED_EXPLAIN_PROVIDERS_KEY -> "org.apache.comet.ExtendedExplainInfo") {
      val table = "test"
      withTable(table) {
        sql(s"create table $table(c0 int, c1 int , c2 float) using parquet")
        sql(s"insert into $table values(0, 1, 100.000001)")

        Seq(
          (
            s"SELECT cast(make_interval(c0, c1, c0, c1, c0, c0, c2) as string) as C from $table",
            Set("Cast from CalendarIntervalType to StringType is not supported")),
          (
            "SELECT "
              + "date_part('YEAR', make_interval(c0, c1, c0, c1, c0, c0, c2))"
              + " + "
              + "date_part('MONTH', make_interval(c0, c1, c0, c1, c0, c0, c2))"
              + s" as yrs_and_mths from $table",
            Set(
              "extractintervalyears is not supported",
              "extractintervalmonths is not supported")),
          (
            s"SELECT sum(c0), sum(c2) from $table group by c1",
            Set("Comet shuffle is not enabled: spark.comet.exec.shuffle.enabled is not enabled")),
          (
            "SELECT A.c1, A.sum_c0, A.sum_c2, B.casted from "
              + s"(SELECT c1, sum(c0) as sum_c0, sum(c2) as sum_c2 from $table group by c1) as A, "
              + s"(SELECT c1, cast(make_interval(c0, c1, c0, c1, c0, c0, c2) as string) as casted from $table) as B "
              + "where A.c1 = B.c1 ",
            Set(
              "Cast from CalendarIntervalType to StringType is not supported",
              "Comet shuffle is not enabled: spark.comet.exec.shuffle.enabled is not enabled")),
          (s"select * from $table LIMIT 10 OFFSET 3", Set("Comet shuffle is not enabled")))
          .foreach(test => {
            val qry = test._1
            val expected = test._2
            val df = sql(qry)
            df.collect() // force an execution
            checkSparkAnswerAndFallbackReasons(df, expected)
          })
      }
    }
  }

  test("explain: CollectLimit disabled") {
    withSQLConf(
      CometConf.COMET_ENABLED.key -> "true",
      CometConf.COMET_EXEC_ENABLED.key -> "true",
      CometConf.COMET_EXEC_COLLECT_LIMIT_ENABLED.key -> "false",
      EXTENDED_EXPLAIN_PROVIDERS_KEY -> "org.apache.comet.ExtendedExplainInfo") {
      val table = "test"
      withTable(table) {
        sql(s"create table $table(c0 int, c1 int , c2 float) using parquet")
        sql(s"insert into $table values(0, 1, 100.000001)")
        Seq(
          (
            s"select * from $table LIMIT 10",
            Set("spark.comet.exec.collectLimit.enabled is false")))
          .foreach(test => {
            val qry = test._1
            val expected = test._2
            val df = sql(qry)
            df.collect() // force an execution
            checkSparkAnswerAndFallbackReasons(df, expected)
          })
      }
    }
  }

  test("hash functions") {
    Seq(true, false).foreach { dictionary =>
      withSQLConf(
        "parquet.enable.dictionary" -> dictionary.toString,
        CometConf.COMET_EXPR_ALLOW_INCOMPATIBLE.key -> "true") {
        val table = "test"
        withTable(table) {
          sql(s"create table $table(col string, a int, b float) using parquet")
          sql(s"""
              |insert into $table values
              |('Spark SQL  ', 10, 1.2), (NULL, NULL, NULL), ('', 0, 0.0), ('苹果手机', NULL, 3.999999)
              |, ('Spark SQL  ', 10, 1.2), (NULL, NULL, NULL), ('', 0, 0.0), ('苹果手机', NULL, 3.999999)
              |""".stripMargin)
          checkSparkAnswerAndOperator("""
              |select
              |md5(col), md5(cast(a as string)), md5(cast(b as string)),
              |hash(col), hash(col, 1), hash(col, 0), hash(col, a, b), hash(b, a, col),
              |xxhash64(col), xxhash64(col, 1), xxhash64(col, 0), xxhash64(col, a, b), xxhash64(b, a, col),
              |sha2(col, 0), sha2(col, 256), sha2(col, 224), sha2(col, 384), sha2(col, 512), sha2(col, 128), sha2(col, -1),
              |sha1(col), sha1(cast(a as string)), sha1(cast(b as string))
              |from test
              |""".stripMargin)
        }
      }
    }
  }

  test("remainder function") {
    def withAnsiMode(enabled: Boolean)(f: => Unit): Unit = {
      withSQLConf(
        SQLConf.ANSI_ENABLED.key -> enabled.toString,
        CometConf.COMET_EXPR_ALLOW_INCOMPATIBLE.key -> enabled.toString,
        CometConf.COMET_ENABLED.key -> "true",
        CometConf.COMET_EXEC_ENABLED.key -> "true")(f)
    }

    def verifyResult(query: String): Unit = {
      val expectedDivideByZeroError =
        "[DIVIDE_BY_ZERO] Division by zero. Use `try_divide` to tolerate divisor being 0 and return NULL instead."

      checkSparkAnswerMaybeThrows(sql(query)) match {
        case (Some(sparkException), Some(cometException)) =>
          assert(sparkException.getMessage.contains(expectedDivideByZeroError))
          assert(cometException.getMessage.contains(expectedDivideByZeroError))
        case (None, None) => checkSparkAnswerAndOperator(sql(query))
        case (None, Some(ex)) =>
          fail("Comet threw an exception but Spark did not. Comet exception: " + ex.getMessage)
        case (Some(sparkException), None) =>
          fail(
            "Spark threw an exception but Comet did not. Spark exception: " +
              sparkException.getMessage)
      }
    }

    val tableName = "remainder_table"
    withTable(tableName) {
      sql(s"""
          |create table $tableName (
          |a_int int,
          |b_int int,
          |a_float float,
          |b_float float,
          |a_decimal decimal(18,4),
          |b_decimal decimal(18,4)
          |) using parquet
          """.stripMargin)

      val minInt = Int.MinValue

      sql(s"""
          |insert into $tableName values
          |(3, 0, 3.0, 0.0, cast(3 as decimal(18,4)), cast(0 as decimal(18,4))),
          |(10, 3, 10.5, 3.0, cast(10 as decimal(18,4)), cast(3 as decimal(18,4))),
          |(-10, 3, -10.5, 3.0, cast(-10 as decimal(18,4)), cast(3 as decimal(18,4))),
          |($minInt, -1, $minInt, -1.0, cast($minInt as decimal(18,4)), cast(-1 as decimal(18,4))),
          |(null, 3, null, 3.0, null, cast(3 as decimal(18,4))),
          |(3, null, 3.0, null, cast(3 as decimal(18,4)), null)
          """.stripMargin)

      Seq(true, false).foreach(enabled => {
        withAnsiMode(enabled = enabled) {
          verifyResult(s"""
          |select
          |a_int, b_int, a_float, b_float, a_decimal, b_decimal,
          |a_int % b_int as int_int_modulo,
          |a_int % b_float as int_float_modulo,
          |mod(a_int, b_int) as int_int_mod,
          |mod(a_int, b_float) as int_float_mod,
          |a_float % b_float as float_float_modulo,
          |a_float % b_decimal as float_decimal_modulo,
          |mod(a_float, b_float) as float_float_mod,
          |mod(a_float, b_decimal) as float_decimal_mod,
          |a_decimal % b_decimal as decimal_decimal_modulo,
          |mod(a_decimal, b_decimal) as decimal_decimal_mod
          |from $tableName
          """.stripMargin)
        }
      })
    }
  }

  test("hash functions with random input") {
    val dataGen = DataGenerator.DEFAULT
    // sufficient number of rows to create dictionary encoded ArrowArray.
    val randomNumRows = 1000

    val whitespaceChars = " \t\r\n"
    val timestampPattern = "0123456789/:T" + whitespaceChars
    Seq(true, false).foreach { dictionary =>
      withSQLConf(
        "parquet.enable.dictionary" -> dictionary.toString,
        CometConf.COMET_EXPR_ALLOW_INCOMPATIBLE.key -> "true") {
        val table = "test"
        withTable(table) {
          sql(s"create table $table(col string, a int, b float) using parquet")
          val tableSchema = spark.table(table).schema
          val rows = dataGen.generateRows(
            randomNumRows,
            tableSchema,
            Some(() => dataGen.generateString(timestampPattern, 6)))
          val data = spark.createDataFrame(spark.sparkContext.parallelize(rows), tableSchema)
          data.write
            .mode("append")
            .insertInto(table)
          // with random generated data
          // disable cast(b as string) for now, as the cast from float to string may produce incompatible result
          checkSparkAnswerAndOperator("""
              |select
              |md5(col), md5(cast(a as string)), --md5(cast(b as string)),
              |hash(col), hash(col, 1), hash(col, 0), hash(col, a, b), hash(b, a, col),
              |xxhash64(col), xxhash64(col, 1), xxhash64(col, 0), xxhash64(col, a, b), xxhash64(b, a, col),
              |sha2(col, 0), sha2(col, 256), sha2(col, 224), sha2(col, 384), sha2(col, 512), sha2(col, 128), sha2(col, -1),
              |sha1(col), sha1(cast(a as string))
              |from test
              |""".stripMargin)
        }
      }
    }
  }

  test("hash function with decimal input") {
    val testPrecisionScales: Seq[(Int, Int)] = Seq(
      (1, 0),
      (17, 2),
      (18, 2),
      (19, 2),
      (DecimalType.MAX_PRECISION, DecimalType.MAX_SCALE - 1))
    for ((p, s) <- testPrecisionScales) {
      withTable("t1") {
        sql(s"create table t1(c1 decimal($p, $s)) using parquet")
        sql("insert into t1 values(1.23), (-1.23), (0.0), (null)")
        if (p <= 18) {
          checkSparkAnswerAndOperator("select c1, hash(c1) from t1 order by c1")
        } else {
          // not supported natively yet
          checkSparkAnswer("select c1, hash(c1) from t1 order by c1")
        }
      }
    }
  }

  test("xxhash64 function with decimal input") {
    val testPrecisionScales: Seq[(Int, Int)] = Seq(
      (1, 0),
      (17, 2),
      (18, 2),
      (19, 2),
      (DecimalType.MAX_PRECISION, DecimalType.MAX_SCALE - 1))
    for ((p, s) <- testPrecisionScales) {
      withTable("t1") {
        sql(s"create table t1(c1 decimal($p, $s)) using parquet")
        sql("insert into t1 values(1.23), (-1.23), (0.0), (null)")
        if (p <= 18) {
          checkSparkAnswerAndOperator("select c1, xxhash64(c1) from t1 order by c1")
        } else {
          // not supported natively yet
          checkSparkAnswer("select c1, xxhash64(c1) from t1 order by c1")
        }
      }
    }
  }

  test("unary negative integer overflow test") {
    def withAnsiMode(enabled: Boolean)(f: => Unit): Unit = {
      withSQLConf(
        SQLConf.ANSI_ENABLED.key -> enabled.toString,
        CometConf.COMET_EXPR_ALLOW_INCOMPATIBLE.key -> enabled.toString,
        CometConf.COMET_ENABLED.key -> "true",
        CometConf.COMET_EXEC_ENABLED.key -> "true")(f)
    }

    def checkOverflow(query: String, dtype: String): Unit = {
      checkSparkAnswerMaybeThrows(sql(query)) match {
        case (Some(sparkException), Some(cometException)) =>
          assert(sparkException.getMessage.contains(dtype + " overflow"))
          assert(cometException.getMessage.contains(dtype + " overflow"))
        case (None, None) => checkSparkAnswerAndOperator(sql(query))
        case (None, Some(ex)) =>
          fail("Comet threw an exception but Spark did not " + ex.getMessage)
        case (Some(_), None) =>
          fail("Spark threw an exception but Comet did not")
      }
    }

    def runArrayTest(query: String, dtype: String, path: String): Unit = {
      withParquetTable(path, "t") {
        withAnsiMode(enabled = false) {
          checkSparkAnswerAndOperator(sql(query))
        }
        withAnsiMode(enabled = true) {
          checkOverflow(query, dtype)
        }
      }
    }

    withTempDir { dir =>
      // Array values test
      val dataTypes = Seq(
        ("array_test.parquet", Seq(Int.MaxValue, Int.MinValue).toDF("a"), "integer"),
        ("long_array_test.parquet", Seq(Long.MaxValue, Long.MinValue).toDF("a"), "long"),
        ("short_array_test.parquet", Seq(Short.MaxValue, Short.MinValue).toDF("a"), ""),
        ("byte_array_test.parquet", Seq(Byte.MaxValue, Byte.MinValue).toDF("a"), ""))

      dataTypes.foreach { case (fileName, df, dtype) =>
        val path = new Path(dir.toURI.toString, fileName).toString
        df.write.mode("overwrite").parquet(path)
        val query = "select a, -a from t"
        runArrayTest(query, dtype, path)
      }

      withParquetTable((0 until 5).map(i => (i % 5, i % 3)), "tbl") {
        withAnsiMode(enabled = true) {
          // interval test without cast
          val longDf = Seq(Long.MaxValue, Long.MaxValue, 2)
          val yearMonthDf = Seq(Int.MaxValue, Int.MaxValue, 2)
            .map(Period.ofMonths)
          val dayTimeDf = Seq(106751991L, 106751991L, 2L)
            .map(Duration.ofDays)
          Seq(longDf, yearMonthDf, dayTimeDf).foreach { _ =>
            checkOverflow("select -(_1) FROM tbl", "")
          }
        }
      }

      // scalar tests
      withParquetTable((0 until 5).map(i => (i % 5, i % 3)), "tbl") {
        withSQLConf(
          "spark.sql.optimizer.excludedRules" -> "org.apache.spark.sql.catalyst.optimizer.ConstantFolding",
          SQLConf.ANSI_ENABLED.key -> "true",
          CometConf.COMET_EXPR_ALLOW_INCOMPATIBLE.key -> "true",
          CometConf.COMET_ENABLED.key -> "true",
          CometConf.COMET_EXEC_ENABLED.key -> "true") {
          for (n <- Seq("2147483647", "-2147483648")) {
            checkOverflow(s"select -(cast(${n} as int)) FROM tbl", "integer")
          }
          for (n <- Seq("32767", "-32768")) {
            checkOverflow(s"select -(cast(${n} as short)) FROM tbl", "")
          }
          for (n <- Seq("127", "-128")) {
            checkOverflow(s"select -(cast(${n} as byte)) FROM tbl", "")
          }
          for (n <- Seq("9223372036854775807", "-9223372036854775808")) {
            checkOverflow(s"select -(cast(${n} as long)) FROM tbl", "long")
          }
          for (n <- Seq("3.4028235E38", "-3.4028235E38")) {
            checkOverflow(s"select -(cast(${n} as float)) FROM tbl", "float")
          }
        }
      }
    }
  }

  test("readSidePadding") {
    // https://stackoverflow.com/a/46290728
    val table = "test"
    withTable(table) {
      sql(s"create table $table(col1 CHAR(2)) using parquet")
      sql(s"insert into $table values('é')") // unicode 'e\\u{301}'
      sql(s"insert into $table values('é')") // unicode '\\u{e9}'
      sql(s"insert into $table values('')")
      sql(s"insert into $table values('ab')")

      checkSparkAnswerAndOperator(s"SELECT * FROM $table")
    }
  }

  test("isnan") {
    Seq("true", "false").foreach { dictionary =>
      withSQLConf("parquet.enable.dictionary" -> dictionary) {
        withParquetTable(
          Seq(Some(1.0), Some(Double.NaN), None).map(i => Tuple1(i)),
          "tbl",
          withDictionary = dictionary.toBoolean) {
          checkSparkAnswerAndOperator("SELECT isnan(_1), isnan(cast(_1 as float)) FROM tbl")
          // Use inside a nullable statement to make sure isnan has correct behavior for null input
          checkSparkAnswerAndOperator(
            "SELECT CASE WHEN (_1 > 0) THEN NULL ELSE isnan(_1) END FROM tbl")
        }
      }
    }
  }

  test("named_struct") {
    Seq(true, false).foreach { dictionaryEnabled =>
      withTempDir { dir =>
        val path = new Path(dir.toURI.toString, "test.parquet")
        makeParquetFileAllPrimitiveTypes(path, dictionaryEnabled = dictionaryEnabled, 10000)
        withParquetTable(path.toString, "tbl") {
          checkSparkAnswerAndOperator("SELECT named_struct('a', _1, 'b', _2) FROM tbl")
          checkSparkAnswerAndOperator("SELECT named_struct('a', _1, 'b', 2) FROM tbl")
          checkSparkAnswerAndOperator(
            "SELECT named_struct('a', named_struct('b', _1, 'c', _2)) FROM tbl")
        }
      }
    }
  }

  test("named_struct with duplicate field names") {
    Seq(true, false).foreach { dictionaryEnabled =>
      withTempDir { dir =>
        val path = new Path(dir.toURI.toString, "test.parquet")
        makeParquetFileAllPrimitiveTypes(path, dictionaryEnabled = dictionaryEnabled, 10000)
        withParquetTable(path.toString, "tbl") {
          checkSparkAnswerAndOperator(
            "SELECT named_struct('a', _1, 'a', _2) FROM tbl",
            classOf[ProjectExec])
          checkSparkAnswerAndOperator(
            "SELECT named_struct('a', _1, 'a', 2) FROM tbl",
            classOf[ProjectExec])
          checkSparkAnswerAndOperator(
            "SELECT named_struct('a', named_struct('b', _1, 'b', _2)) FROM tbl",
            classOf[ProjectExec])
        }
      }
    }
  }

  test("to_json") {
    // TODO fix for Spark 4.0.0
    assume(!isSpark40Plus)
    Seq(true, false).foreach { dictionaryEnabled =>
      withParquetTable(
        (0 until 100).map(i => {
          val str = if (i % 2 == 0) {
            "even"
          } else {
            "odd"
          }
          (i.toByte, i.toShort, i, i.toLong, i * 1.2f, -i * 1.2d, str, i.toString)
        }),
        "tbl",
        withDictionary = dictionaryEnabled) {

        val fields = Range(1, 8).map(n => s"'col$n', _$n").mkString(", ")

        checkSparkAnswerAndOperator(s"SELECT to_json(named_struct($fields)) FROM tbl")
        checkSparkAnswerAndOperator(
          s"SELECT to_json(named_struct('nested', named_struct($fields))) FROM tbl")
      }
    }
  }

  test("to_json escaping of field names and string values") {
    // TODO fix for Spark 4.0.0
    assume(!isSpark40Plus)
    val gen = new DataGenerator(new Random(42))
    val chars = "\\'\"abc\t\r\n\f\b"
    Seq(true, false).foreach { dictionaryEnabled =>
      withParquetTable(
        (0 until 100).map(i => {
          val str1 = gen.generateString(chars, 8)
          val str2 = gen.generateString(chars, 8)
          (i.toString, str1, str2)
        }),
        "tbl",
        withDictionary = dictionaryEnabled) {

        val fields = Range(1, 3)
          .map(n => {
            val columnName = s"""column "$n""""
            s"'$columnName', _$n"
          })
          .mkString(", ")

        checkSparkAnswerAndOperator(
          """SELECT 'column "1"' x, """ +
            s"to_json(named_struct($fields)) FROM tbl ORDER BY x")
      }
    }
  }

  test("to_json unicode") {
    // TODO fix for Spark 4.0.0
    assume(!isSpark40Plus)
    Seq(true, false).foreach { dictionaryEnabled =>
      withParquetTable(
        (0 until 100).map(i => {
          (i.toString, "\uD83E\uDD11", "\u018F")
        }),
        "tbl",
        withDictionary = dictionaryEnabled) {

        val fields = Range(1, 3)
          .map(n => {
            val columnName = s"""column "$n""""
            s"'$columnName', _$n"
          })
          .mkString(", ")

        checkSparkAnswerAndOperator(
          """SELECT 'column "1"' x, """ +
            s"to_json(named_struct($fields)) FROM tbl ORDER BY x")
      }
    }
  }

  test("struct and named_struct with dictionary") {
    Seq(true, false).foreach { dictionaryEnabled =>
      withParquetTable(
        (0 until 100).map(i =>
          (
            i,
            if (i % 2 == 0) { "even" }
            else { "odd" })),
        "tbl",
        withDictionary = dictionaryEnabled) {
        checkSparkAnswerAndOperator("SELECT struct(_1, _2) FROM tbl")
        checkSparkAnswerAndOperator("SELECT named_struct('a', _1, 'b', _2) FROM tbl")
      }
    }
  }

  test("get_struct_field") {
    Seq("", "parquet").foreach { v1List =>
      withSQLConf(
        SQLConf.USE_V1_SOURCE_LIST.key -> v1List,
        CometConf.COMET_NATIVE_SCAN_ENABLED.key -> "false",
        CometConf.COMET_CONVERT_FROM_PARQUET_ENABLED.key -> "true") {
        withTempPath { dir =>
          var df = spark
            .range(5)
            // Add both a null struct and null inner value
            .select(
              when(
                col("id") > 1,
                struct(
                  when(col("id") > 2, col("id")).alias("id"),
                  when(col("id") > 2, struct(when(col("id") > 3, col("id")).alias("id")))
                    .as("nested2")))
                .alias("nested1"))

          df.write.parquet(dir.toString())

          df = spark.read.parquet(dir.toString())
          checkSparkAnswerAndOperator(df.select("nested1.id"))
          checkSparkAnswerAndOperator(df.select("nested1.nested2.id"))
        }
      }
    }
  }

  test("get_struct_field - select primitive fields") {
    val scanImpl = CometConf.COMET_NATIVE_SCAN_IMPL.get()
    assume(!(scanImpl == CometConf.SCAN_AUTO && CometSparkSessionExtensions.isSpark40Plus))
    withTempPath { dir =>
      // create input file with Comet disabled
      withSQLConf(CometConf.COMET_ENABLED.key -> "false") {
        val df = spark
          .range(5)
          // Add both a null struct and null inner value
          .select(when(col("id") > 1, struct(when(col("id") > 2, col("id")).alias("id")))
            .alias("nested1"))

        df.write.parquet(dir.toString())
      }
      val df = spark.read.parquet(dir.toString()).select("nested1.id")
      // Comet's original scan does not support structs.
      // The plan will have a Comet Scan only if scan impl is native_full or native_recordbatch
      if (!scanImpl.equals(CometConf.SCAN_NATIVE_COMET)) {
        checkSparkAnswerAndOperator(df)
      } else {
        checkSparkAnswer(df)
      }
    }
  }

  test("get_struct_field - select subset of struct") {
    val scanImpl = CometConf.COMET_NATIVE_SCAN_IMPL.get()
    assume(!(scanImpl == CometConf.SCAN_AUTO && CometSparkSessionExtensions.isSpark40Plus))
    withTempPath { dir =>
      // create input file with Comet disabled
      withSQLConf(CometConf.COMET_ENABLED.key -> "false") {
        val df = spark
          .range(5)
          // Add both a null struct and null inner value
          .select(
            when(
              col("id") > 1,
              struct(
                when(col("id") > 2, col("id")).alias("id"),
                when(col("id") > 2, struct(when(col("id") > 3, col("id")).alias("id")))
                  .as("nested2")))
              .alias("nested1"))

        df.write.parquet(dir.toString())
      }

      val df = spark.read.parquet(dir.toString())
      // Comet's original scan does not support structs.
      // The plan will have a Comet Scan only if scan impl is native_full or native_recordbatch
      if (scanImpl != CometConf.SCAN_NATIVE_COMET) {
        checkSparkAnswerAndOperator(df.select("nested1.id"))
        checkSparkAnswerAndOperator(df.select("nested1.nested2"))
        checkSparkAnswerAndOperator(df.select("nested1.nested2.id"))
        checkSparkAnswerAndOperator(df.select("nested1.id", "nested1.nested2.id"))
      } else {
        checkSparkAnswer(df.select("nested1.id"))
        checkSparkAnswer(df.select("nested1.nested2"))
        checkSparkAnswer(df.select("nested1.nested2.id"))
        checkSparkAnswer(df.select("nested1.id", "nested1.nested2.id"))
      }
    }
  }

  test("get_struct_field - read entire struct") {
    val scanImpl = CometConf.COMET_NATIVE_SCAN_IMPL.get()
    assume(!(scanImpl == CometConf.SCAN_AUTO && CometSparkSessionExtensions.isSpark40Plus))
    withTempPath { dir =>
      // create input file with Comet disabled
      withSQLConf(CometConf.COMET_ENABLED.key -> "false") {
        val df = spark
          .range(5)
          // Add both a null struct and null inner value
          .select(
            when(
              col("id") > 1,
              struct(
                when(col("id") > 2, col("id")).alias("id"),
                when(col("id") > 2, struct(when(col("id") > 3, col("id")).alias("id")))
                  .as("nested2")))
              .alias("nested1"))

        df.write.parquet(dir.toString())
      }

      val df = spark.read.parquet(dir.toString()).select("nested1.id")
      // Comet's original scan does not support structs.
      // The plan will have a Comet Scan only if scan impl is native_full or native_recordbatch
      if (scanImpl != CometConf.SCAN_NATIVE_COMET) {
        checkSparkAnswerAndOperator(df)
      } else {
        checkSparkAnswer(df)
      }
    }
  }

  private def testV1AndV2(testName: String)(f: => Unit): Unit = {
    test(s"$testName - V1") {
      withSQLConf(SQLConf.USE_V1_SOURCE_LIST.key -> "parquet") { f }
    }

    // The test will fail because it will  produce a different plan and the operator check will fail
    // We could get the test to pass anyway by skipping the operator check, but when V2 does get supported,
    // we want to make sure we enable the operator check and marking the test as ignore will make it
    // more obvious
    //
    ignore(s"$testName - V2") {
      withSQLConf(SQLConf.USE_V1_SOURCE_LIST.key -> "") { f }
    }
  }

  testV1AndV2("get_struct_field with DataFusion ParquetExec - simple case") {
    withTempPath { dir =>
      // create input file with Comet disabled
      withSQLConf(CometConf.COMET_ENABLED.key -> "false") {
        val df = spark
          .range(5)
          // Add both a null struct and null inner value
          .select(when(col("id") > 1, struct(when(col("id") > 2, col("id")).alias("id")))
            .alias("nested1"))

        df.write.parquet(dir.toString())
      }

      withSQLConf(
        CometConf.COMET_ENABLED.key -> "true",
        CometConf.COMET_NATIVE_SCAN_IMPL.key -> CometConf.SCAN_NATIVE_DATAFUSION,
        CometConf.COMET_EXPLAIN_FALLBACK_ENABLED.key -> "true") {

        val df = spark.read.parquet(dir.toString())
        checkSparkAnswerAndOperator(df.select("nested1.id"))
      }
    }
  }

  testV1AndV2("get_struct_field with DataFusion ParquetExec - select subset of struct") {
    withTempPath { dir =>
      // create input file with Comet disabled
      withSQLConf(CometConf.COMET_ENABLED.key -> "false") {
        val df = spark
          .range(5)
          // Add both a null struct and null inner value
          .select(
            when(
              col("id") > 1,
              struct(
                when(col("id") > 2, col("id")).alias("id"),
                when(col("id") > 2, struct(when(col("id") > 3, col("id")).alias("id")))
                  .as("nested2")))
              .alias("nested1"))

        df.write.parquet(dir.toString())
      }

      withSQLConf(
        CometConf.COMET_ENABLED.key -> "true",
        CometConf.COMET_NATIVE_SCAN_IMPL.key -> CometConf.SCAN_NATIVE_DATAFUSION,
        CometConf.COMET_EXPLAIN_FALLBACK_ENABLED.key -> "true") {

        val df = spark.read.parquet(dir.toString())

        checkSparkAnswerAndOperator(df.select("nested1.id"))
        checkSparkAnswerAndOperator(df.select("nested1.id", "nested1.nested2.id"))
        checkSparkAnswerAndOperator(df.select("nested1.nested2.id"))
      }
    }
  }

  test("get_struct_field with DataFusion ParquetExec - read entire struct") {
    assume(usingDataSourceExec(conf))
    withTempPath { dir =>
      // create input file with Comet disabled
      withSQLConf(CometConf.COMET_ENABLED.key -> "false") {
        val df = spark
          .range(5)
          // Add both a null struct and null inner value
          .select(
            when(
              col("id") > 1,
              struct(
                when(col("id") > 2, col("id")).alias("id"),
                when(col("id") > 2, struct(when(col("id") > 3, col("id")).alias("id")))
                  .as("nested2")))
              .alias("nested1"))

        df.write.parquet(dir.toString())
      }

      Seq("", "parquet").foreach { v1List =>
        withSQLConf(
          SQLConf.USE_V1_SOURCE_LIST.key -> v1List,
          CometConf.COMET_ENABLED.key -> "true",
          CometConf.COMET_EXPLAIN_FALLBACK_ENABLED.key -> "true") {

          val df = spark.read.parquet(dir.toString())
          if (v1List.isEmpty) {
            checkSparkAnswer(df.select("nested1"))
          } else {
            checkSparkAnswerAndOperator(df.select("nested1"))
          }
        }
      }
    }
  }

  test("read array[int] from parquet") {
    assume(usingDataSourceExec(conf))

    withTempPath { dir =>
// create input file with Comet disabled
      withSQLConf(CometConf.COMET_ENABLED.key -> "false") {
        val df = spark
          .range(5)
// Spark does not allow null as a key but does allow null as a
// value, and the entire map be null
          .select(when(col("id") > 1, sequence(lit(0), col("id") * 2)).alias("array1"))
        df.write.parquet(dir.toString())
      }

      Seq("", "parquet").foreach { v1List =>
        withSQLConf(SQLConf.USE_V1_SOURCE_LIST.key -> v1List) {
          val df = spark.read.parquet(dir.toString())
          if (v1List.isEmpty) {
            checkSparkAnswer(df.select("array1"))
            checkSparkAnswer(df.select(element_at(col("array1"), lit(1))))
          } else {
            checkSparkAnswerAndOperator(df.select("array1"))
            checkSparkAnswerAndOperator(df.select(element_at(col("array1"), lit(1))))
          }
        }
      }
    }
  }

  test("CreateArray") {
    Seq(true, false).foreach { dictionaryEnabled =>
      withTempDir { dir =>
        val path = new Path(dir.toURI.toString, "test.parquet")
        makeParquetFileAllPrimitiveTypes(path, dictionaryEnabled = dictionaryEnabled, 10000)
        val df = spark.read.parquet(path.toString)
        checkSparkAnswerAndOperator(df.select(array(col("_2"), col("_3"), col("_4"))))
        checkSparkAnswerAndOperator(df.select(array(col("_4"), col("_11"), lit(null))))
        checkSparkAnswerAndOperator(
          df.select(array(array(col("_4")), array(col("_4"), lit(null)))))
        checkSparkAnswerAndOperator(df.select(array(col("_8"), col("_13"))))
        // This ends up returning empty strings instead of nulls for the last element
        checkSparkAnswerAndOperator(df.select(array(col("_8"), col("_13"), lit(null))))
        checkSparkAnswerAndOperator(df.select(array(array(col("_8")), array(col("_13")))))
        checkSparkAnswerAndOperator(df.select(array(col("_8"), col("_8"), lit(null))))
        checkSparkAnswerAndOperator(df.select(array(struct("_4"), struct("_4"))))
        checkSparkAnswerAndOperator(
          df.select(array(struct(col("_8").alias("a")), struct(col("_13").alias("a")))))
      }
    }
  }

  test("ListExtract") {
    def assertBothThrow(df: DataFrame): Unit = {
      checkSparkAnswerMaybeThrows(df) match {
        case (Some(_), Some(_)) => ()
        case (spark, comet) =>
          fail(
            s"Expected Spark and Comet to throw exception, but got\nSpark: $spark\nComet: $comet")
      }
    }

    Seq(true, false).foreach { dictionaryEnabled =>
      withTempDir { dir =>
        val path = new Path(dir.toURI.toString, "test.parquet")
        makeParquetFileAllPrimitiveTypes(path, dictionaryEnabled = dictionaryEnabled, 100)

        Seq(true, false).foreach { ansiEnabled =>
          withSQLConf(
            CometConf.COMET_EXPR_ALLOW_INCOMPATIBLE.key -> "true",
            SQLConf.ANSI_ENABLED.key -> ansiEnabled.toString(),
            // Prevent the optimizer from collapsing an extract value of a create array
            SQLConf.OPTIMIZER_EXCLUDED_RULES.key -> SimplifyExtractValueOps.ruleName) {
            val df = spark.read.parquet(path.toString)

            val stringArray = df.select(array(col("_8"), col("_8"), lit(null)).alias("arr"))
            checkSparkAnswerAndOperator(
              stringArray
                .select(col("arr").getItem(0), col("arr").getItem(1), col("arr").getItem(2)))

            checkSparkAnswerAndOperator(
              stringArray.select(
                element_at(col("arr"), -3),
                element_at(col("arr"), -2),
                element_at(col("arr"), -1),
                element_at(col("arr"), 1),
                element_at(col("arr"), 2),
                element_at(col("arr"), 3)))

            // 0 is an invalid index for element_at
            assertBothThrow(stringArray.select(element_at(col("arr"), 0)))

            if (ansiEnabled) {
              assertBothThrow(stringArray.select(col("arr").getItem(-1)))
              assertBothThrow(stringArray.select(col("arr").getItem(3)))
              assertBothThrow(stringArray.select(element_at(col("arr"), -4)))
              assertBothThrow(stringArray.select(element_at(col("arr"), 4)))
            } else {
              checkSparkAnswerAndOperator(stringArray.select(col("arr").getItem(-1)))
              checkSparkAnswerAndOperator(stringArray.select(col("arr").getItem(3)))
              checkSparkAnswerAndOperator(stringArray.select(element_at(col("arr"), -4)))
              checkSparkAnswerAndOperator(stringArray.select(element_at(col("arr"), 4)))
            }

            val intArray =
              df.select(when(col("_4").isNotNull, array(col("_4"), col("_4"))).alias("arr"))
            checkSparkAnswerAndOperator(
              intArray
                .select(col("arr").getItem(0), col("arr").getItem(1)))

            checkSparkAnswerAndOperator(
              intArray.select(
                element_at(col("arr"), 1),
                element_at(col("arr"), 2),
                element_at(col("arr"), -1),
                element_at(col("arr"), -2)))
          }
        }
      }
    }
  }

  test("GetArrayStructFields") {
    Seq(true, false).foreach { dictionaryEnabled =>
      withSQLConf(SQLConf.OPTIMIZER_EXCLUDED_RULES.key -> SimplifyExtractValueOps.ruleName) {
        withTempDir { dir =>
          val path = new Path(dir.toURI.toString, "test.parquet")
          makeParquetFileAllPrimitiveTypes(path, dictionaryEnabled = dictionaryEnabled, 10000)
          val df = spark.read
            .parquet(path.toString)
            .select(
              array(struct(col("_2"), col("_3"), col("_4"), col("_8")), lit(null)).alias("arr"))
          checkSparkAnswerAndOperator(df.select("arr._2", "arr._3", "arr._4"))

          val complex = spark.read
            .parquet(path.toString)
            .select(array(struct(struct(col("_4"), col("_8")).alias("nested"))).alias("arr"))

          checkSparkAnswerAndOperator(complex.select(col("arr.nested._4")))
        }
      }
    }
  }

  test("test integral divide") {
    // this test requires native_comet scan due to unsigned u8/u16 issue
    withSQLConf(
      CometConf.COMET_NATIVE_SCAN_IMPL.key -> CometConf.SCAN_NATIVE_COMET,
      CometConf.COMET_EXPR_ALLOW_INCOMPATIBLE.key -> "true") {
      Seq(true, false).foreach { dictionaryEnabled =>
        withTempDir { dir =>
          val path1 = new Path(dir.toURI.toString, "test1.parquet")
          val path2 = new Path(dir.toURI.toString, "test2.parquet")
          makeParquetFileAllPrimitiveTypes(
            path1,
            dictionaryEnabled = dictionaryEnabled,
            0,
            0,
            randomSize = 10000)
          makeParquetFileAllPrimitiveTypes(
            path2,
            dictionaryEnabled = dictionaryEnabled,
            0,
            0,
            randomSize = 10000)
          withParquetTable(path1.toString, "tbl1") {
            withParquetTable(path2.toString, "tbl2") {
              checkSparkAnswerAndOperator("""
                  |select
                  | t1._2 div t2._2, div(t1._2, t2._2),
                  | t1._3 div t2._3, div(t1._3, t2._3),
                  | t1._4 div t2._4, div(t1._4, t2._4),
                  | t1._5 div t2._5, div(t1._5, t2._5),
                  | t1._9 div t2._9, div(t1._9, t2._9),
                  | t1._10 div t2._10, div(t1._10, t2._10),
                  | t1._11 div t2._11, div(t1._11, t2._11)
                  | from tbl1 t1 join tbl2 t2 on t1._id = t2._id
                  | order by t1._id""".stripMargin)

              checkSparkAnswerAndOperator("""
                  |select
                  | t1._12 div t2._12, div(t1._12, t2._12),
                  | t1._15 div t2._15, div(t1._15, t2._15),
                  | t1._16 div t2._16, div(t1._16, t2._16),
                  | t1._17 div t2._17, div(t1._17, t2._17)
                  | from tbl1 t1 join tbl2 t2 on t1._id = t2._id
                  | order by t1._id""".stripMargin)
            }
          }
        }
      }
    }
  }

  test("ANSI support for add") {
    val data = Seq((Integer.MAX_VALUE, 1), (Integer.MIN_VALUE, -1))
    withSQLConf(SQLConf.ANSI_ENABLED.key -> "true") {
      withParquetTable(data, "tbl") {
        val res = spark.sql("""
                              |SELECT
                              |  _1 + _2
                              |  from tbl
                              |  """.stripMargin)

        checkSparkAnswerMaybeThrows(res) match {
          case (Some(sparkExc), Some(cometExc)) =>
            assert(cometExc.getMessage.contains(ARITHMETIC_OVERFLOW_EXCEPTION_MSG))
            assert(sparkExc.getMessage.contains("overflow"))
          case _ => fail("Exception should be thrown")
        }
      }
    }
  }

  test("ANSI support for subtract") {
    val data = Seq((Integer.MIN_VALUE, 1))
    withSQLConf(SQLConf.ANSI_ENABLED.key -> "true") {
      withParquetTable(data, "tbl") {
        val res = spark.sql("""
                              |SELECT
                              |  _1 - _2
                              |  from tbl
                              |  """.stripMargin)
        checkSparkAnswerMaybeThrows(res) match {
          case (Some(sparkExc), Some(cometExc)) =>
            assert(cometExc.getMessage.contains(ARITHMETIC_OVERFLOW_EXCEPTION_MSG))
            assert(sparkExc.getMessage.contains("overflow"))
          case _ => fail("Exception should be thrown")
        }
      }
    }
  }

  test("ANSI support for multiply") {
    val data = Seq((Integer.MAX_VALUE, 10))
    withSQLConf(SQLConf.ANSI_ENABLED.key -> "true") {
      withParquetTable(data, "tbl") {
        val res = spark.sql("""
                              |SELECT
                              |  _1 * _2
                              |  from tbl
                              |  """.stripMargin)

        checkSparkAnswerMaybeThrows(res) match {
          case (Some(sparkExc), Some(cometExc)) =>
            assert(cometExc.getMessage.contains(ARITHMETIC_OVERFLOW_EXCEPTION_MSG))
            assert(sparkExc.getMessage.contains("overflow"))
          case _ => fail("Exception should be thrown")
        }
      }
    }
  }

  test("ANSI support for divide (division by zero)") {
    val data = Seq((Integer.MIN_VALUE, 0))
    withSQLConf(SQLConf.ANSI_ENABLED.key -> "true") {
      withParquetTable(data, "tbl") {
        val res = spark.sql("""
                              |SELECT
                              |  _1 / _2
                              |  from tbl
                              |  """.stripMargin)

        checkSparkAnswerMaybeThrows(res) match {
          case (Some(sparkExc), Some(cometExc)) =>
            assert(cometExc.getMessage.contains(DIVIDE_BY_ZERO_EXCEPTION_MSG))
            assert(sparkExc.getMessage.contains("Division by zero"))
          case _ => fail("Exception should be thrown")
        }
      }
    }
  }

  test("ANSI support for divide (division by zero) float division") {
    val data = Seq((Float.MinPositiveValue, 0.0))
    withSQLConf(SQLConf.ANSI_ENABLED.key -> "true") {
      withParquetTable(data, "tbl") {
        val res = spark.sql("""
                              |SELECT
                              |  _1 / _2
                              |  from tbl
                              |  """.stripMargin)

        checkSparkAnswerMaybeThrows(res) match {
          case (Some(sparkExc), Some(cometExc)) =>
            assert(cometExc.getMessage.contains(DIVIDE_BY_ZERO_EXCEPTION_MSG))
            assert(sparkExc.getMessage.contains("Division by zero"))
          case _ => fail("Exception should be thrown")
        }
      }
    }
  }

  test("ANSI support for integral divide (division by zero)") {
    val data = Seq((Integer.MAX_VALUE, 0))
    Seq("true", "false").foreach { p =>
      withSQLConf(SQLConf.ANSI_ENABLED.key -> p) {
        withParquetTable(data, "tbl") {
          val res = spark.sql("""
                |SELECT
                |  _1 div _2
                |  from tbl
                |  """.stripMargin)

          checkSparkAnswerMaybeThrows(res) match {
            case (Some(sparkException), Some(cometException)) =>
              assert(sparkException.getMessage.contains(DIVIDE_BY_ZERO_EXCEPTION_MSG))
              assert(cometException.getMessage.contains(DIVIDE_BY_ZERO_EXCEPTION_MSG))
            case (None, None) => checkSparkAnswerAndOperator(res)
            case (None, Some(ex)) =>
              fail(
                "Comet threw an exception but Spark did not. Comet exception: " + ex.getMessage)
            case (Some(sparkException), None) =>
              fail(
                "Spark threw an exception but Comet did not. Spark exception: " +
                  sparkException.getMessage)
          }
        }
      }
    }
  }

  test("ANSI support for round function") {
    Seq(
      (
        Int.MaxValue,
        Int.MinValue,
        Long.MinValue,
        Long.MaxValue,
        Byte.MinValue,
        Byte.MaxValue,
        Short.MinValue,
        Short.MaxValue)).foreach { value =>
      val data = Seq(value)
      withParquetTable(data, "tbl") {
        Seq(-1000, -100, -10, -1, 0, 1, 10, 100, 1000).foreach { scale =>
          Seq(true, false).foreach { ansi =>
            withSQLConf(SQLConf.ANSI_ENABLED.key -> ansi.toString) {
              val res = spark.sql(s"SELECT round(_1, $scale) from tbl")
              checkSparkAnswerMaybeThrows(res) match {
                case (Some(sparkException), Some(cometException)) =>
                  assert(sparkException.getMessage.contains("ARITHMETIC_OVERFLOW"))
                  assert(cometException.getMessage.contains("ARITHMETIC_OVERFLOW"))
                case (None, None) => checkSparkAnswerAndOperator(res)
                case (None, Some(ex)) =>
                  fail("Comet threw an exception but Spark did not. Comet exception: " + ex.getMessage)
                case (Some(sparkException), None) =>
                  fail("Spark threw an exception but Comet did not. Spark exception: " +
                    sparkException.getMessage)
              }
            }
          }
        }
      }
    }
  }

  test("test integral divide overflow for decimal") {
    if (isSpark40Plus) {
      Seq(true, false)
    } else
      {
        // ansi mode only supported in Spark 4.0+
        Seq(false)
      }.foreach { ansiMode =>
        withSQLConf(SQLConf.ANSI_ENABLED.key -> ansiMode.toString) {
          withTable("t1") {
            sql("create table t1(a decimal(38,0), b decimal(2,2)) using parquet")
            sql(
              "insert into t1 values(-62672277069777110394022909049981876593,-0.40)," +
                " (-68299431870253176399167726913574455270,-0.22), (-77532633078952291817347741106477071062,0.36)," +
                " (-79918484954351746825313746420585672848,0.44), (54400354300704342908577384819323710194,0.18)," +
                " (78585488402645143056239590008272527352,-0.51)")
            checkSparkAnswerAndOperator("select a div b from t1")
          }
        }
      }
  }

  private def testOnShuffledRangeWithRandomParameters(testLogic: DataFrame => Unit): Unit = {
    val partitionsNumber = Random.nextInt(10) + 1
    val rowsNumber = Random.nextInt(500)
    // use this value to have both single-batch and multi-batch partitions
    val cometBatchSize = math.max(1, math.floor(rowsNumber.toDouble / partitionsNumber).toInt)
    withSQLConf("spark.comet.batchSize" -> cometBatchSize.toString) {
      withParquetDataFrame((0 until rowsNumber).map(Tuple1.apply)) { df =>
        testLogic(df.repartition(partitionsNumber))
      }
    }
  }

  test("rand expression with random parameters") {
    testOnShuffledRangeWithRandomParameters { df =>
      val seed = Random.nextLong()
      val dfWithRandParameters = df.withColumn("rnd", rand(seed))
      checkSparkAnswerAndOperator(dfWithRandParameters)
      val dfWithOverflowSeed = df.withColumn("rnd", rand(Long.MaxValue))
      checkSparkAnswerAndOperator(dfWithOverflowSeed)
      val dfWithNullSeed = df.selectExpr("_1", "rand(null) as rnd")
      checkSparkAnswerAndOperator(dfWithNullSeed)
    }
  }

  test("randn expression with random parameters") {
    testOnShuffledRangeWithRandomParameters { df =>
      val seed = Random.nextLong()
      val dfWithRandParameters = df.withColumn("randn", randn(seed))
      checkSparkAnswerAndOperatorWithTol(dfWithRandParameters)
      val dfWithOverflowSeed = df.withColumn("randn", randn(Long.MaxValue))
      checkSparkAnswerAndOperatorWithTol(dfWithOverflowSeed)
      val dfWithNullSeed = df.selectExpr("_1", "randn(null) as randn")
      checkSparkAnswerAndOperatorWithTol(dfWithNullSeed)
    }
  }

  test("spark_partition_id expression on random dataset") {
    testOnShuffledRangeWithRandomParameters { df =>
      val dfWithRandParameters =
        df.withColumn("pid1", spark_partition_id())
          .repartition(3)
          .withColumn("pid2", spark_partition_id())
      checkSparkAnswerAndOperator(dfWithRandParameters)
    }
  }

  test("monotonically_increasing_id expression on random dataset") {
    testOnShuffledRangeWithRandomParameters { df =>
      val dfWithRandParameters =
        df.withColumn("mid1", monotonically_increasing_id())
          .repartition(3)
          .withColumn("mid2", monotonically_increasing_id())
      checkSparkAnswerAndOperator(dfWithRandParameters)
    }
  }

  test("multiple nondetermenistic expressions with shuffle") {
    testOnShuffledRangeWithRandomParameters { df =>
      val seed1 = Random.nextLong()
      val seed2 = Random.nextLong()
      val complexRandDf = df
        .withColumn("rand1", rand(seed1))
        .withColumn("randn1", randn(seed1))
        .repartition(2, col("_1"))
        .sortWithinPartitions("_1")
        .withColumn("rand2", rand(seed2))
        .withColumn("randn2", randn(seed2))
      checkSparkAnswerAndOperatorWithTol(complexRandDf)
    }
  }

  test("window query with rangeBetween") {

    // values are int
    val df = Seq(1, 2, 4, 3, 2, 1).toDF("value")
    val window = Window.orderBy($"value".desc)

    // ranges are long
    val df2 = df.select(
      $"value",
      sum($"value").over(window.rangeBetween(Window.unboundedPreceding, 1L)),
      sum($"value").over(window.rangeBetween(1L, Window.unboundedFollowing)))

    // Comet does not support RANGE BETWEEN
    // https://github.com/apache/datafusion-comet/issues/1246
    val (_, cometPlan) = checkSparkAnswer(df2)
    val cometWindowExecs = collect(cometPlan) { case w: CometWindowExec =>
      w
    }
    assert(cometWindowExecs.isEmpty)
  }

  test("vectorized reader: missing all struct fields") {
    Seq(true, false).foreach { offheapEnabled =>
      withSQLConf(
        SQLConf.USE_V1_SOURCE_LIST.key -> "parquet",
        CometConf.COMET_EXEC_ENABLED.key -> "true",
        CometConf.COMET_ENABLED.key -> "true",
        CometConf.COMET_EXPLAIN_FALLBACK_ENABLED.key -> "false",
        CometConf.COMET_NATIVE_SCAN_IMPL.key -> "native_datafusion",
        SQLConf.PARQUET_VECTORIZED_READER_NESTED_COLUMN_ENABLED.key -> "true",
        SQLConf.COLUMN_VECTOR_OFFHEAP_ENABLED.key -> offheapEnabled.toString) {
        val data = Seq(Tuple1((1, "a")), Tuple1((2, null)), Tuple1(null))

        val readSchema = new StructType().add(
          "_1",
          new StructType()
            .add("_3", IntegerType, nullable = false)
            .add("_4", StringType, nullable = false),
          nullable = false)

        withParquetFile(data) { file =>
          checkAnswer(
            spark.read.schema(readSchema).parquet(file),
            Row(null) :: Row(null) :: Row(null) :: Nil)
        }
      }
    }
  }

  test("test length function") {
    withTable("t1") {
      sql(
        "create table t1 using parquet as select cast(id as string) as c1, cast(id as binary) as c2 from range(10)")
      // FIXME: Change checkSparkAnswer to checkSparkAnswerAndOperator after resolving
      //  https://github.com/apache/datafusion-comet/issues/2348
      checkSparkAnswer("select length(c1), length(c2) AS x FROM t1 ORDER BY c1")
    }
  }

  test("test concat function - strings") {
    withTable("t1") {
      sql(
        "create table t1 using parquet as select uuid() c1, uuid() c2, uuid() c3, uuid() c4, cast(null as string) c5 from range(10)")
      checkSparkAnswerAndOperator("select concat(c1, c2) AS x FROM t1")
      checkSparkAnswerAndOperator("select concat(c1, c1) AS x FROM t1")
      checkSparkAnswerAndOperator("select concat(c1, c2, c3) AS x FROM t1")
      checkSparkAnswerAndOperator("select concat(c1, c2, c3, c5) AS x FROM t1")
      checkSparkAnswerAndOperator(
        "select concat(concat(c1, c2, c3), concat(c1, c3)) AS x FROM t1")
    }
  }

  // https://github.com/apache/datafusion-comet/issues/2647
  test("test concat function - arrays") {
    withTable("t1") {
      sql(
        "create table t1 using parquet as select array(id, id+1) c1, array(id+2, id+3) c2, CAST(array() AS array<int>) c3, CAST(array(null) as array<int>) c4, cast(null as array<int>) c5 from range(10)")
      checkSparkAnswerAndFallbackReason(
        "select concat(c1, c2) AS x FROM t1",
        CometConcat.unsupportedReason)
      checkSparkAnswerAndFallbackReason(
        "select concat(c1, c1) AS x FROM t1",
        CometConcat.unsupportedReason)
      checkSparkAnswerAndFallbackReason(
        "select concat(c1, c2, c3) AS x FROM t1",
        CometConcat.unsupportedReason)
      checkSparkAnswerAndFallbackReason(
        "select concat(c1, c2, c3, c5) AS x FROM t1",
        CometConcat.unsupportedReason)
      checkSparkAnswerAndFallbackReason(
        "select concat(concat(c1, c2, c3), concat(c1, c3)) AS x FROM t1",
        CometConcat.unsupportedReason)
    }
  }

  // https://github.com/apache/datafusion-comet/issues/2647
  test("test concat function - binary") {
    withTable("t1") {
      sql(
        "create table t1 using parquet as select cast(uuid() as binary) c1, cast(uuid() as binary) c2, cast(uuid() as binary) c3, cast(uuid() as binary) c4, cast(null as binary) c5 from range(10)")
      checkSparkAnswerAndFallbackReason(
        "select concat(c1, c2) AS x FROM t1",
        CometConcat.unsupportedReason)
      checkSparkAnswerAndFallbackReason(
        "select concat(c1, c1) AS x FROM t1",
        CometConcat.unsupportedReason)
      checkSparkAnswerAndFallbackReason(
        "select concat(c1, c2, c3) AS x FROM t1",
        CometConcat.unsupportedReason)
      checkSparkAnswerAndFallbackReason(
        "select concat(c1, c2, c3, c5) AS x FROM t1",
        CometConcat.unsupportedReason)
      checkSparkAnswerAndFallbackReason(
        "select concat(concat(c1, c2, c3), concat(c1, c3)) AS x FROM t1",
        CometConcat.unsupportedReason)
    }
  }
}<|MERGE_RESOLUTION|>--- conflicted
+++ resolved
@@ -1430,77 +1430,6 @@
     testDoubleScalarExpr("expm1")
   }
 
-<<<<<<< HEAD
-  // https://github.com/apache/datafusion-comet/issues/666
-  ignore("abs") {
-    Seq(true, false).foreach { dictionaryEnabled =>
-      withTempDir { dir =>
-        val path = new Path(dir.toURI.toString, "test.parquet")
-        makeParquetFileAllPrimitiveTypes(path, dictionaryEnabled = dictionaryEnabled, 100)
-        withParquetTable(path.toString, "tbl") {
-          Seq(2, 3, 4, 5, 6, 7, 9, 10, 11, 12, 15, 16, 17).foreach { col =>
-            checkSparkAnswerAndOperator(s"SELECT abs(_${col}) FROM tbl")
-          }
-        }
-      }
-    }
-  }
-
-  // https://github.com/apache/datafusion-comet/issues/666
-  ignore("abs Overflow ansi mode") {
-
-    def testAbsAnsiOverflow[T <: Product: ClassTag: TypeTag](data: Seq[T]): Unit = {
-      withParquetTable(data, "tbl") {
-        checkSparkAnswerMaybeThrows(sql("select abs(_1), abs(_2) from tbl")) match {
-          case (Some(sparkExc), Some(cometExc)) =>
-            val cometErrorPattern =
-              """.+[ARITHMETIC_OVERFLOW].+overflow. If necessary set "spark.sql.ansi.enabled" to "false" to bypass this error.""".r
-            assert(cometErrorPattern.findFirstIn(cometExc.getMessage).isDefined)
-            assert(sparkExc.getMessage.contains("overflow"))
-          case _ => fail("Exception should be thrown")
-        }
-      }
-    }
-
-    def testAbsAnsi[T <: Product: ClassTag: TypeTag](data: Seq[T]): Unit = {
-      withParquetTable(data, "tbl") {
-        checkSparkAnswerAndOperator("select abs(_1), abs(_2) from tbl")
-      }
-    }
-
-    withSQLConf(
-      SQLConf.ANSI_ENABLED.key -> "true",
-      CometConf.COMET_EXPR_ALLOW_INCOMPATIBLE.key -> "true") {
-      testAbsAnsiOverflow(Seq((Byte.MaxValue, Byte.MinValue)))
-      testAbsAnsiOverflow(Seq((Short.MaxValue, Short.MinValue)))
-      testAbsAnsiOverflow(Seq((Int.MaxValue, Int.MinValue)))
-      testAbsAnsiOverflow(Seq((Long.MaxValue, Long.MinValue)))
-      testAbsAnsi(Seq((Float.MaxValue, Float.MinValue)))
-      testAbsAnsi(Seq((Double.MaxValue, Double.MinValue)))
-    }
-  }
-
-  // https://github.com/apache/datafusion-comet/issues/666
-  ignore("abs Overflow legacy mode") {
-
-    def testAbsLegacyOverflow[T <: Product: ClassTag: TypeTag](data: Seq[T]): Unit = {
-      withSQLConf(SQLConf.ANSI_ENABLED.key -> "false") {
-        withParquetTable(data, "tbl") {
-          checkSparkAnswerAndOperator("select abs(_1), abs(_2) from tbl")
-        }
-      }
-    }
-
-    testAbsLegacyOverflow(Seq((Byte.MaxValue, Byte.MinValue)))
-    testAbsLegacyOverflow(Seq((Short.MaxValue, Short.MinValue)))
-    testAbsLegacyOverflow(Seq((Int.MaxValue, Int.MinValue)))
-    testAbsLegacyOverflow(Seq((Long.MaxValue, Long.MinValue)))
-    testAbsLegacyOverflow(Seq((Float.MaxValue, Float.MinValue)))
-    testAbsLegacyOverflow(Seq((Double.MaxValue, Double.MinValue)))
-  }
-
-=======
->>>>>>> dcf9f090
   test("ceil and floor") {
     Seq("true", "false").foreach { dictionary =>
       withSQLConf(
