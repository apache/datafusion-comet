--- conflicted
+++ resolved
@@ -2684,20 +2684,6 @@
     }
   }
 
-<<<<<<< HEAD
-  test("array_compact") {
-    Seq(true, false).foreach { dictionaryEnabled =>
-      withTempDir { dir =>
-        val path = new Path(dir.toURI.toString, "test.parquet")
-        makeParquetFileAllTypes(path, dictionaryEnabled = dictionaryEnabled, n = 10000)
-        spark.read.parquet(path.toString).createOrReplaceTempView("t1");
-        checkSparkAnswerAndOperator(
-          sql("SELECT array_compact(array(_2, _3, _4)) from t1 where _2 is null"))
-        checkSparkAnswerAndOperator(
-          sql("SELECT array_compact(array(_2)) from t1 where _2 is null"))
-        checkSparkAnswerAndOperator(
-          sql("SELECT array_compact(array(_2, _3, _4)) from t1 where _2 is not null"))
-=======
   test("array_join") {
     Seq(true, false).foreach { dictionaryEnabled =>
       withTempDir { dir =>
@@ -2712,7 +2698,21 @@
           "SELECT array_join(array('hello', 'world', cast(_2 as string)), ' ') from t1 where _2 is not null"))
         checkSparkAnswerAndOperator(
           sql("SELECT array_join(array('hello', '-', 'world', cast(_2 as string)), ' ') from t1"))
->>>>>>> 9a4e5b5b
+      }
+    }
+  }
+  test("array_compact") {
+    Seq(true, false).foreach { dictionaryEnabled =>
+      withTempDir { dir =>
+        val path = new Path(dir.toURI.toString, "test.parquet")
+        makeParquetFileAllTypes(path, dictionaryEnabled = dictionaryEnabled, n = 10000)
+        spark.read.parquet(path.toString).createOrReplaceTempView("t1");
+        checkSparkAnswerAndOperator(
+          sql("SELECT array_compact(array(_2, _3, _4)) from t1 where _2 is null"))
+        checkSparkAnswerAndOperator(
+          sql("SELECT array_compact(array(_2)) from t1 where _2 is null"))
+        checkSparkAnswerAndOperator(
+          sql("SELECT array_compact(array(_2, _3, _4)) from t1 where _2 is not null"))
       }
     }
   }
