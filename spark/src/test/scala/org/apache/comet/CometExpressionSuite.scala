--- conflicted
+++ resolved
@@ -2536,14 +2536,6 @@
     }
   }
 
-<<<<<<< HEAD
-  test("CreateMap") {
-    withTempDir { dir =>
-      val path = new Path(dir.toURI.toString, "test.parquet")
-      makeParquetFileAllTypes(path, dictionaryEnabled = false, n = 10000)
-      spark.read.parquet(path.toString).createOrReplaceTempView("t1");
-      checkSparkAnswerAndOperator(spark.sql("SELECT map(1, _2, 2, _3, 3, _4) FROM t1"))
-=======
   test("array_remove") {
     Seq(true, false).foreach { dictionaryEnabled =>
       withTempDir { dir =>
@@ -2557,7 +2549,16 @@
         checkSparkAnswerAndOperator(sql(
           "SELECT array_remove(case when _2 = _3 THEN array(_2, _3,_4) ELSE null END, _3) from t1"))
       }
->>>>>>> a856650d
+    }
+  }
+
+
+  test("CreateMap") {
+    withTempDir { dir =>
+      val path = new Path(dir.toURI.toString, "test.parquet")
+      makeParquetFileAllTypes(path, dictionaryEnabled = false, n = 10000)
+      spark.read.parquet(path.toString).createOrReplaceTempView("t1");
+      checkSparkAnswerAndOperator(spark.sql("SELECT map(1, _2, 2, _3, 3, _4) FROM t1"))
     }
   }
 }