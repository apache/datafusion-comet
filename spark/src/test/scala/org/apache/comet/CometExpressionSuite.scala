--- conflicted
+++ resolved
@@ -2715,27 +2715,6 @@
     }
   }
 
-<<<<<<< HEAD
-  test("rand expression with random parameters") {
-    val partitionsNumber = Random.nextInt(10) + 1
-    val rowsNumber = Random.nextInt(500)
-    val seed = Random.nextLong()
-    // use this value to have both single-batch and multi-batch partitions
-    val cometBatchSize = math.max(1, math.ceil(rowsNumber.toDouble / partitionsNumber).toInt)
-    withSQLConf("spark.comet.batchSize" -> cometBatchSize.toString) {
-      withParquetDataFrame((0 until rowsNumber).map(Tuple1.apply)) { df =>
-        val dfWithRandParameters = df.repartition(partitionsNumber).withColumn("rnd", rand(seed))
-        checkSparkAnswer(dfWithRandParameters)
-        val dfWithOverflowSeed =
-          df.repartition(partitionsNumber).withColumn("rnd", rand(Long.MaxValue))
-        checkSparkAnswer(dfWithOverflowSeed)
-        val dfWithNullSeed =
-          df.repartition(partitionsNumber).selectExpr("_1", "rand(null) as rnd")
-        checkSparkAnswer(dfWithNullSeed)
-      }
-    }
-  }
-=======
   test("test integral divide overflow for decimal") {
     if (isSpark40Plus) {
       Seq(true, false)
@@ -2758,5 +2737,23 @@
       }
   }
 
->>>>>>> 7e2ebabd
+  test("rand expression with random parameters") {
+    val partitionsNumber = Random.nextInt(10) + 1
+    val rowsNumber = Random.nextInt(500)
+    val seed = Random.nextLong()
+    // use this value to have both single-batch and multi-batch partitions
+    val cometBatchSize = math.max(1, math.ceil(rowsNumber.toDouble / partitionsNumber).toInt)
+    withSQLConf("spark.comet.batchSize" -> cometBatchSize.toString) {
+      withParquetDataFrame((0 until rowsNumber).map(Tuple1.apply)) { df =>
+        val dfWithRandParameters = df.repartition(partitionsNumber).withColumn("rnd", rand(seed))
+        checkSparkAnswer(dfWithRandParameters)
+        val dfWithOverflowSeed =
+          df.repartition(partitionsNumber).withColumn("rnd", rand(Long.MaxValue))
+        checkSparkAnswer(dfWithOverflowSeed)
+        val dfWithNullSeed =
+          df.repartition(partitionsNumber).selectExpr("_1", "rand(null) as rnd")
+        checkSparkAnswer(dfWithNullSeed)
+      }
+    }
+  }
 }