/*
 * Licensed to the Apache Software Foundation (ASF) under one
 * or more contributor license agreements.  See the NOTICE file
 * distributed with this work for additional information
 * regarding copyright ownership.  The ASF licenses this file
 * to you under the Apache License, Version 2.0 (the
 * "License"); you may not use this file except in compliance
 * with the License.  You may obtain a copy of the License at
 *
 *   http://www.apache.org/licenses/LICENSE-2.0
 *
 * Unless required by applicable law or agreed to in writing,
 * software distributed under the License is distributed on an
 * "AS IS" BASIS, WITHOUT WARRANTIES OR CONDITIONS OF ANY
 * KIND, either express or implied.  See the License for the
 * specific language governing permissions and limitations
 * under the License.
 */

package org.apache.comet

import java.time.{Duration, Period}

import scala.reflect.ClassTag
import scala.reflect.runtime.universe.TypeTag
import scala.util.Random

import org.apache.hadoop.fs.Path
import org.apache.spark.sql.{CometTestBase, DataFrame, Row}
import org.apache.spark.sql.catalyst.optimizer.SimplifyExtractValueOps
import org.apache.spark.sql.comet.{CometColumnarToRowExec, CometProjectExec}
import org.apache.spark.sql.execution.{InputAdapter, ProjectExec, WholeStageCodegenExec}
import org.apache.spark.sql.execution.adaptive.AdaptiveSparkPlanHelper
import org.apache.spark.sql.functions._
import org.apache.spark.sql.internal.SQLConf
import org.apache.spark.sql.internal.SQLConf.SESSION_LOCAL_TIMEZONE
import org.apache.spark.sql.types.{Decimal, DecimalType}

import org.apache.comet.CometSparkSessionExtensions.{isSpark33Plus, isSpark34Plus, isSpark35Plus, isSpark40Plus}

class CometExpressionSuite extends CometTestBase with AdaptiveSparkPlanHelper {
  import testImplicits._

  test("compare true/false to negative zero") {
    Seq(false, true).foreach { dictionary =>
      withSQLConf("parquet.enable.dictionary" -> dictionary.toString) {
        val table = "test"
        withTable(table) {
          sql(s"create table $table(col1 boolean, col2 float) using parquet")
          sql(s"insert into $table values(true, -0.0)")
          sql(s"insert into $table values(false, -0.0)")

          checkSparkAnswerAndOperator(
            s"SELECT col1, negative(col2), cast(col1 as float), col1 = negative(col2) FROM $table")
        }
      }
    }
  }

  test("coalesce should return correct datatype") {
    Seq(true, false).foreach { dictionaryEnabled =>
      withTempDir { dir =>
        val path = new Path(dir.toURI.toString, "test.parquet")
        makeParquetFileAllTypes(path, dictionaryEnabled = dictionaryEnabled, 10000)
        withParquetTable(path.toString, "tbl") {
          checkSparkAnswerAndOperator(
            "SELECT coalesce(cast(_18 as date), cast(_19 as date), _20) FROM tbl")
        }
      }
    }
  }

  test("decimals divide by zero") {
    // TODO: enable Spark 3.3 tests after supporting decimal divide operation
    assume(isSpark34Plus)

    Seq(true, false).foreach { dictionary =>
      withSQLConf(
        SQLConf.PARQUET_WRITE_LEGACY_FORMAT.key -> "false",
        "parquet.enable.dictionary" -> dictionary.toString) {
        withTempPath { dir =>
          val data = makeDecimalRDD(10, DecimalType(18, 10), dictionary)
          data.write.parquet(dir.getCanonicalPath)
          readParquetFile(dir.getCanonicalPath) { df =>
            {
              val decimalLiteral = Decimal(0.00)
              val cometDf = df.select($"dec" / decimalLiteral, $"dec" % decimalLiteral)
              checkSparkAnswerAndOperator(cometDf)
            }
          }
        }
      }
    }
  }

  test("bitwise shift with different left/right types") {
    Seq(false, true).foreach { dictionary =>
      withSQLConf("parquet.enable.dictionary" -> dictionary.toString) {
        val table = "test"
        withTable(table) {
          sql(s"create table $table(col1 long, col2 int) using parquet")
          sql(s"insert into $table values(1111, 2)")
          sql(s"insert into $table values(1111, 2)")
          sql(s"insert into $table values(3333, 4)")
          sql(s"insert into $table values(5555, 6)")

          checkSparkAnswerAndOperator(
            s"SELECT shiftright(col1, 2), shiftright(col1, col2) FROM $table")
          checkSparkAnswerAndOperator(
            s"SELECT shiftleft(col1, 2), shiftleft(col1, col2) FROM $table")
        }
      }
    }
  }

  test("basic data type support") {
    Seq(true, false).foreach { dictionaryEnabled =>
      withTempDir { dir =>
        val path = new Path(dir.toURI.toString, "test.parquet")
        makeParquetFileAllTypes(path, dictionaryEnabled = dictionaryEnabled, 10000)
        withParquetTable(path.toString, "tbl") {
          checkSparkAnswerAndOperator("select * FROM tbl WHERE _2 > 100")
        }
      }
    }
  }

  test("null literals") {
    val batchSize = 1000
    Seq(true, false).foreach { dictionaryEnabled =>
      withTempDir { dir =>
        val path = new Path(dir.toURI.toString, "test.parquet")
        makeParquetFileAllTypes(path, dictionaryEnabled = dictionaryEnabled, batchSize)
        withParquetTable(path.toString, "tbl") {
          val sqlString =
            "SELECT _4 + null, _15 - null, _16 * null, cast(null as struct<_1:int>) FROM tbl"
          val df2 = sql(sqlString)
          val rows = df2.collect()
          assert(rows.length == batchSize)
          assert(rows.forall(_ == Row(null, null, null, null)))

          checkSparkAnswerAndOperator(sqlString)
        }
      }
    }
  }

  test("date and timestamp type literals") {
    Seq(true, false).foreach { dictionaryEnabled =>
      withTempDir { dir =>
        val path = new Path(dir.toURI.toString, "test.parquet")
        makeParquetFileAllTypes(path, dictionaryEnabled = dictionaryEnabled, 10000)
        withParquetTable(path.toString, "tbl") {
          checkSparkAnswerAndOperator(
            "SELECT _4 FROM tbl WHERE " +
              "_20 > CAST('2020-01-01' AS DATE) AND _18 < CAST('2020-01-01' AS TIMESTAMP)")
        }
      }
    }
  }

  test("date_add with int scalars") {
    Seq(true, false).foreach { dictionaryEnabled =>
      Seq("TINYINT", "SHORT", "INT").foreach { intType =>
        withTempDir { dir =>
          val path = new Path(dir.toURI.toString, "test.parquet")
          makeParquetFileAllTypes(path, dictionaryEnabled = dictionaryEnabled, 10000)
          withParquetTable(path.toString, "tbl") {
            checkSparkAnswerAndOperator(f"SELECT _20 + CAST(2 as $intType) from tbl")
          }
        }
      }
    }
  }

  test("date_add with scalar overflow") {
    Seq(true, false).foreach { dictionaryEnabled =>
      withTempDir { dir =>
        val path = new Path(dir.toURI.toString, "test.parquet")
        makeParquetFileAllTypes(path, dictionaryEnabled = dictionaryEnabled, 10000)
        withParquetTable(path.toString, "tbl") {
          val (sparkErr, cometErr) =
            checkSparkMaybeThrows(sql(s"SELECT _20 + ${Int.MaxValue} FROM tbl"))
          if (isSpark40Plus) {
            assert(sparkErr.get.getMessage.contains("EXPRESSION_DECODING_FAILED"))
          } else {
            assert(sparkErr.get.getMessage.contains("integer overflow"))
          }
          assert(cometErr.get.getMessage.contains("`NaiveDate + TimeDelta` overflowed"))
        }
      }
    }
  }

  test("date_add with int arrays") {
    Seq(true, false).foreach { dictionaryEnabled =>
      Seq("_2", "_3", "_4").foreach { intColumn => // tinyint, short, int columns
        withTempDir { dir =>
          val path = new Path(dir.toURI.toString, "test.parquet")
          makeParquetFileAllTypes(path, dictionaryEnabled = dictionaryEnabled, 10000)
          withParquetTable(path.toString, "tbl") {
            checkSparkAnswerAndOperator(f"SELECT _20 + $intColumn FROM tbl")
          }
        }
      }
    }
  }

  test("date_sub with int scalars") {
    Seq(true, false).foreach { dictionaryEnabled =>
      Seq("TINYINT", "SHORT", "INT").foreach { intType =>
        withTempDir { dir =>
          val path = new Path(dir.toURI.toString, "test.parquet")
          makeParquetFileAllTypes(path, dictionaryEnabled = dictionaryEnabled, 10000)
          withParquetTable(path.toString, "tbl") {
            checkSparkAnswerAndOperator(f"SELECT _20 - CAST(2 as $intType) from tbl")
          }
        }
      }
    }
  }

  test("date_sub with scalar overflow") {
    Seq(true, false).foreach { dictionaryEnabled =>
      withTempDir { dir =>
        val path = new Path(dir.toURI.toString, "test.parquet")
        makeParquetFileAllTypes(path, dictionaryEnabled = dictionaryEnabled, 10000)
        withParquetTable(path.toString, "tbl") {
          val (sparkErr, cometErr) =
            checkSparkMaybeThrows(sql(s"SELECT _20 - ${Int.MaxValue} FROM tbl"))
          if (isSpark40Plus) {
            assert(sparkErr.get.getMessage.contains("EXPRESSION_DECODING_FAILED"))
          } else {
            assert(sparkErr.get.getMessage.contains("integer overflow"))
          }
          assert(cometErr.get.getMessage.contains("`NaiveDate - TimeDelta` overflowed"))
        }
      }
    }
  }

  test("date_sub with int arrays") {
    Seq(true, false).foreach { dictionaryEnabled =>
      Seq("_2", "_3", "_4").foreach { intColumn => // tinyint, short, int columns
        withTempDir { dir =>
          val path = new Path(dir.toURI.toString, "test.parquet")
          makeParquetFileAllTypes(path, dictionaryEnabled = dictionaryEnabled, 10000)
          withParquetTable(path.toString, "tbl") {
            checkSparkAnswerAndOperator(f"SELECT _20 - $intColumn FROM tbl")
          }
        }
      }
    }
  }

  test("dictionary arithmetic") {
    // TODO: test ANSI mode
    withSQLConf(SQLConf.ANSI_ENABLED.key -> "false", "parquet.enable.dictionary" -> "true") {
      withParquetTable((0 until 10).map(i => (i % 5, i % 3)), "tbl") {
        checkSparkAnswerAndOperator("SELECT _1 + _2, _1 - _2, _1 * _2, _1 / _2, _1 % _2 FROM tbl")
      }
    }
  }

  test("dictionary arithmetic with scalar") {
    withSQLConf("parquet.enable.dictionary" -> "true") {
      withParquetTable((0 until 10).map(i => (i % 5, i % 3)), "tbl") {
        checkSparkAnswerAndOperator("SELECT _1 + 1, _1 - 1, _1 * 2, _1 / 2, _1 % 2 FROM tbl")
      }
    }
  }

  test("string type and substring") {
    withParquetTable((0 until 5).map(i => (i.toString, (i + 100).toString)), "tbl") {
      checkSparkAnswerAndOperator("SELECT _1, substring(_2, 2, 2) FROM tbl")
      checkSparkAnswerAndOperator("SELECT _1, substring(_2, 2, -2) FROM tbl")
      checkSparkAnswerAndOperator("SELECT _1, substring(_2, -2, 2) FROM tbl")
      checkSparkAnswerAndOperator("SELECT _1, substring(_2, -2, -2) FROM tbl")
      checkSparkAnswerAndOperator("SELECT _1, substring(_2, -2, 10) FROM tbl")
      checkSparkAnswerAndOperator("SELECT _1, substring(_2, 0, 0) FROM tbl")
      checkSparkAnswerAndOperator("SELECT _1, substring(_2, 1, 0) FROM tbl")
    }
  }

  test("substring with start < 1") {
    withTempPath { _ =>
      withTable("t") {
        sql("create table t (col string) using parquet")
        sql("insert into t values('123456')")
        checkSparkAnswerAndOperator(sql("select substring(col, 0) from t"))
        checkSparkAnswerAndOperator(sql("select substring(col, -1) from t"))
      }
    }
  }

  test("string with coalesce") {
    withParquetTable(
      (0 until 10).map(i => (i.toString, if (i > 5) None else Some((i + 100).toString))),
      "tbl") {
      checkSparkAnswerAndOperator(
        "SELECT coalesce(_1), coalesce(_1, 1), coalesce(null, _1), coalesce(null, 1), coalesce(_2, _1), coalesce(null) FROM tbl")
    }
  }

  test("substring with dictionary") {
    val data = (0 until 1000)
      .map(_ % 5) // reduce value space to trigger dictionary encoding
      .map(i => (i.toString, (i + 100).toString))
    withParquetTable(data, "tbl") {
      checkSparkAnswerAndOperator("SELECT _1, substring(_2, 2, 2) FROM tbl")
    }
  }

  test("string_space") {
    withParquetTable((0 until 5).map(i => (i, i + 1)), "tbl") {
      checkSparkAnswerAndOperator("SELECT space(_1), space(_2) FROM tbl")
    }
  }

  test("string_space with dictionary") {
    val data = (0 until 1000).map(i => Tuple1(i % 5))

    withSQLConf("parquet.enable.dictionary" -> "true") {
      withParquetTable(data, "tbl") {
        checkSparkAnswerAndOperator("SELECT space(_1) FROM tbl")
      }
    }
  }

  test("hour, minute, second") {
    Seq(true, false).foreach { dictionaryEnabled =>
      withTempDir { dir =>
        val path = new Path(dir.toURI.toString, "part-r-0.parquet")
        val expected = makeRawTimeParquetFile(path, dictionaryEnabled = dictionaryEnabled, 10000)
        readParquetFile(path.toString) { df =>
          val query = df.select(expr("hour(_1)"), expr("minute(_1)"), expr("second(_1)"))

          checkAnswer(
            query,
            expected.map {
              case None =>
                Row(null, null, null)
              case Some(i) =>
                val timestamp = new java.sql.Timestamp(i).toLocalDateTime
                val hour = timestamp.getHour
                val minute = timestamp.getMinute
                val second = timestamp.getSecond

                Row(hour, minute, second)
            })
        }
      }
    }
  }

  test("hour on int96 timestamp column") {
    import testImplicits._

    val N = 100
    val ts = "2020-01-01 01:02:03.123456"
    Seq(true, false).foreach { dictionaryEnabled =>
      Seq(false, true).foreach { conversionEnabled =>
        withSQLConf(
          SQLConf.PARQUET_OUTPUT_TIMESTAMP_TYPE.key -> "INT96",
          SQLConf.PARQUET_INT96_TIMESTAMP_CONVERSION.key -> conversionEnabled.toString) {
          withTempPath { path =>
            Seq
              .tabulate(N)(_ => ts)
              .toDF("ts1")
              .select($"ts1".cast("timestamp").as("ts"))
              .repartition(1)
              .write
              .option("parquet.enable.dictionary", dictionaryEnabled)
              .parquet(path.getCanonicalPath)

            checkAnswer(
              spark.read.parquet(path.getCanonicalPath).select(expr("hour(ts)")),
              Seq.tabulate(N)(_ => Row(1)))
          }
        }
      }
    }
  }

  test("cast timestamp and timestamp_ntz") {
    withSQLConf(
      SESSION_LOCAL_TIMEZONE.key -> "Asia/Kathmandu",
      CometConf.COMET_CAST_ALLOW_INCOMPATIBLE.key -> "true") {
      Seq(true, false).foreach { dictionaryEnabled =>
        withTempDir { dir =>
          val path = new Path(dir.toURI.toString, "timestamp_trunc.parquet")
          makeRawTimeParquetFile(path, dictionaryEnabled = dictionaryEnabled, 10000)
          withParquetTable(path.toString, "timetbl") {
            checkSparkAnswerAndOperator(
              "SELECT " +
                "cast(_2 as timestamp) tz_millis, " +
                "cast(_3 as timestamp) ntz_millis, " +
                "cast(_4 as timestamp) tz_micros, " +
                "cast(_5 as timestamp) ntz_micros " +
                " from timetbl")
          }
        }
      }
    }
  }

  test("cast timestamp and timestamp_ntz to string") {
    withSQLConf(
      SESSION_LOCAL_TIMEZONE.key -> "Asia/Kathmandu",
      CometConf.COMET_CAST_ALLOW_INCOMPATIBLE.key -> "true") {
      Seq(true, false).foreach { dictionaryEnabled =>
        withTempDir { dir =>
          val path = new Path(dir.toURI.toString, "timestamp_trunc.parquet")
          makeRawTimeParquetFile(path, dictionaryEnabled = dictionaryEnabled, 2001)
          withParquetTable(path.toString, "timetbl") {
            checkSparkAnswerAndOperator(
              "SELECT " +
                "cast(_2 as string) tz_millis, " +
                "cast(_3 as string) ntz_millis, " +
                "cast(_4 as string) tz_micros, " +
                "cast(_5 as string) ntz_micros " +
                " from timetbl")
          }
        }
      }
    }
  }

  test("cast timestamp and timestamp_ntz to long, date") {
    withSQLConf(
      SESSION_LOCAL_TIMEZONE.key -> "Asia/Kathmandu",
      CometConf.COMET_CAST_ALLOW_INCOMPATIBLE.key -> "true") {
      Seq(true, false).foreach { dictionaryEnabled =>
        withTempDir { dir =>
          val path = new Path(dir.toURI.toString, "timestamp_trunc.parquet")
          makeRawTimeParquetFile(path, dictionaryEnabled = dictionaryEnabled, 10000)
          withParquetTable(path.toString, "timetbl") {
            checkSparkAnswerAndOperator(
              "SELECT " +
                "cast(_2 as long) tz_millis, " +
                "cast(_4 as long) tz_micros, " +
                "cast(_2 as date) tz_millis_to_date, " +
                "cast(_3 as date) ntz_millis_to_date, " +
                "cast(_4 as date) tz_micros_to_date, " +
                "cast(_5 as date) ntz_micros_to_date " +
                " from timetbl")
          }
        }
      }
    }
  }

  test("trunc") {
    Seq(true, false).foreach { dictionaryEnabled =>
      withTempDir { dir =>
        val path = new Path(dir.toURI.toString, "date_trunc.parquet")
        makeParquetFileAllTypes(path, dictionaryEnabled = dictionaryEnabled, 10000)
        withParquetTable(path.toString, "tbl") {
          Seq("YEAR", "YYYY", "YY", "QUARTER", "MON", "MONTH", "MM", "WEEK").foreach { format =>
            checkSparkAnswerAndOperator(s"SELECT trunc(_20, '$format') from tbl")
          }
        }
      }
    }
  }

  test("trunc with format array") {
    val numRows = 1000
    Seq(true, false).foreach { dictionaryEnabled =>
      withTempDir { dir =>
        val path = new Path(dir.toURI.toString, "date_trunc_with_format.parquet")
        makeDateTimeWithFormatTable(path, dictionaryEnabled = dictionaryEnabled, numRows)
        withParquetTable(path.toString, "dateformattbl") {
          checkSparkAnswerAndOperator(
            "SELECT " +
              "dateformat, _7, " +
              "trunc(_7, dateformat) " +
              " from dateformattbl ")
        }
      }
    }
  }

  test("date_trunc") {
    Seq(true, false).foreach { dictionaryEnabled =>
      withTempDir { dir =>
        val path = new Path(dir.toURI.toString, "timestamp_trunc.parquet")
        makeRawTimeParquetFile(path, dictionaryEnabled = dictionaryEnabled, 10000)
        withParquetTable(path.toString, "timetbl") {
          Seq(
            "YEAR",
            "YYYY",
            "YY",
            "MON",
            "MONTH",
            "MM",
            "QUARTER",
            "WEEK",
            "DAY",
            "DD",
            "HOUR",
            "MINUTE",
            "SECOND",
            "MILLISECOND",
            "MICROSECOND").foreach { format =>
            checkSparkAnswerAndOperator(
              "SELECT " +
                s"date_trunc('$format', _0), " +
                s"date_trunc('$format', _1), " +
                s"date_trunc('$format', _2), " +
                s"date_trunc('$format', _4) " +
                " from timetbl")
          }
        }
      }
    }
  }

  test("date_trunc with timestamp_ntz") {
    withSQLConf(CometConf.COMET_CAST_ALLOW_INCOMPATIBLE.key -> "true") {
      Seq(true, false).foreach { dictionaryEnabled =>
        withTempDir { dir =>
          val path = new Path(dir.toURI.toString, "timestamp_trunc.parquet")
          makeRawTimeParquetFile(path, dictionaryEnabled = dictionaryEnabled, 10000)
          withParquetTable(path.toString, "timetbl") {
            Seq(
              "YEAR",
              "YYYY",
              "YY",
              "MON",
              "MONTH",
              "MM",
              "QUARTER",
              "WEEK",
              "DAY",
              "DD",
              "HOUR",
              "MINUTE",
              "SECOND",
              "MILLISECOND",
              "MICROSECOND").foreach { format =>
              checkSparkAnswerAndOperator(
                "SELECT " +
                  s"date_trunc('$format', _3), " +
                  s"date_trunc('$format', _5)  " +
                  " from timetbl")
            }
          }
        }
      }
    }
  }

  test("date_trunc with format array") {
    assume(isSpark33Plus, "TimestampNTZ is supported in Spark 3.3+, See SPARK-36182")
    withSQLConf(CometConf.COMET_CAST_ALLOW_INCOMPATIBLE.key -> "true") {
      val numRows = 1000
      Seq(true, false).foreach { dictionaryEnabled =>
        withTempDir { dir =>
          val path = new Path(dir.toURI.toString, "timestamp_trunc_with_format.parquet")
          makeDateTimeWithFormatTable(path, dictionaryEnabled = dictionaryEnabled, numRows)
          withParquetTable(path.toString, "timeformattbl") {
            checkSparkAnswerAndOperator(
              "SELECT " +
                "format, _0, _1, _2, _3, _4, _5, " +
                "date_trunc(format, _0), " +
                "date_trunc(format, _1), " +
                "date_trunc(format, _2), " +
                "date_trunc(format, _3), " +
                "date_trunc(format, _4), " +
                "date_trunc(format, _5) " +
                " from timeformattbl ")
          }
        }
      }
    }
  }

  test("date_trunc on int96 timestamp column") {
    import testImplicits._

    val N = 100
    val ts = "2020-01-01 01:02:03.123456"
    Seq(true, false).foreach { dictionaryEnabled =>
      Seq(false, true).foreach { conversionEnabled =>
        withSQLConf(
          SQLConf.PARQUET_OUTPUT_TIMESTAMP_TYPE.key -> "INT96",
          SQLConf.PARQUET_INT96_TIMESTAMP_CONVERSION.key -> conversionEnabled.toString) {
          withTempPath { path =>
            Seq
              .tabulate(N)(_ => ts)
              .toDF("ts1")
              .select($"ts1".cast("timestamp").as("ts"))
              .repartition(1)
              .write
              .option("parquet.enable.dictionary", dictionaryEnabled)
              .parquet(path.getCanonicalPath)

            withParquetTable(path.toString, "int96timetbl") {
              Seq(
                "YEAR",
                "YYYY",
                "YY",
                "MON",
                "MONTH",
                "MM",
                "QUARTER",
                "WEEK",
                "DAY",
                "DD",
                "HOUR",
                "MINUTE",
                "SECOND",
                "MILLISECOND",
                "MICROSECOND").foreach { format =>
                checkSparkAnswer(
                  "SELECT " +
                    s"date_trunc('$format', ts )" +
                    " from int96timetbl")
              }
            }
          }
        }
      }
    }
  }

  test("charvarchar") {
    Seq(false, true).foreach { dictionary =>
      withSQLConf("parquet.enable.dictionary" -> dictionary.toString) {
        val table = "char_tbl4"
        withTable(table) {
          val view = "str_view"
          withView(view) {
            sql(s"""create temporary view $view as select c, v from values
                   | (null, null), (null, null),
                   | (null, 'S'), (null, 'S'),
                   | ('N', 'N '), ('N', 'N '),
                   | ('Ne', 'Sp'), ('Ne', 'Sp'),
                   | ('Net  ', 'Spa  '), ('Net  ', 'Spa  '),
                   | ('NetE', 'Spar'), ('NetE', 'Spar'),
                   | ('NetEa ', 'Spark '), ('NetEa ', 'Spark '),
                   | ('NetEas ', 'Spark'), ('NetEas ', 'Spark'),
                   | ('NetEase', 'Spark-'), ('NetEase', 'Spark-') t(c, v);""".stripMargin)
            sql(
              s"create table $table(c7 char(7), c8 char(8), v varchar(6), s string) using parquet;")
            sql(s"insert into $table select c, c, v, c from $view;")
            val df = sql(s"""select substring(c7, 2), substring(c8, 2),
                            | substring(v, 3), substring(s, 2) from $table;""".stripMargin)

            val expected = Row("      ", "       ", "", "") ::
              Row(null, null, "", null) :: Row(null, null, null, null) ::
              Row("e     ", "e      ", "", "e") :: Row("et    ", "et     ", "a  ", "et  ") ::
              Row("etE   ", "etE    ", "ar", "etE") ::
              Row("etEa  ", "etEa   ", "ark ", "etEa ") ::
              Row("etEas ", "etEas  ", "ark", "etEas ") ::
              Row("etEase", "etEase ", "ark-", "etEase") :: Nil
            checkAnswer(df, expected ::: expected)
          }
        }
      }
    }
  }

  test("char varchar over length values") {
    Seq("char", "varchar").foreach { typ =>
      withTempPath { dir =>
        withTable("t") {
          sql("select '123456' as col").write.format("parquet").save(dir.toString)
          sql(s"create table t (col $typ(2)) using parquet location '$dir'")
          sql("insert into t values('1')")
          checkSparkAnswerAndOperator(sql("select substring(col, 1) from t"))
          checkSparkAnswerAndOperator(sql("select substring(col, 0) from t"))
          checkSparkAnswerAndOperator(sql("select substring(col, -1) from t"))
        }
      }
    }
  }

  test("like (LikeSimplification enabled)") {
    val table = "names"
    withTable(table) {
      sql(s"create table $table(id int, name varchar(20)) using parquet")
      sql(s"insert into $table values(1,'James Smith')")
      sql(s"insert into $table values(2,'Michael Rose')")
      sql(s"insert into $table values(3,'Robert Williams')")
      sql(s"insert into $table values(4,'Rames Rose')")
      sql(s"insert into $table values(5,'Rames rose')")

      // Filter column having values 'Rames _ose', where any character matches for '_'
      val query = sql(s"select id from $table where name like 'Rames _ose'")
      checkAnswer(query, Row(4) :: Row(5) :: Nil)

      // Filter rows that contains 'rose' in 'name' column
      val queryContains = sql(s"select id from $table where name like '%rose%'")
      checkAnswer(queryContains, Row(5) :: Nil)

      // Filter rows that starts with 'R' following by any characters
      val queryStartsWith = sql(s"select id from $table where name like 'R%'")
      checkAnswer(queryStartsWith, Row(3) :: Row(4) :: Row(5) :: Nil)

      // Filter rows that ends with 's' following by any characters
      val queryEndsWith = sql(s"select id from $table where name like '%s'")
      checkAnswer(queryEndsWith, Row(3) :: Nil)
    }
  }

  test("like with custom escape") {
    val table = "names"
    withTable(table) {
      sql(s"create table $table(id int, name varchar(20)) using parquet")
      sql(s"insert into $table values(1,'James Smith')")
      sql(s"insert into $table values(2,'Michael_Rose')")
      sql(s"insert into $table values(3,'Robert_R_Williams')")

      // Filter column having values that include underscores
      val queryDefaultEscape = sql("select id from names where name like '%\\_%'")
      checkSparkAnswerAndOperator(queryDefaultEscape)

      val queryCustomEscape = sql("select id from names where name like '%$_%' escape '$'")
      checkAnswer(queryCustomEscape, Row(2) :: Row(3) :: Nil)

    }
  }

  test("rlike simple case") {
    val table = "rlike_names"
    Seq(false, true).foreach { withDictionary =>
      val data = Seq("James Smith", "Michael Rose", "Rames Rose", "Rames rose") ++
        // add repetitive data to trigger dictionary encoding
        Range(0, 100).map(_ => "John Smith")
      withParquetFile(data.zipWithIndex, withDictionary) { file =>
        withSQLConf(CometConf.COMET_REGEXP_ALLOW_INCOMPATIBLE.key -> "true") {
          spark.read.parquet(file).createOrReplaceTempView(table)
          val query = sql(s"select _2 as id, _1 rlike 'R[a-z]+s [Rr]ose' from $table")
          checkSparkAnswerAndOperator(query)
        }
      }
    }
  }

  test("withInfo") {
    val table = "with_info"
    withTable(table) {
      sql(s"create table $table(id int, name varchar(20)) using parquet")
      sql(s"insert into $table values(1,'James Smith')")
      val query = sql(s"select cast(id as string) from $table")
      val (_, cometPlan) = checkSparkAnswer(query)
      val project = cometPlan
        .asInstanceOf[WholeStageCodegenExec]
        .child
        .asInstanceOf[CometColumnarToRowExec]
        .child
        .asInstanceOf[InputAdapter]
        .child
        .asInstanceOf[CometProjectExec]
      val id = project.expressions.head
      CometSparkSessionExtensions.withInfo(id, "reason 1")
      CometSparkSessionExtensions.withInfo(project, "reason 2")
      CometSparkSessionExtensions.withInfo(project, "reason 3", id)
      CometSparkSessionExtensions.withInfo(project, id)
      CometSparkSessionExtensions.withInfo(project, "reason 4")
      CometSparkSessionExtensions.withInfo(project, "reason 5", id)
      CometSparkSessionExtensions.withInfo(project, id)
      CometSparkSessionExtensions.withInfo(project, "reason 6")
      val explain = new ExtendedExplainInfo().generateExtendedInfo(project)
      for (i <- 1 until 7) {
        assert(explain.contains(s"reason $i"))
      }
    }
  }

  test("rlike fallback for non scalar pattern") {
    val table = "rlike_fallback"
    withTable(table) {
      sql(s"create table $table(id int, name varchar(20)) using parquet")
      sql(s"insert into $table values(1,'James Smith')")
      withSQLConf(CometConf.COMET_REGEXP_ALLOW_INCOMPATIBLE.key -> "true") {
        val query2 = sql(s"select id from $table where name rlike name")
        val (_, cometPlan) = checkSparkAnswer(query2)
        val explain = new ExtendedExplainInfo().generateExtendedInfo(cometPlan)
        assert(explain.contains("Only scalar regexp patterns are supported"))
      }
    }
  }

  test("rlike whitespace") {
    val table = "rlike_whitespace"
    withTable(table) {
      sql(s"create table $table(id int, name varchar(20)) using parquet")
      val values =
        Seq("James Smith", "\rJames\rSmith\r", "\nJames\nSmith\n", "\r\nJames\r\nSmith\r\n")
      values.zipWithIndex.foreach { x =>
        sql(s"insert into $table values (${x._2}, '${x._1}')")
      }
      val patterns = Seq(
        "James",
        "J[a-z]mes",
        "^James",
        "\\AJames",
        "Smith",
        "James$",
        "James\\Z",
        "James\\z",
        "^Smith",
        "\\ASmith",
        // $ produces different results - we could potentially transpile this to a different
        // expression or just fall back to Spark for this case
        // "Smith$",
        "Smith\\Z",
        "Smith\\z")
      withSQLConf(CometConf.COMET_REGEXP_ALLOW_INCOMPATIBLE.key -> "true") {
        patterns.foreach { pattern =>
          val query2 = sql(s"select name, '$pattern', name rlike '$pattern' from $table")
          checkSparkAnswerAndOperator(query2)
        }
      }
    }
  }

  test("rlike") {
    val table = "rlike_fuzz"
    val gen = new DataGenerator(new Random(42))
    withTable(table) {
      // generate some data
      // newline characters are intentionally omitted for now
      val dataChars = "\t abc123"
      sql(s"create table $table(id int, name varchar(20)) using parquet")
      gen.generateStrings(100, dataChars, 6).zipWithIndex.foreach { x =>
        sql(s"insert into $table values(${x._2}, '${x._1}')")
      }

      // test some common cases - this is far from comprehensive
      // see https://docs.oracle.com/javase/8/docs/api/java/util/regex/Pattern.html
      // for all valid patterns in Java's regexp engine
      //
      // patterns not currently covered:
      // - octal values
      // - hex values
      // - specific character matches
      // - specific whitespace/newline matches
      // - complex character classes (union, intersection, subtraction)
      // - POSIX character classes
      // - java.lang.Character classes
      // - Classes for Unicode scripts, blocks, categories and binary properties
      // - reluctant quantifiers
      // - possessive quantifiers
      // - logical operators
      // - back-references
      // - quotations
      // - special constructs (name capturing and non-capturing)
      val startPatterns = Seq("", "^", "\\A")
      val endPatterns = Seq("", "$", "\\Z", "\\z")
      val patternParts = Seq(
        "[0-9]",
        "[a-z]",
        "[^a-z]",
        "\\d",
        "\\D",
        "\\w",
        "\\W",
        "\\b",
        "\\B",
        "\\h",
        "\\H",
        "\\s",
        "\\S",
        "\\v",
        "\\V")
      val qualifiers = Seq("", "+", "*", "?", "{1,}")

      withSQLConf(CometConf.COMET_REGEXP_ALLOW_INCOMPATIBLE.key -> "true") {
        // testing every possible combination takes too long, so we pick some
        // random combinations
        for (_ <- 0 until 100) {
          val pattern = gen.pickRandom(startPatterns) +
            gen.pickRandom(patternParts) +
            gen.pickRandom(qualifiers) +
            gen.pickRandom(endPatterns)
          val query = sql(s"select id, name, name rlike '$pattern' from $table")
          checkSparkAnswerAndOperator(query)
        }
      }
    }
  }

  test("contains") {
    val table = "names"
    withTable(table) {
      sql(s"create table $table(id int, name varchar(20)) using parquet")
      sql(s"insert into $table values(1,'James Smith')")
      sql(s"insert into $table values(2,'Michael Rose')")
      sql(s"insert into $table values(3,'Robert Williams')")
      sql(s"insert into $table values(4,'Rames Rose')")
      sql(s"insert into $table values(5,'Rames rose')")

      // Filter rows that contains 'rose' in 'name' column
      val queryContains = sql(s"select id from $table where contains (name, 'rose')")
      checkAnswer(queryContains, Row(5) :: Nil)
    }
  }

  test("startswith") {
    val table = "names"
    withTable(table) {
      sql(s"create table $table(id int, name varchar(20)) using parquet")
      sql(s"insert into $table values(1,'James Smith')")
      sql(s"insert into $table values(2,'Michael Rose')")
      sql(s"insert into $table values(3,'Robert Williams')")
      sql(s"insert into $table values(4,'Rames Rose')")
      sql(s"insert into $table values(5,'Rames rose')")

      // Filter rows that starts with 'R' following by any characters
      val queryStartsWith = sql(s"select id from $table where startswith (name, 'R')")
      checkAnswer(queryStartsWith, Row(3) :: Row(4) :: Row(5) :: Nil)
    }
  }

  test("endswith") {
    val table = "names"
    withTable(table) {
      sql(s"create table $table(id int, name varchar(20)) using parquet")
      sql(s"insert into $table values(1,'James Smith')")
      sql(s"insert into $table values(2,'Michael Rose')")
      sql(s"insert into $table values(3,'Robert Williams')")
      sql(s"insert into $table values(4,'Rames Rose')")
      sql(s"insert into $table values(5,'Rames rose')")

      // Filter rows that ends with 's' following by any characters
      val queryEndsWith = sql(s"select id from $table where endswith (name, 's')")
      checkAnswer(queryEndsWith, Row(3) :: Nil)
    }
  }

  test("add overflow (ANSI disable)") {
    // Enabling ANSI will cause native engine failure, but as we cannot catch
    // native error now, we cannot test it here.
    withSQLConf(SQLConf.ANSI_ENABLED.key -> "false") {
      withParquetTable(Seq((Int.MaxValue, 1)), "tbl") {
        checkSparkAnswerAndOperator("SELECT _1 + _2 FROM tbl")
      }
    }
  }

  test("divide by zero (ANSI disable)") {
    // Enabling ANSI will cause native engine failure, but as we cannot catch
    // native error now, we cannot test it here.
    withSQLConf(SQLConf.ANSI_ENABLED.key -> "false") {
      withParquetTable(Seq((1, 0, 1.0, 0.0, -0.0)), "tbl") {
        checkSparkAnswerAndOperator("SELECT _1 / _2, _3 / _4, _3 / _5 FROM tbl")
        checkSparkAnswerAndOperator("SELECT _1 % _2, _3 % _4, _3 % _5 FROM tbl")
        checkSparkAnswerAndOperator("SELECT _1 / 0, _3 / 0.0, _3 / -0.0 FROM tbl")
        checkSparkAnswerAndOperator("SELECT _1 % 0, _3 % 0.0, _3 % -0.0 FROM tbl")
      }
    }
  }

  test("decimals arithmetic and comparison") {
    // TODO: enable Spark 3.3 tests after supporting decimal reminder operation
    assume(isSpark34Plus)

    def makeDecimalRDD(num: Int, decimal: DecimalType, useDictionary: Boolean): DataFrame = {
      val div = if (useDictionary) 5 else num // narrow the space to make it dictionary encoded
      spark
        .range(num)
        .map(_ % div)
        // Parquet doesn't allow column names with spaces, have to add an alias here.
        // Minus 500 here so that negative decimals are also tested.
        .select(
          (($"value" - 500) / 100.0) cast decimal as Symbol("dec1"),
          (($"value" - 600) / 100.0) cast decimal as Symbol("dec2"))
        .coalesce(1)
    }

    Seq(true, false).foreach { dictionary =>
      Seq(16, 1024).foreach { batchSize =>
        withSQLConf(
          CometConf.COMET_BATCH_SIZE.key -> batchSize.toString,
          SQLConf.PARQUET_WRITE_LEGACY_FORMAT.key -> "false",
          "parquet.enable.dictionary" -> dictionary.toString) {
          var combinations = Seq((5, 2), (1, 0), (18, 10), (18, 17), (19, 0), (38, 37))
          // If ANSI mode is on, the combination (1, 1) will cause a runtime error. Otherwise, the
          // decimal RDD contains all null values and should be able to read back from Parquet.

          if (!SQLConf.get.ansiEnabled) {
            combinations = combinations ++ Seq((1, 1))
          }

          for ((precision, scale) <- combinations) {
            withTempPath { dir =>
              val data = makeDecimalRDD(10, DecimalType(precision, scale), dictionary)
              data.write.parquet(dir.getCanonicalPath)
              readParquetFile(dir.getCanonicalPath) { df =>
                {
                  val decimalLiteral1 = Decimal(1.00)
                  val decimalLiteral2 = Decimal(123.456789)
                  val cometDf = df.select(
                    $"dec1" + $"dec2",
                    $"dec1" - $"dec2",
                    $"dec1" % $"dec2",
                    $"dec1" >= $"dec1",
                    $"dec1" === "1.0",
                    $"dec1" + decimalLiteral1,
                    $"dec1" - decimalLiteral1,
                    $"dec1" + decimalLiteral2,
                    $"dec1" - decimalLiteral2)

                  checkAnswer(
                    cometDf,
                    data
                      .select(
                        $"dec1" + $"dec2",
                        $"dec1" - $"dec2",
                        $"dec1" % $"dec2",
                        $"dec1" >= $"dec1",
                        $"dec1" === "1.0",
                        $"dec1" + decimalLiteral1,
                        $"dec1" - decimalLiteral1,
                        $"dec1" + decimalLiteral2,
                        $"dec1" - decimalLiteral2)
                      .collect()
                      .toSeq)
                }
              }
            }
          }
        }
      }
    }
  }

  test("scalar decimal arithmetic operations") {
    assume(isSpark34Plus)
    withTable("tbl") {
      withSQLConf(CometConf.COMET_ENABLED.key -> "true") {
        sql("CREATE TABLE tbl (a INT) USING PARQUET")
        sql("INSERT INTO tbl VALUES (0)")

        val combinations = Seq((7, 3), (18, 10), (38, 4))
        for ((precision, scale) <- combinations) {
          for (op <- Seq("+", "-", "*", "/", "%")) {
            val left = s"CAST(1.00 AS DECIMAL($precision, $scale))"
            val right = s"CAST(123.45 AS DECIMAL($precision, $scale))"

            withSQLConf(
              "spark.sql.optimizer.excludedRules" ->
                "org.apache.spark.sql.catalyst.optimizer.ConstantFolding") {

              checkSparkAnswerAndOperator(s"SELECT $left $op $right FROM tbl")
            }
          }
        }
      }
    }
  }

  test("cast decimals to int") {
    Seq(16, 1024).foreach { batchSize =>
      withSQLConf(
        CometConf.COMET_BATCH_SIZE.key -> batchSize.toString,
        SQLConf.PARQUET_WRITE_LEGACY_FORMAT.key -> "false") {
        var combinations = Seq((5, 2), (1, 0), (18, 10), (18, 17), (19, 0), (38, 37))
        // If ANSI mode is on, the combination (1, 1) will cause a runtime error. Otherwise, the
        // decimal RDD contains all null values and should be able to read back from Parquet.

        if (!SQLConf.get.ansiEnabled) {
          combinations = combinations ++ Seq((1, 1))
        }

        for ((precision, scale) <- combinations; useDictionary <- Seq(false)) {
          withTempPath { dir =>
            val data = makeDecimalRDD(10, DecimalType(precision, scale), useDictionary)
            data.write.parquet(dir.getCanonicalPath)
            readParquetFile(dir.getCanonicalPath) { df =>
              {
                val cometDf = df.select($"dec".cast("int"))

                // `data` is not read from Parquet, so it doesn't go Comet exec.
                checkAnswer(cometDf, data.select($"dec".cast("int")).collect().toSeq)
              }
            }
          }
        }
      }
    }
  }

  test("various math scalar functions") {
    Seq("true", "false").foreach { dictionary =>
      withSQLConf("parquet.enable.dictionary" -> dictionary) {
        withParquetTable(
          (-5 until 5).map(i => (i.toDouble + 0.3, i.toDouble + 0.8)),
          "tbl",
          withDictionary = dictionary.toBoolean) {
          checkSparkAnswerWithTol(
            "SELECT abs(_1), acos(_2), asin(_1), atan(_2), atan2(_1, _2), cos(_1) FROM tbl")
          checkSparkAnswerWithTol(
            "SELECT exp(_1), ln(_2), log10(_1), log2(_1), pow(_1, _2) FROM tbl")
          // TODO: comment in the round tests once supported
          // checkSparkAnswerWithTol("SELECT round(_1), round(_2) FROM tbl")
          checkSparkAnswerWithTol("SELECT signum(_1), sin(_1), sqrt(_1) FROM tbl")
          checkSparkAnswerWithTol("SELECT tan(_1) FROM tbl")
        }
      }
    }
  }

  // https://github.com/apache/datafusion-comet/issues/666
  ignore("abs") {
    Seq(true, false).foreach { dictionaryEnabled =>
      withTempDir { dir =>
        val path = new Path(dir.toURI.toString, "test.parquet")
        makeParquetFileAllTypes(path, dictionaryEnabled = dictionaryEnabled, 100)
        withParquetTable(path.toString, "tbl") {
          Seq(2, 3, 4, 5, 6, 7, 9, 10, 11, 12, 15, 16, 17).foreach { col =>
            checkSparkAnswerAndOperator(s"SELECT abs(_${col}) FROM tbl")
          }
        }
      }
    }
  }

  // https://github.com/apache/datafusion-comet/issues/666
  ignore("abs Overflow ansi mode") {

    def testAbsAnsiOverflow[T <: Product: ClassTag: TypeTag](data: Seq[T]): Unit = {
      withParquetTable(data, "tbl") {
        checkSparkMaybeThrows(sql("select abs(_1), abs(_2) from tbl")) match {
          case (Some(sparkExc), Some(cometExc)) =>
            val cometErrorPattern =
              """.+[ARITHMETIC_OVERFLOW].+overflow. If necessary set "spark.sql.ansi.enabled" to "false" to bypass this error.""".r
            assert(cometErrorPattern.findFirstIn(cometExc.getMessage).isDefined)
            assert(sparkExc.getMessage.contains("overflow"))
          case _ => fail("Exception should be thrown")
        }
      }
    }

    def testAbsAnsi[T <: Product: ClassTag: TypeTag](data: Seq[T]): Unit = {
      withParquetTable(data, "tbl") {
        checkSparkAnswerAndOperator("select abs(_1), abs(_2) from tbl")
      }
    }

    withSQLConf(
      SQLConf.ANSI_ENABLED.key -> "true",
      CometConf.COMET_ANSI_MODE_ENABLED.key -> "true") {
      testAbsAnsiOverflow(Seq((Byte.MaxValue, Byte.MinValue)))
      testAbsAnsiOverflow(Seq((Short.MaxValue, Short.MinValue)))
      testAbsAnsiOverflow(Seq((Int.MaxValue, Int.MinValue)))
      testAbsAnsiOverflow(Seq((Long.MaxValue, Long.MinValue)))
      testAbsAnsi(Seq((Float.MaxValue, Float.MinValue)))
      testAbsAnsi(Seq((Double.MaxValue, Double.MinValue)))
    }
  }

  // https://github.com/apache/datafusion-comet/issues/666
  ignore("abs Overflow legacy mode") {

    def testAbsLegacyOverflow[T <: Product: ClassTag: TypeTag](data: Seq[T]): Unit = {
      withSQLConf(SQLConf.ANSI_ENABLED.key -> "false") {
        withParquetTable(data, "tbl") {
          checkSparkAnswerAndOperator("select abs(_1), abs(_2) from tbl")
        }
      }
    }

    testAbsLegacyOverflow(Seq((Byte.MaxValue, Byte.MinValue)))
    testAbsLegacyOverflow(Seq((Short.MaxValue, Short.MinValue)))
    testAbsLegacyOverflow(Seq((Int.MaxValue, Int.MinValue)))
    testAbsLegacyOverflow(Seq((Long.MaxValue, Long.MinValue)))
    testAbsLegacyOverflow(Seq((Float.MaxValue, Float.MinValue)))
    testAbsLegacyOverflow(Seq((Double.MaxValue, Double.MinValue)))
  }

  test("ceil and floor") {
    Seq("true", "false").foreach { dictionary =>
      withSQLConf(
        "parquet.enable.dictionary" -> dictionary,
        CometConf.COMET_CAST_ALLOW_INCOMPATIBLE.key -> "true") {
        withParquetTable(
          (-5 until 5).map(i => (i.toDouble + 0.3, i.toDouble + 0.8)),
          "tbl",
          withDictionary = dictionary.toBoolean) {
          checkSparkAnswerAndOperator("SELECT ceil(_1), ceil(_2), floor(_1), floor(_2) FROM tbl")
          checkSparkAnswerAndOperator(
            "SELECT ceil(0.0), ceil(-0.0), ceil(-0.5), ceil(0.5), ceil(-1.2), ceil(1.2) FROM tbl")
          checkSparkAnswerAndOperator(
            "SELECT floor(0.0), floor(-0.0), floor(-0.5), floor(0.5), " +
              "floor(-1.2), floor(1.2) FROM tbl")
        }
        withParquetTable(
          (-5 until 5).map(i => (i.toLong, i.toLong)),
          "tbl",
          withDictionary = dictionary.toBoolean) {
          checkSparkAnswerAndOperator("SELECT ceil(_1), ceil(_2), floor(_1), floor(_2) FROM tbl")
          checkSparkAnswerAndOperator(
            "SELECT ceil(0), ceil(-0), ceil(-5), ceil(5), ceil(-1), ceil(1) FROM tbl")
          checkSparkAnswerAndOperator(
            "SELECT floor(0), floor(-0), floor(-5), floor(5), " +
              "floor(-1), floor(1) FROM tbl")
        }
        withParquetTable(
          (-33L to 33L by 3L).map(i => Tuple1(Decimal(i, 21, 1))), // -3.3 ~ +3.3
          "tbl",
          withDictionary = dictionary.toBoolean) {
          checkSparkAnswerAndOperator("SELECT ceil(_1), floor(_1) FROM tbl")
          checkSparkAnswerAndOperator("SELECT ceil(cast(_1 as decimal(20, 0))) FROM tbl")
          checkSparkAnswerAndOperator("SELECT floor(cast(_1 as decimal(20, 0))) FROM tbl")
          withSQLConf(
            // Exclude the constant folding optimizer in order to actually execute the native ceil
            // and floor operations for scalar (literal) values.
            "spark.sql.optimizer.excludedRules" -> "org.apache.spark.sql.catalyst.optimizer.ConstantFolding") {
            for (n <- Seq("0.0", "-0.0", "0.5", "-0.5", "1.2", "-1.2")) {
              checkSparkAnswerAndOperator(s"SELECT ceil(cast(${n} as decimal(38, 18))) FROM tbl")
              checkSparkAnswerAndOperator(s"SELECT ceil(cast(${n} as decimal(20, 0))) FROM tbl")
              checkSparkAnswerAndOperator(s"SELECT floor(cast(${n} as decimal(38, 18))) FROM tbl")
              checkSparkAnswerAndOperator(s"SELECT floor(cast(${n} as decimal(20, 0))) FROM tbl")
            }
          }
        }
      }
    }
  }

  test("round") {
    Seq(true, false).foreach { dictionaryEnabled =>
      withTempDir { dir =>
        val path = new Path(dir.toURI.toString, "test.parquet")
        makeParquetFileAllTypes(
          path,
          dictionaryEnabled = dictionaryEnabled,
          -128,
          128,
          randomSize = 100)
        withParquetTable(path.toString, "tbl") {
          for (s <- Seq(-5, -1, 0, 1, 5, -1000, 1000, -323, -308, 308, -15, 15, -16, 16, null)) {
            // array tests
            // TODO: enable test for floats (_6, _7, _8, _13)
            for (c <- Seq(2, 3, 4, 5, 9, 10, 11, 12, 15, 16, 17)) {
              checkSparkAnswerAndOperator(s"select _${c}, round(_${c}, ${s}) FROM tbl")
            }
            // scalar tests
            // Exclude the constant folding optimizer in order to actually execute the native round
            // operations for scalar (literal) values.
            // TODO: comment in the tests for float once supported
            withSQLConf(
              "spark.sql.optimizer.excludedRules" -> "org.apache.spark.sql.catalyst.optimizer.ConstantFolding") {
              for (n <- Seq("0.0", "-0.0", "0.5", "-0.5", "1.2", "-1.2")) {
                checkSparkAnswerAndOperator(s"select round(cast(${n} as tinyint), ${s}) FROM tbl")
                // checkSparkAnswerAndCometOperators(s"select round(cast(${n} as float), ${s}) FROM tbl")
                checkSparkAnswerAndOperator(
                  s"select round(cast(${n} as decimal(38, 18)), ${s}) FROM tbl")
                checkSparkAnswerAndOperator(
                  s"select round(cast(${n} as decimal(20, 0)), ${s}) FROM tbl")
              }
              // checkSparkAnswer(s"select round(double('infinity'), ${s}) FROM tbl")
              // checkSparkAnswer(s"select round(double('-infinity'), ${s}) FROM tbl")
              // checkSparkAnswer(s"select round(double('NaN'), ${s}) FROM tbl")
              // checkSparkAnswer(
              //   s"select round(double('0.000000000000000000000000000000000001'), ${s}) FROM tbl")
            }
          }
        }
      }
    }
  }

  test("Upper and Lower") {
    Seq(false, true).foreach { dictionary =>
      withSQLConf(
        "parquet.enable.dictionary" -> dictionary.toString,
        CometConf.COMET_CASE_CONVERSION_ENABLED.key -> "true") {
        val table = "names"
        withTable(table) {
          sql(s"create table $table(id int, name varchar(20)) using parquet")
          sql(
            s"insert into $table values(1, 'James Smith'), (2, 'Michael Rose')," +
              " (3, 'Robert Williams'), (4, 'Rames Rose'), (5, 'James Smith')")
          checkSparkAnswerAndOperator(s"SELECT name, upper(name), lower(name) FROM $table")
        }
      }
    }
  }

  test("Various String scalar functions") {
    Seq(false, true).foreach { dictionary =>
      withSQLConf("parquet.enable.dictionary" -> dictionary.toString) {
        val table = "names"
        withTable(table) {
          sql(s"create table $table(id int, name varchar(20)) using parquet")
          sql(
            s"insert into $table values(1, 'James Smith'), (2, 'Michael Rose')," +
              " (3, 'Robert Williams'), (4, 'Rames Rose'), (5, 'James Smith')")
          checkSparkAnswerAndOperator(
            s"SELECT ascii(name), bit_length(name), octet_length(name) FROM $table")
        }
      }
    }
  }

  test("Chr") {
    Seq(false, true).foreach { dictionary =>
      withSQLConf(
        "parquet.enable.dictionary" -> dictionary.toString,
        CometConf.COMET_CAST_ALLOW_INCOMPATIBLE.key -> "true") {
        val table = "test"
        withTable(table) {
          sql(s"create table $table(col varchar(20)) using parquet")
          sql(
            s"insert into $table values('65'), ('66'), ('67'), ('68'), ('65'), ('66'), ('67'), ('68')")
          checkSparkAnswerAndOperator(s"SELECT chr(col) FROM $table")
        }
      }
    }
  }

  test("Chr with null character") {
    // test compatibility with Spark, spark supports chr(0)
    Seq(false, true).foreach { dictionary =>
      withSQLConf(
        "parquet.enable.dictionary" -> dictionary.toString,
        CometConf.COMET_CAST_ALLOW_INCOMPATIBLE.key -> "true") {
        val table = "test0"
        withTable(table) {
          sql(s"create table $table(c9 int, c4 int) using parquet")
          sql(s"insert into $table values(0, 0), (66, null), (null, 70), (null, null)")
          val query = s"SELECT chr(c9), chr(c4) FROM $table"
          checkSparkAnswerAndOperator(query)
        }
      }
    }
  }

  test("Chr with negative and large value") {
    Seq(false, true).foreach { dictionary =>
      withSQLConf("parquet.enable.dictionary" -> dictionary.toString) {
        val table = "test0"
        withTable(table) {
          sql(s"create table $table(c9 int, c4 int) using parquet")
          sql(
            s"insert into $table values(0, 0), (61231, -61231), (-1700, 1700), (0, -4000), (-40, 40), (256, 512)")
          val query = s"SELECT chr(c9), chr(c4) FROM $table"
          checkSparkAnswerAndOperator(query)
        }
      }
    }

    withParquetTable((0 until 5).map(i => (i % 5, i % 3)), "tbl") {
      withSQLConf(
        "spark.sql.optimizer.excludedRules" -> "org.apache.spark.sql.catalyst.optimizer.ConstantFolding") {
        for (n <- Seq("0", "-0", "0.5", "-0.5", "555", "-555", "null")) {
          checkSparkAnswerAndOperator(s"select chr(cast(${n} as int)) FROM tbl")
        }
      }
    }
  }

  test("InitCap") {
    Seq(false, true).foreach { dictionary =>
      withSQLConf("parquet.enable.dictionary" -> dictionary.toString) {
        val table = "names"
        withTable(table) {
          sql(s"create table $table(id int, name varchar(20)) using parquet")
          sql(
            s"insert into $table values(1, 'james smith'), (2, 'michael rose'), " +
              "(3, 'robert williams'), (4, 'rames rose'), (5, 'james smith')")
          checkSparkAnswerAndOperator(s"SELECT initcap(name) FROM $table")
        }
      }
    }
  }

  test("trim") {
    Seq(false, true).foreach { dictionary =>
      withSQLConf(
        "parquet.enable.dictionary" -> dictionary.toString,
        CometConf.COMET_CASE_CONVERSION_ENABLED.key -> "true") {
        val table = "test"
        withTable(table) {
          sql(s"create table $table(col varchar(20)) using parquet")
          sql(s"insert into $table values('    SparkSQL   '), ('SSparkSQLS')")

          checkSparkAnswerAndOperator(s"SELECT upper(trim(col)) FROM $table")
          checkSparkAnswerAndOperator(s"SELECT trim('SL', col) FROM $table")

          checkSparkAnswerAndOperator(s"SELECT upper(btrim(col)) FROM $table")
          checkSparkAnswerAndOperator(s"SELECT btrim('SL', col) FROM $table")

          checkSparkAnswerAndOperator(s"SELECT upper(ltrim(col)) FROM $table")
          checkSparkAnswerAndOperator(s"SELECT ltrim('SL', col) FROM $table")

          checkSparkAnswerAndOperator(s"SELECT upper(rtrim(col)) FROM $table")
          checkSparkAnswerAndOperator(s"SELECT rtrim('SL', col) FROM $table")
        }
      }
    }
  }

  test("md5") {
    Seq(false, true).foreach { dictionary =>
      withSQLConf("parquet.enable.dictionary" -> dictionary.toString) {
        val table = "test"
        withTable(table) {
          sql(s"create table $table(col String) using parquet")
          sql(
            s"insert into $table values ('test1'), ('test1'), ('test2'), ('test2'), (NULL), ('')")
          checkSparkAnswerAndOperator(s"select md5(col) FROM $table")
        }
      }
    }
  }

  test("string concat_ws") {
    Seq(false, true).foreach { dictionary =>
      withSQLConf("parquet.enable.dictionary" -> dictionary.toString) {
        val table = "names"
        withTable(table) {
          sql(
            s"create table $table(id int, first_name varchar(20), middle_initial char(1), last_name varchar(20)) using parquet")
          sql(
            s"insert into $table values(1, 'James', 'B', 'Taylor'), (2, 'Smith', 'C', 'Davis')," +
              " (3, NULL, NULL, NULL), (4, 'Smith', 'C', 'Davis')")
          checkSparkAnswerAndOperator(
            s"SELECT concat_ws(' ', first_name, middle_initial, last_name) FROM $table")
        }
      }
    }
  }

  test("string repeat") {
    Seq(false, true).foreach { dictionary =>
      withSQLConf("parquet.enable.dictionary" -> dictionary.toString) {
        val table = "names"
        withTable(table) {
          sql(s"create table $table(id int, name varchar(20)) using parquet")
          sql(s"insert into $table values(1, 'James'), (2, 'Smith'), (3, 'Smith')")
          checkSparkAnswerAndOperator(s"SELECT repeat(name, 3) FROM $table")
        }
      }
    }
  }

  test("hex") {
    Seq(true, false).foreach { dictionaryEnabled =>
      withTempDir { dir =>
        val path = new Path(dir.toURI.toString, "hex.parquet")
        makeParquetFileAllTypes(path, dictionaryEnabled = dictionaryEnabled, 10000)

        withParquetTable(path.toString, "tbl") {
          checkSparkAnswerAndOperator(
            "SELECT hex(_1), hex(_2), hex(_3), hex(_4), hex(_5), hex(_6), hex(_7), hex(_8), hex(_9), hex(_10), hex(_11), hex(_12), hex(_13), hex(_14), hex(_15), hex(_16), hex(_17), hex(_18), hex(_19), hex(_20) FROM tbl")
        }
      }
    }
  }

  test("unhex") {
    val table = "unhex_table"
    withTable(table) {
      sql(s"create table $table(col string) using parquet")

      sql(s"""INSERT INTO $table VALUES
        |('537061726B2053514C'),
        |('737472696E67'),
        |('\\0'),
        |(''),
        |('###'),
        |('G123'),
        |('hello'),
        |('A1B'),
        |('0A1B')""".stripMargin)

      checkSparkAnswerAndOperator(s"SELECT unhex(col) FROM $table")
    }
  }
  test("length, reverse, instr, replace, translate") {
    Seq(false, true).foreach { dictionary =>
      withSQLConf("parquet.enable.dictionary" -> dictionary.toString) {
        val table = "test"
        withTable(table) {
          sql(s"create table $table(col string) using parquet")
          sql(
            s"insert into $table values('Spark SQL  '), (NULL), (''), ('苹果手机'), ('Spark SQL  '), (NULL), (''), ('苹果手机')")
          checkSparkAnswerAndOperator("select length(col), reverse(col), instr(col, 'SQL'), instr(col, '手机'), replace(col, 'SQL', '123')," +
            s" replace(col, 'SQL'), replace(col, '手机', '平板'), translate(col, 'SL苹', '123') from $table")
        }
      }
    }
  }

  test("EqualNullSafe should preserve comet filter") {
    Seq("true", "false").foreach(b =>
      withParquetTable(
        data = (0 until 8).map(i => (i, if (i > 5) None else Some(i % 2 == 0))),
        tableName = "tbl",
        withDictionary = b.toBoolean) {
        // IS TRUE
        Seq("SELECT * FROM tbl where _2 is true", "SELECT * FROM tbl where _2 <=> true")
          .foreach(s => checkSparkAnswerAndOperator(s))

        // IS FALSE
        Seq("SELECT * FROM tbl where _2 is false", "SELECT * FROM tbl where _2 <=> false")
          .foreach(s => checkSparkAnswerAndOperator(s))

        // IS NOT TRUE
        Seq("SELECT * FROM tbl where _2 is not true", "SELECT * FROM tbl where not _2 <=> true")
          .foreach(s => checkSparkAnswerAndOperator(s))

        // IS NOT FALSE
        Seq("SELECT * FROM tbl where _2 is not false", "SELECT * FROM tbl where not _2 <=> false")
          .foreach(s => checkSparkAnswerAndOperator(s))
      })
  }

  test("bitwise expressions") {
    Seq(false, true).foreach { dictionary =>
      withSQLConf("parquet.enable.dictionary" -> dictionary.toString) {
        val table = "test"
        withTable(table) {
          sql(s"create table $table(col1 int, col2 int) using parquet")
          sql(s"insert into $table values(1111, 2)")
          sql(s"insert into $table values(1111, 2)")
          sql(s"insert into $table values(3333, 4)")
          sql(s"insert into $table values(5555, 6)")

          checkSparkAnswerAndOperator(
            s"SELECT col1 & col2,  col1 | col2, col1 ^ col2 FROM $table")
          checkSparkAnswerAndOperator(
            s"SELECT col1 & 1234,  col1 | 1234, col1 ^ 1234 FROM $table")
          checkSparkAnswerAndOperator(
            s"SELECT shiftright(col1, 2), shiftright(col1, col2) FROM $table")
          checkSparkAnswerAndOperator(
            s"SELECT shiftleft(col1, 2), shiftleft(col1, col2) FROM $table")
          checkSparkAnswerAndOperator(s"SELECT ~(11), ~col1, ~col2 FROM $table")
        }
      }
    }
  }

  test("test in(set)/not in(set)") {
    Seq("100", "0").foreach { inSetThreshold =>
      Seq(false, true).foreach { dictionary =>
        withSQLConf(
          SQLConf.OPTIMIZER_INSET_CONVERSION_THRESHOLD.key -> inSetThreshold,
          "parquet.enable.dictionary" -> dictionary.toString) {
          val table = "names"
          withTable(table) {
            sql(s"create table $table(id int, name varchar(20)) using parquet")
            sql(
              s"insert into $table values(1, 'James'), (1, 'Jones'), (2, 'Smith'), (3, 'Smith')," +
                "(NULL, 'Jones'), (4, NULL)")

            checkSparkAnswerAndOperator(s"SELECT * FROM $table WHERE id in (1, 2, 4, NULL)")
            checkSparkAnswerAndOperator(
              s"SELECT * FROM $table WHERE name in ('Smith', 'Brown', NULL)")

            // TODO: why with not in, the plan is only `LocalTableScan`?
            checkSparkAnswer(s"SELECT * FROM $table WHERE id not in (1)")
            checkSparkAnswer(s"SELECT * FROM $table WHERE name not in ('Smith', 'Brown', NULL)")
          }
        }
      }
    }
  }

  test("case_when") {
    Seq(false, true).foreach { dictionary =>
      withSQLConf("parquet.enable.dictionary" -> dictionary.toString) {
        val table = "test"
        withTable(table) {
          sql(s"create table $table(id int) using parquet")
          sql(s"insert into $table values(1), (NULL), (2), (2), (3), (3), (4), (5), (NULL)")
          checkSparkAnswerAndOperator(
            s"SELECT CASE WHEN id > 2 THEN 3333 WHEN id > 1 THEN 2222 ELSE 1111 END FROM $table")
          checkSparkAnswerAndOperator(
            s"SELECT CASE WHEN id > 2 THEN NULL WHEN id > 1 THEN 2222 ELSE 1111 END FROM $table")
          checkSparkAnswerAndOperator(
            s"SELECT CASE id WHEN 1 THEN 1111 WHEN 2 THEN 2222 ELSE 3333 END FROM $table")
          checkSparkAnswerAndOperator(
            s"SELECT CASE id WHEN 1 THEN 1111 WHEN 2 THEN 2222 ELSE NULL END FROM $table")
          checkSparkAnswerAndOperator(
            s"SELECT CASE id WHEN 1 THEN 1111 WHEN 2 THEN 2222 WHEN 3 THEN 3333 WHEN 4 THEN 4444 END FROM $table")
          checkSparkAnswerAndOperator(
            s"SELECT CASE id WHEN NULL THEN 0 WHEN 1 THEN 1111 WHEN 2 THEN 2222 ELSE 3333 END FROM $table")
        }
      }
    }
  }

  test("not") {
    Seq(false, true).foreach { dictionary =>
      withSQLConf("parquet.enable.dictionary" -> dictionary.toString) {
        val table = "test"
        withTable(table) {
          sql(s"create table $table(col1 int, col2 boolean) using parquet")
          sql(s"insert into $table values(1, false), (2, true), (3, true), (3, false)")
          checkSparkAnswerAndOperator(s"SELECT col1, col2, NOT(col2), !(col2) FROM $table")
        }
      }
    }
  }

  test("negative") {
    Seq(false, true).foreach { dictionary =>
      withSQLConf("parquet.enable.dictionary" -> dictionary.toString) {
        val table = "test"
        withTable(table) {
          sql(s"create table $table(col1 int) using parquet")
          sql(s"insert into $table values(1), (2), (3), (3)")
          checkSparkAnswerAndOperator(s"SELECT negative(col1), -(col1) FROM $table")
        }
      }
    }
  }

  test("conditional expressions") {
    Seq(false, true).foreach { dictionary =>
      withSQLConf("parquet.enable.dictionary" -> dictionary.toString) {
        val table = "test1"
        withTable(table) {
          sql(s"create table $table(c1 int, c2 string, c3 int) using parquet")
          sql(
            s"insert into $table values(1, 'comet', 1), (2, 'comet', 3), (null, 'spark', 4)," +
              " (null, null, 4), (2, 'spark', 3), (2, 'comet', 3)")
          checkSparkAnswerAndOperator(s"SELECT if (c1 < 2, 1111, 2222) FROM $table")
          checkSparkAnswerAndOperator(s"SELECT if (c1 < c3, 1111, 2222) FROM $table")
          checkSparkAnswerAndOperator(
            s"SELECT if (c2 == 'comet', 'native execution', 'non-native execution') FROM $table")
        }
      }
    }
  }

  test("basic arithmetic") {
    withSQLConf("parquet.enable.dictionary" -> "false") {
      withParquetTable((1 until 10).map(i => (i, i + 1)), "tbl", false) {
        checkSparkAnswerAndOperator("SELECT _1 + _2, _1 - _2, _1 * _2, _1 / _2, _1 % _2 FROM tbl")
      }
    }

    withSQLConf("parquet.enable.dictionary" -> "false") {
      withParquetTable((1 until 10).map(i => (i.toFloat, i.toFloat + 0.5)), "tbl", false) {
        checkSparkAnswerAndOperator("SELECT _1 + _2, _1 - _2, _1 * _2, _1 / _2, _1 % _2 FROM tbl")
      }
    }

    withSQLConf("parquet.enable.dictionary" -> "false") {
      withParquetTable((1 until 10).map(i => (i.toDouble, i.toDouble + 0.5d)), "tbl", false) {
        checkSparkAnswerAndOperator("SELECT _1 + _2, _1 - _2, _1 * _2, _1 / _2, _1 % _2 FROM tbl")
      }
    }
  }

  test("date partition column does not forget date type") {
    withTable("t1") {
      sql("CREATE TABLE t1(flag LONG, cal_dt DATE) USING PARQUET PARTITIONED BY (cal_dt)")
      sql("""
            |INSERT INTO t1 VALUES
            |(2, date'2021-06-27'),
            |(2, date'2021-06-28'),
            |(2, date'2021-06-29'),
            |(2, date'2021-06-30')""".stripMargin)
      checkSparkAnswerAndOperator(sql("SELECT CAST(cal_dt as STRING) FROM t1"))
      checkSparkAnswer("SHOW PARTITIONS t1")
    }
  }

  test("Year") {
    Seq(false, true).foreach { dictionary =>
      withSQLConf("parquet.enable.dictionary" -> dictionary.toString) {
        val table = "test"
        withTable(table) {
          sql(s"create table $table(col timestamp) using parquet")
          sql(s"insert into $table values (now()), (null)")
          checkSparkAnswerAndOperator(s"SELECT year(col) FROM $table")
        }
      }
    }
  }

  test("Decimal binary ops multiply is aligned to Spark") {
    assume(isSpark34Plus)
    Seq(true, false).foreach { allowPrecisionLoss =>
      withSQLConf(
        "spark.sql.decimalOperations.allowPrecisionLoss" -> allowPrecisionLoss.toString) {

        testSingleLineQuery(
          "select cast(1.23456 as decimal(10,9)) c1, cast(2.345678 as decimal(10,9)) c2",
          "select a, b, typeof(a), typeof(b) from (select c1 * 2.345678 a, c2 * c1 b from tbl)",
          s"basic_positive_numbers (allowPrecisionLoss = ${allowPrecisionLoss})")

        testSingleLineQuery(
          "select cast(1.23456 as decimal(10,9)) c1, cast(-2.345678 as decimal(10,9)) c2",
          "select a, b, typeof(a), typeof(b) from (select c1 * -2.345678 a, c2 * c1 b from tbl)",
          s"basic_neg_numbers (allowPrecisionLoss = ${allowPrecisionLoss})")

        testSingleLineQuery(
          "select cast(1.23456 as decimal(10,9)) c1, cast(0 as decimal(10,9)) c2",
          "select a, b, typeof(a), typeof(b) from (select c1 * 0.0 a, c2 * c1 b from tbl)",
          s"zero (allowPrecisionLoss = ${allowPrecisionLoss})")

        testSingleLineQuery(
          "select cast(1.23456 as decimal(10,9)) c1, cast(1 as decimal(10,9)) c2",
          "select a, b, typeof(a), typeof(b) from (select c1 * 1.0 a, c2 * c1 b from tbl)",
          s"identity (allowPrecisionLoss = ${allowPrecisionLoss})")

        testSingleLineQuery(
          "select cast(123456789.1234567890 as decimal(20,10)) c1, cast(987654321.9876543210 as decimal(20,10)) c2",
          "select a, b, typeof(a), typeof(b) from (select c1 * cast(987654321.9876543210 as decimal(20,10)) a, c2 * c1 b from tbl)",
          s"large_numbers (allowPrecisionLoss = ${allowPrecisionLoss})")

        testSingleLineQuery(
          "select cast(0.00000000123456789 as decimal(20,19)) c1, cast(0.00000000987654321 as decimal(20,19)) c2",
          "select a, b, typeof(a), typeof(b) from (select c1 * cast(0.00000000987654321 as decimal(20,19)) a, c2 * c1 b from tbl)",
          s"small_numbers (allowPrecisionLoss = ${allowPrecisionLoss})")

        testSingleLineQuery(
          "select cast(64053151420411946063694043751862251568 as decimal(38,0)) c1, cast(12345 as decimal(10,0)) c2",
          "select a, b, typeof(a), typeof(b) from (select c1 * cast(12345 as decimal(10,0)) a, c2 * c1 b from tbl)",
          s"overflow_precision (allowPrecisionLoss = ${allowPrecisionLoss})")

        testSingleLineQuery(
          "select cast(6.4053151420411946063694043751862251568 as decimal(38,37)) c1, cast(1.2345 as decimal(10,9)) c2",
          "select a, b, typeof(a), typeof(b) from (select c1 * cast(1.2345 as decimal(10,9)) a, c2 * c1 b from tbl)",
          s"overflow_scale (allowPrecisionLoss = ${allowPrecisionLoss})")

        testSingleLineQuery(
          """
            |select cast(6.4053151420411946063694043751862251568 as decimal(38,37)) c1, cast(1.2345 as decimal(10,9)) c2
            |union all
            |select cast(1.23456 as decimal(10,9)) c1, cast(1 as decimal(10,9)) c2
            |""".stripMargin,
          "select a, typeof(a) from (select c1 * c2 a from tbl)",
          s"mixed_errs_and_results (allowPrecisionLoss = ${allowPrecisionLoss})")
      }
    }
  }

  test("Decimal random number tests") {
    assume(isSpark34Plus) // Only Spark 3.4+ has the fix for SPARK-45786
    val rand = scala.util.Random
    def makeNum(p: Int, s: Int): String = {
      val int1 = rand.nextLong()
      val int2 = rand.nextLong().abs
      val frac1 = rand.nextLong().abs
      val frac2 = rand.nextLong().abs
      s"$int1$int2".take(p - s + (int1 >>> 63).toInt) + "." + s"$frac1$frac2".take(s)
    }

    val table = "test"
    (0 until 10).foreach { _ =>
      val p1 = rand.nextInt(38) + 1 // 1 <= p1 <= 38
      val s1 = rand.nextInt(p1 + 1) // 0 <= s1 <= p1
      val p2 = rand.nextInt(38) + 1
      val s2 = rand.nextInt(p2 + 1)

      withTable(table) {
        sql(s"create table $table(a decimal($p1, $s1), b decimal($p2, $s2)) using parquet")
        val values =
          (0 until 10).map(_ => s"(${makeNum(p1, s1)}, ${makeNum(p2, s2)})").mkString(",")
        sql(s"insert into $table values $values")
        Seq(true, false).foreach { allowPrecisionLoss =>
          withSQLConf(
            "spark.sql.decimalOperations.allowPrecisionLoss" -> allowPrecisionLoss.toString) {
            val a = makeNum(p1, s1)
            val b = makeNum(p2, s2)
            var ops = Seq("+", "-", "*", "/", "%")
            for (op <- ops) {
              checkSparkAnswerAndOperator(s"select a, b, a $op b from $table")
              checkSparkAnswerAndOperator(s"select $a, b, $a $op b from $table")
              checkSparkAnswerAndOperator(s"select a, $b, a $op $b from $table")
              checkSparkAnswerAndOperator(
                s"select $a, $b, decimal($a) $op decimal($b) from $table")
            }
          }
        }
      }
    }
  }

  test("test cast utf8 to boolean as compatible with Spark") {
    def testCastedColumn(inputValues: Seq[String]): Unit = {
      val table = "test_table"
      withTable(table) {
        val values = inputValues.map(x => s"('$x')").mkString(",")
        sql(s"create table $table(base_column char(20)) using parquet")
        sql(s"insert into $table values $values")
        checkSparkAnswerAndOperator(
          s"select base_column, cast(base_column as boolean) as casted_column from $table")
      }
    }

    // Supported boolean values as true by both Arrow and Spark
    testCastedColumn(inputValues = Seq("t", "true", "y", "yes", "1", "T", "TrUe", "Y", "YES"))
    // Supported boolean values as false by both Arrow and Spark
    testCastedColumn(inputValues = Seq("f", "false", "n", "no", "0", "F", "FaLSe", "N", "No"))
    // Supported boolean values by Arrow but not Spark
    testCastedColumn(inputValues =
      Seq("TR", "FA", "tr", "tru", "ye", "on", "fa", "fal", "fals", "of", "off"))
    // Invalid boolean casting values for Arrow and Spark
    testCastedColumn(inputValues = Seq("car", "Truck"))
  }

  test("explain comet") {
    assume(isSpark34Plus)
    withSQLConf(
      SQLConf.ANSI_ENABLED.key -> "false",
      SQLConf.COALESCE_PARTITIONS_ENABLED.key -> "true",
      CometConf.COMET_ENABLED.key -> "true",
      CometConf.COMET_EXEC_ENABLED.key -> "true",
      CometConf.COMET_EXEC_SHUFFLE_ENABLED.key -> "false",
      EXTENDED_EXPLAIN_PROVIDERS_KEY -> "org.apache.comet.ExtendedExplainInfo") {
      val table = "test"
      withTable(table) {
        sql(s"create table $table(c0 int, c1 int , c2 float) using parquet")
        sql(s"insert into $table values(0, 1, 100.000001)")

        Seq(
          (
            s"SELECT cast(make_interval(c0, c1, c0, c1, c0, c0, c2) as string) as C from $table",
            Set("make_interval is not supported")),
          (
            "SELECT "
              + "date_part('YEAR', make_interval(c0, c1, c0, c1, c0, c0, c2))"
              + " + "
              + "date_part('MONTH', make_interval(c0, c1, c0, c1, c0, c0, c2))"
              + s" as yrs_and_mths from $table",
            Set(
              "extractintervalyears is not supported",
              "extractintervalmonths is not supported")),
          (
            s"SELECT sum(c0), sum(c2) from $table group by c1",
            Set(
              "HashAggregate is not native because the following children are not native (AQEShuffleRead)",
              "HashAggregate is not native because the following children are not native (Exchange)",
              "Comet shuffle is not enabled: spark.comet.exec.shuffle.enabled is not enabled")),
          (
            "SELECT A.c1, A.sum_c0, A.sum_c2, B.casted from "
              + s"(SELECT c1, sum(c0) as sum_c0, sum(c2) as sum_c2 from $table group by c1) as A, "
              + s"(SELECT c1, cast(make_interval(c0, c1, c0, c1, c0, c0, c2) as string) as casted from $table) as B "
              + "where A.c1 = B.c1 ",
            Set(
              "Comet shuffle is not enabled: spark.comet.exec.shuffle.enabled is not enabled",
              "make_interval is not supported",
              "HashAggregate is not native because the following children are not native (AQEShuffleRead)",
              "HashAggregate is not native because the following children are not native (Exchange)",
              "Project is not native because the following children are not native (BroadcastHashJoin)",
              "BroadcastHashJoin is not enabled because the following children are not native" +
                " (BroadcastExchange, Project)")))
          .foreach(test => {
            val qry = test._1
            val expected = test._2
            val df = sql(qry)
            df.collect() // force an execution
            checkSparkAnswerAndCompareExplainPlan(df, expected)
          })
      }
    }
  }

  test("hash functions") {
    Seq(true, false).foreach { dictionary =>
      withSQLConf(
        "parquet.enable.dictionary" -> dictionary.toString,
        CometConf.COMET_CAST_ALLOW_INCOMPATIBLE.key -> "true") {
        val table = "test"
        withTable(table) {
          sql(s"create table $table(col string, a int, b float) using parquet")
          sql(s"""
              |insert into $table values
              |('Spark SQL  ', 10, 1.2), (NULL, NULL, NULL), ('', 0, 0.0), ('苹果手机', NULL, 3.999999)
              |, ('Spark SQL  ', 10, 1.2), (NULL, NULL, NULL), ('', 0, 0.0), ('苹果手机', NULL, 3.999999)
              |""".stripMargin)
          checkSparkAnswerAndOperator("""
              |select
              |md5(col), md5(cast(a as string)), md5(cast(b as string)),
              |hash(col), hash(col, 1), hash(col, 0), hash(col, a, b), hash(b, a, col),
              |xxhash64(col), xxhash64(col, 1), xxhash64(col, 0), xxhash64(col, a, b), xxhash64(b, a, col),
              |sha2(col, 0), sha2(col, 256), sha2(col, 224), sha2(col, 384), sha2(col, 512), sha2(col, 128)
              |from test
              |""".stripMargin)
        }
      }
    }
  }

  test("hash functions with random input") {
    val dataGen = DataGenerator.DEFAULT
    // sufficient number of rows to create dictionary encoded ArrowArray.
    val randomNumRows = 1000

    val whitespaceChars = " \t\r\n"
    val timestampPattern = "0123456789/:T" + whitespaceChars
    Seq(true, false).foreach { dictionary =>
      withSQLConf(
        "parquet.enable.dictionary" -> dictionary.toString,
        CometConf.COMET_CAST_ALLOW_INCOMPATIBLE.key -> "true") {
        val table = "test"
        withTable(table) {
          sql(s"create table $table(col string, a int, b float) using parquet")
          val tableSchema = spark.table(table).schema
          val rows = dataGen.generateRows(
            randomNumRows,
            tableSchema,
            Some(() => dataGen.generateString(timestampPattern, 6)))
          val data = spark.createDataFrame(spark.sparkContext.parallelize(rows), tableSchema)
          data.write
            .mode("append")
            .insertInto(table)
          // with random generated data
          // disable cast(b as string) for now, as the cast from float to string may produce incompatible result
          checkSparkAnswerAndOperator("""
              |select
              |md5(col), md5(cast(a as string)), --md5(cast(b as string)),
              |hash(col), hash(col, 1), hash(col, 0), hash(col, a, b), hash(b, a, col),
              |xxhash64(col), xxhash64(col, 1), xxhash64(col, 0), xxhash64(col, a, b), xxhash64(b, a, col),
              |sha2(col, 0), sha2(col, 256), sha2(col, 224), sha2(col, 384), sha2(col, 512), sha2(col, 128)
              |from test
              |""".stripMargin)
        }
      }
    }
  }
  test("unary negative integer overflow test") {
    def withAnsiMode(enabled: Boolean)(f: => Unit): Unit = {
      withSQLConf(
        SQLConf.ANSI_ENABLED.key -> enabled.toString,
        CometConf.COMET_ANSI_MODE_ENABLED.key -> enabled.toString,
        CometConf.COMET_ENABLED.key -> "true",
        CometConf.COMET_EXEC_ENABLED.key -> "true")(f)
    }

    def checkOverflow(query: String, dtype: String): Unit = {
      checkSparkMaybeThrows(sql(query)) match {
        case (Some(sparkException), Some(cometException)) =>
          assert(sparkException.getMessage.contains(dtype + " overflow"))
          assert(cometException.getMessage.contains(dtype + " overflow"))
        case (None, None) => checkSparkAnswerAndOperator(sql(query))
        case (None, Some(ex)) =>
          fail("Comet threw an exception but Spark did not " + ex.getMessage)
        case (Some(_), None) =>
          fail("Spark threw an exception but Comet did not")
      }
    }

    def runArrayTest(query: String, dtype: String, path: String): Unit = {
      withParquetTable(path, "t") {
        withAnsiMode(enabled = false) {
          checkSparkAnswerAndOperator(sql(query))
        }
        withAnsiMode(enabled = true) {
          checkOverflow(query, dtype)
        }
      }
    }

    withTempDir { dir =>
      // Array values test
      val dataTypes = Seq(
        ("array_test.parquet", Seq(Int.MaxValue, Int.MinValue).toDF("a"), "integer"),
        ("long_array_test.parquet", Seq(Long.MaxValue, Long.MinValue).toDF("a"), "long"),
        ("short_array_test.parquet", Seq(Short.MaxValue, Short.MinValue).toDF("a"), ""),
        ("byte_array_test.parquet", Seq(Byte.MaxValue, Byte.MinValue).toDF("a"), ""))

      dataTypes.foreach { case (fileName, df, dtype) =>
        val path = new Path(dir.toURI.toString, fileName).toString
        df.write.mode("overwrite").parquet(path)
        val query = "select a, -a from t"
        runArrayTest(query, dtype, path)
      }

      withParquetTable((0 until 5).map(i => (i % 5, i % 3)), "tbl") {
        withAnsiMode(enabled = true) {
          // interval test without cast
          val longDf = Seq(Long.MaxValue, Long.MaxValue, 2)
          val yearMonthDf = Seq(Int.MaxValue, Int.MaxValue, 2)
            .map(Period.ofMonths)
          val dayTimeDf = Seq(106751991L, 106751991L, 2L)
            .map(Duration.ofDays)
          Seq(longDf, yearMonthDf, dayTimeDf).foreach { _ =>
            checkOverflow("select -(_1) FROM tbl", "")
          }
        }
      }

      // scalar tests
      withParquetTable((0 until 5).map(i => (i % 5, i % 3)), "tbl") {
        withSQLConf(
          "spark.sql.optimizer.excludedRules" -> "org.apache.spark.sql.catalyst.optimizer.ConstantFolding",
          SQLConf.ANSI_ENABLED.key -> "true",
          CometConf.COMET_ANSI_MODE_ENABLED.key -> "true",
          CometConf.COMET_ENABLED.key -> "true",
          CometConf.COMET_EXEC_ENABLED.key -> "true") {
          for (n <- Seq("2147483647", "-2147483648")) {
            checkOverflow(s"select -(cast(${n} as int)) FROM tbl", "integer")
          }
          for (n <- Seq("32767", "-32768")) {
            checkOverflow(s"select -(cast(${n} as short)) FROM tbl", "")
          }
          for (n <- Seq("127", "-128")) {
            checkOverflow(s"select -(cast(${n} as byte)) FROM tbl", "")
          }
          for (n <- Seq("9223372036854775807", "-9223372036854775808")) {
            checkOverflow(s"select -(cast(${n} as long)) FROM tbl", "long")
          }
          for (n <- Seq("3.4028235E38", "-3.4028235E38")) {
            checkOverflow(s"select -(cast(${n} as float)) FROM tbl", "float")
          }
        }
      }
    }
  }

  test("readSidePadding") {
    // https://stackoverflow.com/a/46290728
    val table = "test"
    withTable(table) {
      sql(s"create table $table(col1 CHAR(2)) using parquet")
      sql(s"insert into $table values('é')") // unicode 'e\\u{301}'
      sql(s"insert into $table values('é')") // unicode '\\u{e9}'
      sql(s"insert into $table values('')")
      sql(s"insert into $table values('ab')")

      checkSparkAnswerAndOperator(s"SELECT * FROM $table")
    }
  }

  test("isnan") {
    Seq("true", "false").foreach { dictionary =>
      withSQLConf("parquet.enable.dictionary" -> dictionary) {
        withParquetTable(
          Seq(Some(1.0), Some(Double.NaN), None).map(i => Tuple1(i)),
          "tbl",
          withDictionary = dictionary.toBoolean) {
          checkSparkAnswerAndOperator("SELECT isnan(_1), isnan(cast(_1 as float)) FROM tbl")
          // Use inside a nullable statement to make sure isnan has correct behavior for null input
          checkSparkAnswerAndOperator(
            "SELECT CASE WHEN (_1 > 0) THEN NULL ELSE isnan(_1) END FROM tbl")
        }
      }
    }
  }

  test("named_struct") {
    Seq(true, false).foreach { dictionaryEnabled =>
      withTempDir { dir =>
        val path = new Path(dir.toURI.toString, "test.parquet")
        makeParquetFileAllTypes(path, dictionaryEnabled = dictionaryEnabled, 10000)
        withParquetTable(path.toString, "tbl") {
          checkSparkAnswerAndOperator("SELECT named_struct('a', _1, 'b', _2) FROM tbl")
          checkSparkAnswerAndOperator("SELECT named_struct('a', _1, 'b', 2) FROM tbl")
          checkSparkAnswerAndOperator(
            "SELECT named_struct('a', named_struct('b', _1, 'c', _2)) FROM tbl")
        }
      }
    }
  }

  test("named_struct with duplicate field names") {
    Seq(true, false).foreach { dictionaryEnabled =>
      withTempDir { dir =>
        val path = new Path(dir.toURI.toString, "test.parquet")
        makeParquetFileAllTypes(path, dictionaryEnabled = dictionaryEnabled, 10000)
        withParquetTable(path.toString, "tbl") {
          checkSparkAnswerAndOperator(
            "SELECT named_struct('a', _1, 'a', _2) FROM tbl",
            classOf[ProjectExec])
          checkSparkAnswerAndOperator(
            "SELECT named_struct('a', _1, 'a', 2) FROM tbl",
            classOf[ProjectExec])
          checkSparkAnswerAndOperator(
            "SELECT named_struct('a', named_struct('b', _1, 'b', _2)) FROM tbl",
            classOf[ProjectExec])
        }
      }
    }
  }

  test("to_json") {
    Seq(true, false).foreach { dictionaryEnabled =>
      withParquetTable(
        (0 until 100).map(i => {
          val str = if (i % 2 == 0) {
            "even"
          } else {
            "odd"
          }
          (i.toByte, i.toShort, i, i.toLong, i * 1.2f, -i * 1.2d, str, i.toString)
        }),
        "tbl",
        withDictionary = dictionaryEnabled) {

        val fields = Range(1, 8).map(n => s"'col$n', _$n").mkString(", ")

        checkSparkAnswerAndOperator(s"SELECT to_json(named_struct($fields)) FROM tbl")
        checkSparkAnswerAndOperator(
          s"SELECT to_json(named_struct('nested', named_struct($fields))) FROM tbl")
      }
    }
  }

  test("to_json escaping of field names and string values") {
    val gen = new DataGenerator(new Random(42))
    val chars = "\\'\"abc\t\r\n\f\b"
    Seq(true, false).foreach { dictionaryEnabled =>
      withParquetTable(
        (0 until 100).map(i => {
          val str1 = gen.generateString(chars, 8)
          val str2 = gen.generateString(chars, 8)
          (i.toString, str1, str2)
        }),
        "tbl",
        withDictionary = dictionaryEnabled) {

        val fields = Range(1, 3)
          .map(n => {
            val columnName = s"""column "$n""""
            s"'$columnName', _$n"
          })
          .mkString(", ")

        checkSparkAnswerAndOperator(
          """SELECT 'column "1"' x, """ +
            s"to_json(named_struct($fields)) FROM tbl ORDER BY x")
      }
    }
  }

  test("to_json unicode") {
    Seq(true, false).foreach { dictionaryEnabled =>
      withParquetTable(
        (0 until 100).map(i => {
          (i.toString, "\uD83E\uDD11", "\u018F")
        }),
        "tbl",
        withDictionary = dictionaryEnabled) {

        val fields = Range(1, 3)
          .map(n => {
            val columnName = s"""column "$n""""
            s"'$columnName', _$n"
          })
          .mkString(", ")

        checkSparkAnswerAndOperator(
          """SELECT 'column "1"' x, """ +
            s"to_json(named_struct($fields)) FROM tbl ORDER BY x")
      }
    }
  }

  test("struct and named_struct with dictionary") {
    Seq(true, false).foreach { dictionaryEnabled =>
      withParquetTable(
        (0 until 100).map(i =>
          (
            i,
            if (i % 2 == 0) { "even" }
            else { "odd" })),
        "tbl",
        withDictionary = dictionaryEnabled) {
        checkSparkAnswerAndOperator("SELECT struct(_1, _2) FROM tbl")
        checkSparkAnswerAndOperator("SELECT named_struct('a', _1, 'b', _2) FROM tbl")
      }
    }
  }

  test("get_struct_field") {
    Seq("", "parquet").foreach { v1List =>
      withSQLConf(
        SQLConf.USE_V1_SOURCE_LIST.key -> v1List,
        CometConf.COMET_NATIVE_SCAN_ENABLED.key -> "false",
        CometConf.COMET_CONVERT_FROM_PARQUET_ENABLED.key -> "true") {
        withTempPath { dir =>
          var df = spark
            .range(5)
            // Add both a null struct and null inner value
            .select(
              when(
                col("id") > 1,
                struct(
                  when(col("id") > 2, col("id")).alias("id"),
                  when(col("id") > 2, struct(when(col("id") > 3, col("id")).alias("id")))
                    .as("nested2")))
                .alias("nested1"))

          df.write.parquet(dir.toString())

          df = spark.read.parquet(dir.toString())
          checkSparkAnswerAndOperator(df.select("nested1.id"))
          checkSparkAnswerAndOperator(df.select("nested1.nested2.id"))
        }
      }
    }
  }

  ignore("get_struct_field - select primitive fields") {
    withTempPath { dir =>
      // create input file with Comet disabled
      withSQLConf(CometConf.COMET_ENABLED.key -> "false") {
        val df = spark
          .range(5)
          // Add both a null struct and null inner value
          .select(when(col("id") > 1, struct(when(col("id") > 2, col("id")).alias("id")))
            .alias("nested1"))

        df.write.parquet(dir.toString())
      }

      Seq("", "parquet").foreach { v1List =>
        withSQLConf(SQLConf.USE_V1_SOURCE_LIST.key -> v1List) {
          val df = spark.read.parquet(dir.toString())
          checkSparkAnswerAndOperator(df.select("nested1.id"))
        }
      }
    }
  }

  ignore("get_struct_field - select subset of struct") {
    withTempPath { dir =>
      // create input file with Comet disabled
      withSQLConf(CometConf.COMET_ENABLED.key -> "false") {
        val df = spark
          .range(5)
          // Add both a null struct and null inner value
          .select(
            when(
              col("id") > 1,
              struct(
                when(col("id") > 2, col("id")).alias("id"),
                when(col("id") > 2, struct(when(col("id") > 3, col("id")).alias("id")))
                  .as("nested2")))
              .alias("nested1"))

        df.write.parquet(dir.toString())
      }

      Seq("", "parquet").foreach { v1List =>
        withSQLConf(SQLConf.USE_V1_SOURCE_LIST.key -> v1List) {
          val df = spark.read.parquet(dir.toString())
          checkSparkAnswerAndOperator(df.select("nested1.id"))
          checkSparkAnswerAndOperator(df.select("nested1.nested2"))
          checkSparkAnswerAndOperator(df.select("nested1.nested2.id"))
          checkSparkAnswerAndOperator(df.select("nested1.id", "nested1.nested2.id"))
        }
      }
    }
  }

  ignore("get_struct_field - read entire struct") {
    withTempPath { dir =>
      // create input file with Comet disabled
      withSQLConf(CometConf.COMET_ENABLED.key -> "false") {
        val df = spark
          .range(5)
          // Add both a null struct and null inner value
          .select(
            when(
              col("id") > 1,
              struct(
                when(col("id") > 2, col("id")).alias("id"),
                when(col("id") > 2, struct(when(col("id") > 3, col("id")).alias("id")))
                  .as("nested2")))
              .alias("nested1"))

        df.write.parquet(dir.toString())
      }

      Seq("", "parquet").foreach { v1List =>
        withSQLConf(SQLConf.USE_V1_SOURCE_LIST.key -> v1List) {
          val df = spark.read.parquet(dir.toString())
          checkSparkAnswerAndOperator(df.select("nested1"))
        }
      }
    }
  }

  ignore("read map[int, int] from parquet") {
    withTempPath { dir =>
      // create input file with Comet disabled
      withSQLConf(CometConf.COMET_ENABLED.key -> "false") {
        val df = spark
          .range(5)
          // Spark does not allow null as a key but does allow null as a
          // value, and the entire map be null
          .select(
            when(col("id") > 1, map(col("id"), when(col("id") > 2, col("id")))).alias("map1"))
        df.write.parquet(dir.toString())
      }

      Seq("", "parquet").foreach { v1List =>
        withSQLConf(SQLConf.USE_V1_SOURCE_LIST.key -> v1List) {
          val df = spark.read.parquet(dir.toString())
          checkSparkAnswerAndOperator(df.select("map1"))
          checkSparkAnswerAndOperator(df.select(map_keys(col("map1"))))
          checkSparkAnswerAndOperator(df.select(map_values(col("map1"))))
        }
      }
    }
  }

  ignore("read array[int] from parquet") {
    withTempPath { dir =>
      // create input file with Comet disabled
      withSQLConf(CometConf.COMET_ENABLED.key -> "false") {
        val df = spark
          .range(5)
          // Spark does not allow null as a key but does allow null as a
          // value, and the entire map be null
          .select(when(col("id") > 1, sequence(lit(0), col("id") * 2)).alias("array1"))
        df.write.parquet(dir.toString())
      }

      Seq("", "parquet").foreach { v1List =>
        withSQLConf(SQLConf.USE_V1_SOURCE_LIST.key -> v1List) {
          val df = spark.read.parquet(dir.toString())
          checkSparkAnswerAndOperator(df.select("array1"))
          checkSparkAnswerAndOperator(df.select(element_at(col("array1"), lit(1))))
        }
      }
    }
  }

  test("CreateArray") {
    Seq(true, false).foreach { dictionaryEnabled =>
      withTempDir { dir =>
        val path = new Path(dir.toURI.toString, "test.parquet")
        makeParquetFileAllTypes(path, dictionaryEnabled = dictionaryEnabled, 10000)
        val df = spark.read.parquet(path.toString)
        checkSparkAnswerAndOperator(df.select(array(col("_2"), col("_3"), col("_4"))))
        checkSparkAnswerAndOperator(df.select(array(col("_4"), col("_11"), lit(null))))
        checkSparkAnswerAndOperator(
          df.select(array(array(col("_4")), array(col("_4"), lit(null)))))
        checkSparkAnswerAndOperator(df.select(array(col("_8"), col("_13"))))
        // This ends up returning empty strings instead of nulls for the last element
        checkSparkAnswerAndOperator(df.select(array(col("_8"), col("_13"), lit(null))))
        checkSparkAnswerAndOperator(df.select(array(array(col("_8")), array(col("_13")))))
        checkSparkAnswerAndOperator(df.select(array(col("_8"), col("_8"), lit(null))))
        checkSparkAnswerAndOperator(df.select(array(struct("_4"), struct("_4"))))
        checkSparkAnswerAndOperator(
          df.select(array(struct(col("_8").alias("a")), struct(col("_13").alias("a")))))
      }
    }
  }

  test("ListExtract") {
    def assertBothThrow(df: DataFrame): Unit = {
      checkSparkMaybeThrows(df) match {
        case (Some(_), Some(_)) => ()
        case (spark, comet) =>
          fail(
            s"Expected Spark and Comet to throw exception, but got\nSpark: $spark\nComet: $comet")
      }
    }

    Seq(true, false).foreach { dictionaryEnabled =>
      withTempDir { dir =>
        val path = new Path(dir.toURI.toString, "test.parquet")
        makeParquetFileAllTypes(path, dictionaryEnabled = dictionaryEnabled, 100)

        Seq(true, false).foreach { ansiEnabled =>
          withSQLConf(
            CometConf.COMET_ANSI_MODE_ENABLED.key -> "true",
            SQLConf.ANSI_ENABLED.key -> ansiEnabled.toString(),
            // Prevent the optimizer from collapsing an extract value of a create array
            SQLConf.OPTIMIZER_EXCLUDED_RULES.key -> SimplifyExtractValueOps.ruleName) {
            val df = spark.read.parquet(path.toString)

            val stringArray = df.select(array(col("_8"), col("_8"), lit(null)).alias("arr"))
            checkSparkAnswerAndOperator(
              stringArray
                .select(col("arr").getItem(0), col("arr").getItem(1), col("arr").getItem(2)))

            checkSparkAnswerAndOperator(
              stringArray.select(
                element_at(col("arr"), -3),
                element_at(col("arr"), -2),
                element_at(col("arr"), -1),
                element_at(col("arr"), 1),
                element_at(col("arr"), 2),
                element_at(col("arr"), 3)))

            // 0 is an invalid index for element_at
            assertBothThrow(stringArray.select(element_at(col("arr"), 0)))

            if (ansiEnabled) {
              assertBothThrow(stringArray.select(col("arr").getItem(-1)))
              assertBothThrow(stringArray.select(col("arr").getItem(3)))
              assertBothThrow(stringArray.select(element_at(col("arr"), -4)))
              assertBothThrow(stringArray.select(element_at(col("arr"), 4)))
            } else {
              checkSparkAnswerAndOperator(stringArray.select(col("arr").getItem(-1)))
              checkSparkAnswerAndOperator(stringArray.select(col("arr").getItem(3)))
              checkSparkAnswerAndOperator(stringArray.select(element_at(col("arr"), -4)))
              checkSparkAnswerAndOperator(stringArray.select(element_at(col("arr"), 4)))
            }

            val intArray =
              df.select(when(col("_4").isNotNull, array(col("_4"), col("_4"))).alias("arr"))
            checkSparkAnswerAndOperator(
              intArray
                .select(col("arr").getItem(0), col("arr").getItem(1)))

            checkSparkAnswerAndOperator(
              intArray.select(
                element_at(col("arr"), 1),
                element_at(col("arr"), 2),
                element_at(col("arr"), -1),
                element_at(col("arr"), -2)))
          }
        }
      }
    }
  }

  test("GetArrayStructFields") {
    Seq(true, false).foreach { dictionaryEnabled =>
      withSQLConf(SQLConf.OPTIMIZER_EXCLUDED_RULES.key -> SimplifyExtractValueOps.ruleName) {
        withTempDir { dir =>
          val path = new Path(dir.toURI.toString, "test.parquet")
          makeParquetFileAllTypes(path, dictionaryEnabled = dictionaryEnabled, 10000)
          val df = spark.read
            .parquet(path.toString)
            .select(
              array(struct(col("_2"), col("_3"), col("_4"), col("_8")), lit(null)).alias("arr"))
          checkSparkAnswerAndOperator(df.select("arr._2", "arr._3", "arr._4"))

          val complex = spark.read
            .parquet(path.toString)
            .select(array(struct(struct(col("_4"), col("_8")).alias("nested"))).alias("arr"))

          checkSparkAnswerAndOperator(complex.select(col("arr.nested._4")))
        }
      }
    }
  }

  test("array_append") {
    assume(isSpark34Plus)
    Seq(true, false).foreach { dictionaryEnabled =>
      withTempDir { dir =>
        val path = new Path(dir.toURI.toString, "test.parquet")
        makeParquetFileAllTypes(path, dictionaryEnabled = dictionaryEnabled, 10000)
        spark.read.parquet(path.toString).createOrReplaceTempView("t1");
        checkSparkAnswerAndOperator(spark.sql("Select array_append(array(_1),false) from t1"))
        checkSparkAnswerAndOperator(
          spark.sql("SELECT array_append(array(_2, _3, _4), 4) FROM t1"))
        checkSparkAnswerAndOperator(
          spark.sql("SELECT array_append(array(_2, _3, _4), null) FROM t1"));
        checkSparkAnswerAndOperator(
          spark.sql("SELECT array_append(array(_6, _7), CAST(6.5 AS DOUBLE)) FROM t1"));
        checkSparkAnswerAndOperator(spark.sql("SELECT array_append(array(_8), 'test') FROM t1"));
        checkSparkAnswerAndOperator(spark.sql("SELECT array_append(array(_19), _19) FROM t1"));
        checkSparkAnswerAndOperator(
          spark.sql("SELECT array_append((CASE WHEN _2 =_3 THEN array(_4) END), _4) FROM t1"));
      }
    }
  }

  test("array_prepend") {
    assume(isSpark35Plus) // in Spark 3.5 array_prepend is implemented via array_insert
    Seq(true, false).foreach { dictionaryEnabled =>
      withTempDir { dir =>
        val path = new Path(dir.toURI.toString, "test.parquet")
        makeParquetFileAllTypes(path, dictionaryEnabled = dictionaryEnabled, 10000)
        spark.read.parquet(path.toString).createOrReplaceTempView("t1");
        checkSparkAnswerAndOperator(spark.sql("Select array_prepend(array(_1),false) from t1"))
        checkSparkAnswerAndOperator(
          spark.sql("SELECT array_prepend(array(_2, _3, _4), 4) FROM t1"))
        checkSparkAnswerAndOperator(
          spark.sql("SELECT array_prepend(array(_2, _3, _4), null) FROM t1"));
        checkSparkAnswerAndOperator(
          spark.sql("SELECT array_prepend(array(_6, _7), CAST(6.5 AS DOUBLE)) FROM t1"));
        checkSparkAnswerAndOperator(spark.sql("SELECT array_prepend(array(_8), 'test') FROM t1"));
        checkSparkAnswerAndOperator(spark.sql("SELECT array_prepend(array(_19), _19) FROM t1"));
        checkSparkAnswerAndOperator(
          spark.sql("SELECT array_prepend((CASE WHEN _2 =_3 THEN array(_4) END), _4) FROM t1"));
      }
    }
  }

  test("ArrayInsert") {
    assume(isSpark34Plus)
    Seq(true, false).foreach(dictionaryEnabled =>
      withTempDir { dir =>
        val path = new Path(dir.toURI.toString, "test.parquet")
        makeParquetFileAllTypes(path, dictionaryEnabled, 10000)
        val df = spark.read
          .parquet(path.toString)
          .withColumn("arr", array(col("_4"), lit(null), col("_4")))
          .withColumn("arrInsertResult", expr("array_insert(arr, 1, 1)"))
          .withColumn("arrInsertNegativeIndexResult", expr("array_insert(arr, -1, 1)"))
          .withColumn("arrPosGreaterThanSize", expr("array_insert(arr, 8, 1)"))
          .withColumn("arrNegPosGreaterThanSize", expr("array_insert(arr, -8, 1)"))
          .withColumn("arrInsertNone", expr("array_insert(arr, 1, null)"))
        checkSparkAnswerAndOperator(df.select("arrInsertResult"))
        checkSparkAnswerAndOperator(df.select("arrInsertNegativeIndexResult"))
        checkSparkAnswerAndOperator(df.select("arrPosGreaterThanSize"))
        checkSparkAnswerAndOperator(df.select("arrNegPosGreaterThanSize"))
        checkSparkAnswerAndOperator(df.select("arrInsertNone"))
      })
  }

  test("ArrayInsertUnsupportedArgs") {
    // This test checks that the else branch in ArrayInsert
    // mapping to the comet is valid and fallback to spark is working fine.
    assume(isSpark34Plus)
    withTempDir { dir =>
      val path = new Path(dir.toURI.toString, "test.parquet")
      makeParquetFileAllTypes(path, dictionaryEnabled = false, 10000)
      val df = spark.read
        .parquet(path.toString)
        .withColumn("arr", array(col("_4"), lit(null), col("_4")))
        .withColumn("idx", udf((_: Int) => 1).apply(col("_4")))
        .withColumn("arrUnsupportedArgs", expr("array_insert(arr, idx, 1)"))
      checkSparkAnswer(df.select("arrUnsupportedArgs"))
    }
  }
<<<<<<< HEAD
  test("array_repeat") {
    Seq(true, false).foreach { dictionaryEnabled =>
      withTempDir { dir =>
        val path = new Path(dir.toURI.toString, "test.parquet")
        makeParquetFileAllTypes(path, dictionaryEnabled, 10000)
        spark.read.parquet(path.toString).createOrReplaceTempView("t1")

//        checkSparkAnswerAndOperator(sql("SELECT array_repeat(_2, 3) from t1"))
//        checkSparkAnswerAndOperator(sql("SELECT array_repeat(5, _2) from t1"))
//        checkSparkAnswerAndOperator(sql("SELECT array_repeat(_2, null) from t1"))
//        checkSparkAnswerAndOperator(sql("SELECT array_repeat(2, null) from t1"))
//        checkSparkAnswerAndOperator(sql("SELECT array_repeat(null, 3) from t1"))
//        checkSparkAnswerAndOperator(sql("SELECT array_repeat(null, _3) from t1"))
//        checkSparkAnswerAndOperator(sql("SELECT array_repeat(_2, 0) from t1"))
//        checkSparkAnswerAndOperator(sql("SELECT array_repeat(_2, -1) from t1"))
        checkSparkAnswerAndOperator(sql("SELECT array_repeat(8, 5) from t1"))
        checkSparkAnswerAndOperator(sql("SELECT array_repeat(_8, 2) from t1"))
        checkSparkAnswerAndOperator(sql("SELECT array_repeat(true, 3) from t1"))
        checkSparkAnswerAndOperator(sql("SELECT array_repeat(1.5, 2) from t1"))
      }
=======

  test("array_contains") {
    withTempDir { dir =>
      val path = new Path(dir.toURI.toString, "test.parquet")
      makeParquetFileAllTypes(path, dictionaryEnabled = false, n = 10000)
      spark.read.parquet(path.toString).createOrReplaceTempView("t1");
      checkSparkAnswerAndOperator(
        spark.sql("SELECT array_contains(array(_2, _3, _4), _2) FROM t1"))
      checkSparkAnswerAndOperator(
        spark.sql("SELECT array_contains((CASE WHEN _2 =_3 THEN array(_4) END), _4) FROM t1"));
>>>>>>> fbcf0251
    }
  }
}<|MERGE_RESOLUTION|>--- conflicted
+++ resolved
@@ -2517,7 +2517,19 @@
       checkSparkAnswer(df.select("arrUnsupportedArgs"))
     }
   }
-<<<<<<< HEAD
+
+  test("array_contains") {
+    withTempDir { dir =>
+      val path = new Path(dir.toURI.toString, "test.parquet")
+      makeParquetFileAllTypes(path, dictionaryEnabled = false, n = 10000)
+      spark.read.parquet(path.toString).createOrReplaceTempView("t1");
+      checkSparkAnswerAndOperator(
+        spark.sql("SELECT array_contains(array(_2, _3, _4), _2) FROM t1"))
+      checkSparkAnswerAndOperator(
+        spark.sql("SELECT array_contains((CASE WHEN _2 =_3 THEN array(_4) END), _4) FROM t1"));
+    }
+  }
+
   test("array_repeat") {
     Seq(true, false).foreach { dictionaryEnabled =>
       withTempDir { dir =>
@@ -2538,18 +2550,6 @@
         checkSparkAnswerAndOperator(sql("SELECT array_repeat(true, 3) from t1"))
         checkSparkAnswerAndOperator(sql("SELECT array_repeat(1.5, 2) from t1"))
       }
-=======
-
-  test("array_contains") {
-    withTempDir { dir =>
-      val path = new Path(dir.toURI.toString, "test.parquet")
-      makeParquetFileAllTypes(path, dictionaryEnabled = false, n = 10000)
-      spark.read.parquet(path.toString).createOrReplaceTempView("t1");
-      checkSparkAnswerAndOperator(
-        spark.sql("SELECT array_contains(array(_2, _3, _4), _2) FROM t1"))
-      checkSparkAnswerAndOperator(
-        spark.sql("SELECT array_contains((CASE WHEN _2 =_3 THEN array(_4) END), _4) FROM t1"));
->>>>>>> fbcf0251
     }
   }
 }