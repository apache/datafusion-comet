/*
 * Licensed to the Apache Software Foundation (ASF) under one
 * or more contributor license agreements.  See the NOTICE file
 * distributed with this work for additional information
 * regarding copyright ownership.  The ASF licenses this file
 * to you under the Apache License, Version 2.0 (the
 * "License"); you may not use this file except in compliance
 * with the License.  You may obtain a copy of the License at
 *
 *   http://www.apache.org/licenses/LICENSE-2.0
 *
 * Unless required by applicable law or agreed to in writing,
 * software distributed under the License is distributed on an
 * "AS IS" BASIS, WITHOUT WARRANTIES OR CONDITIONS OF ANY
 * KIND, either express or implied.  See the License for the
 * specific language governing permissions and limitations
 * under the License.
 */

package org.apache.comet

import java.time.{Duration, Period}

import scala.reflect.ClassTag
import scala.reflect.runtime.universe.TypeTag

import org.apache.hadoop.fs.Path
import org.apache.spark.sql.{CometTestBase, DataFrame, Row}
import org.apache.spark.sql.execution.adaptive.AdaptiveSparkPlanHelper
import org.apache.spark.sql.functions.expr
import org.apache.spark.sql.internal.SQLConf
import org.apache.spark.sql.internal.SQLConf.SESSION_LOCAL_TIMEZONE
import org.apache.spark.sql.types.{Decimal, DecimalType}

import org.apache.comet.CometSparkSessionExtensions.{isSpark33Plus, isSpark34Plus}

class CometExpressionSuite extends CometTestBase with AdaptiveSparkPlanHelper {
  import testImplicits._

  test("coalesce should return correct datatype") {
    Seq(true, false).foreach { dictionaryEnabled =>
      withTempDir { dir =>
        val path = new Path(dir.toURI.toString, "test.parquet")
        makeParquetFileAllTypes(path, dictionaryEnabled = dictionaryEnabled, 10000)
        withParquetTable(path.toString, "tbl") {
          checkSparkAnswerAndOperator(
            "SELECT coalesce(cast(_18 as date), cast(_19 as date), _20) FROM tbl")
        }
      }
    }
  }

  test("decimals divide by zero") {
    // TODO: enable Spark 3.3 tests after supporting decimal divide operation
    assume(isSpark34Plus)

    Seq(true, false).foreach { dictionary =>
      withSQLConf(
        SQLConf.PARQUET_WRITE_LEGACY_FORMAT.key -> "false",
        "parquet.enable.dictionary" -> dictionary.toString) {
        withTempPath { dir =>
          val data = makeDecimalRDD(10, DecimalType(18, 10), dictionary)
          data.write.parquet(dir.getCanonicalPath)
          readParquetFile(dir.getCanonicalPath) { df =>
            {
              val decimalLiteral = Decimal(0.00)
              val cometDf = df.select($"dec" / decimalLiteral, $"dec" % decimalLiteral)
              checkSparkAnswerAndOperator(cometDf)
            }
          }
        }
      }
    }
  }

  test("bitwise shift with different left/right types") {
    Seq(false, true).foreach { dictionary =>
      withSQLConf("parquet.enable.dictionary" -> dictionary.toString) {
        val table = "test"
        withTable(table) {
          sql(s"create table $table(col1 long, col2 int) using parquet")
          sql(s"insert into $table values(1111, 2)")
          sql(s"insert into $table values(1111, 2)")
          sql(s"insert into $table values(3333, 4)")
          sql(s"insert into $table values(5555, 6)")

          checkSparkAnswerAndOperator(
            s"SELECT shiftright(col1, 2), shiftright(col1, col2) FROM $table")
          checkSparkAnswerAndOperator(
            s"SELECT shiftleft(col1, 2), shiftleft(col1, col2) FROM $table")
        }
      }
    }
  }

  test("basic data type support") {
    Seq(true, false).foreach { dictionaryEnabled =>
      withTempDir { dir =>
        val path = new Path(dir.toURI.toString, "test.parquet")
        makeParquetFileAllTypes(path, dictionaryEnabled = dictionaryEnabled, 10000)
        withParquetTable(path.toString, "tbl") {
          // TODO: enable test for unsigned ints
          checkSparkAnswerAndOperator(
            "select _1, _2, _3, _4, _5, _6, _7, _8, _13, _14, _15, _16, _17, " +
              "_18, _19, _20 FROM tbl WHERE _2 > 100")
        }
      }
    }
  }

  test("null literals") {
    val batchSize = 1000
    Seq(true, false).foreach { dictionaryEnabled =>
      withTempDir { dir =>
        val path = new Path(dir.toURI.toString, "test.parquet")
        makeParquetFileAllTypes(path, dictionaryEnabled = dictionaryEnabled, batchSize)
        withParquetTable(path.toString, "tbl") {
          val sqlString = "SELECT _4 + null, _15 - null, _16 * null  FROM tbl"
          val df2 = sql(sqlString)
          val rows = df2.collect()
          assert(rows.length == batchSize)
          assert(rows.forall(_ == Row(null, null, null)))

          checkSparkAnswerAndOperator(sqlString)
        }
      }
    }
  }

  test("date and timestamp type literals") {
    Seq(true, false).foreach { dictionaryEnabled =>
      withTempDir { dir =>
        val path = new Path(dir.toURI.toString, "test.parquet")
        makeParquetFileAllTypes(path, dictionaryEnabled = dictionaryEnabled, 10000)
        withParquetTable(path.toString, "tbl") {
          checkSparkAnswerAndOperator(
            "SELECT _4 FROM tbl WHERE " +
              "_20 > CAST('2020-01-01' AS DATE) AND _18 < CAST('2020-01-01' AS TIMESTAMP)")
        }
      }
    }
  }

  test("dictionary arithmetic") {
    // TODO: test ANSI mode
    withSQLConf(SQLConf.ANSI_ENABLED.key -> "false", "parquet.enable.dictionary" -> "true") {
      withParquetTable((0 until 10).map(i => (i % 5, i % 3)), "tbl") {
        checkSparkAnswerAndOperator("SELECT _1 + _2, _1 - _2, _1 * _2, _1 / _2, _1 % _2 FROM tbl")
      }
    }
  }

  test("dictionary arithmetic with scalar") {
    withSQLConf("parquet.enable.dictionary" -> "true") {
      withParquetTable((0 until 10).map(i => (i % 5, i % 3)), "tbl") {
        checkSparkAnswerAndOperator("SELECT _1 + 1, _1 - 1, _1 * 2, _1 / 2, _1 % 2 FROM tbl")
      }
    }
  }

  test("string type and substring") {
    withParquetTable((0 until 5).map(i => (i.toString, (i + 100).toString)), "tbl") {
      checkSparkAnswerAndOperator("SELECT _1, substring(_2, 2, 2) FROM tbl")
      checkSparkAnswerAndOperator("SELECT _1, substring(_2, 2, -2) FROM tbl")
      checkSparkAnswerAndOperator("SELECT _1, substring(_2, -2, 2) FROM tbl")
      checkSparkAnswerAndOperator("SELECT _1, substring(_2, -2, -2) FROM tbl")
      checkSparkAnswerAndOperator("SELECT _1, substring(_2, -2, 10) FROM tbl")
      checkSparkAnswerAndOperator("SELECT _1, substring(_2, 0, 0) FROM tbl")
      checkSparkAnswerAndOperator("SELECT _1, substring(_2, 1, 0) FROM tbl")
    }
  }

  test("substring with start < 1") {
    withTempPath { _ =>
      withTable("t") {
        sql("create table t (col string) using parquet")
        sql("insert into t values('123456')")
        checkSparkAnswerAndOperator(sql("select substring(col, 0) from t"))
        checkSparkAnswerAndOperator(sql("select substring(col, -1) from t"))
      }
    }
  }

  test("string with coalesce") {
    withParquetTable(
      (0 until 10).map(i => (i.toString, if (i > 5) None else Some((i + 100).toString))),
      "tbl") {
      checkSparkAnswerAndOperator(
        "SELECT coalesce(_1), coalesce(_1, 1), coalesce(null, _1), coalesce(null, 1), coalesce(_2, _1), coalesce(null) FROM tbl")
    }
  }

  test("substring with dictionary") {
    val data = (0 until 1000)
      .map(_ % 5) // reduce value space to trigger dictionary encoding
      .map(i => (i.toString, (i + 100).toString))
    withParquetTable(data, "tbl") {
      checkSparkAnswerAndOperator("SELECT _1, substring(_2, 2, 2) FROM tbl")
    }
  }

  test("string_space") {
    withParquetTable((0 until 5).map(i => (i, i + 1)), "tbl") {
      checkSparkAnswerAndOperator("SELECT space(_1), space(_2) FROM tbl")
    }
  }

  test("string_space with dictionary") {
    val data = (0 until 1000).map(i => Tuple1(i % 5))

    withSQLConf("parquet.enable.dictionary" -> "true") {
      withParquetTable(data, "tbl") {
        checkSparkAnswerAndOperator("SELECT space(_1) FROM tbl")
      }
    }
  }

  test("hour, minute, second") {
    Seq(true, false).foreach { dictionaryEnabled =>
      withTempDir { dir =>
        val path = new Path(dir.toURI.toString, "part-r-0.parquet")
        val expected = makeRawTimeParquetFile(path, dictionaryEnabled = dictionaryEnabled, 10000)
        readParquetFile(path.toString) { df =>
          val query = df.select(expr("hour(_1)"), expr("minute(_1)"), expr("second(_1)"))

          checkAnswer(
            query,
            expected.map {
              case None =>
                Row(null, null, null)
              case Some(i) =>
                val timestamp = new java.sql.Timestamp(i).toLocalDateTime
                val hour = timestamp.getHour
                val minute = timestamp.getMinute
                val second = timestamp.getSecond

                Row(hour, minute, second)
            })
        }
      }
    }
  }

  test("hour on int96 timestamp column") {
    import testImplicits._

    val N = 100
    val ts = "2020-01-01 01:02:03.123456"
    Seq(true, false).foreach { dictionaryEnabled =>
      Seq(false, true).foreach { conversionEnabled =>
        withSQLConf(
          SQLConf.PARQUET_OUTPUT_TIMESTAMP_TYPE.key -> "INT96",
          SQLConf.PARQUET_INT96_TIMESTAMP_CONVERSION.key -> conversionEnabled.toString) {
          withTempPath { path =>
            Seq
              .tabulate(N)(_ => ts)
              .toDF("ts1")
              .select($"ts1".cast("timestamp").as("ts"))
              .repartition(1)
              .write
              .option("parquet.enable.dictionary", dictionaryEnabled)
              .parquet(path.getCanonicalPath)

            checkAnswer(
              spark.read.parquet(path.getCanonicalPath).select(expr("hour(ts)")),
              Seq.tabulate(N)(_ => Row(1)))
          }
        }
      }
    }
  }

  test("cast timestamp and timestamp_ntz") {
    withSQLConf(
      SESSION_LOCAL_TIMEZONE.key -> "Asia/Kathmandu",
      CometConf.COMET_CAST_ALLOW_INCOMPATIBLE.key -> "true") {
      Seq(true, false).foreach { dictionaryEnabled =>
        withTempDir { dir =>
          val path = new Path(dir.toURI.toString, "timestamp_trunc.parquet")
          makeRawTimeParquetFile(path, dictionaryEnabled = dictionaryEnabled, 10000)
          withParquetTable(path.toString, "timetbl") {
            checkSparkAnswerAndOperator(
              "SELECT " +
                "cast(_2 as timestamp) tz_millis, " +
                "cast(_3 as timestamp) ntz_millis, " +
                "cast(_4 as timestamp) tz_micros, " +
                "cast(_5 as timestamp) ntz_micros " +
                " from timetbl")
          }
        }
      }
    }
  }

  test("cast timestamp and timestamp_ntz to string") {
    // TODO: make the test pass for Spark 3.3
    assume(isSpark34Plus)

    withSQLConf(
      SESSION_LOCAL_TIMEZONE.key -> "Asia/Kathmandu",
      CometConf.COMET_CAST_ALLOW_INCOMPATIBLE.key -> "true") {
      Seq(true, false).foreach { dictionaryEnabled =>
        withTempDir { dir =>
          val path = new Path(dir.toURI.toString, "timestamp_trunc.parquet")
          makeRawTimeParquetFile(path, dictionaryEnabled = dictionaryEnabled, 2001)
          withParquetTable(path.toString, "timetbl") {
            checkSparkAnswerAndOperator(
              "SELECT " +
                "cast(_2 as string) tz_millis, " +
                "cast(_3 as string) ntz_millis, " +
                "cast(_4 as string) tz_micros, " +
                "cast(_5 as string) ntz_micros " +
                " from timetbl")
          }
        }
      }
    }
  }

  test("cast timestamp and timestamp_ntz to long, date") {
    // TODO: make the test pass for Spark 3.3
    assume(isSpark34Plus)

    withSQLConf(
      SESSION_LOCAL_TIMEZONE.key -> "Asia/Kathmandu",
      CometConf.COMET_CAST_ALLOW_INCOMPATIBLE.key -> "true") {
      Seq(true, false).foreach { dictionaryEnabled =>
        withTempDir { dir =>
          val path = new Path(dir.toURI.toString, "timestamp_trunc.parquet")
          makeRawTimeParquetFile(path, dictionaryEnabled = dictionaryEnabled, 10000)
          withParquetTable(path.toString, "timetbl") {
            checkSparkAnswerAndOperator(
              "SELECT " +
                "cast(_2 as long) tz_millis, " +
                "cast(_4 as long) tz_micros, " +
                "cast(_2 as date) tz_millis_to_date, " +
                "cast(_3 as date) ntz_millis_to_date, " +
                "cast(_4 as date) tz_micros_to_date, " +
                "cast(_5 as date) ntz_micros_to_date " +
                " from timetbl")
          }
        }
      }
    }
  }

  test("trunc") {
    Seq(true, false).foreach { dictionaryEnabled =>
      withTempDir { dir =>
        val path = new Path(dir.toURI.toString, "date_trunc.parquet")
        makeParquetFileAllTypes(path, dictionaryEnabled = dictionaryEnabled, 10000)
        withParquetTable(path.toString, "tbl") {
          Seq("YEAR", "YYYY", "YY", "QUARTER", "MON", "MONTH", "MM", "WEEK").foreach { format =>
            checkSparkAnswerAndOperator(s"SELECT trunc(_20, '$format') from tbl")
          }
        }
      }
    }
  }

  test("trunc with format array") {
    val numRows = 1000
    Seq(true, false).foreach { dictionaryEnabled =>
      withTempDir { dir =>
        val path = new Path(dir.toURI.toString, "date_trunc_with_format.parquet")
        makeDateTimeWithFormatTable(path, dictionaryEnabled = dictionaryEnabled, numRows)
        withParquetTable(path.toString, "dateformattbl") {
          checkSparkAnswerAndOperator(
            "SELECT " +
              "dateformat, _7, " +
              "trunc(_7, dateformat) " +
              " from dateformattbl ")
        }
      }
    }
  }

  test("date_trunc") {
    Seq(true, false).foreach { dictionaryEnabled =>
      withTempDir { dir =>
        val path = new Path(dir.toURI.toString, "timestamp_trunc.parquet")
        makeRawTimeParquetFile(path, dictionaryEnabled = dictionaryEnabled, 10000)
        withParquetTable(path.toString, "timetbl") {
          Seq(
            "YEAR",
            "YYYY",
            "YY",
            "MON",
            "MONTH",
            "MM",
            "QUARTER",
            "WEEK",
            "DAY",
            "DD",
            "HOUR",
            "MINUTE",
            "SECOND",
            "MILLISECOND",
            "MICROSECOND").foreach { format =>
            checkSparkAnswerAndOperator(
              "SELECT " +
                s"date_trunc('$format', _0), " +
                s"date_trunc('$format', _1), " +
                s"date_trunc('$format', _2), " +
                s"date_trunc('$format', _4) " +
                " from timetbl")
          }
        }
      }
    }
  }

  test("date_trunc with timestamp_ntz") {
    withSQLConf(CometConf.COMET_CAST_ALLOW_INCOMPATIBLE.key -> "true") {
      Seq(true, false).foreach { dictionaryEnabled =>
        withTempDir { dir =>
          val path = new Path(dir.toURI.toString, "timestamp_trunc.parquet")
          makeRawTimeParquetFile(path, dictionaryEnabled = dictionaryEnabled, 10000)
          withParquetTable(path.toString, "timetbl") {
            Seq(
              "YEAR",
              "YYYY",
              "YY",
              "MON",
              "MONTH",
              "MM",
              "QUARTER",
              "WEEK",
              "DAY",
              "DD",
              "HOUR",
              "MINUTE",
              "SECOND",
              "MILLISECOND",
              "MICROSECOND").foreach { format =>
              checkSparkAnswerAndOperator(
                "SELECT " +
                  s"date_trunc('$format', _3), " +
                  s"date_trunc('$format', _5)  " +
                  " from timetbl")
            }
          }
        }
      }
    }
  }

  test("date_trunc with format array") {
    assume(isSpark33Plus, "TimestampNTZ is supported in Spark 3.3+, See SPARK-36182")
    withSQLConf(CometConf.COMET_CAST_ALLOW_INCOMPATIBLE.key -> "true") {
      val numRows = 1000
      Seq(true, false).foreach { dictionaryEnabled =>
        withTempDir { dir =>
          val path = new Path(dir.toURI.toString, "timestamp_trunc_with_format.parquet")
          makeDateTimeWithFormatTable(path, dictionaryEnabled = dictionaryEnabled, numRows)
          withParquetTable(path.toString, "timeformattbl") {
            checkSparkAnswerAndOperator(
              "SELECT " +
                "format, _0, _1, _2, _3, _4, _5, " +
                "date_trunc(format, _0), " +
                "date_trunc(format, _1), " +
                "date_trunc(format, _2), " +
                "date_trunc(format, _3), " +
                "date_trunc(format, _4), " +
                "date_trunc(format, _5) " +
                " from timeformattbl ")
          }
        }
      }
    }
  }

  test("date_trunc on int96 timestamp column") {
    import testImplicits._

    val N = 100
    val ts = "2020-01-01 01:02:03.123456"
    Seq(true, false).foreach { dictionaryEnabled =>
      Seq(false, true).foreach { conversionEnabled =>
        withSQLConf(
          SQLConf.PARQUET_OUTPUT_TIMESTAMP_TYPE.key -> "INT96",
          SQLConf.PARQUET_INT96_TIMESTAMP_CONVERSION.key -> conversionEnabled.toString) {
          withTempPath { path =>
            Seq
              .tabulate(N)(_ => ts)
              .toDF("ts1")
              .select($"ts1".cast("timestamp").as("ts"))
              .repartition(1)
              .write
              .option("parquet.enable.dictionary", dictionaryEnabled)
              .parquet(path.getCanonicalPath)

            withParquetTable(path.toString, "int96timetbl") {
              Seq(
                "YEAR",
                "YYYY",
                "YY",
                "MON",
                "MONTH",
                "MM",
                "QUARTER",
                "WEEK",
                "DAY",
                "DD",
                "HOUR",
                "MINUTE",
                "SECOND",
                "MILLISECOND",
                "MICROSECOND").foreach { format =>
                checkSparkAnswer(
                  "SELECT " +
                    s"date_trunc('$format', ts )" +
                    " from int96timetbl")
              }
            }
          }
        }
      }
    }
  }

  test("charvarchar") {
    Seq(false, true).foreach { dictionary =>
      withSQLConf("parquet.enable.dictionary" -> dictionary.toString) {
        val table = "char_tbl4"
        withTable(table) {
          val view = "str_view"
          withView(view) {
            sql(s"""create temporary view $view as select c, v from values
                   | (null, null), (null, null),
                   | (null, 'S'), (null, 'S'),
                   | ('N', 'N '), ('N', 'N '),
                   | ('Ne', 'Sp'), ('Ne', 'Sp'),
                   | ('Net  ', 'Spa  '), ('Net  ', 'Spa  '),
                   | ('NetE', 'Spar'), ('NetE', 'Spar'),
                   | ('NetEa ', 'Spark '), ('NetEa ', 'Spark '),
                   | ('NetEas ', 'Spark'), ('NetEas ', 'Spark'),
                   | ('NetEase', 'Spark-'), ('NetEase', 'Spark-') t(c, v);""".stripMargin)
            sql(
              s"create table $table(c7 char(7), c8 char(8), v varchar(6), s string) using parquet;")
            sql(s"insert into $table select c, c, v, c from $view;")
            val df = sql(s"""select substring(c7, 2), substring(c8, 2),
                            | substring(v, 3), substring(s, 2) from $table;""".stripMargin)

            val expected = Row("      ", "       ", "", "") ::
              Row(null, null, "", null) :: Row(null, null, null, null) ::
              Row("e     ", "e      ", "", "e") :: Row("et    ", "et     ", "a  ", "et  ") ::
              Row("etE   ", "etE    ", "ar", "etE") ::
              Row("etEa  ", "etEa   ", "ark ", "etEa ") ::
              Row("etEas ", "etEas  ", "ark", "etEas ") ::
              Row("etEase", "etEase ", "ark-", "etEase") :: Nil
            checkAnswer(df, expected ::: expected)
          }
        }
      }
    }
  }

  test("char varchar over length values") {
    Seq("char", "varchar").foreach { typ =>
      withTempPath { dir =>
        withTable("t") {
          sql("select '123456' as col").write.format("parquet").save(dir.toString)
          sql(s"create table t (col $typ(2)) using parquet location '$dir'")
          sql("insert into t values('1')")
          checkSparkAnswerAndOperator(sql("select substring(col, 1) from t"))
          checkSparkAnswerAndOperator(sql("select substring(col, 0) from t"))
          checkSparkAnswerAndOperator(sql("select substring(col, -1) from t"))
        }
      }
    }
  }

  test("like (LikeSimplification enabled)") {
    val table = "names"
    withTable(table) {
      sql(s"create table $table(id int, name varchar(20)) using parquet")
      sql(s"insert into $table values(1,'James Smith')")
      sql(s"insert into $table values(2,'Michael Rose')")
      sql(s"insert into $table values(3,'Robert Williams')")
      sql(s"insert into $table values(4,'Rames Rose')")
      sql(s"insert into $table values(5,'Rames rose')")

      // Filter column having values 'Rames _ose', where any character matches for '_'
      val query = sql(s"select id from $table where name like 'Rames _ose'")
      checkAnswer(query, Row(4) :: Row(5) :: Nil)

      // Filter rows that contains 'rose' in 'name' column
      val queryContains = sql(s"select id from $table where name like '%rose%'")
      checkAnswer(queryContains, Row(5) :: Nil)

      // Filter rows that starts with 'R' following by any characters
      val queryStartsWith = sql(s"select id from $table where name like 'R%'")
      checkAnswer(queryStartsWith, Row(3) :: Row(4) :: Row(5) :: Nil)

      // Filter rows that ends with 's' following by any characters
      val queryEndsWith = sql(s"select id from $table where name like '%s'")
      checkAnswer(queryEndsWith, Row(3) :: Nil)
    }
  }

  test("like with custom escape") {
    val table = "names"
    withTable(table) {
      sql(s"create table $table(id int, name varchar(20)) using parquet")
      sql(s"insert into $table values(1,'James Smith')")
      sql(s"insert into $table values(2,'Michael_Rose')")
      sql(s"insert into $table values(3,'Robert_R_Williams')")

      // Filter column having values that include underscores
      val queryDefaultEscape = sql("select id from names where name like '%\\_%'")
      checkSparkAnswerAndOperator(queryDefaultEscape)

      val queryCustomEscape = sql("select id from names where name like '%$_%' escape '$'")
      checkAnswer(queryCustomEscape, Row(2) :: Row(3) :: Nil)

    }
  }

  test("contains") {
    val table = "names"
    withTable(table) {
      sql(s"create table $table(id int, name varchar(20)) using parquet")
      sql(s"insert into $table values(1,'James Smith')")
      sql(s"insert into $table values(2,'Michael Rose')")
      sql(s"insert into $table values(3,'Robert Williams')")
      sql(s"insert into $table values(4,'Rames Rose')")
      sql(s"insert into $table values(5,'Rames rose')")

      // Filter rows that contains 'rose' in 'name' column
      val queryContains = sql(s"select id from $table where contains (name, 'rose')")
      checkAnswer(queryContains, Row(5) :: Nil)
    }
  }

  test("startswith") {
    val table = "names"
    withTable(table) {
      sql(s"create table $table(id int, name varchar(20)) using parquet")
      sql(s"insert into $table values(1,'James Smith')")
      sql(s"insert into $table values(2,'Michael Rose')")
      sql(s"insert into $table values(3,'Robert Williams')")
      sql(s"insert into $table values(4,'Rames Rose')")
      sql(s"insert into $table values(5,'Rames rose')")

      // Filter rows that starts with 'R' following by any characters
      val queryStartsWith = sql(s"select id from $table where startswith (name, 'R')")
      checkAnswer(queryStartsWith, Row(3) :: Row(4) :: Row(5) :: Nil)
    }
  }

  test("endswith") {
    val table = "names"
    withTable(table) {
      sql(s"create table $table(id int, name varchar(20)) using parquet")
      sql(s"insert into $table values(1,'James Smith')")
      sql(s"insert into $table values(2,'Michael Rose')")
      sql(s"insert into $table values(3,'Robert Williams')")
      sql(s"insert into $table values(4,'Rames Rose')")
      sql(s"insert into $table values(5,'Rames rose')")

      // Filter rows that ends with 's' following by any characters
      val queryEndsWith = sql(s"select id from $table where endswith (name, 's')")
      checkAnswer(queryEndsWith, Row(3) :: Nil)
    }
  }

  test("add overflow (ANSI disable)") {
    // Enabling ANSI will cause native engine failure, but as we cannot catch
    // native error now, we cannot test it here.
    withSQLConf(SQLConf.ANSI_ENABLED.key -> "false") {
      withParquetTable(Seq((Int.MaxValue, 1)), "tbl") {
        checkSparkAnswerAndOperator("SELECT _1 + _2 FROM tbl")
      }
    }
  }

  test("divide by zero (ANSI disable)") {
    // Enabling ANSI will cause native engine failure, but as we cannot catch
    // native error now, we cannot test it here.
    withSQLConf(SQLConf.ANSI_ENABLED.key -> "false") {
      withParquetTable(Seq((1, 0, 1.0, 0.0)), "tbl") {
        checkSparkAnswerAndOperator("SELECT _1 / _2, _3 / _4 FROM tbl")
      }
    }
  }

  test("decimals arithmetic and comparison") {
    // TODO: enable Spark 3.3 tests after supporting decimal reminder operation
    assume(isSpark34Plus)

    def makeDecimalRDD(num: Int, decimal: DecimalType, useDictionary: Boolean): DataFrame = {
      val div = if (useDictionary) 5 else num // narrow the space to make it dictionary encoded
      spark
        .range(num)
        .map(_ % div)
        // Parquet doesn't allow column names with spaces, have to add an alias here.
        // Minus 500 here so that negative decimals are also tested.
        .select(
          (($"value" - 500) / 100.0) cast decimal as Symbol("dec1"),
          (($"value" - 600) / 100.0) cast decimal as Symbol("dec2"))
        .coalesce(1)
    }

    Seq(true, false).foreach { dictionary =>
      Seq(16, 1024).foreach { batchSize =>
        withSQLConf(
          CometConf.COMET_BATCH_SIZE.key -> batchSize.toString,
          SQLConf.PARQUET_WRITE_LEGACY_FORMAT.key -> "false",
          "parquet.enable.dictionary" -> dictionary.toString) {
          var combinations = Seq((5, 2), (1, 0), (18, 10), (18, 17), (19, 0), (38, 37))
          // If ANSI mode is on, the combination (1, 1) will cause a runtime error. Otherwise, the
          // decimal RDD contains all null values and should be able to read back from Parquet.

          if (!SQLConf.get.ansiEnabled) {
            combinations = combinations ++ Seq((1, 1))
          }

          for ((precision, scale) <- combinations) {
            withTempPath { dir =>
              val data = makeDecimalRDD(10, DecimalType(precision, scale), dictionary)
              data.write.parquet(dir.getCanonicalPath)
              readParquetFile(dir.getCanonicalPath) { df =>
                {
                  val decimalLiteral1 = Decimal(1.00)
                  val decimalLiteral2 = Decimal(123.456789)
                  val cometDf = df.select(
                    $"dec1" + $"dec2",
                    $"dec1" - $"dec2",
                    $"dec1" % $"dec2",
                    $"dec1" >= $"dec1",
                    $"dec1" === "1.0",
                    $"dec1" + decimalLiteral1,
                    $"dec1" - decimalLiteral1,
                    $"dec1" + decimalLiteral2,
                    $"dec1" - decimalLiteral2)

                  checkAnswer(
                    cometDf,
                    data
                      .select(
                        $"dec1" + $"dec2",
                        $"dec1" - $"dec2",
                        $"dec1" % $"dec2",
                        $"dec1" >= $"dec1",
                        $"dec1" === "1.0",
                        $"dec1" + decimalLiteral1,
                        $"dec1" - decimalLiteral1,
                        $"dec1" + decimalLiteral2,
                        $"dec1" - decimalLiteral2)
                      .collect()
                      .toSeq)
                }
              }
            }
          }
        }
      }
    }
  }

  test("scalar decimal arithmetic operations") {
    assume(isSpark34Plus)
    withTable("tbl") {
      withSQLConf(CometConf.COMET_ENABLED.key -> "true") {
        sql("CREATE TABLE tbl (a INT) USING PARQUET")
        sql("INSERT INTO tbl VALUES (0)")

        val combinations = Seq((7, 3), (18, 10), (38, 4))
        for ((precision, scale) <- combinations) {
          for (op <- Seq("+", "-", "*", "/", "%")) {
            val left = s"CAST(1.00 AS DECIMAL($precision, $scale))"
            val right = s"CAST(123.45 AS DECIMAL($precision, $scale))"

            withSQLConf(
              "spark.sql.optimizer.excludedRules" ->
                "org.apache.spark.sql.catalyst.optimizer.ConstantFolding") {

              checkSparkAnswerAndOperator(s"SELECT $left $op $right FROM tbl")
            }
          }
        }
      }
    }
  }

  test("cast decimals to int") {
    Seq(16, 1024).foreach { batchSize =>
      withSQLConf(
        CometConf.COMET_BATCH_SIZE.key -> batchSize.toString,
        SQLConf.PARQUET_WRITE_LEGACY_FORMAT.key -> "false") {
        var combinations = Seq((5, 2), (1, 0), (18, 10), (18, 17), (19, 0), (38, 37))
        // If ANSI mode is on, the combination (1, 1) will cause a runtime error. Otherwise, the
        // decimal RDD contains all null values and should be able to read back from Parquet.

        if (!SQLConf.get.ansiEnabled) {
          combinations = combinations ++ Seq((1, 1))
        }

        for ((precision, scale) <- combinations; useDictionary <- Seq(false)) {
          withTempPath { dir =>
            val data = makeDecimalRDD(10, DecimalType(precision, scale), useDictionary)
            data.write.parquet(dir.getCanonicalPath)
            readParquetFile(dir.getCanonicalPath) { df =>
              {
                val cometDf = df.select($"dec".cast("int"))

                // `data` is not read from Parquet, so it doesn't go Comet exec.
                checkAnswer(cometDf, data.select($"dec".cast("int")).collect().toSeq)
              }
            }
          }
        }
      }
    }
  }

  test("various math scalar functions") {
    Seq("true", "false").foreach { dictionary =>
      withSQLConf("parquet.enable.dictionary" -> dictionary) {
        withParquetTable(
          (-5 until 5).map(i => (i.toDouble + 0.3, i.toDouble + 0.8)),
          "tbl",
          withDictionary = dictionary.toBoolean) {
          checkSparkAnswerWithTol(
            "SELECT abs(_1), acos(_2), asin(_1), atan(_2), atan2(_1, _2), cos(_1) FROM tbl")
          checkSparkAnswerWithTol(
            "SELECT exp(_1), ln(_2), log10(_1), log2(_1), pow(_1, _2) FROM tbl")
          // TODO: comment in the round tests once supported
          // checkSparkAnswerWithTol("SELECT round(_1), round(_2) FROM tbl")
          checkSparkAnswerWithTol("SELECT signum(_1), sin(_1), sqrt(_1) FROM tbl")
          checkSparkAnswerWithTol("SELECT tan(_1) FROM tbl")
        }
      }
    }
  }

  // https://github.com/apache/datafusion-comet/issues/666
  ignore("abs") {
    Seq(true, false).foreach { dictionaryEnabled =>
      withTempDir { dir =>
        val path = new Path(dir.toURI.toString, "test.parquet")
        makeParquetFileAllTypes(path, dictionaryEnabled = dictionaryEnabled, 100)
        withParquetTable(path.toString, "tbl") {
          Seq(2, 3, 4, 5, 6, 7, 15, 16, 17).foreach { col =>
            checkSparkAnswerAndOperator(s"SELECT abs(_${col}) FROM tbl")
          }
        }
      }
    }
  }

<<<<<<< HEAD
  test("zero equality") {
    withParquetTable(
      Seq(
        (-0.0, 0.0),
        (0.0, -0.0),
        (-0.0, -0.0),
        (0.0, 0.0),
        (1.0, 2.0),
        (1.0, 1.0),
        (1.0, 0.0),
        (0.0, 1.0),
        (-0.0, 1.0),
        (1.0, -0.0),
        (1.0, -1.0),
        (-1.0, 1.0),
        (-1.0, -0.0),
        (-1.0, -1.0),
        (-1.0, 0.0),
        (0.0, -1.0)),
      "t") {
      checkSparkAnswerAndOperator("SELECT _1 == _2 FROM t")
    }
  }

  test("remainder") {
    val query = "SELECT _1, _2, _1 % _2 FROM t"
    withParquetTable(Seq((21840, -0.0), (21840, 5.0)), "t") {
      checkSparkAnswerAndOperator(query)
    }

    withParquetTable(Seq((Decimal(21840, 10, 0), Decimal(-0.0, 10, 0))), "t") {
      checkSparkAnswerAndOperator(query)
    }

    withParquetTable(Seq((21840.0f, -0.0f), (21840.0f, 5.0f)), "t") {
      checkSparkAnswerAndOperator(query)
    }
  }

  test("abs Overflow ansi mode") {
=======
  // https://github.com/apache/datafusion-comet/issues/666
  ignore("abs Overflow ansi mode") {
>>>>>>> c1b7c7d2

    def testAbsAnsiOverflow[T <: Product: ClassTag: TypeTag](data: Seq[T]): Unit = {
      withParquetTable(data, "tbl") {
        checkSparkMaybeThrows(sql("select abs(_1), abs(_2) from tbl")) match {
          case (Some(sparkExc), Some(cometExc)) =>
            val cometErrorPattern =
              """.+[ARITHMETIC_OVERFLOW].+overflow. If necessary set "spark.sql.ansi.enabled" to "false" to bypass this error.""".r
            assert(cometErrorPattern.findFirstIn(cometExc.getMessage).isDefined)
            assert(sparkExc.getMessage.contains("overflow"))
          case _ => fail("Exception should be thrown")
        }
      }
    }

    def testAbsAnsi[T <: Product: ClassTag: TypeTag](data: Seq[T]): Unit = {
      withParquetTable(data, "tbl") {
        checkSparkAnswerAndOperator("select abs(_1), abs(_2) from tbl")
      }
    }

    withSQLConf(
      SQLConf.ANSI_ENABLED.key -> "true",
      CometConf.COMET_ANSI_MODE_ENABLED.key -> "true") {
      testAbsAnsiOverflow(Seq((Byte.MaxValue, Byte.MinValue)))
      testAbsAnsiOverflow(Seq((Short.MaxValue, Short.MinValue)))
      testAbsAnsiOverflow(Seq((Int.MaxValue, Int.MinValue)))
      testAbsAnsiOverflow(Seq((Long.MaxValue, Long.MinValue)))
      testAbsAnsi(Seq((Float.MaxValue, Float.MinValue)))
      testAbsAnsi(Seq((Double.MaxValue, Double.MinValue)))
    }
  }

  // https://github.com/apache/datafusion-comet/issues/666
  ignore("abs Overflow legacy mode") {

    def testAbsLegacyOverflow[T <: Product: ClassTag: TypeTag](data: Seq[T]): Unit = {
      withSQLConf(SQLConf.ANSI_ENABLED.key -> "false") {
        withParquetTable(data, "tbl") {
          checkSparkAnswerAndOperator("select abs(_1), abs(_2) from tbl")
        }
      }
    }

    testAbsLegacyOverflow(Seq((Byte.MaxValue, Byte.MinValue)))
    testAbsLegacyOverflow(Seq((Short.MaxValue, Short.MinValue)))
    testAbsLegacyOverflow(Seq((Int.MaxValue, Int.MinValue)))
    testAbsLegacyOverflow(Seq((Long.MaxValue, Long.MinValue)))
    testAbsLegacyOverflow(Seq((Float.MaxValue, Float.MinValue)))
    testAbsLegacyOverflow(Seq((Double.MaxValue, Double.MinValue)))
  }

  test("ceil and floor") {
    Seq("true", "false").foreach { dictionary =>
      withSQLConf(
        "parquet.enable.dictionary" -> dictionary,
        CometConf.COMET_CAST_ALLOW_INCOMPATIBLE.key -> "true") {
        withParquetTable(
          (-5 until 5).map(i => (i.toDouble + 0.3, i.toDouble + 0.8)),
          "tbl",
          withDictionary = dictionary.toBoolean) {
          checkSparkAnswerAndOperator("SELECT ceil(_1), ceil(_2), floor(_1), floor(_2) FROM tbl")
          checkSparkAnswerAndOperator(
            "SELECT ceil(0.0), ceil(-0.0), ceil(-0.5), ceil(0.5), ceil(-1.2), ceil(1.2) FROM tbl")
          checkSparkAnswerAndOperator(
            "SELECT floor(0.0), floor(-0.0), floor(-0.5), floor(0.5), " +
              "floor(-1.2), floor(1.2) FROM tbl")
        }
        withParquetTable(
          (-5 until 5).map(i => (i.toLong, i.toLong)),
          "tbl",
          withDictionary = dictionary.toBoolean) {
          checkSparkAnswerAndOperator("SELECT ceil(_1), ceil(_2), floor(_1), floor(_2) FROM tbl")
          checkSparkAnswerAndOperator(
            "SELECT ceil(0), ceil(-0), ceil(-5), ceil(5), ceil(-1), ceil(1) FROM tbl")
          checkSparkAnswerAndOperator(
            "SELECT floor(0), floor(-0), floor(-5), floor(5), " +
              "floor(-1), floor(1) FROM tbl")
        }
        withParquetTable(
          (-33L to 33L by 3L).map(i => Tuple1(Decimal(i, 21, 1))), // -3.3 ~ +3.3
          "tbl",
          withDictionary = dictionary.toBoolean) {
          checkSparkAnswerAndOperator("SELECT ceil(_1), floor(_1) FROM tbl")
          checkSparkAnswerAndOperator("SELECT ceil(cast(_1 as decimal(20, 0))) FROM tbl")
          checkSparkAnswerAndOperator("SELECT floor(cast(_1 as decimal(20, 0))) FROM tbl")
          withSQLConf(
            // Exclude the constant folding optimizer in order to actually execute the native ceil
            // and floor operations for scalar (literal) values.
            "spark.sql.optimizer.excludedRules" -> "org.apache.spark.sql.catalyst.optimizer.ConstantFolding") {
            for (n <- Seq("0.0", "-0.0", "0.5", "-0.5", "1.2", "-1.2")) {
              checkSparkAnswerAndOperator(s"SELECT ceil(cast(${n} as decimal(38, 18))) FROM tbl")
              checkSparkAnswerAndOperator(s"SELECT ceil(cast(${n} as decimal(20, 0))) FROM tbl")
              checkSparkAnswerAndOperator(s"SELECT floor(cast(${n} as decimal(38, 18))) FROM tbl")
              checkSparkAnswerAndOperator(s"SELECT floor(cast(${n} as decimal(20, 0))) FROM tbl")
            }
          }
        }
      }
    }
  }

  test("round") {
    Seq(true, false).foreach { dictionaryEnabled =>
      withTempDir { dir =>
        val path = new Path(dir.toURI.toString, "test.parquet")
        makeParquetFileAllTypes(
          path,
          dictionaryEnabled = dictionaryEnabled,
          -128,
          128,
          randomSize = 100)
        withParquetTable(path.toString, "tbl") {
          for (s <- Seq(-5, -1, 0, 1, 5, -1000, 1000, -323, -308, 308, -15, 15, -16, 16, null)) {
            // array tests
            // TODO: enable test for unsigned ints (_9, _10, _11, _12)
            // TODO: enable test for floats (_6, _7, _8, _13)
            for (c <- Seq(2, 3, 4, 5, 15, 16, 17)) {
              checkSparkAnswerAndOperator(s"select _${c}, round(_${c}, ${s}) FROM tbl")
            }
            // scalar tests
            // Exclude the constant folding optimizer in order to actually execute the native round
            // operations for scalar (literal) values.
            // TODO: comment in the tests for float once supported
            withSQLConf(
              "spark.sql.optimizer.excludedRules" -> "org.apache.spark.sql.catalyst.optimizer.ConstantFolding") {
              for (n <- Seq("0.0", "-0.0", "0.5", "-0.5", "1.2", "-1.2")) {
                checkSparkAnswerAndOperator(s"select round(cast(${n} as tinyint), ${s}) FROM tbl")
                // checkSparkAnswerAndCometOperators(s"select round(cast(${n} as float), ${s}) FROM tbl")
                checkSparkAnswerAndOperator(
                  s"select round(cast(${n} as decimal(38, 18)), ${s}) FROM tbl")
                checkSparkAnswerAndOperator(
                  s"select round(cast(${n} as decimal(20, 0)), ${s}) FROM tbl")
              }
              // checkSparkAnswer(s"select round(double('infinity'), ${s}) FROM tbl")
              // checkSparkAnswer(s"select round(double('-infinity'), ${s}) FROM tbl")
              // checkSparkAnswer(s"select round(double('NaN'), ${s}) FROM tbl")
              // checkSparkAnswer(
              //   s"select round(double('0.000000000000000000000000000000000001'), ${s}) FROM tbl")
            }
          }
        }
      }
    }
  }

  test("Various String scalar functions") {
    Seq(false, true).foreach { dictionary =>
      withSQLConf("parquet.enable.dictionary" -> dictionary.toString) {
        val table = "names"
        withTable(table) {
          sql(s"create table $table(id int, name varchar(20)) using parquet")
          sql(
            s"insert into $table values(1, 'James Smith'), (2, 'Michael Rose')," +
              " (3, 'Robert Williams'), (4, 'Rames Rose'), (5, 'James Smith')")
          checkSparkAnswerAndOperator(
            s"SELECT ascii(name), bit_length(name), octet_length(name), upper(name), lower(name) FROM $table")
        }
      }
    }
  }

  test("Chr") {
    Seq(false, true).foreach { dictionary =>
      withSQLConf(
        "parquet.enable.dictionary" -> dictionary.toString,
        CometConf.COMET_CAST_ALLOW_INCOMPATIBLE.key -> "true") {
        val table = "test"
        withTable(table) {
          sql(s"create table $table(col varchar(20)) using parquet")
          sql(
            s"insert into $table values('65'), ('66'), ('67'), ('68'), ('65'), ('66'), ('67'), ('68')")
          checkSparkAnswerAndOperator(s"SELECT chr(col) FROM $table")
        }
      }
    }
  }

  test("Chr with null character") {
    // test compatibility with Spark, spark supports chr(0)
    Seq(false, true).foreach { dictionary =>
      withSQLConf(
        "parquet.enable.dictionary" -> dictionary.toString,
        CometConf.COMET_CAST_ALLOW_INCOMPATIBLE.key -> "true") {
        val table = "test0"
        withTable(table) {
          sql(s"create table $table(c9 int, c4 int) using parquet")
          sql(s"insert into $table values(0, 0), (66, null), (null, 70), (null, null)")
          val query = s"SELECT chr(c9), chr(c4) FROM $table"
          checkSparkAnswerAndOperator(query)
        }
      }
    }
  }

  test("Chr with negative and large value") {
    Seq(false, true).foreach { dictionary =>
      withSQLConf("parquet.enable.dictionary" -> dictionary.toString) {
        val table = "test0"
        withTable(table) {
          sql(s"create table $table(c9 int, c4 int) using parquet")
          sql(
            s"insert into $table values(0, 0), (61231, -61231), (-1700, 1700), (0, -4000), (-40, 40), (256, 512)")
          val query = s"SELECT chr(c9), chr(c4) FROM $table"
          checkSparkAnswerAndOperator(query)
        }
      }
    }

    withParquetTable((0 until 5).map(i => (i % 5, i % 3)), "tbl") {
      withSQLConf(
        "spark.sql.optimizer.excludedRules" -> "org.apache.spark.sql.catalyst.optimizer.ConstantFolding") {
        for (n <- Seq("0", "-0", "0.5", "-0.5", "555", "-555", "null")) {
          checkSparkAnswerAndOperator(s"select chr(cast(${n} as int)) FROM tbl")
        }
      }
    }
  }

  test("InitCap") {
    Seq(false, true).foreach { dictionary =>
      withSQLConf("parquet.enable.dictionary" -> dictionary.toString) {
        val table = "names"
        withTable(table) {
          sql(s"create table $table(id int, name varchar(20)) using parquet")
          sql(
            s"insert into $table values(1, 'james smith'), (2, 'michael rose'), " +
              "(3, 'robert williams'), (4, 'rames rose'), (5, 'james smith')")
          checkSparkAnswerAndOperator(s"SELECT initcap(name) FROM $table")
        }
      }
    }
  }

  test("trim") {
    Seq(false, true).foreach { dictionary =>
      withSQLConf("parquet.enable.dictionary" -> dictionary.toString) {
        val table = "test"
        withTable(table) {
          sql(s"create table $table(col varchar(20)) using parquet")
          sql(s"insert into $table values('    SparkSQL   '), ('SSparkSQLS')")

          checkSparkAnswerAndOperator(s"SELECT upper(trim(col)) FROM $table")
          checkSparkAnswerAndOperator(s"SELECT trim('SL', col) FROM $table")

          checkSparkAnswerAndOperator(s"SELECT upper(btrim(col)) FROM $table")
          checkSparkAnswerAndOperator(s"SELECT btrim('SL', col) FROM $table")

          checkSparkAnswerAndOperator(s"SELECT upper(ltrim(col)) FROM $table")
          checkSparkAnswerAndOperator(s"SELECT ltrim('SL', col) FROM $table")

          checkSparkAnswerAndOperator(s"SELECT upper(rtrim(col)) FROM $table")
          checkSparkAnswerAndOperator(s"SELECT rtrim('SL', col) FROM $table")
        }
      }
    }
  }

  test("md5") {
    Seq(false, true).foreach { dictionary =>
      withSQLConf("parquet.enable.dictionary" -> dictionary.toString) {
        val table = "test"
        withTable(table) {
          sql(s"create table $table(col String) using parquet")
          sql(
            s"insert into $table values ('test1'), ('test1'), ('test2'), ('test2'), (NULL), ('')")
          checkSparkAnswerAndOperator(s"select md5(col) FROM $table")
        }
      }
    }
  }

  test("string concat_ws") {
    Seq(false, true).foreach { dictionary =>
      withSQLConf("parquet.enable.dictionary" -> dictionary.toString) {
        val table = "names"
        withTable(table) {
          sql(
            s"create table $table(id int, first_name varchar(20), middle_initial char(1), last_name varchar(20)) using parquet")
          sql(
            s"insert into $table values(1, 'James', 'B', 'Taylor'), (2, 'Smith', 'C', 'Davis')," +
              " (3, NULL, NULL, NULL), (4, 'Smith', 'C', 'Davis')")
          checkSparkAnswerAndOperator(
            s"SELECT concat_ws(' ', first_name, middle_initial, last_name) FROM $table")
        }
      }
    }
  }

  test("string repeat") {
    Seq(false, true).foreach { dictionary =>
      withSQLConf("parquet.enable.dictionary" -> dictionary.toString) {
        val table = "names"
        withTable(table) {
          sql(s"create table $table(id int, name varchar(20)) using parquet")
          sql(s"insert into $table values(1, 'James'), (2, 'Smith'), (3, 'Smith')")
          checkSparkAnswerAndOperator(s"SELECT repeat(name, 3) FROM $table")
        }
      }
    }
  }

  test("hex") {
    Seq(true, false).foreach { dictionaryEnabled =>
      withTempDir { dir =>
        val path = new Path(dir.toURI.toString, "hex.parquet")
        makeParquetFileAllTypes(path, dictionaryEnabled = dictionaryEnabled, 10000)

        withParquetTable(path.toString, "tbl") {
          // _9 and _10 (uint8 and uint16) not supported
          checkSparkAnswerAndOperator(
            "SELECT hex(_1), hex(_2), hex(_3), hex(_4), hex(_5), hex(_6), hex(_7), hex(_8), hex(_11), hex(_12), hex(_13), hex(_14), hex(_15), hex(_16), hex(_17), hex(_18), hex(_19), hex(_20) FROM tbl")
        }
      }
    }
  }

  test("unhex") {
    val table = "unhex_table"
    withTable(table) {
      sql(s"create table $table(col string) using parquet")

      sql(s"""INSERT INTO $table VALUES
        |('537061726B2053514C'),
        |('737472696E67'),
        |('\\0'),
        |(''),
        |('###'),
        |('G123'),
        |('hello'),
        |('A1B'),
        |('0A1B')""".stripMargin)

      checkSparkAnswerAndOperator(s"SELECT unhex(col) FROM $table")
    }
  }
  test("length, reverse, instr, replace, translate") {
    Seq(false, true).foreach { dictionary =>
      withSQLConf("parquet.enable.dictionary" -> dictionary.toString) {
        val table = "test"
        withTable(table) {
          sql(s"create table $table(col string) using parquet")
          sql(
            s"insert into $table values('Spark SQL  '), (NULL), (''), ('苹果手机'), ('Spark SQL  '), (NULL), (''), ('苹果手机')")
          checkSparkAnswerAndOperator("select length(col), reverse(col), instr(col, 'SQL'), instr(col, '手机'), replace(col, 'SQL', '123')," +
            s" replace(col, 'SQL'), replace(col, '手机', '平板'), translate(col, 'SL苹', '123') from $table")
        }
      }
    }
  }

  test("EqualNullSafe should preserve comet filter") {
    Seq("true", "false").foreach(b =>
      withParquetTable(
        data = (0 until 8).map(i => (i, if (i > 5) None else Some(i % 2 == 0))),
        tableName = "tbl",
        withDictionary = b.toBoolean) {
        // IS TRUE
        Seq("SELECT * FROM tbl where _2 is true", "SELECT * FROM tbl where _2 <=> true")
          .foreach(s => checkSparkAnswerAndOperator(s))

        // IS FALSE
        Seq("SELECT * FROM tbl where _2 is false", "SELECT * FROM tbl where _2 <=> false")
          .foreach(s => checkSparkAnswerAndOperator(s))

        // IS NOT TRUE
        Seq("SELECT * FROM tbl where _2 is not true", "SELECT * FROM tbl where not _2 <=> true")
          .foreach(s => checkSparkAnswerAndOperator(s))

        // IS NOT FALSE
        Seq("SELECT * FROM tbl where _2 is not false", "SELECT * FROM tbl where not _2 <=> false")
          .foreach(s => checkSparkAnswerAndOperator(s))
      })
  }

  test("bitwise expressions") {
    Seq(false, true).foreach { dictionary =>
      withSQLConf("parquet.enable.dictionary" -> dictionary.toString) {
        val table = "test"
        withTable(table) {
          sql(s"create table $table(col1 int, col2 int) using parquet")
          sql(s"insert into $table values(1111, 2)")
          sql(s"insert into $table values(1111, 2)")
          sql(s"insert into $table values(3333, 4)")
          sql(s"insert into $table values(5555, 6)")

          checkSparkAnswerAndOperator(
            s"SELECT col1 & col2,  col1 | col2, col1 ^ col2 FROM $table")
          checkSparkAnswerAndOperator(
            s"SELECT col1 & 1234,  col1 | 1234, col1 ^ 1234 FROM $table")
          checkSparkAnswerAndOperator(
            s"SELECT shiftright(col1, 2), shiftright(col1, col2) FROM $table")
          checkSparkAnswerAndOperator(
            s"SELECT shiftleft(col1, 2), shiftleft(col1, col2) FROM $table")
          checkSparkAnswerAndOperator(s"SELECT ~(11), ~col1, ~col2 FROM $table")
        }
      }
    }
  }

  test("test in(set)/not in(set)") {
    Seq("100", "0").foreach { inSetThreshold =>
      Seq(false, true).foreach { dictionary =>
        withSQLConf(
          SQLConf.OPTIMIZER_INSET_CONVERSION_THRESHOLD.key -> inSetThreshold,
          "parquet.enable.dictionary" -> dictionary.toString) {
          val table = "names"
          withTable(table) {
            sql(s"create table $table(id int, name varchar(20)) using parquet")
            sql(
              s"insert into $table values(1, 'James'), (1, 'Jones'), (2, 'Smith'), (3, 'Smith')," +
                "(NULL, 'Jones'), (4, NULL)")

            checkSparkAnswerAndOperator(s"SELECT * FROM $table WHERE id in (1, 2, 4, NULL)")
            checkSparkAnswerAndOperator(
              s"SELECT * FROM $table WHERE name in ('Smith', 'Brown', NULL)")

            // TODO: why with not in, the plan is only `LocalTableScan`?
            checkSparkAnswer(s"SELECT * FROM $table WHERE id not in (1)")
            checkSparkAnswer(s"SELECT * FROM $table WHERE name not in ('Smith', 'Brown', NULL)")
          }
        }
      }
    }
  }

  test("case_when") {
    Seq(false, true).foreach { dictionary =>
      withSQLConf("parquet.enable.dictionary" -> dictionary.toString) {
        val table = "test"
        withTable(table) {
          sql(s"create table $table(id int) using parquet")
          sql(s"insert into $table values(1), (NULL), (2), (2), (3), (3), (4), (5), (NULL)")
          checkSparkAnswerAndOperator(
            s"SELECT CASE WHEN id > 2 THEN 3333 WHEN id > 1 THEN 2222 ELSE 1111 END FROM $table")
          checkSparkAnswerAndOperator(
            s"SELECT CASE WHEN id > 2 THEN NULL WHEN id > 1 THEN 2222 ELSE 1111 END FROM $table")
          checkSparkAnswerAndOperator(
            s"SELECT CASE id WHEN 1 THEN 1111 WHEN 2 THEN 2222 ELSE 3333 END FROM $table")
          checkSparkAnswerAndOperator(
            s"SELECT CASE id WHEN 1 THEN 1111 WHEN 2 THEN 2222 ELSE NULL END FROM $table")
          checkSparkAnswerAndOperator(
            s"SELECT CASE id WHEN 1 THEN 1111 WHEN 2 THEN 2222 WHEN 3 THEN 3333 WHEN 4 THEN 4444 END FROM $table")
          checkSparkAnswerAndOperator(
            s"SELECT CASE id WHEN NULL THEN 0 WHEN 1 THEN 1111 WHEN 2 THEN 2222 ELSE 3333 END FROM $table")
        }
      }
    }
  }

  test("not") {
    Seq(false, true).foreach { dictionary =>
      withSQLConf("parquet.enable.dictionary" -> dictionary.toString) {
        val table = "test"
        withTable(table) {
          sql(s"create table $table(col1 int, col2 boolean) using parquet")
          sql(s"insert into $table values(1, false), (2, true), (3, true), (3, false)")
          checkSparkAnswerAndOperator(s"SELECT col1, col2, NOT(col2), !(col2) FROM $table")
        }
      }
    }
  }

  test("negative") {
    Seq(false, true).foreach { dictionary =>
      withSQLConf("parquet.enable.dictionary" -> dictionary.toString) {
        val table = "test"
        withTable(table) {
          sql(s"create table $table(col1 int) using parquet")
          sql(s"insert into $table values(1), (2), (3), (3)")
          checkSparkAnswerAndOperator(s"SELECT negative(col1), -(col1) FROM $table")
        }
      }
    }
  }

  test("conditional expressions") {
    Seq(false, true).foreach { dictionary =>
      withSQLConf("parquet.enable.dictionary" -> dictionary.toString) {
        val table = "test1"
        withTable(table) {
          sql(s"create table $table(c1 int, c2 string, c3 int) using parquet")
          sql(
            s"insert into $table values(1, 'comet', 1), (2, 'comet', 3), (null, 'spark', 4)," +
              " (null, null, 4), (2, 'spark', 3), (2, 'comet', 3)")
          checkSparkAnswerAndOperator(s"SELECT if (c1 < 2, 1111, 2222) FROM $table")
          checkSparkAnswerAndOperator(s"SELECT if (c1 < c3, 1111, 2222) FROM $table")
          checkSparkAnswerAndOperator(
            s"SELECT if (c2 == 'comet', 'native execution', 'non-native execution') FROM $table")
        }
      }
    }
  }

  test("basic arithmetic") {
    withSQLConf("parquet.enable.dictionary" -> "false") {
      withParquetTable((1 until 10).map(i => (i, i + 1)), "tbl", false) {
        checkSparkAnswerAndOperator("SELECT _1 + _2, _1 - _2, _1 * _2, _1 / _2, _1 % _2 FROM tbl")
      }
    }

    withSQLConf("parquet.enable.dictionary" -> "false") {
      withParquetTable((1 until 10).map(i => (i.toFloat, i.toFloat + 0.5)), "tbl", false) {
        checkSparkAnswerAndOperator("SELECT _1 + _2, _1 - _2, _1 * _2, _1 / _2, _1 % _2 FROM tbl")
      }
    }

    withSQLConf("parquet.enable.dictionary" -> "false") {
      withParquetTable((1 until 10).map(i => (i.toDouble, i.toDouble + 0.5d)), "tbl", false) {
        checkSparkAnswerAndOperator("SELECT _1 + _2, _1 - _2, _1 * _2, _1 / _2, _1 % _2 FROM tbl")
      }
    }
  }

  test("date partition column does not forget date type") {
    withTable("t1") {
      sql("CREATE TABLE t1(flag LONG, cal_dt DATE) USING PARQUET PARTITIONED BY (cal_dt)")
      sql("""
            |INSERT INTO t1 VALUES
            |(2, date'2021-06-27'),
            |(2, date'2021-06-28'),
            |(2, date'2021-06-29'),
            |(2, date'2021-06-30')""".stripMargin)
      checkSparkAnswerAndOperator(sql("SELECT CAST(cal_dt as STRING) FROM t1"))
      checkSparkAnswer("SHOW PARTITIONS t1")
    }
  }

  test("Year") {
    Seq(false, true).foreach { dictionary =>
      withSQLConf("parquet.enable.dictionary" -> dictionary.toString) {
        val table = "test"
        withTable(table) {
          sql(s"create table $table(col timestamp) using parquet")
          sql(s"insert into $table values (now()), (null)")
          checkSparkAnswerAndOperator(s"SELECT year(col) FROM $table")
        }
      }
    }
  }

  test("Decimal binary ops multiply is aligned to Spark") {
    assume(isSpark34Plus)
    Seq(true, false).foreach { allowPrecisionLoss =>
      withSQLConf(
        "spark.sql.decimalOperations.allowPrecisionLoss" -> allowPrecisionLoss.toString) {

        testSingleLineQuery(
          "select cast(1.23456 as decimal(10,9)) c1, cast(2.345678 as decimal(10,9)) c2",
          "select a, b, typeof(a), typeof(b) from (select c1 * 2.345678 a, c2 * c1 b from tbl)",
          s"basic_positive_numbers (allowPrecisionLoss = ${allowPrecisionLoss})")

        testSingleLineQuery(
          "select cast(1.23456 as decimal(10,9)) c1, cast(-2.345678 as decimal(10,9)) c2",
          "select a, b, typeof(a), typeof(b) from (select c1 * -2.345678 a, c2 * c1 b from tbl)",
          s"basic_neg_numbers (allowPrecisionLoss = ${allowPrecisionLoss})")

        testSingleLineQuery(
          "select cast(1.23456 as decimal(10,9)) c1, cast(0 as decimal(10,9)) c2",
          "select a, b, typeof(a), typeof(b) from (select c1 * 0.0 a, c2 * c1 b from tbl)",
          s"zero (allowPrecisionLoss = ${allowPrecisionLoss})")

        testSingleLineQuery(
          "select cast(1.23456 as decimal(10,9)) c1, cast(1 as decimal(10,9)) c2",
          "select a, b, typeof(a), typeof(b) from (select c1 * 1.0 a, c2 * c1 b from tbl)",
          s"identity (allowPrecisionLoss = ${allowPrecisionLoss})")

        testSingleLineQuery(
          "select cast(123456789.1234567890 as decimal(20,10)) c1, cast(987654321.9876543210 as decimal(20,10)) c2",
          "select a, b, typeof(a), typeof(b) from (select c1 * cast(987654321.9876543210 as decimal(20,10)) a, c2 * c1 b from tbl)",
          s"large_numbers (allowPrecisionLoss = ${allowPrecisionLoss})")

        testSingleLineQuery(
          "select cast(0.00000000123456789 as decimal(20,19)) c1, cast(0.00000000987654321 as decimal(20,19)) c2",
          "select a, b, typeof(a), typeof(b) from (select c1 * cast(0.00000000987654321 as decimal(20,19)) a, c2 * c1 b from tbl)",
          s"small_numbers (allowPrecisionLoss = ${allowPrecisionLoss})")

        testSingleLineQuery(
          "select cast(64053151420411946063694043751862251568 as decimal(38,0)) c1, cast(12345 as decimal(10,0)) c2",
          "select a, b, typeof(a), typeof(b) from (select c1 * cast(12345 as decimal(10,0)) a, c2 * c1 b from tbl)",
          s"overflow_precision (allowPrecisionLoss = ${allowPrecisionLoss})")

        testSingleLineQuery(
          "select cast(6.4053151420411946063694043751862251568 as decimal(38,37)) c1, cast(1.2345 as decimal(10,9)) c2",
          "select a, b, typeof(a), typeof(b) from (select c1 * cast(1.2345 as decimal(10,9)) a, c2 * c1 b from tbl)",
          s"overflow_scale (allowPrecisionLoss = ${allowPrecisionLoss})")

        testSingleLineQuery(
          """
            |select cast(6.4053151420411946063694043751862251568 as decimal(38,37)) c1, cast(1.2345 as decimal(10,9)) c2
            |union all
            |select cast(1.23456 as decimal(10,9)) c1, cast(1 as decimal(10,9)) c2
            |""".stripMargin,
          "select a, typeof(a) from (select c1 * c2 a from tbl)",
          s"mixed_errs_and_results (allowPrecisionLoss = ${allowPrecisionLoss})")
      }
    }
  }

  test("Decimal random number tests") {
    assume(isSpark34Plus) // Only Spark 3.4+ has the fix for SPARK-45786
    val rand = scala.util.Random
    def makeNum(p: Int, s: Int): String = {
      val int1 = rand.nextLong()
      val int2 = rand.nextLong().abs
      val frac1 = rand.nextLong().abs
      val frac2 = rand.nextLong().abs
      s"$int1$int2".take(p - s + (int1 >>> 63).toInt) + "." + s"$frac1$frac2".take(s)
    }

    val table = "test"
    (0 until 10).foreach { _ =>
      val p1 = rand.nextInt(38) + 1 // 1 <= p1 <= 38
      val s1 = rand.nextInt(p1 + 1) // 0 <= s1 <= p1
      val p2 = rand.nextInt(38) + 1
      val s2 = rand.nextInt(p2 + 1)

      withTable(table) {
        sql(s"create table $table(a decimal($p1, $s1), b decimal($p2, $s2)) using parquet")
        val values =
          (0 until 10).map(_ => s"(${makeNum(p1, s1)}, ${makeNum(p2, s2)})").mkString(",")
        sql(s"insert into $table values $values")
        Seq(true, false).foreach { allowPrecisionLoss =>
          withSQLConf(
            "spark.sql.decimalOperations.allowPrecisionLoss" -> allowPrecisionLoss.toString) {
            val a = makeNum(p1, s1)
            val b = makeNum(p2, s2)
            var ops = Seq("+", "-", "*", "/", "%")
            for (op <- ops) {
              checkSparkAnswerAndOperator(s"select a, b, a $op b from $table")
              checkSparkAnswerAndOperator(s"select $a, b, $a $op b from $table")
              checkSparkAnswerAndOperator(s"select a, $b, a $op $b from $table")
              checkSparkAnswerAndOperator(
                s"select $a, $b, decimal($a) $op decimal($b) from $table")
            }
          }
        }
      }
    }
  }

  test("test cast utf8 to boolean as compatible with Spark") {
    def testCastedColumn(inputValues: Seq[String]): Unit = {
      val table = "test_table"
      withTable(table) {
        val values = inputValues.map(x => s"('$x')").mkString(",")
        sql(s"create table $table(base_column char(20)) using parquet")
        sql(s"insert into $table values $values")
        checkSparkAnswerAndOperator(
          s"select base_column, cast(base_column as boolean) as casted_column from $table")
      }
    }

    // Supported boolean values as true by both Arrow and Spark
    testCastedColumn(inputValues = Seq("t", "true", "y", "yes", "1", "T", "TrUe", "Y", "YES"))
    // Supported boolean values as false by both Arrow and Spark
    testCastedColumn(inputValues = Seq("f", "false", "n", "no", "0", "F", "FaLSe", "N", "No"))
    // Supported boolean values by Arrow but not Spark
    testCastedColumn(inputValues =
      Seq("TR", "FA", "tr", "tru", "ye", "on", "fa", "fal", "fals", "of", "off"))
    // Invalid boolean casting values for Arrow and Spark
    testCastedColumn(inputValues = Seq("car", "Truck"))
  }

  test("explain comet") {
    assume(isSpark34Plus)
    withSQLConf(
      SQLConf.ANSI_ENABLED.key -> "false",
      SQLConf.COALESCE_PARTITIONS_ENABLED.key -> "true",
      CometConf.COMET_ENABLED.key -> "true",
      CometConf.COMET_EXEC_ENABLED.key -> "true",
      CometConf.COMET_SHUFFLE_ENFORCE_MODE_ENABLED.key -> "true",
      CometConf.COMET_EXEC_ALL_OPERATOR_ENABLED.key -> "true",
      EXTENDED_EXPLAIN_PROVIDERS_KEY -> "org.apache.comet.ExtendedExplainInfo") {
      val table = "test"
      withTable(table) {
        sql(s"create table $table(c0 int, c1 int , c2 float) using parquet")
        sql(s"insert into $table values(0, 1, 100.000001)")

        Seq(
          (
            s"SELECT cast(make_interval(c0, c1, c0, c1, c0, c0, c2) as string) as C from $table",
            Set("make_interval is not supported")),
          (
            "SELECT "
              + "date_part('YEAR', make_interval(c0, c1, c0, c1, c0, c0, c2))"
              + " + "
              + "date_part('MONTH', make_interval(c0, c1, c0, c1, c0, c0, c2))"
              + s" as yrs_and_mths from $table",
            Set(
              "extractintervalyears is not supported",
              "extractintervalmonths is not supported")),
          (
            s"SELECT sum(c0), sum(c2) from $table group by c1",
            Set(
              "HashAggregate is not native because the following children are not native (AQEShuffleRead)",
              "Comet shuffle is not enabled: spark.comet.exec.shuffle.enabled is not enabled",
              "AQEShuffleRead is not supported")),
          (
            "SELECT A.c1, A.sum_c0, A.sum_c2, B.casted from "
              + s"(SELECT c1, sum(c0) as sum_c0, sum(c2) as sum_c2 from $table group by c1) as A, "
              + s"(SELECT c1, cast(make_interval(c0, c1, c0, c1, c0, c0, c2) as string) as casted from $table) as B "
              + "where A.c1 = B.c1 ",
            Set(
              "Comet shuffle is not enabled: spark.comet.exec.shuffle.enabled is not enabled",
              "AQEShuffleRead is not supported",
              "make_interval is not supported",
              "HashAggregate is not native because the following children are not native (AQEShuffleRead)",
              "Project is not native because the following children are not native (BroadcastHashJoin)",
              "BroadcastHashJoin is not enabled because the following children are not native" +
                " (BroadcastExchange, Project)")))
          .foreach(test => {
            val qry = test._1
            val expected = test._2
            val df = sql(qry)
            df.collect() // force an execution
            checkSparkAnswerAndCompareExplainPlan(df, expected)
          })
      }
    }
  }

  test("hash functions") {
    Seq(true, false).foreach { dictionary =>
      withSQLConf(
        "parquet.enable.dictionary" -> dictionary.toString,
        CometConf.COMET_CAST_ALLOW_INCOMPATIBLE.key -> "true") {
        val table = "test"
        withTable(table) {
          sql(s"create table $table(col string, a int, b float) using parquet")
          sql(s"""
              |insert into $table values
              |('Spark SQL  ', 10, 1.2), (NULL, NULL, NULL), ('', 0, 0.0), ('苹果手机', NULL, 3.999999)
              |, ('Spark SQL  ', 10, 1.2), (NULL, NULL, NULL), ('', 0, 0.0), ('苹果手机', NULL, 3.999999)
              |""".stripMargin)
          checkSparkAnswerAndOperator("""
              |select
              |md5(col), md5(cast(a as string)), md5(cast(b as string)),
              |hash(col), hash(col, 1), hash(col, 0), hash(col, a, b), hash(b, a, col),
              |xxhash64(col), xxhash64(col, 1), xxhash64(col, 0), xxhash64(col, a, b), xxhash64(b, a, col),
              |sha2(col, 0), sha2(col, 256), sha2(col, 224), sha2(col, 384), sha2(col, 512), sha2(col, 128)
              |from test
              |""".stripMargin)
        }
      }
    }
  }

  test("hash functions with random input") {
    val dataGen = DataGenerator.DEFAULT
    // sufficient number of rows to create dictionary encoded ArrowArray.
    val randomNumRows = 1000

    val whitespaceChars = " \t\r\n"
    val timestampPattern = "0123456789/:T" + whitespaceChars
    Seq(true, false).foreach { dictionary =>
      withSQLConf(
        "parquet.enable.dictionary" -> dictionary.toString,
        CometConf.COMET_CAST_ALLOW_INCOMPATIBLE.key -> "true") {
        val table = "test"
        withTable(table) {
          sql(s"create table $table(col string, a int, b float) using parquet")
          val tableSchema = spark.table(table).schema
          val rows = dataGen.generateRows(
            randomNumRows,
            tableSchema,
            Some(() => dataGen.generateString(timestampPattern, 6)))
          val data = spark.createDataFrame(spark.sparkContext.parallelize(rows), tableSchema)
          data.write
            .mode("append")
            .insertInto(table)
          // with random generated data
          // disable cast(b as string) for now, as the cast from float to string may produce incompatible result
          checkSparkAnswerAndOperator("""
              |select
              |md5(col), md5(cast(a as string)), --md5(cast(b as string)),
              |hash(col), hash(col, 1), hash(col, 0), hash(col, a, b), hash(b, a, col),
              |xxhash64(col), xxhash64(col, 1), xxhash64(col, 0), xxhash64(col, a, b), xxhash64(b, a, col),
              |sha2(col, 0), sha2(col, 256), sha2(col, 224), sha2(col, 384), sha2(col, 512), sha2(col, 128)
              |from test
              |""".stripMargin)
        }
      }
    }
  }
  test("unary negative integer overflow test") {
    def withAnsiMode(enabled: Boolean)(f: => Unit): Unit = {
      withSQLConf(
        SQLConf.ANSI_ENABLED.key -> enabled.toString,
        CometConf.COMET_ANSI_MODE_ENABLED.key -> enabled.toString,
        CometConf.COMET_ENABLED.key -> "true",
        CometConf.COMET_EXEC_ENABLED.key -> "true")(f)
    }

    def checkOverflow(query: String, dtype: String): Unit = {
      checkSparkMaybeThrows(sql(query)) match {
        case (Some(sparkException), Some(cometException)) =>
          assert(sparkException.getMessage.contains(dtype + " overflow"))
          assert(cometException.getMessage.contains(dtype + " overflow"))
        case (None, None) => checkSparkAnswerAndOperator(sql(query))
        case (None, Some(ex)) =>
          fail("Comet threw an exception but Spark did not " + ex.getMessage)
        case (Some(_), None) =>
          fail("Spark threw an exception but Comet did not")
      }
    }

    def runArrayTest(query: String, dtype: String, path: String): Unit = {
      withParquetTable(path, "t") {
        withAnsiMode(enabled = false) {
          checkSparkAnswerAndOperator(sql(query))
        }
        withAnsiMode(enabled = true) {
          checkOverflow(query, dtype)
        }
      }
    }

    withTempDir { dir =>
      // Array values test
      val dataTypes = Seq(
        ("array_test.parquet", Seq(Int.MaxValue, Int.MinValue).toDF("a"), "integer"),
        ("long_array_test.parquet", Seq(Long.MaxValue, Long.MinValue).toDF("a"), "long"),
        ("short_array_test.parquet", Seq(Short.MaxValue, Short.MinValue).toDF("a"), ""),
        ("byte_array_test.parquet", Seq(Byte.MaxValue, Byte.MinValue).toDF("a"), ""))

      dataTypes.foreach { case (fileName, df, dtype) =>
        val path = new Path(dir.toURI.toString, fileName).toString
        df.write.mode("overwrite").parquet(path)
        val query = "select a, -a from t"
        runArrayTest(query, dtype, path)
      }

      withParquetTable((0 until 5).map(i => (i % 5, i % 3)), "tbl") {
        withAnsiMode(enabled = true) {
          // interval test without cast
          val longDf = Seq(Long.MaxValue, Long.MaxValue, 2)
          val yearMonthDf = Seq(Int.MaxValue, Int.MaxValue, 2)
            .map(Period.ofMonths)
          val dayTimeDf = Seq(106751991L, 106751991L, 2L)
            .map(Duration.ofDays)
          Seq(longDf, yearMonthDf, dayTimeDf).foreach { _ =>
            checkOverflow("select -(_1) FROM tbl", "")
          }
        }
      }

      // scalar tests
      withParquetTable((0 until 5).map(i => (i % 5, i % 3)), "tbl") {
        withSQLConf(
          "spark.sql.optimizer.excludedRules" -> "org.apache.spark.sql.catalyst.optimizer.ConstantFolding",
          SQLConf.ANSI_ENABLED.key -> "true",
          CometConf.COMET_ANSI_MODE_ENABLED.key -> "true",
          CometConf.COMET_ENABLED.key -> "true",
          CometConf.COMET_EXEC_ENABLED.key -> "true") {
          for (n <- Seq("2147483647", "-2147483648")) {
            checkOverflow(s"select -(cast(${n} as int)) FROM tbl", "integer")
          }
          for (n <- Seq("32767", "-32768")) {
            checkOverflow(s"select -(cast(${n} as short)) FROM tbl", "")
          }
          for (n <- Seq("127", "-128")) {
            checkOverflow(s"select -(cast(${n} as byte)) FROM tbl", "")
          }
          for (n <- Seq("9223372036854775807", "-9223372036854775808")) {
            checkOverflow(s"select -(cast(${n} as long)) FROM tbl", "long")
          }
          for (n <- Seq("3.4028235E38", "-3.4028235E38")) {
            checkOverflow(s"select -(cast(${n} as float)) FROM tbl", "float")
          }
        }
      }
    }
  }

  test("isnan") {
    Seq("true", "false").foreach { dictionary =>
      withSQLConf("parquet.enable.dictionary" -> dictionary) {
        withParquetTable(
          Seq(Some(1.0), Some(Double.NaN), None).map(i => Tuple1(i)),
          "tbl",
          withDictionary = dictionary.toBoolean) {
          checkSparkAnswerAndOperator("SELECT isnan(_1), isnan(cast(_1 as float)) FROM tbl")
          // Use inside a nullable statement to make sure isnan has correct behavior for null input
          checkSparkAnswerAndOperator(
            "SELECT CASE WHEN (_1 > 0) THEN NULL ELSE isnan(_1) END FROM tbl")
        }
      }
    }
  }

  test("named_struct") {
    Seq(true, false).foreach { dictionaryEnabled =>
      withTempDir { dir =>
        val path = new Path(dir.toURI.toString, "test.parquet")
        makeParquetFileAllTypes(path, dictionaryEnabled = dictionaryEnabled, 10000)
        withParquetTable(path.toString, "tbl") {
          checkSparkAnswerAndOperator("SELECT named_struct('a', _1, 'b', _2) FROM tbl")
          checkSparkAnswerAndOperator("SELECT named_struct('a', _1, 'b', 2) FROM tbl")
          checkSparkAnswerAndOperator(
            "SELECT named_struct('a', named_struct('b', _1, 'c', _2)) FROM tbl")
        }
      }
    }
  }
}<|MERGE_RESOLUTION|>--- conflicted
+++ resolved
@@ -850,7 +850,6 @@
     }
   }
 
-<<<<<<< HEAD
   test("zero equality") {
     withParquetTable(
       Seq(
@@ -890,12 +889,8 @@
     }
   }
 
-  test("abs Overflow ansi mode") {
-=======
   // https://github.com/apache/datafusion-comet/issues/666
   ignore("abs Overflow ansi mode") {
->>>>>>> c1b7c7d2
-
     def testAbsAnsiOverflow[T <: Product: ClassTag: TypeTag](data: Seq[T]): Unit = {
       withParquetTable(data, "tbl") {
         checkSparkMaybeThrows(sql("select abs(_1), abs(_2) from tbl")) match {
