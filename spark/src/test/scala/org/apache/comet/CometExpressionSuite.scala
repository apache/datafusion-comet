/*
 * Licensed to the Apache Software Foundation (ASF) under one
 * or more contributor license agreements.  See the NOTICE file
 * distributed with this work for additional information
 * regarding copyright ownership.  The ASF licenses this file
 * to you under the Apache License, Version 2.0 (the
 * "License"); you may not use this file except in compliance
 * with the License.  You may obtain a copy of the License at
 *
 *   http://www.apache.org/licenses/LICENSE-2.0
 *
 * Unless required by applicable law or agreed to in writing,
 * software distributed under the License is distributed on an
 * "AS IS" BASIS, WITHOUT WARRANTIES OR CONDITIONS OF ANY
 * KIND, either express or implied.  See the License for the
 * specific language governing permissions and limitations
 * under the License.
 */

package org.apache.comet

import java.time.{Duration, Period}

import scala.reflect.ClassTag
import scala.reflect.runtime.universe.TypeTag
import scala.util.Random

import org.apache.hadoop.fs.Path
import org.apache.spark.sql.{CometTestBase, DataFrame, Row}
import org.apache.spark.sql.catalyst.optimizer.SimplifyExtractValueOps
import org.apache.spark.sql.comet.{CometColumnarToRowExec, CometProjectExec}
import org.apache.spark.sql.execution.{InputAdapter, ProjectExec, WholeStageCodegenExec}
import org.apache.spark.sql.execution.adaptive.AdaptiveSparkPlanHelper
import org.apache.spark.sql.functions._
import org.apache.spark.sql.internal.SQLConf
import org.apache.spark.sql.internal.SQLConf.SESSION_LOCAL_TIMEZONE
import org.apache.spark.sql.types.{Decimal, DecimalType}

import org.apache.comet.CometSparkSessionExtensions.{isSpark33Plus, isSpark34Plus, isSpark35Plus, isSpark40Plus}

class CometExpressionSuite extends CometTestBase with AdaptiveSparkPlanHelper {
  import testImplicits._

  test("compare true/false to negative zero") {
    Seq(false, true).foreach { dictionary =>
      withSQLConf("parquet.enable.dictionary" -> dictionary.toString) {
        val table = "test"
        withTable(table) {
          sql(s"create table $table(col1 boolean, col2 float) using parquet")
          sql(s"insert into $table values(true, -0.0)")
          sql(s"insert into $table values(false, -0.0)")

          checkSparkAnswerAndOperator(
            s"SELECT col1, negative(col2), cast(col1 as float), col1 = negative(col2) FROM $table")
        }
      }
    }
  }

  test("coalesce should return correct datatype") {
    Seq(true, false).foreach { dictionaryEnabled =>
      withTempDir { dir =>
        val path = new Path(dir.toURI.toString, "test.parquet")
        makeParquetFileAllTypes(path, dictionaryEnabled = dictionaryEnabled, 10000)
        withParquetTable(path.toString, "tbl") {
          checkSparkAnswerAndOperator(
            "SELECT coalesce(cast(_18 as date), cast(_19 as date), _20) FROM tbl")
        }
      }
    }
  }

  test("decimals divide by zero") {
    // TODO: enable Spark 3.3 tests after supporting decimal divide operation
    assume(isSpark34Plus)

    Seq(true, false).foreach { dictionary =>
      withSQLConf(
        SQLConf.PARQUET_WRITE_LEGACY_FORMAT.key -> "false",
        "parquet.enable.dictionary" -> dictionary.toString) {
        withTempPath { dir =>
          val data = makeDecimalRDD(10, DecimalType(18, 10), dictionary)
          data.write.parquet(dir.getCanonicalPath)
          readParquetFile(dir.getCanonicalPath) { df =>
            {
              val decimalLiteral = Decimal(0.00)
              val cometDf = df.select($"dec" / decimalLiteral, $"dec" % decimalLiteral)
              checkSparkAnswerAndOperator(cometDf)
            }
          }
        }
      }
    }
  }

  test("bitwise shift with different left/right types") {
    Seq(false, true).foreach { dictionary =>
      withSQLConf("parquet.enable.dictionary" -> dictionary.toString) {
        val table = "test"
        withTable(table) {
          sql(s"create table $table(col1 long, col2 int) using parquet")
          sql(s"insert into $table values(1111, 2)")
          sql(s"insert into $table values(1111, 2)")
          sql(s"insert into $table values(3333, 4)")
          sql(s"insert into $table values(5555, 6)")

          checkSparkAnswerAndOperator(
            s"SELECT shiftright(col1, 2), shiftright(col1, col2) FROM $table")
          checkSparkAnswerAndOperator(
            s"SELECT shiftleft(col1, 2), shiftleft(col1, col2) FROM $table")
        }
      }
    }
  }

  test("basic data type support") {
    Seq(true, false).foreach { dictionaryEnabled =>
      withTempDir { dir =>
        val path = new Path(dir.toURI.toString, "test.parquet")
        makeParquetFileAllTypes(path, dictionaryEnabled = dictionaryEnabled, 10000)
        withParquetTable(path.toString, "tbl") {
          checkSparkAnswerAndOperator("select * FROM tbl WHERE _2 > 100")
        }
      }
    }
  }

  test("null literals") {
    val batchSize = 1000
    Seq(true, false).foreach { dictionaryEnabled =>
      withTempDir { dir =>
        val path = new Path(dir.toURI.toString, "test.parquet")
        makeParquetFileAllTypes(path, dictionaryEnabled = dictionaryEnabled, batchSize)
        withParquetTable(path.toString, "tbl") {
          val sqlString =
            "SELECT _4 + null, _15 - null, _16 * null, cast(null as struct<_1:int>) FROM tbl"
          val df2 = sql(sqlString)
          val rows = df2.collect()
          assert(rows.length == batchSize)
          assert(rows.forall(_ == Row(null, null, null, null)))

          checkSparkAnswerAndOperator(sqlString)
        }
      }
    }
  }

  test("date and timestamp type literals") {
    Seq(true, false).foreach { dictionaryEnabled =>
      withTempDir { dir =>
        val path = new Path(dir.toURI.toString, "test.parquet")
        makeParquetFileAllTypes(path, dictionaryEnabled = dictionaryEnabled, 10000)
        withParquetTable(path.toString, "tbl") {
          checkSparkAnswerAndOperator(
            "SELECT _4 FROM tbl WHERE " +
              "_20 > CAST('2020-01-01' AS DATE) AND _18 < CAST('2020-01-01' AS TIMESTAMP)")
        }
      }
    }
  }

  test("date_add with int scalars") {
    Seq(true, false).foreach { dictionaryEnabled =>
      Seq("TINYINT", "SHORT", "INT").foreach { intType =>
        withTempDir { dir =>
          val path = new Path(dir.toURI.toString, "test.parquet")
          makeParquetFileAllTypes(path, dictionaryEnabled = dictionaryEnabled, 10000)
          withParquetTable(path.toString, "tbl") {
            checkSparkAnswerAndOperator(f"SELECT _20 + CAST(2 as $intType) from tbl")
          }
        }
      }
    }
  }

  test("date_add with scalar overflow") {
    Seq(true, false).foreach { dictionaryEnabled =>
      withTempDir { dir =>
        val path = new Path(dir.toURI.toString, "test.parquet")
        makeParquetFileAllTypes(path, dictionaryEnabled = dictionaryEnabled, 10000)
        withParquetTable(path.toString, "tbl") {
          val (sparkErr, cometErr) =
            checkSparkMaybeThrows(sql(s"SELECT _20 + ${Int.MaxValue} FROM tbl"))
          if (isSpark40Plus) {
            assert(sparkErr.get.getMessage.contains("EXPRESSION_DECODING_FAILED"))
          } else {
            assert(sparkErr.get.getMessage.contains("integer overflow"))
          }
          assert(cometErr.get.getMessage.contains("`NaiveDate + TimeDelta` overflowed"))
        }
      }
    }
  }

  test("date_add with int arrays") {
    Seq(true, false).foreach { dictionaryEnabled =>
      Seq("_2", "_3", "_4").foreach { intColumn => // tinyint, short, int columns
        withTempDir { dir =>
          val path = new Path(dir.toURI.toString, "test.parquet")
          makeParquetFileAllTypes(path, dictionaryEnabled = dictionaryEnabled, 10000)
          withParquetTable(path.toString, "tbl") {
            checkSparkAnswerAndOperator(f"SELECT _20 + $intColumn FROM tbl")
          }
        }
      }
    }
  }

  test("date_sub with int scalars") {
    Seq(true, false).foreach { dictionaryEnabled =>
      Seq("TINYINT", "SHORT", "INT").foreach { intType =>
        withTempDir { dir =>
          val path = new Path(dir.toURI.toString, "test.parquet")
          makeParquetFileAllTypes(path, dictionaryEnabled = dictionaryEnabled, 10000)
          withParquetTable(path.toString, "tbl") {
            checkSparkAnswerAndOperator(f"SELECT _20 - CAST(2 as $intType) from tbl")
          }
        }
      }
    }
  }

  test("date_sub with scalar overflow") {
    Seq(true, false).foreach { dictionaryEnabled =>
      withTempDir { dir =>
        val path = new Path(dir.toURI.toString, "test.parquet")
        makeParquetFileAllTypes(path, dictionaryEnabled = dictionaryEnabled, 10000)
        withParquetTable(path.toString, "tbl") {
          val (sparkErr, cometErr) =
            checkSparkMaybeThrows(sql(s"SELECT _20 - ${Int.MaxValue} FROM tbl"))
          if (isSpark40Plus) {
            assert(sparkErr.get.getMessage.contains("EXPRESSION_DECODING_FAILED"))
          } else {
            assert(sparkErr.get.getMessage.contains("integer overflow"))
          }
          assert(cometErr.get.getMessage.contains("`NaiveDate - TimeDelta` overflowed"))
        }
      }
    }
  }

  test("date_sub with int arrays") {
    Seq(true, false).foreach { dictionaryEnabled =>
      Seq("_2", "_3", "_4").foreach { intColumn => // tinyint, short, int columns
        withTempDir { dir =>
          val path = new Path(dir.toURI.toString, "test.parquet")
          makeParquetFileAllTypes(path, dictionaryEnabled = dictionaryEnabled, 10000)
          withParquetTable(path.toString, "tbl") {
            checkSparkAnswerAndOperator(f"SELECT _20 - $intColumn FROM tbl")
          }
        }
      }
    }
  }

  test("dictionary arithmetic") {
    // TODO: test ANSI mode
    withSQLConf(SQLConf.ANSI_ENABLED.key -> "false", "parquet.enable.dictionary" -> "true") {
      withParquetTable((0 until 10).map(i => (i % 5, i % 3)), "tbl") {
        checkSparkAnswerAndOperator("SELECT _1 + _2, _1 - _2, _1 * _2, _1 / _2, _1 % _2 FROM tbl")
      }
    }
  }

  test("dictionary arithmetic with scalar") {
    withSQLConf("parquet.enable.dictionary" -> "true") {
      withParquetTable((0 until 10).map(i => (i % 5, i % 3)), "tbl") {
        checkSparkAnswerAndOperator("SELECT _1 + 1, _1 - 1, _1 * 2, _1 / 2, _1 % 2 FROM tbl")
      }
    }
  }

  test("string type and substring") {
    withParquetTable((0 until 5).map(i => (i.toString, (i + 100).toString)), "tbl") {
      checkSparkAnswerAndOperator("SELECT _1, substring(_2, 2, 2) FROM tbl")
      checkSparkAnswerAndOperator("SELECT _1, substring(_2, 2, -2) FROM tbl")
      checkSparkAnswerAndOperator("SELECT _1, substring(_2, -2, 2) FROM tbl")
      checkSparkAnswerAndOperator("SELECT _1, substring(_2, -2, -2) FROM tbl")
      checkSparkAnswerAndOperator("SELECT _1, substring(_2, -2, 10) FROM tbl")
      checkSparkAnswerAndOperator("SELECT _1, substring(_2, 0, 0) FROM tbl")
      checkSparkAnswerAndOperator("SELECT _1, substring(_2, 1, 0) FROM tbl")
    }
  }

  test("substring with start < 1") {
    withTempPath { _ =>
      withTable("t") {
        sql("create table t (col string) using parquet")
        sql("insert into t values('123456')")
        checkSparkAnswerAndOperator(sql("select substring(col, 0) from t"))
        checkSparkAnswerAndOperator(sql("select substring(col, -1) from t"))
      }
    }
  }

  test("string with coalesce") {
    withParquetTable(
      (0 until 10).map(i => (i.toString, if (i > 5) None else Some((i + 100).toString))),
      "tbl") {
      checkSparkAnswerAndOperator(
        "SELECT coalesce(_1), coalesce(_1, 1), coalesce(null, _1), coalesce(null, 1), coalesce(_2, _1), coalesce(null) FROM tbl")
    }
  }

  test("substring with dictionary") {
    val data = (0 until 1000)
      .map(_ % 5) // reduce value space to trigger dictionary encoding
      .map(i => (i.toString, (i + 100).toString))
    withParquetTable(data, "tbl") {
      checkSparkAnswerAndOperator("SELECT _1, substring(_2, 2, 2) FROM tbl")
    }
  }

  test("string_space") {
    withParquetTable((0 until 5).map(i => (i, i + 1)), "tbl") {
      checkSparkAnswerAndOperator("SELECT space(_1), space(_2) FROM tbl")
    }
  }

  test("string_space with dictionary") {
    val data = (0 until 1000).map(i => Tuple1(i % 5))

    withSQLConf("parquet.enable.dictionary" -> "true") {
      withParquetTable(data, "tbl") {
        checkSparkAnswerAndOperator("SELECT space(_1) FROM tbl")
      }
    }
  }

  test("hour, minute, second") {
    Seq(true, false).foreach { dictionaryEnabled =>
      withTempDir { dir =>
        val path = new Path(dir.toURI.toString, "part-r-0.parquet")
        val expected = makeRawTimeParquetFile(path, dictionaryEnabled = dictionaryEnabled, 10000)
        readParquetFile(path.toString) { df =>
          val query = df.select(expr("hour(_1)"), expr("minute(_1)"), expr("second(_1)"))

          checkAnswer(
            query,
            expected.map {
              case None =>
                Row(null, null, null)
              case Some(i) =>
                val timestamp = new java.sql.Timestamp(i).toLocalDateTime
                val hour = timestamp.getHour
                val minute = timestamp.getMinute
                val second = timestamp.getSecond

                Row(hour, minute, second)
            })
        }
      }
    }
  }

  test("hour on int96 timestamp column") {
    import testImplicits._

    val N = 100
    val ts = "2020-01-01 01:02:03.123456"
    Seq(true, false).foreach { dictionaryEnabled =>
      Seq(false, true).foreach { conversionEnabled =>
        withSQLConf(
          SQLConf.PARQUET_OUTPUT_TIMESTAMP_TYPE.key -> "INT96",
          SQLConf.PARQUET_INT96_TIMESTAMP_CONVERSION.key -> conversionEnabled.toString) {
          withTempPath { path =>
            Seq
              .tabulate(N)(_ => ts)
              .toDF("ts1")
              .select($"ts1".cast("timestamp").as("ts"))
              .repartition(1)
              .write
              .option("parquet.enable.dictionary", dictionaryEnabled)
              .parquet(path.getCanonicalPath)

            checkAnswer(
              spark.read.parquet(path.getCanonicalPath).select(expr("hour(ts)")),
              Seq.tabulate(N)(_ => Row(1)))
          }
        }
      }
    }
  }

  test("cast timestamp and timestamp_ntz") {
    withSQLConf(
      SESSION_LOCAL_TIMEZONE.key -> "Asia/Kathmandu",
      CometConf.COMET_CAST_ALLOW_INCOMPATIBLE.key -> "true") {
      Seq(true, false).foreach { dictionaryEnabled =>
        withTempDir { dir =>
          val path = new Path(dir.toURI.toString, "timestamp_trunc.parquet")
          makeRawTimeParquetFile(path, dictionaryEnabled = dictionaryEnabled, 10000)
          withParquetTable(path.toString, "timetbl") {
            checkSparkAnswerAndOperator(
              "SELECT " +
                "cast(_2 as timestamp) tz_millis, " +
                "cast(_3 as timestamp) ntz_millis, " +
                "cast(_4 as timestamp) tz_micros, " +
                "cast(_5 as timestamp) ntz_micros " +
                " from timetbl")
          }
        }
      }
    }
  }

  test("cast timestamp and timestamp_ntz to string") {
    withSQLConf(
      SESSION_LOCAL_TIMEZONE.key -> "Asia/Kathmandu",
      CometConf.COMET_CAST_ALLOW_INCOMPATIBLE.key -> "true") {
      Seq(true, false).foreach { dictionaryEnabled =>
        withTempDir { dir =>
          val path = new Path(dir.toURI.toString, "timestamp_trunc.parquet")
          makeRawTimeParquetFile(path, dictionaryEnabled = dictionaryEnabled, 2001)
          withParquetTable(path.toString, "timetbl") {
            checkSparkAnswerAndOperator(
              "SELECT " +
                "cast(_2 as string) tz_millis, " +
                "cast(_3 as string) ntz_millis, " +
                "cast(_4 as string) tz_micros, " +
                "cast(_5 as string) ntz_micros " +
                " from timetbl")
          }
        }
      }
    }
  }

  test("cast timestamp and timestamp_ntz to long, date") {
    withSQLConf(
      SESSION_LOCAL_TIMEZONE.key -> "Asia/Kathmandu",
      CometConf.COMET_CAST_ALLOW_INCOMPATIBLE.key -> "true") {
      Seq(true, false).foreach { dictionaryEnabled =>
        withTempDir { dir =>
          val path = new Path(dir.toURI.toString, "timestamp_trunc.parquet")
          makeRawTimeParquetFile(path, dictionaryEnabled = dictionaryEnabled, 10000)
          withParquetTable(path.toString, "timetbl") {
            checkSparkAnswerAndOperator(
              "SELECT " +
                "cast(_2 as long) tz_millis, " +
                "cast(_4 as long) tz_micros, " +
                "cast(_2 as date) tz_millis_to_date, " +
                "cast(_3 as date) ntz_millis_to_date, " +
                "cast(_4 as date) tz_micros_to_date, " +
                "cast(_5 as date) ntz_micros_to_date " +
                " from timetbl")
          }
        }
      }
    }
  }

  test("trunc") {
    Seq(true, false).foreach { dictionaryEnabled =>
      withTempDir { dir =>
        val path = new Path(dir.toURI.toString, "date_trunc.parquet")
        makeParquetFileAllTypes(path, dictionaryEnabled = dictionaryEnabled, 10000)
        withParquetTable(path.toString, "tbl") {
          Seq("YEAR", "YYYY", "YY", "QUARTER", "MON", "MONTH", "MM", "WEEK").foreach { format =>
            checkSparkAnswerAndOperator(s"SELECT trunc(_20, '$format') from tbl")
          }
        }
      }
    }
  }

  test("trunc with format array") {
    val numRows = 1000
    Seq(true, false).foreach { dictionaryEnabled =>
      withTempDir { dir =>
        val path = new Path(dir.toURI.toString, "date_trunc_with_format.parquet")
        makeDateTimeWithFormatTable(path, dictionaryEnabled = dictionaryEnabled, numRows)
        withParquetTable(path.toString, "dateformattbl") {
          checkSparkAnswerAndOperator(
            "SELECT " +
              "dateformat, _7, " +
              "trunc(_7, dateformat) " +
              " from dateformattbl ")
        }
      }
    }
  }

  test("date_trunc") {
    Seq(true, false).foreach { dictionaryEnabled =>
      withTempDir { dir =>
        val path = new Path(dir.toURI.toString, "timestamp_trunc.parquet")
        makeRawTimeParquetFile(path, dictionaryEnabled = dictionaryEnabled, 10000)
        withParquetTable(path.toString, "timetbl") {
          Seq(
            "YEAR",
            "YYYY",
            "YY",
            "MON",
            "MONTH",
            "MM",
            "QUARTER",
            "WEEK",
            "DAY",
            "DD",
            "HOUR",
            "MINUTE",
            "SECOND",
            "MILLISECOND",
            "MICROSECOND").foreach { format =>
            checkSparkAnswerAndOperator(
              "SELECT " +
                s"date_trunc('$format', _0), " +
                s"date_trunc('$format', _1), " +
                s"date_trunc('$format', _2), " +
                s"date_trunc('$format', _4) " +
                " from timetbl")
          }
        }
      }
    }
  }

  test("date_trunc with timestamp_ntz") {
    withSQLConf(CometConf.COMET_CAST_ALLOW_INCOMPATIBLE.key -> "true") {
      Seq(true, false).foreach { dictionaryEnabled =>
        withTempDir { dir =>
          val path = new Path(dir.toURI.toString, "timestamp_trunc.parquet")
          makeRawTimeParquetFile(path, dictionaryEnabled = dictionaryEnabled, 10000)
          withParquetTable(path.toString, "timetbl") {
            Seq(
              "YEAR",
              "YYYY",
              "YY",
              "MON",
              "MONTH",
              "MM",
              "QUARTER",
              "WEEK",
              "DAY",
              "DD",
              "HOUR",
              "MINUTE",
              "SECOND",
              "MILLISECOND",
              "MICROSECOND").foreach { format =>
              checkSparkAnswerAndOperator(
                "SELECT " +
                  s"date_trunc('$format', _3), " +
                  s"date_trunc('$format', _5)  " +
                  " from timetbl")
            }
          }
        }
      }
    }
  }

  test("date_trunc with format array") {
    assume(isSpark33Plus, "TimestampNTZ is supported in Spark 3.3+, See SPARK-36182")
    withSQLConf(CometConf.COMET_CAST_ALLOW_INCOMPATIBLE.key -> "true") {
      val numRows = 1000
      Seq(true, false).foreach { dictionaryEnabled =>
        withTempDir { dir =>
          val path = new Path(dir.toURI.toString, "timestamp_trunc_with_format.parquet")
          makeDateTimeWithFormatTable(path, dictionaryEnabled = dictionaryEnabled, numRows)
          withParquetTable(path.toString, "timeformattbl") {
            checkSparkAnswerAndOperator(
              "SELECT " +
                "format, _0, _1, _2, _3, _4, _5, " +
                "date_trunc(format, _0), " +
                "date_trunc(format, _1), " +
                "date_trunc(format, _2), " +
                "date_trunc(format, _3), " +
                "date_trunc(format, _4), " +
                "date_trunc(format, _5) " +
                " from timeformattbl ")
          }
        }
      }
    }
  }

  test("date_trunc on int96 timestamp column") {
    import testImplicits._

    val N = 100
    val ts = "2020-01-01 01:02:03.123456"
    Seq(true, false).foreach { dictionaryEnabled =>
      Seq(false, true).foreach { conversionEnabled =>
        withSQLConf(
          SQLConf.PARQUET_OUTPUT_TIMESTAMP_TYPE.key -> "INT96",
          SQLConf.PARQUET_INT96_TIMESTAMP_CONVERSION.key -> conversionEnabled.toString) {
          withTempPath { path =>
            Seq
              .tabulate(N)(_ => ts)
              .toDF("ts1")
              .select($"ts1".cast("timestamp").as("ts"))
              .repartition(1)
              .write
              .option("parquet.enable.dictionary", dictionaryEnabled)
              .parquet(path.getCanonicalPath)

            withParquetTable(path.toString, "int96timetbl") {
              Seq(
                "YEAR",
                "YYYY",
                "YY",
                "MON",
                "MONTH",
                "MM",
                "QUARTER",
                "WEEK",
                "DAY",
                "DD",
                "HOUR",
                "MINUTE",
                "SECOND",
                "MILLISECOND",
                "MICROSECOND").foreach { format =>
                checkSparkAnswer(
                  "SELECT " +
                    s"date_trunc('$format', ts )" +
                    " from int96timetbl")
              }
            }
          }
        }
      }
    }
  }

  test("charvarchar") {
    Seq(false, true).foreach { dictionary =>
      withSQLConf("parquet.enable.dictionary" -> dictionary.toString) {
        val table = "char_tbl4"
        withTable(table) {
          val view = "str_view"
          withView(view) {
            sql(s"""create temporary view $view as select c, v from values
                   | (null, null), (null, null),
                   | (null, 'S'), (null, 'S'),
                   | ('N', 'N '), ('N', 'N '),
                   | ('Ne', 'Sp'), ('Ne', 'Sp'),
                   | ('Net  ', 'Spa  '), ('Net  ', 'Spa  '),
                   | ('NetE', 'Spar'), ('NetE', 'Spar'),
                   | ('NetEa ', 'Spark '), ('NetEa ', 'Spark '),
                   | ('NetEas ', 'Spark'), ('NetEas ', 'Spark'),
                   | ('NetEase', 'Spark-'), ('NetEase', 'Spark-') t(c, v);""".stripMargin)
            sql(
              s"create table $table(c7 char(7), c8 char(8), v varchar(6), s string) using parquet;")
            sql(s"insert into $table select c, c, v, c from $view;")
            val df = sql(s"""select substring(c7, 2), substring(c8, 2),
                            | substring(v, 3), substring(s, 2) from $table;""".stripMargin)

            val expected = Row("      ", "       ", "", "") ::
              Row(null, null, "", null) :: Row(null, null, null, null) ::
              Row("e     ", "e      ", "", "e") :: Row("et    ", "et     ", "a  ", "et  ") ::
              Row("etE   ", "etE    ", "ar", "etE") ::
              Row("etEa  ", "etEa   ", "ark ", "etEa ") ::
              Row("etEas ", "etEas  ", "ark", "etEas ") ::
              Row("etEase", "etEase ", "ark-", "etEase") :: Nil
            checkAnswer(df, expected ::: expected)
          }
        }
      }
    }
  }

  test("char varchar over length values") {
    Seq("char", "varchar").foreach { typ =>
      withTempPath { dir =>
        withTable("t") {
          sql("select '123456' as col").write.format("parquet").save(dir.toString)
          sql(s"create table t (col $typ(2)) using parquet location '$dir'")
          sql("insert into t values('1')")
          checkSparkAnswerAndOperator(sql("select substring(col, 1) from t"))
          checkSparkAnswerAndOperator(sql("select substring(col, 0) from t"))
          checkSparkAnswerAndOperator(sql("select substring(col, -1) from t"))
        }
      }
    }
  }

  test("like (LikeSimplification enabled)") {
    val table = "names"
    withTable(table) {
      sql(s"create table $table(id int, name varchar(20)) using parquet")
      sql(s"insert into $table values(1,'James Smith')")
      sql(s"insert into $table values(2,'Michael Rose')")
      sql(s"insert into $table values(3,'Robert Williams')")
      sql(s"insert into $table values(4,'Rames Rose')")
      sql(s"insert into $table values(5,'Rames rose')")

      // Filter column having values 'Rames _ose', where any character matches for '_'
      val query = sql(s"select id from $table where name like 'Rames _ose'")
      checkAnswer(query, Row(4) :: Row(5) :: Nil)

      // Filter rows that contains 'rose' in 'name' column
      val queryContains = sql(s"select id from $table where name like '%rose%'")
      checkAnswer(queryContains, Row(5) :: Nil)

      // Filter rows that starts with 'R' following by any characters
      val queryStartsWith = sql(s"select id from $table where name like 'R%'")
      checkAnswer(queryStartsWith, Row(3) :: Row(4) :: Row(5) :: Nil)

      // Filter rows that ends with 's' following by any characters
      val queryEndsWith = sql(s"select id from $table where name like '%s'")
      checkAnswer(queryEndsWith, Row(3) :: Nil)
    }
  }

  test("like with custom escape") {
    val table = "names"
    withTable(table) {
      sql(s"create table $table(id int, name varchar(20)) using parquet")
      sql(s"insert into $table values(1,'James Smith')")
      sql(s"insert into $table values(2,'Michael_Rose')")
      sql(s"insert into $table values(3,'Robert_R_Williams')")

      // Filter column having values that include underscores
      val queryDefaultEscape = sql("select id from names where name like '%\\_%'")
      checkSparkAnswerAndOperator(queryDefaultEscape)

      val queryCustomEscape = sql("select id from names where name like '%$_%' escape '$'")
      checkAnswer(queryCustomEscape, Row(2) :: Row(3) :: Nil)

    }
  }

  test("rlike simple case") {
    val table = "rlike_names"
    Seq(false, true).foreach { withDictionary =>
      val data = Seq("James Smith", "Michael Rose", "Rames Rose", "Rames rose") ++
        // add repetitive data to trigger dictionary encoding
        Range(0, 100).map(_ => "John Smith")
      withParquetFile(data.zipWithIndex, withDictionary) { file =>
        withSQLConf(CometConf.COMET_REGEXP_ALLOW_INCOMPATIBLE.key -> "true") {
          spark.read.parquet(file).createOrReplaceTempView(table)
          val query = sql(s"select _2 as id, _1 rlike 'R[a-z]+s [Rr]ose' from $table")
          checkSparkAnswerAndOperator(query)
        }
      }
    }
  }

  test("withInfo") {
    val table = "with_info"
    withTable(table) {
      sql(s"create table $table(id int, name varchar(20)) using parquet")
      sql(s"insert into $table values(1,'James Smith')")
      val query = sql(s"select cast(id as string) from $table")
      val (_, cometPlan) = checkSparkAnswer(query)
      val project = cometPlan
        .asInstanceOf[WholeStageCodegenExec]
        .child
        .asInstanceOf[CometColumnarToRowExec]
        .child
        .asInstanceOf[InputAdapter]
        .child
        .asInstanceOf[CometProjectExec]
      val id = project.expressions.head
      CometSparkSessionExtensions.withInfo(id, "reason 1")
      CometSparkSessionExtensions.withInfo(project, "reason 2")
      CometSparkSessionExtensions.withInfo(project, "reason 3", id)
      CometSparkSessionExtensions.withInfo(project, id)
      CometSparkSessionExtensions.withInfo(project, "reason 4")
      CometSparkSessionExtensions.withInfo(project, "reason 5", id)
      CometSparkSessionExtensions.withInfo(project, id)
      CometSparkSessionExtensions.withInfo(project, "reason 6")
      val explain = new ExtendedExplainInfo().generateExtendedInfo(project)
      for (i <- 1 until 7) {
        assert(explain.contains(s"reason $i"))
      }
    }
  }

  test("rlike fallback for non scalar pattern") {
    val table = "rlike_fallback"
    withTable(table) {
      sql(s"create table $table(id int, name varchar(20)) using parquet")
      sql(s"insert into $table values(1,'James Smith')")
      withSQLConf(CometConf.COMET_REGEXP_ALLOW_INCOMPATIBLE.key -> "true") {
        val query2 = sql(s"select id from $table where name rlike name")
        val (_, cometPlan) = checkSparkAnswer(query2)
        val explain = new ExtendedExplainInfo().generateExtendedInfo(cometPlan)
        assert(explain.contains("Only scalar regexp patterns are supported"))
      }
    }
  }

  test("rlike whitespace") {
    val table = "rlike_whitespace"
    withTable(table) {
      sql(s"create table $table(id int, name varchar(20)) using parquet")
      val values =
        Seq("James Smith", "\rJames\rSmith\r", "\nJames\nSmith\n", "\r\nJames\r\nSmith\r\n")
      values.zipWithIndex.foreach { x =>
        sql(s"insert into $table values (${x._2}, '${x._1}')")
      }
      val patterns = Seq(
        "James",
        "J[a-z]mes",
        "^James",
        "\\AJames",
        "Smith",
        "James$",
        "James\\Z",
        "James\\z",
        "^Smith",
        "\\ASmith",
        // $ produces different results - we could potentially transpile this to a different
        // expression or just fall back to Spark for this case
        // "Smith$",
        "Smith\\Z",
        "Smith\\z")
      withSQLConf(CometConf.COMET_REGEXP_ALLOW_INCOMPATIBLE.key -> "true") {
        patterns.foreach { pattern =>
          val query2 = sql(s"select name, '$pattern', name rlike '$pattern' from $table")
          checkSparkAnswerAndOperator(query2)
        }
      }
    }
  }

  test("rlike") {
    val table = "rlike_fuzz"
    val gen = new DataGenerator(new Random(42))
    withTable(table) {
      // generate some data
      // newline characters are intentionally omitted for now
      val dataChars = "\t abc123"
      sql(s"create table $table(id int, name varchar(20)) using parquet")
      gen.generateStrings(100, dataChars, 6).zipWithIndex.foreach { x =>
        sql(s"insert into $table values(${x._2}, '${x._1}')")
      }

      // test some common cases - this is far from comprehensive
      // see https://docs.oracle.com/javase/8/docs/api/java/util/regex/Pattern.html
      // for all valid patterns in Java's regexp engine
      //
      // patterns not currently covered:
      // - octal values
      // - hex values
      // - specific character matches
      // - specific whitespace/newline matches
      // - complex character classes (union, intersection, subtraction)
      // - POSIX character classes
      // - java.lang.Character classes
      // - Classes for Unicode scripts, blocks, categories and binary properties
      // - reluctant quantifiers
      // - possessive quantifiers
      // - logical operators
      // - back-references
      // - quotations
      // - special constructs (name capturing and non-capturing)
      val startPatterns = Seq("", "^", "\\A")
      val endPatterns = Seq("", "$", "\\Z", "\\z")
      val patternParts = Seq(
        "[0-9]",
        "[a-z]",
        "[^a-z]",
        "\\d",
        "\\D",
        "\\w",
        "\\W",
        "\\b",
        "\\B",
        "\\h",
        "\\H",
        "\\s",
        "\\S",
        "\\v",
        "\\V")
      val qualifiers = Seq("", "+", "*", "?", "{1,}")

      withSQLConf(CometConf.COMET_REGEXP_ALLOW_INCOMPATIBLE.key -> "true") {
        // testing every possible combination takes too long, so we pick some
        // random combinations
        for (_ <- 0 until 100) {
          val pattern = gen.pickRandom(startPatterns) +
            gen.pickRandom(patternParts) +
            gen.pickRandom(qualifiers) +
            gen.pickRandom(endPatterns)
          val query = sql(s"select id, name, name rlike '$pattern' from $table")
          checkSparkAnswerAndOperator(query)
        }
      }
    }
  }

  test("contains") {
    val table = "names"
    withTable(table) {
      sql(s"create table $table(id int, name varchar(20)) using parquet")
      sql(s"insert into $table values(1,'James Smith')")
      sql(s"insert into $table values(2,'Michael Rose')")
      sql(s"insert into $table values(3,'Robert Williams')")
      sql(s"insert into $table values(4,'Rames Rose')")
      sql(s"insert into $table values(5,'Rames rose')")

      // Filter rows that contains 'rose' in 'name' column
      val queryContains = sql(s"select id from $table where contains (name, 'rose')")
      checkAnswer(queryContains, Row(5) :: Nil)
    }
  }

  test("startswith") {
    val table = "names"
    withTable(table) {
      sql(s"create table $table(id int, name varchar(20)) using parquet")
      sql(s"insert into $table values(1,'James Smith')")
      sql(s"insert into $table values(2,'Michael Rose')")
      sql(s"insert into $table values(3,'Robert Williams')")
      sql(s"insert into $table values(4,'Rames Rose')")
      sql(s"insert into $table values(5,'Rames rose')")

      // Filter rows that starts with 'R' following by any characters
      val queryStartsWith = sql(s"select id from $table where startswith (name, 'R')")
      checkAnswer(queryStartsWith, Row(3) :: Row(4) :: Row(5) :: Nil)
    }
  }

  test("endswith") {
    val table = "names"
    withTable(table) {
      sql(s"create table $table(id int, name varchar(20)) using parquet")
      sql(s"insert into $table values(1,'James Smith')")
      sql(s"insert into $table values(2,'Michael Rose')")
      sql(s"insert into $table values(3,'Robert Williams')")
      sql(s"insert into $table values(4,'Rames Rose')")
      sql(s"insert into $table values(5,'Rames rose')")

      // Filter rows that ends with 's' following by any characters
      val queryEndsWith = sql(s"select id from $table where endswith (name, 's')")
      checkAnswer(queryEndsWith, Row(3) :: Nil)
    }
  }

  test("add overflow (ANSI disable)") {
    // Enabling ANSI will cause native engine failure, but as we cannot catch
    // native error now, we cannot test it here.
    withSQLConf(SQLConf.ANSI_ENABLED.key -> "false") {
      withParquetTable(Seq((Int.MaxValue, 1)), "tbl") {
        checkSparkAnswerAndOperator("SELECT _1 + _2 FROM tbl")
      }
    }
  }

  test("divide by zero (ANSI disable)") {
    // Enabling ANSI will cause native engine failure, but as we cannot catch
    // native error now, we cannot test it here.
    withSQLConf(SQLConf.ANSI_ENABLED.key -> "false") {
      withParquetTable(Seq((1, 0, 1.0, 0.0, -0.0)), "tbl") {
        checkSparkAnswerAndOperator("SELECT _1 / _2, _3 / _4, _3 / _5 FROM tbl")
        checkSparkAnswerAndOperator("SELECT _1 % _2, _3 % _4, _3 % _5 FROM tbl")
        checkSparkAnswerAndOperator("SELECT _1 / 0, _3 / 0.0, _3 / -0.0 FROM tbl")
        checkSparkAnswerAndOperator("SELECT _1 % 0, _3 % 0.0, _3 % -0.0 FROM tbl")
      }
    }
  }

  test("decimals arithmetic and comparison") {
    // TODO: enable Spark 3.3 tests after supporting decimal reminder operation
    assume(isSpark34Plus)

    def makeDecimalRDD(num: Int, decimal: DecimalType, useDictionary: Boolean): DataFrame = {
      val div = if (useDictionary) 5 else num // narrow the space to make it dictionary encoded
      spark
        .range(num)
        .map(_ % div)
        // Parquet doesn't allow column names with spaces, have to add an alias here.
        // Minus 500 here so that negative decimals are also tested.
        .select(
          (($"value" - 500) / 100.0) cast decimal as Symbol("dec1"),
          (($"value" - 600) / 100.0) cast decimal as Symbol("dec2"))
        .coalesce(1)
    }

    Seq(true, false).foreach { dictionary =>
      Seq(16, 1024).foreach { batchSize =>
        withSQLConf(
          CometConf.COMET_BATCH_SIZE.key -> batchSize.toString,
          SQLConf.PARQUET_WRITE_LEGACY_FORMAT.key -> "false",
          "parquet.enable.dictionary" -> dictionary.toString) {
          var combinations = Seq((5, 2), (1, 0), (18, 10), (18, 17), (19, 0), (38, 37))
          // If ANSI mode is on, the combination (1, 1) will cause a runtime error. Otherwise, the
          // decimal RDD contains all null values and should be able to read back from Parquet.

          if (!SQLConf.get.ansiEnabled) {
            combinations = combinations ++ Seq((1, 1))
          }

          for ((precision, scale) <- combinations) {
            withTempPath { dir =>
              val data = makeDecimalRDD(10, DecimalType(precision, scale), dictionary)
              data.write.parquet(dir.getCanonicalPath)
              readParquetFile(dir.getCanonicalPath) { df =>
                {
                  val decimalLiteral1 = Decimal(1.00)
                  val decimalLiteral2 = Decimal(123.456789)
                  val cometDf = df.select(
                    $"dec1" + $"dec2",
                    $"dec1" - $"dec2",
                    $"dec1" % $"dec2",
                    $"dec1" >= $"dec1",
                    $"dec1" === "1.0",
                    $"dec1" + decimalLiteral1,
                    $"dec1" - decimalLiteral1,
                    $"dec1" + decimalLiteral2,
                    $"dec1" - decimalLiteral2)

                  checkAnswer(
                    cometDf,
                    data
                      .select(
                        $"dec1" + $"dec2",
                        $"dec1" - $"dec2",
                        $"dec1" % $"dec2",
                        $"dec1" >= $"dec1",
                        $"dec1" === "1.0",
                        $"dec1" + decimalLiteral1,
                        $"dec1" - decimalLiteral1,
                        $"dec1" + decimalLiteral2,
                        $"dec1" - decimalLiteral2)
                      .collect()
                      .toSeq)
                }
              }
            }
          }
        }
      }
    }
  }

  test("scalar decimal arithmetic operations") {
    assume(isSpark34Plus)
    withTable("tbl") {
      withSQLConf(CometConf.COMET_ENABLED.key -> "true") {
        sql("CREATE TABLE tbl (a INT) USING PARQUET")
        sql("INSERT INTO tbl VALUES (0)")

        val combinations = Seq((7, 3), (18, 10), (38, 4))
        for ((precision, scale) <- combinations) {
          for (op <- Seq("+", "-", "*", "/", "%")) {
            val left = s"CAST(1.00 AS DECIMAL($precision, $scale))"
            val right = s"CAST(123.45 AS DECIMAL($precision, $scale))"

            withSQLConf(
              "spark.sql.optimizer.excludedRules" ->
                "org.apache.spark.sql.catalyst.optimizer.ConstantFolding") {

              checkSparkAnswerAndOperator(s"SELECT $left $op $right FROM tbl")
            }
          }
        }
      }
    }
  }

  test("cast decimals to int") {
    Seq(16, 1024).foreach { batchSize =>
      withSQLConf(
        CometConf.COMET_BATCH_SIZE.key -> batchSize.toString,
        SQLConf.PARQUET_WRITE_LEGACY_FORMAT.key -> "false") {
        var combinations = Seq((5, 2), (1, 0), (18, 10), (18, 17), (19, 0), (38, 37))
        // If ANSI mode is on, the combination (1, 1) will cause a runtime error. Otherwise, the
        // decimal RDD contains all null values and should be able to read back from Parquet.

        if (!SQLConf.get.ansiEnabled) {
          combinations = combinations ++ Seq((1, 1))
        }

        for ((precision, scale) <- combinations; useDictionary <- Seq(false)) {
          withTempPath { dir =>
            val data = makeDecimalRDD(10, DecimalType(precision, scale), useDictionary)
            data.write.parquet(dir.getCanonicalPath)
            readParquetFile(dir.getCanonicalPath) { df =>
              {
                val cometDf = df.select($"dec".cast("int"))

                // `data` is not read from Parquet, so it doesn't go Comet exec.
                checkAnswer(cometDf, data.select($"dec".cast("int")).collect().toSeq)
              }
            }
          }
        }
      }
    }
  }

  test("various math scalar functions") {
    Seq("true", "false").foreach { dictionary =>
      withSQLConf("parquet.enable.dictionary" -> dictionary) {
        withParquetTable(
          (-5 until 5).map(i => (i.toDouble + 0.3, i.toDouble + 0.8)),
          "tbl",
          withDictionary = dictionary.toBoolean) {
          checkSparkAnswerWithTol(
            "SELECT abs(_1), acos(_2), asin(_1), atan(_2), atan2(_1, _2), cos(_1) FROM tbl")
          checkSparkAnswerWithTol(
            "SELECT exp(_1), ln(_2), log10(_1), log2(_1), pow(_1, _2) FROM tbl")
          // TODO: comment in the round tests once supported
          // checkSparkAnswerWithTol("SELECT round(_1), round(_2) FROM tbl")
          checkSparkAnswerWithTol("SELECT signum(_1), sin(_1), sqrt(_1) FROM tbl")
          checkSparkAnswerWithTol("SELECT tan(_1) FROM tbl")
        }
      }
    }
  }

  // https://github.com/apache/datafusion-comet/issues/666
  ignore("abs") {
    Seq(true, false).foreach { dictionaryEnabled =>
      withTempDir { dir =>
        val path = new Path(dir.toURI.toString, "test.parquet")
        makeParquetFileAllTypes(path, dictionaryEnabled = dictionaryEnabled, 100)
        withParquetTable(path.toString, "tbl") {
          Seq(2, 3, 4, 5, 6, 7, 9, 10, 11, 12, 15, 16, 17).foreach { col =>
            checkSparkAnswerAndOperator(s"SELECT abs(_${col}) FROM tbl")
          }
        }
      }
    }
  }

  // https://github.com/apache/datafusion-comet/issues/666
  ignore("abs Overflow ansi mode") {

    def testAbsAnsiOverflow[T <: Product: ClassTag: TypeTag](data: Seq[T]): Unit = {
      withParquetTable(data, "tbl") {
        checkSparkMaybeThrows(sql("select abs(_1), abs(_2) from tbl")) match {
          case (Some(sparkExc), Some(cometExc)) =>
            val cometErrorPattern =
              """.+[ARITHMETIC_OVERFLOW].+overflow. If necessary set "spark.sql.ansi.enabled" to "false" to bypass this error.""".r
            assert(cometErrorPattern.findFirstIn(cometExc.getMessage).isDefined)
            assert(sparkExc.getMessage.contains("overflow"))
          case _ => fail("Exception should be thrown")
        }
      }
    }

    def testAbsAnsi[T <: Product: ClassTag: TypeTag](data: Seq[T]): Unit = {
      withParquetTable(data, "tbl") {
        checkSparkAnswerAndOperator("select abs(_1), abs(_2) from tbl")
      }
    }

    withSQLConf(
      SQLConf.ANSI_ENABLED.key -> "true",
      CometConf.COMET_ANSI_MODE_ENABLED.key -> "true") {
      testAbsAnsiOverflow(Seq((Byte.MaxValue, Byte.MinValue)))
      testAbsAnsiOverflow(Seq((Short.MaxValue, Short.MinValue)))
      testAbsAnsiOverflow(Seq((Int.MaxValue, Int.MinValue)))
      testAbsAnsiOverflow(Seq((Long.MaxValue, Long.MinValue)))
      testAbsAnsi(Seq((Float.MaxValue, Float.MinValue)))
      testAbsAnsi(Seq((Double.MaxValue, Double.MinValue)))
    }
  }

  // https://github.com/apache/datafusion-comet/issues/666
  ignore("abs Overflow legacy mode") {

    def testAbsLegacyOverflow[T <: Product: ClassTag: TypeTag](data: Seq[T]): Unit = {
      withSQLConf(SQLConf.ANSI_ENABLED.key -> "false") {
        withParquetTable(data, "tbl") {
          checkSparkAnswerAndOperator("select abs(_1), abs(_2) from tbl")
        }
      }
    }

    testAbsLegacyOverflow(Seq((Byte.MaxValue, Byte.MinValue)))
    testAbsLegacyOverflow(Seq((Short.MaxValue, Short.MinValue)))
    testAbsLegacyOverflow(Seq((Int.MaxValue, Int.MinValue)))
    testAbsLegacyOverflow(Seq((Long.MaxValue, Long.MinValue)))
    testAbsLegacyOverflow(Seq((Float.MaxValue, Float.MinValue)))
    testAbsLegacyOverflow(Seq((Double.MaxValue, Double.MinValue)))
  }

  test("ceil and floor") {
    Seq("true", "false").foreach { dictionary =>
      withSQLConf(
        "parquet.enable.dictionary" -> dictionary,
        CometConf.COMET_CAST_ALLOW_INCOMPATIBLE.key -> "true") {
        withParquetTable(
          (-5 until 5).map(i => (i.toDouble + 0.3, i.toDouble + 0.8)),
          "tbl",
          withDictionary = dictionary.toBoolean) {
          checkSparkAnswerAndOperator("SELECT ceil(_1), ceil(_2), floor(_1), floor(_2) FROM tbl")
          checkSparkAnswerAndOperator(
            "SELECT ceil(0.0), ceil(-0.0), ceil(-0.5), ceil(0.5), ceil(-1.2), ceil(1.2) FROM tbl")
          checkSparkAnswerAndOperator(
            "SELECT floor(0.0), floor(-0.0), floor(-0.5), floor(0.5), " +
              "floor(-1.2), floor(1.2) FROM tbl")
        }
        withParquetTable(
          (-5 until 5).map(i => (i.toLong, i.toLong)),
          "tbl",
          withDictionary = dictionary.toBoolean) {
          checkSparkAnswerAndOperator("SELECT ceil(_1), ceil(_2), floor(_1), floor(_2) FROM tbl")
          checkSparkAnswerAndOperator(
            "SELECT ceil(0), ceil(-0), ceil(-5), ceil(5), ceil(-1), ceil(1) FROM tbl")
          checkSparkAnswerAndOperator(
            "SELECT floor(0), floor(-0), floor(-5), floor(5), " +
              "floor(-1), floor(1) FROM tbl")
        }
        withParquetTable(
          (-33L to 33L by 3L).map(i => Tuple1(Decimal(i, 21, 1))), // -3.3 ~ +3.3
          "tbl",
          withDictionary = dictionary.toBoolean) {
          checkSparkAnswerAndOperator("SELECT ceil(_1), floor(_1) FROM tbl")
          checkSparkAnswerAndOperator("SELECT ceil(cast(_1 as decimal(20, 0))) FROM tbl")
          checkSparkAnswerAndOperator("SELECT floor(cast(_1 as decimal(20, 0))) FROM tbl")
          withSQLConf(
            // Exclude the constant folding optimizer in order to actually execute the native ceil
            // and floor operations for scalar (literal) values.
            "spark.sql.optimizer.excludedRules" -> "org.apache.spark.sql.catalyst.optimizer.ConstantFolding") {
            for (n <- Seq("0.0", "-0.0", "0.5", "-0.5", "1.2", "-1.2")) {
              checkSparkAnswerAndOperator(s"SELECT ceil(cast(${n} as decimal(38, 18))) FROM tbl")
              checkSparkAnswerAndOperator(s"SELECT ceil(cast(${n} as decimal(20, 0))) FROM tbl")
              checkSparkAnswerAndOperator(s"SELECT floor(cast(${n} as decimal(38, 18))) FROM tbl")
              checkSparkAnswerAndOperator(s"SELECT floor(cast(${n} as decimal(20, 0))) FROM tbl")
            }
          }
        }
      }
    }
  }

  test("round") {
    Seq(true, false).foreach { dictionaryEnabled =>
      withTempDir { dir =>
        val path = new Path(dir.toURI.toString, "test.parquet")
        makeParquetFileAllTypes(
          path,
          dictionaryEnabled = dictionaryEnabled,
          -128,
          128,
          randomSize = 100)
        withParquetTable(path.toString, "tbl") {
          for (s <- Seq(-5, -1, 0, 1, 5, -1000, 1000, -323, -308, 308, -15, 15, -16, 16, null)) {
            // array tests
            // TODO: enable test for floats (_6, _7, _8, _13)
            for (c <- Seq(2, 3, 4, 5, 9, 10, 11, 12, 15, 16, 17)) {
              checkSparkAnswerAndOperator(s"select _${c}, round(_${c}, ${s}) FROM tbl")
            }
            // scalar tests
            // Exclude the constant folding optimizer in order to actually execute the native round
            // operations for scalar (literal) values.
            // TODO: comment in the tests for float once supported
            withSQLConf(
              "spark.sql.optimizer.excludedRules" -> "org.apache.spark.sql.catalyst.optimizer.ConstantFolding") {
              for (n <- Seq("0.0", "-0.0", "0.5", "-0.5", "1.2", "-1.2")) {
                checkSparkAnswerAndOperator(s"select round(cast(${n} as tinyint), ${s}) FROM tbl")
                // checkSparkAnswerAndCometOperators(s"select round(cast(${n} as float), ${s}) FROM tbl")
                checkSparkAnswerAndOperator(
                  s"select round(cast(${n} as decimal(38, 18)), ${s}) FROM tbl")
                checkSparkAnswerAndOperator(
                  s"select round(cast(${n} as decimal(20, 0)), ${s}) FROM tbl")
              }
              // checkSparkAnswer(s"select round(double('infinity'), ${s}) FROM tbl")
              // checkSparkAnswer(s"select round(double('-infinity'), ${s}) FROM tbl")
              // checkSparkAnswer(s"select round(double('NaN'), ${s}) FROM tbl")
              // checkSparkAnswer(
              //   s"select round(double('0.000000000000000000000000000000000001'), ${s}) FROM tbl")
            }
          }
        }
      }
    }
  }

  test("Upper and Lower") {
    Seq(false, true).foreach { dictionary =>
      withSQLConf(
        "parquet.enable.dictionary" -> dictionary.toString,
        CometConf.COMET_CASE_CONVERSION_ENABLED.key -> "true") {
        val table = "names"
        withTable(table) {
          sql(s"create table $table(id int, name varchar(20)) using parquet")
          sql(
            s"insert into $table values(1, 'James Smith'), (2, 'Michael Rose')," +
              " (3, 'Robert Williams'), (4, 'Rames Rose'), (5, 'James Smith')")
          checkSparkAnswerAndOperator(s"SELECT name, upper(name), lower(name) FROM $table")
        }
      }
    }
  }

  test("Various String scalar functions") {
    Seq(false, true).foreach { dictionary =>
      withSQLConf("parquet.enable.dictionary" -> dictionary.toString) {
        val table = "names"
        withTable(table) {
          sql(s"create table $table(id int, name varchar(20)) using parquet")
          sql(
            s"insert into $table values(1, 'James Smith'), (2, 'Michael Rose')," +
              " (3, 'Robert Williams'), (4, 'Rames Rose'), (5, 'James Smith')")
          checkSparkAnswerAndOperator(
            s"SELECT ascii(name), bit_length(name), octet_length(name) FROM $table")
        }
      }
    }
  }

  test("Chr") {
    Seq(false, true).foreach { dictionary =>
      withSQLConf(
        "parquet.enable.dictionary" -> dictionary.toString,
        CometConf.COMET_CAST_ALLOW_INCOMPATIBLE.key -> "true") {
        val table = "test"
        withTable(table) {
          sql(s"create table $table(col varchar(20)) using parquet")
          sql(
            s"insert into $table values('65'), ('66'), ('67'), ('68'), ('65'), ('66'), ('67'), ('68')")
          checkSparkAnswerAndOperator(s"SELECT chr(col) FROM $table")
        }
      }
    }
  }

  test("Chr with null character") {
    // test compatibility with Spark, spark supports chr(0)
    Seq(false, true).foreach { dictionary =>
      withSQLConf(
        "parquet.enable.dictionary" -> dictionary.toString,
        CometConf.COMET_CAST_ALLOW_INCOMPATIBLE.key -> "true") {
        val table = "test0"
        withTable(table) {
          sql(s"create table $table(c9 int, c4 int) using parquet")
          sql(s"insert into $table values(0, 0), (66, null), (null, 70), (null, null)")
          val query = s"SELECT chr(c9), chr(c4) FROM $table"
          checkSparkAnswerAndOperator(query)
        }
      }
    }
  }

  test("Chr with negative and large value") {
    Seq(false, true).foreach { dictionary =>
      withSQLConf("parquet.enable.dictionary" -> dictionary.toString) {
        val table = "test0"
        withTable(table) {
          sql(s"create table $table(c9 int, c4 int) using parquet")
          sql(
            s"insert into $table values(0, 0), (61231, -61231), (-1700, 1700), (0, -4000), (-40, 40), (256, 512)")
          val query = s"SELECT chr(c9), chr(c4) FROM $table"
          checkSparkAnswerAndOperator(query)
        }
      }
    }

    withParquetTable((0 until 5).map(i => (i % 5, i % 3)), "tbl") {
      withSQLConf(
        "spark.sql.optimizer.excludedRules" -> "org.apache.spark.sql.catalyst.optimizer.ConstantFolding") {
        for (n <- Seq("0", "-0", "0.5", "-0.5", "555", "-555", "null")) {
          checkSparkAnswerAndOperator(s"select chr(cast(${n} as int)) FROM tbl")
        }
      }
    }
  }

  test("InitCap") {
    Seq(false, true).foreach { dictionary =>
      withSQLConf("parquet.enable.dictionary" -> dictionary.toString) {
        val table = "names"
        withTable(table) {
          sql(s"create table $table(id int, name varchar(20)) using parquet")
          sql(
            s"insert into $table values(1, 'james smith'), (2, 'michael rose'), " +
              "(3, 'robert williams'), (4, 'rames rose'), (5, 'james smith')")
          checkSparkAnswerAndOperator(s"SELECT initcap(name) FROM $table")
        }
      }
    }
  }

  test("trim") {
    Seq(false, true).foreach { dictionary =>
      withSQLConf(
        "parquet.enable.dictionary" -> dictionary.toString,
        CometConf.COMET_CASE_CONVERSION_ENABLED.key -> "true") {
        val table = "test"
        withTable(table) {
          sql(s"create table $table(col varchar(20)) using parquet")
          sql(s"insert into $table values('    SparkSQL   '), ('SSparkSQLS')")

          checkSparkAnswerAndOperator(s"SELECT upper(trim(col)) FROM $table")
          checkSparkAnswerAndOperator(s"SELECT trim('SL', col) FROM $table")

          checkSparkAnswerAndOperator(s"SELECT upper(btrim(col)) FROM $table")
          checkSparkAnswerAndOperator(s"SELECT btrim('SL', col) FROM $table")

          checkSparkAnswerAndOperator(s"SELECT upper(ltrim(col)) FROM $table")
          checkSparkAnswerAndOperator(s"SELECT ltrim('SL', col) FROM $table")

          checkSparkAnswerAndOperator(s"SELECT upper(rtrim(col)) FROM $table")
          checkSparkAnswerAndOperator(s"SELECT rtrim('SL', col) FROM $table")
        }
      }
    }
  }

  test("md5") {
    Seq(false, true).foreach { dictionary =>
      withSQLConf("parquet.enable.dictionary" -> dictionary.toString) {
        val table = "test"
        withTable(table) {
          sql(s"create table $table(col String) using parquet")
          sql(
            s"insert into $table values ('test1'), ('test1'), ('test2'), ('test2'), (NULL), ('')")
          checkSparkAnswerAndOperator(s"select md5(col) FROM $table")
        }
      }
    }
  }

  test("string concat_ws") {
    Seq(false, true).foreach { dictionary =>
      withSQLConf("parquet.enable.dictionary" -> dictionary.toString) {
        val table = "names"
        withTable(table) {
          sql(
            s"create table $table(id int, first_name varchar(20), middle_initial char(1), last_name varchar(20)) using parquet")
          sql(
            s"insert into $table values(1, 'James', 'B', 'Taylor'), (2, 'Smith', 'C', 'Davis')," +
              " (3, NULL, NULL, NULL), (4, 'Smith', 'C', 'Davis')")
          checkSparkAnswerAndOperator(
            s"SELECT concat_ws(' ', first_name, middle_initial, last_name) FROM $table")
        }
      }
    }
  }

  test("string repeat") {
    Seq(false, true).foreach { dictionary =>
      withSQLConf("parquet.enable.dictionary" -> dictionary.toString) {
        val table = "names"
        withTable(table) {
          sql(s"create table $table(id int, name varchar(20)) using parquet")
          sql(s"insert into $table values(1, 'James'), (2, 'Smith'), (3, 'Smith')")
          checkSparkAnswerAndOperator(s"SELECT repeat(name, 3) FROM $table")
        }
      }
    }
  }

  test("hex") {
    Seq(true, false).foreach { dictionaryEnabled =>
      withTempDir { dir =>
        val path = new Path(dir.toURI.toString, "hex.parquet")
        makeParquetFileAllTypes(path, dictionaryEnabled = dictionaryEnabled, 10000)

        withParquetTable(path.toString, "tbl") {
          checkSparkAnswerAndOperator(
            "SELECT hex(_1), hex(_2), hex(_3), hex(_4), hex(_5), hex(_6), hex(_7), hex(_8), hex(_9), hex(_10), hex(_11), hex(_12), hex(_13), hex(_14), hex(_15), hex(_16), hex(_17), hex(_18), hex(_19), hex(_20) FROM tbl")
        }
      }
    }
  }

  test("unhex") {
    val table = "unhex_table"
    withTable(table) {
      sql(s"create table $table(col string) using parquet")

      sql(s"""INSERT INTO $table VALUES
        |('537061726B2053514C'),
        |('737472696E67'),
        |('\\0'),
        |(''),
        |('###'),
        |('G123'),
        |('hello'),
        |('A1B'),
        |('0A1B')""".stripMargin)

      checkSparkAnswerAndOperator(s"SELECT unhex(col) FROM $table")
    }
  }
  test("length, reverse, instr, replace, translate") {
    Seq(false, true).foreach { dictionary =>
      withSQLConf("parquet.enable.dictionary" -> dictionary.toString) {
        val table = "test"
        withTable(table) {
          sql(s"create table $table(col string) using parquet")
          sql(
            s"insert into $table values('Spark SQL  '), (NULL), (''), ('苹果手机'), ('Spark SQL  '), (NULL), (''), ('苹果手机')")
          checkSparkAnswerAndOperator("select length(col), reverse(col), instr(col, 'SQL'), instr(col, '手机'), replace(col, 'SQL', '123')," +
            s" replace(col, 'SQL'), replace(col, '手机', '平板'), translate(col, 'SL苹', '123') from $table")
        }
      }
    }
  }

  test("EqualNullSafe should preserve comet filter") {
    Seq("true", "false").foreach(b =>
      withParquetTable(
        data = (0 until 8).map(i => (i, if (i > 5) None else Some(i % 2 == 0))),
        tableName = "tbl",
        withDictionary = b.toBoolean) {
        // IS TRUE
        Seq("SELECT * FROM tbl where _2 is true", "SELECT * FROM tbl where _2 <=> true")
          .foreach(s => checkSparkAnswerAndOperator(s))

        // IS FALSE
        Seq("SELECT * FROM tbl where _2 is false", "SELECT * FROM tbl where _2 <=> false")
          .foreach(s => checkSparkAnswerAndOperator(s))

        // IS NOT TRUE
        Seq("SELECT * FROM tbl where _2 is not true", "SELECT * FROM tbl where not _2 <=> true")
          .foreach(s => checkSparkAnswerAndOperator(s))

        // IS NOT FALSE
        Seq("SELECT * FROM tbl where _2 is not false", "SELECT * FROM tbl where not _2 <=> false")
          .foreach(s => checkSparkAnswerAndOperator(s))
      })
  }

  test("bitwise expressions") {
    Seq(false, true).foreach { dictionary =>
      withSQLConf("parquet.enable.dictionary" -> dictionary.toString) {
        val table = "test"
        withTable(table) {
          sql(s"create table $table(col1 int, col2 int) using parquet")
          sql(s"insert into $table values(1111, 2)")
          sql(s"insert into $table values(1111, 2)")
          sql(s"insert into $table values(3333, 4)")
          sql(s"insert into $table values(5555, 6)")

          checkSparkAnswerAndOperator(
            s"SELECT col1 & col2,  col1 | col2, col1 ^ col2 FROM $table")
          checkSparkAnswerAndOperator(
            s"SELECT col1 & 1234,  col1 | 1234, col1 ^ 1234 FROM $table")
          checkSparkAnswerAndOperator(
            s"SELECT shiftright(col1, 2), shiftright(col1, col2) FROM $table")
          checkSparkAnswerAndOperator(
            s"SELECT shiftleft(col1, 2), shiftleft(col1, col2) FROM $table")
          checkSparkAnswerAndOperator(s"SELECT ~(11), ~col1, ~col2 FROM $table")
        }
      }
    }
  }

  test("test in(set)/not in(set)") {
    Seq("100", "0").foreach { inSetThreshold =>
      Seq(false, true).foreach { dictionary =>
        withSQLConf(
          SQLConf.OPTIMIZER_INSET_CONVERSION_THRESHOLD.key -> inSetThreshold,
          "parquet.enable.dictionary" -> dictionary.toString) {
          val table = "names"
          withTable(table) {
            sql(s"create table $table(id int, name varchar(20)) using parquet")
            sql(
              s"insert into $table values(1, 'James'), (1, 'Jones'), (2, 'Smith'), (3, 'Smith')," +
                "(NULL, 'Jones'), (4, NULL)")

            checkSparkAnswerAndOperator(s"SELECT * FROM $table WHERE id in (1, 2, 4, NULL)")
            checkSparkAnswerAndOperator(
              s"SELECT * FROM $table WHERE name in ('Smith', 'Brown', NULL)")

            // TODO: why with not in, the plan is only `LocalTableScan`?
            checkSparkAnswer(s"SELECT * FROM $table WHERE id not in (1)")
            checkSparkAnswer(s"SELECT * FROM $table WHERE name not in ('Smith', 'Brown', NULL)")
          }
        }
      }
    }
  }

  test("case_when") {
    Seq(false, true).foreach { dictionary =>
      withSQLConf("parquet.enable.dictionary" -> dictionary.toString) {
        val table = "test"
        withTable(table) {
          sql(s"create table $table(id int) using parquet")
          sql(s"insert into $table values(1), (NULL), (2), (2), (3), (3), (4), (5), (NULL)")
          checkSparkAnswerAndOperator(
            s"SELECT CASE WHEN id > 2 THEN 3333 WHEN id > 1 THEN 2222 ELSE 1111 END FROM $table")
          checkSparkAnswerAndOperator(
            s"SELECT CASE WHEN id > 2 THEN NULL WHEN id > 1 THEN 2222 ELSE 1111 END FROM $table")
          checkSparkAnswerAndOperator(
            s"SELECT CASE id WHEN 1 THEN 1111 WHEN 2 THEN 2222 ELSE 3333 END FROM $table")
          checkSparkAnswerAndOperator(
            s"SELECT CASE id WHEN 1 THEN 1111 WHEN 2 THEN 2222 ELSE NULL END FROM $table")
          checkSparkAnswerAndOperator(
            s"SELECT CASE id WHEN 1 THEN 1111 WHEN 2 THEN 2222 WHEN 3 THEN 3333 WHEN 4 THEN 4444 END FROM $table")
          checkSparkAnswerAndOperator(
            s"SELECT CASE id WHEN NULL THEN 0 WHEN 1 THEN 1111 WHEN 2 THEN 2222 ELSE 3333 END FROM $table")
        }
      }
    }
  }

  test("not") {
    Seq(false, true).foreach { dictionary =>
      withSQLConf("parquet.enable.dictionary" -> dictionary.toString) {
        val table = "test"
        withTable(table) {
          sql(s"create table $table(col1 int, col2 boolean) using parquet")
          sql(s"insert into $table values(1, false), (2, true), (3, true), (3, false)")
          checkSparkAnswerAndOperator(s"SELECT col1, col2, NOT(col2), !(col2) FROM $table")
        }
      }
    }
  }

  test("negative") {
    Seq(false, true).foreach { dictionary =>
      withSQLConf("parquet.enable.dictionary" -> dictionary.toString) {
        val table = "test"
        withTable(table) {
          sql(s"create table $table(col1 int) using parquet")
          sql(s"insert into $table values(1), (2), (3), (3)")
          checkSparkAnswerAndOperator(s"SELECT negative(col1), -(col1) FROM $table")
        }
      }
    }
  }

  test("conditional expressions") {
    Seq(false, true).foreach { dictionary =>
      withSQLConf("parquet.enable.dictionary" -> dictionary.toString) {
        val table = "test1"
        withTable(table) {
          sql(s"create table $table(c1 int, c2 string, c3 int) using parquet")
          sql(
            s"insert into $table values(1, 'comet', 1), (2, 'comet', 3), (null, 'spark', 4)," +
              " (null, null, 4), (2, 'spark', 3), (2, 'comet', 3)")
          checkSparkAnswerAndOperator(s"SELECT if (c1 < 2, 1111, 2222) FROM $table")
          checkSparkAnswerAndOperator(s"SELECT if (c1 < c3, 1111, 2222) FROM $table")
          checkSparkAnswerAndOperator(
            s"SELECT if (c2 == 'comet', 'native execution', 'non-native execution') FROM $table")
        }
      }
    }
  }

  test("basic arithmetic") {
    withSQLConf("parquet.enable.dictionary" -> "false") {
      withParquetTable((1 until 10).map(i => (i, i + 1)), "tbl", false) {
        checkSparkAnswerAndOperator("SELECT _1 + _2, _1 - _2, _1 * _2, _1 / _2, _1 % _2 FROM tbl")
      }
    }

    withSQLConf("parquet.enable.dictionary" -> "false") {
      withParquetTable((1 until 10).map(i => (i.toFloat, i.toFloat + 0.5)), "tbl", false) {
        checkSparkAnswerAndOperator("SELECT _1 + _2, _1 - _2, _1 * _2, _1 / _2, _1 % _2 FROM tbl")
      }
    }

    withSQLConf("parquet.enable.dictionary" -> "false") {
      withParquetTable((1 until 10).map(i => (i.toDouble, i.toDouble + 0.5d)), "tbl", false) {
        checkSparkAnswerAndOperator("SELECT _1 + _2, _1 - _2, _1 * _2, _1 / _2, _1 % _2 FROM tbl")
      }
    }
  }

  test("date partition column does not forget date type") {
    withTable("t1") {
      sql("CREATE TABLE t1(flag LONG, cal_dt DATE) USING PARQUET PARTITIONED BY (cal_dt)")
      sql("""
            |INSERT INTO t1 VALUES
            |(2, date'2021-06-27'),
            |(2, date'2021-06-28'),
            |(2, date'2021-06-29'),
            |(2, date'2021-06-30')""".stripMargin)
      checkSparkAnswerAndOperator(sql("SELECT CAST(cal_dt as STRING) FROM t1"))
      checkSparkAnswer("SHOW PARTITIONS t1")
    }
  }

  test("Year") {
    Seq(false, true).foreach { dictionary =>
      withSQLConf("parquet.enable.dictionary" -> dictionary.toString) {
        val table = "test"
        withTable(table) {
          sql(s"create table $table(col timestamp) using parquet")
          sql(s"insert into $table values (now()), (null)")
          checkSparkAnswerAndOperator(s"SELECT year(col) FROM $table")
        }
      }
    }
  }

  test("Decimal binary ops multiply is aligned to Spark") {
    assume(isSpark34Plus)
    Seq(true, false).foreach { allowPrecisionLoss =>
      withSQLConf(
        "spark.sql.decimalOperations.allowPrecisionLoss" -> allowPrecisionLoss.toString) {

        testSingleLineQuery(
          "select cast(1.23456 as decimal(10,9)) c1, cast(2.345678 as decimal(10,9)) c2",
          "select a, b, typeof(a), typeof(b) from (select c1 * 2.345678 a, c2 * c1 b from tbl)",
          s"basic_positive_numbers (allowPrecisionLoss = ${allowPrecisionLoss})")

        testSingleLineQuery(
          "select cast(1.23456 as decimal(10,9)) c1, cast(-2.345678 as decimal(10,9)) c2",
          "select a, b, typeof(a), typeof(b) from (select c1 * -2.345678 a, c2 * c1 b from tbl)",
          s"basic_neg_numbers (allowPrecisionLoss = ${allowPrecisionLoss})")

        testSingleLineQuery(
          "select cast(1.23456 as decimal(10,9)) c1, cast(0 as decimal(10,9)) c2",
          "select a, b, typeof(a), typeof(b) from (select c1 * 0.0 a, c2 * c1 b from tbl)",
          s"zero (allowPrecisionLoss = ${allowPrecisionLoss})")

        testSingleLineQuery(
          "select cast(1.23456 as decimal(10,9)) c1, cast(1 as decimal(10,9)) c2",
          "select a, b, typeof(a), typeof(b) from (select c1 * 1.0 a, c2 * c1 b from tbl)",
          s"identity (allowPrecisionLoss = ${allowPrecisionLoss})")

        testSingleLineQuery(
          "select cast(123456789.1234567890 as decimal(20,10)) c1, cast(987654321.9876543210 as decimal(20,10)) c2",
          "select a, b, typeof(a), typeof(b) from (select c1 * cast(987654321.9876543210 as decimal(20,10)) a, c2 * c1 b from tbl)",
          s"large_numbers (allowPrecisionLoss = ${allowPrecisionLoss})")

        testSingleLineQuery(
          "select cast(0.00000000123456789 as decimal(20,19)) c1, cast(0.00000000987654321 as decimal(20,19)) c2",
          "select a, b, typeof(a), typeof(b) from (select c1 * cast(0.00000000987654321 as decimal(20,19)) a, c2 * c1 b from tbl)",
          s"small_numbers (allowPrecisionLoss = ${allowPrecisionLoss})")

        testSingleLineQuery(
          "select cast(64053151420411946063694043751862251568 as decimal(38,0)) c1, cast(12345 as decimal(10,0)) c2",
          "select a, b, typeof(a), typeof(b) from (select c1 * cast(12345 as decimal(10,0)) a, c2 * c1 b from tbl)",
          s"overflow_precision (allowPrecisionLoss = ${allowPrecisionLoss})")

        testSingleLineQuery(
          "select cast(6.4053151420411946063694043751862251568 as decimal(38,37)) c1, cast(1.2345 as decimal(10,9)) c2",
          "select a, b, typeof(a), typeof(b) from (select c1 * cast(1.2345 as decimal(10,9)) a, c2 * c1 b from tbl)",
          s"overflow_scale (allowPrecisionLoss = ${allowPrecisionLoss})")

        testSingleLineQuery(
          """
            |select cast(6.4053151420411946063694043751862251568 as decimal(38,37)) c1, cast(1.2345 as decimal(10,9)) c2
            |union all
            |select cast(1.23456 as decimal(10,9)) c1, cast(1 as decimal(10,9)) c2
            |""".stripMargin,
          "select a, typeof(a) from (select c1 * c2 a from tbl)",
          s"mixed_errs_and_results (allowPrecisionLoss = ${allowPrecisionLoss})")
      }
    }
  }

  test("Decimal random number tests") {
    assume(isSpark34Plus) // Only Spark 3.4+ has the fix for SPARK-45786
    val rand = scala.util.Random
    def makeNum(p: Int, s: Int): String = {
      val int1 = rand.nextLong()
      val int2 = rand.nextLong().abs
      val frac1 = rand.nextLong().abs
      val frac2 = rand.nextLong().abs
      s"$int1$int2".take(p - s + (int1 >>> 63).toInt) + "." + s"$frac1$frac2".take(s)
    }

    val table = "test"
    (0 until 10).foreach { _ =>
      val p1 = rand.nextInt(38) + 1 // 1 <= p1 <= 38
      val s1 = rand.nextInt(p1 + 1) // 0 <= s1 <= p1
      val p2 = rand.nextInt(38) + 1
      val s2 = rand.nextInt(p2 + 1)

      withTable(table) {
        sql(s"create table $table(a decimal($p1, $s1), b decimal($p2, $s2)) using parquet")
        val values =
          (0 until 10).map(_ => s"(${makeNum(p1, s1)}, ${makeNum(p2, s2)})").mkString(",")
        sql(s"insert into $table values $values")
        Seq(true, false).foreach { allowPrecisionLoss =>
          withSQLConf(
            "spark.sql.decimalOperations.allowPrecisionLoss" -> allowPrecisionLoss.toString) {
            val a = makeNum(p1, s1)
            val b = makeNum(p2, s2)
            var ops = Seq("+", "-", "*", "/", "%")
            for (op <- ops) {
              checkSparkAnswerAndOperator(s"select a, b, a $op b from $table")
              checkSparkAnswerAndOperator(s"select $a, b, $a $op b from $table")
              checkSparkAnswerAndOperator(s"select a, $b, a $op $b from $table")
              checkSparkAnswerAndOperator(
                s"select $a, $b, decimal($a) $op decimal($b) from $table")
            }
          }
        }
      }
    }
  }

  test("test cast utf8 to boolean as compatible with Spark") {
    def testCastedColumn(inputValues: Seq[String]): Unit = {
      val table = "test_table"
      withTable(table) {
        val values = inputValues.map(x => s"('$x')").mkString(",")
        sql(s"create table $table(base_column char(20)) using parquet")
        sql(s"insert into $table values $values")
        checkSparkAnswerAndOperator(
          s"select base_column, cast(base_column as boolean) as casted_column from $table")
      }
    }

    // Supported boolean values as true by both Arrow and Spark
    testCastedColumn(inputValues = Seq("t", "true", "y", "yes", "1", "T", "TrUe", "Y", "YES"))
    // Supported boolean values as false by both Arrow and Spark
    testCastedColumn(inputValues = Seq("f", "false", "n", "no", "0", "F", "FaLSe", "N", "No"))
    // Supported boolean values by Arrow but not Spark
    testCastedColumn(inputValues =
      Seq("TR", "FA", "tr", "tru", "ye", "on", "fa", "fal", "fals", "of", "off"))
    // Invalid boolean casting values for Arrow and Spark
    testCastedColumn(inputValues = Seq("car", "Truck"))
  }

  test("explain comet") {
    assume(isSpark34Plus)
    withSQLConf(
      SQLConf.ANSI_ENABLED.key -> "false",
      SQLConf.COALESCE_PARTITIONS_ENABLED.key -> "true",
      CometConf.COMET_ENABLED.key -> "true",
      CometConf.COMET_EXEC_ENABLED.key -> "true",
      CometConf.COMET_EXEC_SHUFFLE_ENABLED.key -> "false",
      EXTENDED_EXPLAIN_PROVIDERS_KEY -> "org.apache.comet.ExtendedExplainInfo") {
      val table = "test"
      withTable(table) {
        sql(s"create table $table(c0 int, c1 int , c2 float) using parquet")
        sql(s"insert into $table values(0, 1, 100.000001)")

        Seq(
          (
            s"SELECT cast(make_interval(c0, c1, c0, c1, c0, c0, c2) as string) as C from $table",
            Set("make_interval is not supported")),
          (
            "SELECT "
              + "date_part('YEAR', make_interval(c0, c1, c0, c1, c0, c0, c2))"
              + " + "
              + "date_part('MONTH', make_interval(c0, c1, c0, c1, c0, c0, c2))"
              + s" as yrs_and_mths from $table",
            Set(
              "extractintervalyears is not supported",
              "extractintervalmonths is not supported")),
          (
            s"SELECT sum(c0), sum(c2) from $table group by c1",
            Set(
              "HashAggregate is not native because the following children are not native (AQEShuffleRead)",
              "HashAggregate is not native because the following children are not native (Exchange)",
              "Comet shuffle is not enabled: spark.comet.exec.shuffle.enabled is not enabled")),
          (
            "SELECT A.c1, A.sum_c0, A.sum_c2, B.casted from "
              + s"(SELECT c1, sum(c0) as sum_c0, sum(c2) as sum_c2 from $table group by c1) as A, "
              + s"(SELECT c1, cast(make_interval(c0, c1, c0, c1, c0, c0, c2) as string) as casted from $table) as B "
              + "where A.c1 = B.c1 ",
            Set(
              "Comet shuffle is not enabled: spark.comet.exec.shuffle.enabled is not enabled",
              "make_interval is not supported",
              "HashAggregate is not native because the following children are not native (AQEShuffleRead)",
              "HashAggregate is not native because the following children are not native (Exchange)",
              "Project is not native because the following children are not native (BroadcastHashJoin)",
              "BroadcastHashJoin is not enabled because the following children are not native" +
                " (BroadcastExchange, Project)")))
          .foreach(test => {
            val qry = test._1
            val expected = test._2
            val df = sql(qry)
            df.collect() // force an execution
            checkSparkAnswerAndCompareExplainPlan(df, expected)
          })
      }
    }
  }

  test("hash functions") {
    Seq(true, false).foreach { dictionary =>
      withSQLConf(
        "parquet.enable.dictionary" -> dictionary.toString,
        CometConf.COMET_CAST_ALLOW_INCOMPATIBLE.key -> "true") {
        val table = "test"
        withTable(table) {
          sql(s"create table $table(col string, a int, b float) using parquet")
          sql(s"""
              |insert into $table values
              |('Spark SQL  ', 10, 1.2), (NULL, NULL, NULL), ('', 0, 0.0), ('苹果手机', NULL, 3.999999)
              |, ('Spark SQL  ', 10, 1.2), (NULL, NULL, NULL), ('', 0, 0.0), ('苹果手机', NULL, 3.999999)
              |""".stripMargin)
          checkSparkAnswerAndOperator("""
              |select
              |md5(col), md5(cast(a as string)), md5(cast(b as string)),
              |hash(col), hash(col, 1), hash(col, 0), hash(col, a, b), hash(b, a, col),
              |xxhash64(col), xxhash64(col, 1), xxhash64(col, 0), xxhash64(col, a, b), xxhash64(b, a, col),
              |sha2(col, 0), sha2(col, 256), sha2(col, 224), sha2(col, 384), sha2(col, 512), sha2(col, 128)
              |from test
              |""".stripMargin)
        }
      }
    }
  }

  test("hash functions with random input") {
    val dataGen = DataGenerator.DEFAULT
    // sufficient number of rows to create dictionary encoded ArrowArray.
    val randomNumRows = 1000

    val whitespaceChars = " \t\r\n"
    val timestampPattern = "0123456789/:T" + whitespaceChars
    Seq(true, false).foreach { dictionary =>
      withSQLConf(
        "parquet.enable.dictionary" -> dictionary.toString,
        CometConf.COMET_CAST_ALLOW_INCOMPATIBLE.key -> "true") {
        val table = "test"
        withTable(table) {
          sql(s"create table $table(col string, a int, b float) using parquet")
          val tableSchema = spark.table(table).schema
          val rows = dataGen.generateRows(
            randomNumRows,
            tableSchema,
            Some(() => dataGen.generateString(timestampPattern, 6)))
          val data = spark.createDataFrame(spark.sparkContext.parallelize(rows), tableSchema)
          data.write
            .mode("append")
            .insertInto(table)
          // with random generated data
          // disable cast(b as string) for now, as the cast from float to string may produce incompatible result
          checkSparkAnswerAndOperator("""
              |select
              |md5(col), md5(cast(a as string)), --md5(cast(b as string)),
              |hash(col), hash(col, 1), hash(col, 0), hash(col, a, b), hash(b, a, col),
              |xxhash64(col), xxhash64(col, 1), xxhash64(col, 0), xxhash64(col, a, b), xxhash64(b, a, col),
              |sha2(col, 0), sha2(col, 256), sha2(col, 224), sha2(col, 384), sha2(col, 512), sha2(col, 128)
              |from test
              |""".stripMargin)
        }
      }
    }
  }
  test("unary negative integer overflow test") {
    def withAnsiMode(enabled: Boolean)(f: => Unit): Unit = {
      withSQLConf(
        SQLConf.ANSI_ENABLED.key -> enabled.toString,
        CometConf.COMET_ANSI_MODE_ENABLED.key -> enabled.toString,
        CometConf.COMET_ENABLED.key -> "true",
        CometConf.COMET_EXEC_ENABLED.key -> "true")(f)
    }

    def checkOverflow(query: String, dtype: String): Unit = {
      checkSparkMaybeThrows(sql(query)) match {
        case (Some(sparkException), Some(cometException)) =>
          assert(sparkException.getMessage.contains(dtype + " overflow"))
          assert(cometException.getMessage.contains(dtype + " overflow"))
        case (None, None) => checkSparkAnswerAndOperator(sql(query))
        case (None, Some(ex)) =>
          fail("Comet threw an exception but Spark did not " + ex.getMessage)
        case (Some(_), None) =>
          fail("Spark threw an exception but Comet did not")
      }
    }

    def runArrayTest(query: String, dtype: String, path: String): Unit = {
      withParquetTable(path, "t") {
        withAnsiMode(enabled = false) {
          checkSparkAnswerAndOperator(sql(query))
        }
        withAnsiMode(enabled = true) {
          checkOverflow(query, dtype)
        }
      }
    }

    withTempDir { dir =>
      // Array values test
      val dataTypes = Seq(
        ("array_test.parquet", Seq(Int.MaxValue, Int.MinValue).toDF("a"), "integer"),
        ("long_array_test.parquet", Seq(Long.MaxValue, Long.MinValue).toDF("a"), "long"),
        ("short_array_test.parquet", Seq(Short.MaxValue, Short.MinValue).toDF("a"), ""),
        ("byte_array_test.parquet", Seq(Byte.MaxValue, Byte.MinValue).toDF("a"), ""))

      dataTypes.foreach { case (fileName, df, dtype) =>
        val path = new Path(dir.toURI.toString, fileName).toString
        df.write.mode("overwrite").parquet(path)
        val query = "select a, -a from t"
        runArrayTest(query, dtype, path)
      }

      withParquetTable((0 until 5).map(i => (i % 5, i % 3)), "tbl") {
        withAnsiMode(enabled = true) {
          // interval test without cast
          val longDf = Seq(Long.MaxValue, Long.MaxValue, 2)
          val yearMonthDf = Seq(Int.MaxValue, Int.MaxValue, 2)
            .map(Period.ofMonths)
          val dayTimeDf = Seq(106751991L, 106751991L, 2L)
            .map(Duration.ofDays)
          Seq(longDf, yearMonthDf, dayTimeDf).foreach { _ =>
            checkOverflow("select -(_1) FROM tbl", "")
          }
        }
      }

      // scalar tests
      withParquetTable((0 until 5).map(i => (i % 5, i % 3)), "tbl") {
        withSQLConf(
          "spark.sql.optimizer.excludedRules" -> "org.apache.spark.sql.catalyst.optimizer.ConstantFolding",
          SQLConf.ANSI_ENABLED.key -> "true",
          CometConf.COMET_ANSI_MODE_ENABLED.key -> "true",
          CometConf.COMET_ENABLED.key -> "true",
          CometConf.COMET_EXEC_ENABLED.key -> "true") {
          for (n <- Seq("2147483647", "-2147483648")) {
            checkOverflow(s"select -(cast(${n} as int)) FROM tbl", "integer")
          }
          for (n <- Seq("32767", "-32768")) {
            checkOverflow(s"select -(cast(${n} as short)) FROM tbl", "")
          }
          for (n <- Seq("127", "-128")) {
            checkOverflow(s"select -(cast(${n} as byte)) FROM tbl", "")
          }
          for (n <- Seq("9223372036854775807", "-9223372036854775808")) {
            checkOverflow(s"select -(cast(${n} as long)) FROM tbl", "long")
          }
          for (n <- Seq("3.4028235E38", "-3.4028235E38")) {
            checkOverflow(s"select -(cast(${n} as float)) FROM tbl", "float")
          }
        }
      }
    }
  }

  test("readSidePadding") {
    // https://stackoverflow.com/a/46290728
    val table = "test"
    withTable(table) {
      sql(s"create table $table(col1 CHAR(2)) using parquet")
      sql(s"insert into $table values('é')") // unicode 'e\\u{301}'
      sql(s"insert into $table values('é')") // unicode '\\u{e9}'
      sql(s"insert into $table values('')")
      sql(s"insert into $table values('ab')")

      checkSparkAnswerAndOperator(s"SELECT * FROM $table")
    }
  }

  test("isnan") {
    Seq("true", "false").foreach { dictionary =>
      withSQLConf("parquet.enable.dictionary" -> dictionary) {
        withParquetTable(
          Seq(Some(1.0), Some(Double.NaN), None).map(i => Tuple1(i)),
          "tbl",
          withDictionary = dictionary.toBoolean) {
          checkSparkAnswerAndOperator("SELECT isnan(_1), isnan(cast(_1 as float)) FROM tbl")
          // Use inside a nullable statement to make sure isnan has correct behavior for null input
          checkSparkAnswerAndOperator(
            "SELECT CASE WHEN (_1 > 0) THEN NULL ELSE isnan(_1) END FROM tbl")
        }
      }
    }
  }

  test("named_struct") {
    Seq(true, false).foreach { dictionaryEnabled =>
      withTempDir { dir =>
        val path = new Path(dir.toURI.toString, "test.parquet")
        makeParquetFileAllTypes(path, dictionaryEnabled = dictionaryEnabled, 10000)
        withParquetTable(path.toString, "tbl") {
          checkSparkAnswerAndOperator("SELECT named_struct('a', _1, 'b', _2) FROM tbl")
          checkSparkAnswerAndOperator("SELECT named_struct('a', _1, 'b', 2) FROM tbl")
          checkSparkAnswerAndOperator(
            "SELECT named_struct('a', named_struct('b', _1, 'c', _2)) FROM tbl")
        }
      }
    }
  }

  test("named_struct with duplicate field names") {
    Seq(true, false).foreach { dictionaryEnabled =>
      withTempDir { dir =>
        val path = new Path(dir.toURI.toString, "test.parquet")
        makeParquetFileAllTypes(path, dictionaryEnabled = dictionaryEnabled, 10000)
        withParquetTable(path.toString, "tbl") {
          checkSparkAnswerAndOperator(
            "SELECT named_struct('a', _1, 'a', _2) FROM tbl",
            classOf[ProjectExec])
          checkSparkAnswerAndOperator(
            "SELECT named_struct('a', _1, 'a', 2) FROM tbl",
            classOf[ProjectExec])
          checkSparkAnswerAndOperator(
            "SELECT named_struct('a', named_struct('b', _1, 'b', _2)) FROM tbl",
            classOf[ProjectExec])
        }
      }
    }
  }

  test("to_json") {
    Seq(true, false).foreach { dictionaryEnabled =>
      withParquetTable(
        (0 until 100).map(i => {
          val str = if (i % 2 == 0) {
            "even"
          } else {
            "odd"
          }
          (i.toByte, i.toShort, i, i.toLong, i * 1.2f, -i * 1.2d, str, i.toString)
        }),
        "tbl",
        withDictionary = dictionaryEnabled) {

        val fields = Range(1, 8).map(n => s"'col$n', _$n").mkString(", ")

        checkSparkAnswerAndOperator(s"SELECT to_json(named_struct($fields)) FROM tbl")
        checkSparkAnswerAndOperator(
          s"SELECT to_json(named_struct('nested', named_struct($fields))) FROM tbl")
      }
    }
  }

  test("to_json escaping of field names and string values") {
    val gen = new DataGenerator(new Random(42))
    val chars = "\\'\"abc\t\r\n\f\b"
    Seq(true, false).foreach { dictionaryEnabled =>
      withParquetTable(
        (0 until 100).map(i => {
          val str1 = gen.generateString(chars, 8)
          val str2 = gen.generateString(chars, 8)
          (i.toString, str1, str2)
        }),
        "tbl",
        withDictionary = dictionaryEnabled) {

        val fields = Range(1, 3)
          .map(n => {
            val columnName = s"""column "$n""""
            s"'$columnName', _$n"
          })
          .mkString(", ")

        checkSparkAnswerAndOperator(
          """SELECT 'column "1"' x, """ +
            s"to_json(named_struct($fields)) FROM tbl ORDER BY x")
      }
    }
  }

  test("to_json unicode") {
    Seq(true, false).foreach { dictionaryEnabled =>
      withParquetTable(
        (0 until 100).map(i => {
          (i.toString, "\uD83E\uDD11", "\u018F")
        }),
        "tbl",
        withDictionary = dictionaryEnabled) {

        val fields = Range(1, 3)
          .map(n => {
            val columnName = s"""column "$n""""
            s"'$columnName', _$n"
          })
          .mkString(", ")

        checkSparkAnswerAndOperator(
          """SELECT 'column "1"' x, """ +
            s"to_json(named_struct($fields)) FROM tbl ORDER BY x")
      }
    }
  }

  test("struct and named_struct with dictionary") {
    Seq(true, false).foreach { dictionaryEnabled =>
      withParquetTable(
        (0 until 100).map(i =>
          (
            i,
            if (i % 2 == 0) { "even" }
            else { "odd" })),
        "tbl",
        withDictionary = dictionaryEnabled) {
        checkSparkAnswerAndOperator("SELECT struct(_1, _2) FROM tbl")
        checkSparkAnswerAndOperator("SELECT named_struct('a', _1, 'b', _2) FROM tbl")
      }
    }
  }

  test("get_struct_field") {
    Seq("", "parquet").foreach { v1List =>
      withSQLConf(
        SQLConf.USE_V1_SOURCE_LIST.key -> v1List,
        CometConf.COMET_NATIVE_SCAN_ENABLED.key -> "false",
        CometConf.COMET_CONVERT_FROM_PARQUET_ENABLED.key -> "true") {
        withTempPath { dir =>
          var df = spark
            .range(5)
            // Add both a null struct and null inner value
            .select(
              when(
                col("id") > 1,
                struct(
                  when(col("id") > 2, col("id")).alias("id"),
                  when(col("id") > 2, struct(when(col("id") > 3, col("id")).alias("id")))
                    .as("nested2")))
                .alias("nested1"))

          df.write.parquet(dir.toString())

          df = spark.read.parquet(dir.toString())
          checkSparkAnswerAndOperator(df.select("nested1.id"))
          checkSparkAnswerAndOperator(df.select("nested1.nested2.id"))
        }
      }
    }
  }

  ignore("get_struct_field - select primitive fields") {
    withTempPath { dir =>
      // create input file with Comet disabled
      withSQLConf(CometConf.COMET_ENABLED.key -> "false") {
        val df = spark
          .range(5)
          // Add both a null struct and null inner value
          .select(when(col("id") > 1, struct(when(col("id") > 2, col("id")).alias("id")))
            .alias("nested1"))

        df.write.parquet(dir.toString())
      }

      Seq("", "parquet").foreach { v1List =>
        withSQLConf(SQLConf.USE_V1_SOURCE_LIST.key -> v1List) {
          val df = spark.read.parquet(dir.toString())
          checkSparkAnswerAndOperator(df.select("nested1.id"))
        }
      }
    }
  }

  ignore("get_struct_field - select subset of struct") {
    withTempPath { dir =>
      // create input file with Comet disabled
      withSQLConf(CometConf.COMET_ENABLED.key -> "false") {
        val df = spark
          .range(5)
          // Add both a null struct and null inner value
          .select(
            when(
              col("id") > 1,
              struct(
                when(col("id") > 2, col("id")).alias("id"),
                when(col("id") > 2, struct(when(col("id") > 3, col("id")).alias("id")))
                  .as("nested2")))
              .alias("nested1"))

        df.write.parquet(dir.toString())
      }

      Seq("", "parquet").foreach { v1List =>
        withSQLConf(SQLConf.USE_V1_SOURCE_LIST.key -> v1List) {
          val df = spark.read.parquet(dir.toString())
          checkSparkAnswerAndOperator(df.select("nested1.id"))
          checkSparkAnswerAndOperator(df.select("nested1.nested2"))
          checkSparkAnswerAndOperator(df.select("nested1.nested2.id"))
          checkSparkAnswerAndOperator(df.select("nested1.id", "nested1.nested2.id"))
        }
      }
    }
  }

  ignore("get_struct_field - read entire struct") {
    withTempPath { dir =>
      // create input file with Comet disabled
      withSQLConf(CometConf.COMET_ENABLED.key -> "false") {
        val df = spark
          .range(5)
          // Add both a null struct and null inner value
          .select(
            when(
              col("id") > 1,
              struct(
                when(col("id") > 2, col("id")).alias("id"),
                when(col("id") > 2, struct(when(col("id") > 3, col("id")).alias("id")))
                  .as("nested2")))
              .alias("nested1"))

        df.write.parquet(dir.toString())
      }

      Seq("", "parquet").foreach { v1List =>
        withSQLConf(SQLConf.USE_V1_SOURCE_LIST.key -> v1List) {
          val df = spark.read.parquet(dir.toString())
          checkSparkAnswerAndOperator(df.select("nested1"))
        }
      }
    }
  }

  ignore("read map[int, int] from parquet") {
    withTempPath { dir =>
      // create input file with Comet disabled
      withSQLConf(CometConf.COMET_ENABLED.key -> "false") {
        val df = spark
          .range(5)
          // Spark does not allow null as a key but does allow null as a
          // value, and the entire map be null
          .select(
            when(col("id") > 1, map(col("id"), when(col("id") > 2, col("id")))).alias("map1"))
        df.write.parquet(dir.toString())
      }

      Seq("", "parquet").foreach { v1List =>
        withSQLConf(SQLConf.USE_V1_SOURCE_LIST.key -> v1List) {
          val df = spark.read.parquet(dir.toString())
          checkSparkAnswerAndOperator(df.select("map1"))
          checkSparkAnswerAndOperator(df.select(map_keys(col("map1"))))
          checkSparkAnswerAndOperator(df.select(map_values(col("map1"))))
        }
      }
    }
  }

  ignore("read array[int] from parquet") {
    withTempPath { dir =>
      // create input file with Comet disabled
      withSQLConf(CometConf.COMET_ENABLED.key -> "false") {
        val df = spark
          .range(5)
          // Spark does not allow null as a key but does allow null as a
          // value, and the entire map be null
          .select(when(col("id") > 1, sequence(lit(0), col("id") * 2)).alias("array1"))
        df.write.parquet(dir.toString())
      }

      Seq("", "parquet").foreach { v1List =>
        withSQLConf(SQLConf.USE_V1_SOURCE_LIST.key -> v1List) {
          val df = spark.read.parquet(dir.toString())
          checkSparkAnswerAndOperator(df.select("array1"))
          checkSparkAnswerAndOperator(df.select(element_at(col("array1"), lit(1))))
        }
      }
    }
  }

  test("CreateArray") {
    Seq(true, false).foreach { dictionaryEnabled =>
      withTempDir { dir =>
        val path = new Path(dir.toURI.toString, "test.parquet")
        makeParquetFileAllTypes(path, dictionaryEnabled = dictionaryEnabled, 10000)
        val df = spark.read.parquet(path.toString)
        checkSparkAnswerAndOperator(df.select(array(col("_2"), col("_3"), col("_4"))))
        checkSparkAnswerAndOperator(df.select(array(col("_4"), col("_11"), lit(null))))
        checkSparkAnswerAndOperator(
          df.select(array(array(col("_4")), array(col("_4"), lit(null)))))
        checkSparkAnswerAndOperator(df.select(array(col("_8"), col("_13"))))
        // This ends up returning empty strings instead of nulls for the last element
        checkSparkAnswerAndOperator(df.select(array(col("_8"), col("_13"), lit(null))))
        checkSparkAnswerAndOperator(df.select(array(array(col("_8")), array(col("_13")))))
        checkSparkAnswerAndOperator(df.select(array(col("_8"), col("_8"), lit(null))))
        checkSparkAnswerAndOperator(df.select(array(struct("_4"), struct("_4"))))
        checkSparkAnswerAndOperator(
          df.select(array(struct(col("_8").alias("a")), struct(col("_13").alias("a")))))
      }
    }
  }

  test("ListExtract") {
    def assertBothThrow(df: DataFrame): Unit = {
      checkSparkMaybeThrows(df) match {
        case (Some(_), Some(_)) => ()
        case (spark, comet) =>
          fail(
            s"Expected Spark and Comet to throw exception, but got\nSpark: $spark\nComet: $comet")
      }
    }

    Seq(true, false).foreach { dictionaryEnabled =>
      withTempDir { dir =>
        val path = new Path(dir.toURI.toString, "test.parquet")
        makeParquetFileAllTypes(path, dictionaryEnabled = dictionaryEnabled, 100)

        Seq(true, false).foreach { ansiEnabled =>
          withSQLConf(
            CometConf.COMET_ANSI_MODE_ENABLED.key -> "true",
            SQLConf.ANSI_ENABLED.key -> ansiEnabled.toString(),
            // Prevent the optimizer from collapsing an extract value of a create array
            SQLConf.OPTIMIZER_EXCLUDED_RULES.key -> SimplifyExtractValueOps.ruleName) {
            val df = spark.read.parquet(path.toString)

            val stringArray = df.select(array(col("_8"), col("_8"), lit(null)).alias("arr"))
            checkSparkAnswerAndOperator(
              stringArray
                .select(col("arr").getItem(0), col("arr").getItem(1), col("arr").getItem(2)))

            checkSparkAnswerAndOperator(
              stringArray.select(
                element_at(col("arr"), -3),
                element_at(col("arr"), -2),
                element_at(col("arr"), -1),
                element_at(col("arr"), 1),
                element_at(col("arr"), 2),
                element_at(col("arr"), 3)))

            // 0 is an invalid index for element_at
            assertBothThrow(stringArray.select(element_at(col("arr"), 0)))

            if (ansiEnabled) {
              assertBothThrow(stringArray.select(col("arr").getItem(-1)))
              assertBothThrow(stringArray.select(col("arr").getItem(3)))
              assertBothThrow(stringArray.select(element_at(col("arr"), -4)))
              assertBothThrow(stringArray.select(element_at(col("arr"), 4)))
            } else {
              checkSparkAnswerAndOperator(stringArray.select(col("arr").getItem(-1)))
              checkSparkAnswerAndOperator(stringArray.select(col("arr").getItem(3)))
              checkSparkAnswerAndOperator(stringArray.select(element_at(col("arr"), -4)))
              checkSparkAnswerAndOperator(stringArray.select(element_at(col("arr"), 4)))
            }

            val intArray =
              df.select(when(col("_4").isNotNull, array(col("_4"), col("_4"))).alias("arr"))
            checkSparkAnswerAndOperator(
              intArray
                .select(col("arr").getItem(0), col("arr").getItem(1)))

            checkSparkAnswerAndOperator(
              intArray.select(
                element_at(col("arr"), 1),
                element_at(col("arr"), 2),
                element_at(col("arr"), -1),
                element_at(col("arr"), -2)))
          }
        }
      }
    }
  }

  test("GetArrayStructFields") {
    Seq(true, false).foreach { dictionaryEnabled =>
      withSQLConf(SQLConf.OPTIMIZER_EXCLUDED_RULES.key -> SimplifyExtractValueOps.ruleName) {
        withTempDir { dir =>
          val path = new Path(dir.toURI.toString, "test.parquet")
          makeParquetFileAllTypes(path, dictionaryEnabled = dictionaryEnabled, 10000)
          val df = spark.read
            .parquet(path.toString)
            .select(
              array(struct(col("_2"), col("_3"), col("_4"), col("_8")), lit(null)).alias("arr"))
          checkSparkAnswerAndOperator(df.select("arr._2", "arr._3", "arr._4"))

          val complex = spark.read
            .parquet(path.toString)
            .select(array(struct(struct(col("_4"), col("_8")).alias("nested"))).alias("arr"))

          checkSparkAnswerAndOperator(complex.select(col("arr.nested._4")))
        }
      }
    }
  }

  test("array_append") {
    assume(isSpark34Plus)
    Seq(true, false).foreach { dictionaryEnabled =>
      withTempDir { dir =>
        val path = new Path(dir.toURI.toString, "test.parquet")
        makeParquetFileAllTypes(path, dictionaryEnabled = dictionaryEnabled, 10000)
        spark.read.parquet(path.toString).createOrReplaceTempView("t1");
        checkSparkAnswerAndOperator(spark.sql("Select array_append(array(_1),false) from t1"))
        checkSparkAnswerAndOperator(
          spark.sql("SELECT array_append(array(_2, _3, _4), 4) FROM t1"))
        checkSparkAnswerAndOperator(
          spark.sql("SELECT array_append(array(_2, _3, _4), null) FROM t1"));
        checkSparkAnswerAndOperator(
          spark.sql("SELECT array_append(array(_6, _7), CAST(6.5 AS DOUBLE)) FROM t1"));
        checkSparkAnswerAndOperator(spark.sql("SELECT array_append(array(_8), 'test') FROM t1"));
        checkSparkAnswerAndOperator(spark.sql("SELECT array_append(array(_19), _19) FROM t1"));
        checkSparkAnswerAndOperator(
          spark.sql("SELECT array_append((CASE WHEN _2 =_3 THEN array(_4) END), _4) FROM t1"));
      }
    }
  }

  test("array_prepend") {
    assume(isSpark35Plus) // in Spark 3.5 array_prepend is implemented via array_insert
    Seq(true, false).foreach { dictionaryEnabled =>
      withTempDir { dir =>
        val path = new Path(dir.toURI.toString, "test.parquet")
        makeParquetFileAllTypes(path, dictionaryEnabled = dictionaryEnabled, 10000)
        spark.read.parquet(path.toString).createOrReplaceTempView("t1");
        checkSparkAnswerAndOperator(spark.sql("Select array_prepend(array(_1),false) from t1"))
        checkSparkAnswerAndOperator(
          spark.sql("SELECT array_prepend(array(_2, _3, _4), 4) FROM t1"))
        checkSparkAnswerAndOperator(
          spark.sql("SELECT array_prepend(array(_2, _3, _4), null) FROM t1"));
        checkSparkAnswerAndOperator(
          spark.sql("SELECT array_prepend(array(_6, _7), CAST(6.5 AS DOUBLE)) FROM t1"));
        checkSparkAnswerAndOperator(spark.sql("SELECT array_prepend(array(_8), 'test') FROM t1"));
        checkSparkAnswerAndOperator(spark.sql("SELECT array_prepend(array(_19), _19) FROM t1"));
        checkSparkAnswerAndOperator(
          spark.sql("SELECT array_prepend((CASE WHEN _2 =_3 THEN array(_4) END), _4) FROM t1"));
      }
    }
  }

  test("ArrayInsert") {
    assume(isSpark34Plus)
    Seq(true, false).foreach(dictionaryEnabled =>
      withTempDir { dir =>
        val path = new Path(dir.toURI.toString, "test.parquet")
        makeParquetFileAllTypes(path, dictionaryEnabled, 10000)
        val df = spark.read
          .parquet(path.toString)
          .withColumn("arr", array(col("_4"), lit(null), col("_4")))
          .withColumn("arrInsertResult", expr("array_insert(arr, 1, 1)"))
          .withColumn("arrInsertNegativeIndexResult", expr("array_insert(arr, -1, 1)"))
          .withColumn("arrPosGreaterThanSize", expr("array_insert(arr, 8, 1)"))
          .withColumn("arrNegPosGreaterThanSize", expr("array_insert(arr, -8, 1)"))
          .withColumn("arrInsertNone", expr("array_insert(arr, 1, null)"))
        checkSparkAnswerAndOperator(df.select("arrInsertResult"))
        checkSparkAnswerAndOperator(df.select("arrInsertNegativeIndexResult"))
        checkSparkAnswerAndOperator(df.select("arrPosGreaterThanSize"))
        checkSparkAnswerAndOperator(df.select("arrNegPosGreaterThanSize"))
        checkSparkAnswerAndOperator(df.select("arrInsertNone"))
      })
  }

  test("ArrayInsertUnsupportedArgs") {
    // This test checks that the else branch in ArrayInsert
    // mapping to the comet is valid and fallback to spark is working fine.
    assume(isSpark34Plus)
    withTempDir { dir =>
      val path = new Path(dir.toURI.toString, "test.parquet")
      makeParquetFileAllTypes(path, dictionaryEnabled = false, 10000)
      val df = spark.read
        .parquet(path.toString)
        .withColumn("arr", array(col("_4"), lit(null), col("_4")))
        .withColumn("idx", udf((_: Int) => 1).apply(col("_4")))
        .withColumn("arrUnsupportedArgs", expr("array_insert(arr, idx, 1)"))
      checkSparkAnswer(df.select("arrUnsupportedArgs"))
    }
  }
<<<<<<< HEAD
  test("array_remove") {
    Seq(true, false).foreach { dictionaryEnabled =>
      withTempDir { dir =>
        val path = new Path(dir.toURI.toString, "test.parquet")
        makeParquetFileAllTypes(path, dictionaryEnabled, 10000)
        spark.read.parquet(path.toString).createOrReplaceTempView("t1");
        checkSparkAnswerAndOperator(sql("SELECT array_remove(array(_2, _3,_4), _2) from t1"))
        checkSparkAnswerAndOperator(sql("SELECT array_remove(array(_2, _3,_4), 3) from t1"))
        checkSparkAnswerAndOperator(sql("SELECT array_remove(array(_2, _3,_4), 10) from t1"))
      }
=======

  test("array_contains") {
    withTempDir { dir =>
      val path = new Path(dir.toURI.toString, "test.parquet")
      makeParquetFileAllTypes(path, dictionaryEnabled = false, n = 10000)
      spark.read.parquet(path.toString).createOrReplaceTempView("t1");
      checkSparkAnswerAndOperator(
        spark.sql("SELECT array_contains(array(_2, _3, _4), _2) FROM t1"))
      checkSparkAnswerAndOperator(
        spark.sql("SELECT array_contains((CASE WHEN _2 =_3 THEN array(_4) END), _4) FROM t1"));
>>>>>>> 5c389d1b
    }
  }
}<|MERGE_RESOLUTION|>--- conflicted
+++ resolved
@@ -2517,18 +2517,6 @@
       checkSparkAnswer(df.select("arrUnsupportedArgs"))
     }
   }
-<<<<<<< HEAD
-  test("array_remove") {
-    Seq(true, false).foreach { dictionaryEnabled =>
-      withTempDir { dir =>
-        val path = new Path(dir.toURI.toString, "test.parquet")
-        makeParquetFileAllTypes(path, dictionaryEnabled, 10000)
-        spark.read.parquet(path.toString).createOrReplaceTempView("t1");
-        checkSparkAnswerAndOperator(sql("SELECT array_remove(array(_2, _3,_4), _2) from t1"))
-        checkSparkAnswerAndOperator(sql("SELECT array_remove(array(_2, _3,_4), 3) from t1"))
-        checkSparkAnswerAndOperator(sql("SELECT array_remove(array(_2, _3,_4), 10) from t1"))
-      }
-=======
 
   test("array_contains") {
     withTempDir { dir =>
@@ -2539,7 +2527,18 @@
         spark.sql("SELECT array_contains(array(_2, _3, _4), _2) FROM t1"))
       checkSparkAnswerAndOperator(
         spark.sql("SELECT array_contains((CASE WHEN _2 =_3 THEN array(_4) END), _4) FROM t1"));
->>>>>>> 5c389d1b
+    }
+  }
+  test("array_remove") {
+    Seq(true, false).foreach { dictionaryEnabled =>
+      withTempDir { dir =>
+        val path = new Path(dir.toURI.toString, "test.parquet")
+        makeParquetFileAllTypes(path, dictionaryEnabled, 10000)
+        spark.read.parquet(path.toString).createOrReplaceTempView("t1");
+        checkSparkAnswerAndOperator(sql("SELECT array_remove(array(_2, _3,_4), _2) from t1"))
+        checkSparkAnswerAndOperator(sql("SELECT array_remove(array(_2, _3,_4), 3) from t1"))
+        checkSparkAnswerAndOperator(sql("SELECT array_remove(array(_2, _3,_4), 10) from t1"))
+      }
     }
   }
 }