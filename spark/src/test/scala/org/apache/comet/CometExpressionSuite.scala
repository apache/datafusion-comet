--- conflicted
+++ resolved
@@ -2518,7 +2518,6 @@
     }
   }
 
-<<<<<<< HEAD
   test("ArraySize") {
     assume(isSpark34Plus)
     Seq(true, false).foreach(dictionaryEnabled =>
@@ -2534,7 +2533,8 @@
         checkSparkAnswerAndOperator(df.select("arrSizeResult"))
         checkSparkAnswerAndOperator(df.select("arrSizeResultNull"))
       })
-=======
+  }
+
   test("array_contains") {
     withTempDir { dir =>
       val path = new Path(dir.toURI.toString, "test.parquet")
@@ -2545,6 +2545,5 @@
       checkSparkAnswerAndOperator(
         spark.sql("SELECT array_contains((CASE WHEN _2 =_3 THEN array(_4) END), _4) FROM t1"));
     }
->>>>>>> 74a6a8d5
   }
 }