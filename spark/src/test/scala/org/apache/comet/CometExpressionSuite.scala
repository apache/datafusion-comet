/*
 * Licensed to the Apache Software Foundation (ASF) under one
 * or more contributor license agreements.  See the NOTICE file
 * distributed with this work for additional information
 * regarding copyright ownership.  The ASF licenses this file
 * to you under the Apache License, Version 2.0 (the
 * "License"); you may not use this file except in compliance
 * with the License.  You may obtain a copy of the License at
 *
 *   http://www.apache.org/licenses/LICENSE-2.0
 *
 * Unless required by applicable law or agreed to in writing,
 * software distributed under the License is distributed on an
 * "AS IS" BASIS, WITHOUT WARRANTIES OR CONDITIONS OF ANY
 * KIND, either express or implied.  See the License for the
 * specific language governing permissions and limitations
 * under the License.
 */

package org.apache.comet

import java.time.{Duration, Period}

import scala.reflect.ClassTag
import scala.reflect.runtime.universe.TypeTag
import scala.util.Random

import org.apache.hadoop.fs.Path
import org.apache.spark.sql.{CometTestBase, DataFrame, Row}
import org.apache.spark.sql.catalyst.optimizer.SimplifyExtractValueOps
import org.apache.spark.sql.comet.CometProjectExec
import org.apache.spark.sql.execution.{ColumnarToRowExec, InputAdapter, WholeStageCodegenExec}
import org.apache.spark.sql.execution.adaptive.AdaptiveSparkPlanHelper
import org.apache.spark.sql.functions._
import org.apache.spark.sql.internal.SQLConf
import org.apache.spark.sql.internal.SQLConf.SESSION_LOCAL_TIMEZONE
import org.apache.spark.sql.types.{Decimal, DecimalType}

import org.apache.comet.CometSparkSessionExtensions.{isSpark33Plus, isSpark34Plus}

class CometExpressionSuite extends CometTestBase with AdaptiveSparkPlanHelper {
  import testImplicits._

  test("coalesce should return correct datatype") {
    Seq(true, false).foreach { dictionaryEnabled =>
      withTempDir { dir =>
        val path = new Path(dir.toURI.toString, "test.parquet")
        makeParquetFileAllTypes(path, dictionaryEnabled = dictionaryEnabled, 10000)
        withParquetTable(path.toString, "tbl") {
          checkSparkAnswerAndOperator(
            "SELECT coalesce(cast(_18 as date), cast(_19 as date), _20) FROM tbl")
        }
      }
    }
  }

  test("decimals divide by zero") {
    // TODO: enable Spark 3.3 tests after supporting decimal divide operation
    assume(isSpark34Plus)

    Seq(true, false).foreach { dictionary =>
      withSQLConf(
        SQLConf.PARQUET_WRITE_LEGACY_FORMAT.key -> "false",
        "parquet.enable.dictionary" -> dictionary.toString) {
        withTempPath { dir =>
          val data = makeDecimalRDD(10, DecimalType(18, 10), dictionary)
          data.write.parquet(dir.getCanonicalPath)
          readParquetFile(dir.getCanonicalPath) { df =>
            {
              val decimalLiteral = Decimal(0.00)
              val cometDf = df.select($"dec" / decimalLiteral, $"dec" % decimalLiteral)
              checkSparkAnswerAndOperator(cometDf)
            }
          }
        }
      }
    }
  }

  test("bitwise shift with different left/right types") {
    Seq(false, true).foreach { dictionary =>
      withSQLConf("parquet.enable.dictionary" -> dictionary.toString) {
        val table = "test"
        withTable(table) {
          sql(s"create table $table(col1 long, col2 int) using parquet")
          sql(s"insert into $table values(1111, 2)")
          sql(s"insert into $table values(1111, 2)")
          sql(s"insert into $table values(3333, 4)")
          sql(s"insert into $table values(5555, 6)")

          checkSparkAnswerAndOperator(
            s"SELECT shiftright(col1, 2), shiftright(col1, col2) FROM $table")
          checkSparkAnswerAndOperator(
            s"SELECT shiftleft(col1, 2), shiftleft(col1, col2) FROM $table")
        }
      }
    }
  }

  test("basic data type support") {
    Seq(true, false).foreach { dictionaryEnabled =>
      withTempDir { dir =>
        val path = new Path(dir.toURI.toString, "test.parquet")
        makeParquetFileAllTypes(path, dictionaryEnabled = dictionaryEnabled, 10000)
        withParquetTable(path.toString, "tbl") {
          // TODO: enable test for unsigned ints
          checkSparkAnswerAndOperator(
            "select _1, _2, _3, _4, _5, _6, _7, _8, _13, _14, _15, _16, _17, " +
              "_18, _19, _20 FROM tbl WHERE _2 > 100")
        }
      }
    }
  }

  test("null literals") {
    val batchSize = 1000
    Seq(true, false).foreach { dictionaryEnabled =>
      withTempDir { dir =>
        val path = new Path(dir.toURI.toString, "test.parquet")
        makeParquetFileAllTypes(path, dictionaryEnabled = dictionaryEnabled, batchSize)
        withParquetTable(path.toString, "tbl") {
          val sqlString =
            "SELECT _4 + null, _15 - null, _16 * null, cast(null as struct<_1:int>) FROM tbl"
          val df2 = sql(sqlString)
          val rows = df2.collect()
          assert(rows.length == batchSize)
          assert(rows.forall(_ == Row(null, null, null, null)))

          checkSparkAnswerAndOperator(sqlString)
        }
      }
    }
  }

  test("date and timestamp type literals") {
    Seq(true, false).foreach { dictionaryEnabled =>
      withTempDir { dir =>
        val path = new Path(dir.toURI.toString, "test.parquet")
        makeParquetFileAllTypes(path, dictionaryEnabled = dictionaryEnabled, 10000)
        withParquetTable(path.toString, "tbl") {
          checkSparkAnswerAndOperator(
            "SELECT _4 FROM tbl WHERE " +
              "_20 > CAST('2020-01-01' AS DATE) AND _18 < CAST('2020-01-01' AS TIMESTAMP)")
        }
      }
    }
  }

  test("dictionary arithmetic") {
    // TODO: test ANSI mode
    withSQLConf(SQLConf.ANSI_ENABLED.key -> "false", "parquet.enable.dictionary" -> "true") {
      withParquetTable((0 until 10).map(i => (i % 5, i % 3)), "tbl") {
        checkSparkAnswerAndOperator("SELECT _1 + _2, _1 - _2, _1 * _2, _1 / _2, _1 % _2 FROM tbl")
      }
    }
  }

  test("dictionary arithmetic with scalar") {
    withSQLConf("parquet.enable.dictionary" -> "true") {
      withParquetTable((0 until 10).map(i => (i % 5, i % 3)), "tbl") {
        checkSparkAnswerAndOperator("SELECT _1 + 1, _1 - 1, _1 * 2, _1 / 2, _1 % 2 FROM tbl")
      }
    }
  }

  test("string type and substring") {
    withParquetTable((0 until 5).map(i => (i.toString, (i + 100).toString)), "tbl") {
      checkSparkAnswerAndOperator("SELECT _1, substring(_2, 2, 2) FROM tbl")
      checkSparkAnswerAndOperator("SELECT _1, substring(_2, 2, -2) FROM tbl")
      checkSparkAnswerAndOperator("SELECT _1, substring(_2, -2, 2) FROM tbl")
      checkSparkAnswerAndOperator("SELECT _1, substring(_2, -2, -2) FROM tbl")
      checkSparkAnswerAndOperator("SELECT _1, substring(_2, -2, 10) FROM tbl")
      checkSparkAnswerAndOperator("SELECT _1, substring(_2, 0, 0) FROM tbl")
      checkSparkAnswerAndOperator("SELECT _1, substring(_2, 1, 0) FROM tbl")
    }
  }

  test("substring with start < 1") {
    withTempPath { _ =>
      withTable("t") {
        sql("create table t (col string) using parquet")
        sql("insert into t values('123456')")
        checkSparkAnswerAndOperator(sql("select substring(col, 0) from t"))
        checkSparkAnswerAndOperator(sql("select substring(col, -1) from t"))
      }
    }
  }

  test("string with coalesce") {
    withParquetTable(
      (0 until 10).map(i => (i.toString, if (i > 5) None else Some((i + 100).toString))),
      "tbl") {
      checkSparkAnswerAndOperator(
        "SELECT coalesce(_1), coalesce(_1, 1), coalesce(null, _1), coalesce(null, 1), coalesce(_2, _1), coalesce(null) FROM tbl")
    }
  }

  test("substring with dictionary") {
    val data = (0 until 1000)
      .map(_ % 5) // reduce value space to trigger dictionary encoding
      .map(i => (i.toString, (i + 100).toString))
    withParquetTable(data, "tbl") {
      checkSparkAnswerAndOperator("SELECT _1, substring(_2, 2, 2) FROM tbl")
    }
  }

  test("string_space") {
    withParquetTable((0 until 5).map(i => (i, i + 1)), "tbl") {
      checkSparkAnswerAndOperator("SELECT space(_1), space(_2) FROM tbl")
    }
  }

  test("string_space with dictionary") {
    val data = (0 until 1000).map(i => Tuple1(i % 5))

    withSQLConf("parquet.enable.dictionary" -> "true") {
      withParquetTable(data, "tbl") {
        checkSparkAnswerAndOperator("SELECT space(_1) FROM tbl")
      }
    }
  }

  test("hour, minute, second") {
    Seq(true, false).foreach { dictionaryEnabled =>
      withTempDir { dir =>
        val path = new Path(dir.toURI.toString, "part-r-0.parquet")
        val expected = makeRawTimeParquetFile(path, dictionaryEnabled = dictionaryEnabled, 10000)
        readParquetFile(path.toString) { df =>
          val query = df.select(expr("hour(_1)"), expr("minute(_1)"), expr("second(_1)"))

          checkAnswer(
            query,
            expected.map {
              case None =>
                Row(null, null, null)
              case Some(i) =>
                val timestamp = new java.sql.Timestamp(i).toLocalDateTime
                val hour = timestamp.getHour
                val minute = timestamp.getMinute
                val second = timestamp.getSecond

                Row(hour, minute, second)
            })
        }
      }
    }
  }

  test("hour on int96 timestamp column") {
    import testImplicits._

    val N = 100
    val ts = "2020-01-01 01:02:03.123456"
    Seq(true, false).foreach { dictionaryEnabled =>
      Seq(false, true).foreach { conversionEnabled =>
        withSQLConf(
          SQLConf.PARQUET_OUTPUT_TIMESTAMP_TYPE.key -> "INT96",
          SQLConf.PARQUET_INT96_TIMESTAMP_CONVERSION.key -> conversionEnabled.toString) {
          withTempPath { path =>
            Seq
              .tabulate(N)(_ => ts)
              .toDF("ts1")
              .select($"ts1".cast("timestamp").as("ts"))
              .repartition(1)
              .write
              .option("parquet.enable.dictionary", dictionaryEnabled)
              .parquet(path.getCanonicalPath)

            checkAnswer(
              spark.read.parquet(path.getCanonicalPath).select(expr("hour(ts)")),
              Seq.tabulate(N)(_ => Row(1)))
          }
        }
      }
    }
  }

  test("cast timestamp and timestamp_ntz") {
    withSQLConf(
      SESSION_LOCAL_TIMEZONE.key -> "Asia/Kathmandu",
      CometConf.COMET_CAST_ALLOW_INCOMPATIBLE.key -> "true") {
      Seq(true, false).foreach { dictionaryEnabled =>
        withTempDir { dir =>
          val path = new Path(dir.toURI.toString, "timestamp_trunc.parquet")
          makeRawTimeParquetFile(path, dictionaryEnabled = dictionaryEnabled, 10000)
          withParquetTable(path.toString, "timetbl") {
            checkSparkAnswerAndOperator(
              "SELECT " +
                "cast(_2 as timestamp) tz_millis, " +
                "cast(_3 as timestamp) ntz_millis, " +
                "cast(_4 as timestamp) tz_micros, " +
                "cast(_5 as timestamp) ntz_micros " +
                " from timetbl")
          }
        }
      }
    }
  }

  test("cast timestamp and timestamp_ntz to string") {
    // TODO: make the test pass for Spark 3.3
    assume(isSpark34Plus)

    withSQLConf(
      SESSION_LOCAL_TIMEZONE.key -> "Asia/Kathmandu",
      CometConf.COMET_CAST_ALLOW_INCOMPATIBLE.key -> "true") {
      Seq(true, false).foreach { dictionaryEnabled =>
        withTempDir { dir =>
          val path = new Path(dir.toURI.toString, "timestamp_trunc.parquet")
          makeRawTimeParquetFile(path, dictionaryEnabled = dictionaryEnabled, 2001)
          withParquetTable(path.toString, "timetbl") {
            checkSparkAnswerAndOperator(
              "SELECT " +
                "cast(_2 as string) tz_millis, " +
                "cast(_3 as string) ntz_millis, " +
                "cast(_4 as string) tz_micros, " +
                "cast(_5 as string) ntz_micros " +
                " from timetbl")
          }
        }
      }
    }
  }

  test("cast timestamp and timestamp_ntz to long, date") {
    // TODO: make the test pass for Spark 3.3
    assume(isSpark34Plus)

    withSQLConf(
      SESSION_LOCAL_TIMEZONE.key -> "Asia/Kathmandu",
      CometConf.COMET_CAST_ALLOW_INCOMPATIBLE.key -> "true") {
      Seq(true, false).foreach { dictionaryEnabled =>
        withTempDir { dir =>
          val path = new Path(dir.toURI.toString, "timestamp_trunc.parquet")
          makeRawTimeParquetFile(path, dictionaryEnabled = dictionaryEnabled, 10000)
          withParquetTable(path.toString, "timetbl") {
            checkSparkAnswerAndOperator(
              "SELECT " +
                "cast(_2 as long) tz_millis, " +
                "cast(_4 as long) tz_micros, " +
                "cast(_2 as date) tz_millis_to_date, " +
                "cast(_3 as date) ntz_millis_to_date, " +
                "cast(_4 as date) tz_micros_to_date, " +
                "cast(_5 as date) ntz_micros_to_date " +
                " from timetbl")
          }
        }
      }
    }
  }

  test("trunc") {
    Seq(true, false).foreach { dictionaryEnabled =>
      withTempDir { dir =>
        val path = new Path(dir.toURI.toString, "date_trunc.parquet")
        makeParquetFileAllTypes(path, dictionaryEnabled = dictionaryEnabled, 10000)
        withParquetTable(path.toString, "tbl") {
          Seq("YEAR", "YYYY", "YY", "QUARTER", "MON", "MONTH", "MM", "WEEK").foreach { format =>
            checkSparkAnswerAndOperator(s"SELECT trunc(_20, '$format') from tbl")
          }
        }
      }
    }
  }

  test("trunc with format array") {
    val numRows = 1000
    Seq(true, false).foreach { dictionaryEnabled =>
      withTempDir { dir =>
        val path = new Path(dir.toURI.toString, "date_trunc_with_format.parquet")
        makeDateTimeWithFormatTable(path, dictionaryEnabled = dictionaryEnabled, numRows)
        withParquetTable(path.toString, "dateformattbl") {
          checkSparkAnswerAndOperator(
            "SELECT " +
              "dateformat, _7, " +
              "trunc(_7, dateformat) " +
              " from dateformattbl ")
        }
      }
    }
  }

  test("date_trunc") {
    Seq(true, false).foreach { dictionaryEnabled =>
      withTempDir { dir =>
        val path = new Path(dir.toURI.toString, "timestamp_trunc.parquet")
        makeRawTimeParquetFile(path, dictionaryEnabled = dictionaryEnabled, 10000)
        withParquetTable(path.toString, "timetbl") {
          Seq(
            "YEAR",
            "YYYY",
            "YY",
            "MON",
            "MONTH",
            "MM",
            "QUARTER",
            "WEEK",
            "DAY",
            "DD",
            "HOUR",
            "MINUTE",
            "SECOND",
            "MILLISECOND",
            "MICROSECOND").foreach { format =>
            checkSparkAnswerAndOperator(
              "SELECT " +
                s"date_trunc('$format', _0), " +
                s"date_trunc('$format', _1), " +
                s"date_trunc('$format', _2), " +
                s"date_trunc('$format', _4) " +
                " from timetbl")
          }
        }
      }
    }
  }

  test("date_trunc with timestamp_ntz") {
    withSQLConf(CometConf.COMET_CAST_ALLOW_INCOMPATIBLE.key -> "true") {
      Seq(true, false).foreach { dictionaryEnabled =>
        withTempDir { dir =>
          val path = new Path(dir.toURI.toString, "timestamp_trunc.parquet")
          makeRawTimeParquetFile(path, dictionaryEnabled = dictionaryEnabled, 10000)
          withParquetTable(path.toString, "timetbl") {
            Seq(
              "YEAR",
              "YYYY",
              "YY",
              "MON",
              "MONTH",
              "MM",
              "QUARTER",
              "WEEK",
              "DAY",
              "DD",
              "HOUR",
              "MINUTE",
              "SECOND",
              "MILLISECOND",
              "MICROSECOND").foreach { format =>
              checkSparkAnswerAndOperator(
                "SELECT " +
                  s"date_trunc('$format', _3), " +
                  s"date_trunc('$format', _5)  " +
                  " from timetbl")
            }
          }
        }
      }
    }
  }

  test("date_trunc with format array") {
    assume(isSpark33Plus, "TimestampNTZ is supported in Spark 3.3+, See SPARK-36182")
    withSQLConf(CometConf.COMET_CAST_ALLOW_INCOMPATIBLE.key -> "true") {
      val numRows = 1000
      Seq(true, false).foreach { dictionaryEnabled =>
        withTempDir { dir =>
          val path = new Path(dir.toURI.toString, "timestamp_trunc_with_format.parquet")
          makeDateTimeWithFormatTable(path, dictionaryEnabled = dictionaryEnabled, numRows)
          withParquetTable(path.toString, "timeformattbl") {
            checkSparkAnswerAndOperator(
              "SELECT " +
                "format, _0, _1, _2, _3, _4, _5, " +
                "date_trunc(format, _0), " +
                "date_trunc(format, _1), " +
                "date_trunc(format, _2), " +
                "date_trunc(format, _3), " +
                "date_trunc(format, _4), " +
                "date_trunc(format, _5) " +
                " from timeformattbl ")
          }
        }
      }
    }
  }

  test("date_trunc on int96 timestamp column") {
    import testImplicits._

    val N = 100
    val ts = "2020-01-01 01:02:03.123456"
    Seq(true, false).foreach { dictionaryEnabled =>
      Seq(false, true).foreach { conversionEnabled =>
        withSQLConf(
          SQLConf.PARQUET_OUTPUT_TIMESTAMP_TYPE.key -> "INT96",
          SQLConf.PARQUET_INT96_TIMESTAMP_CONVERSION.key -> conversionEnabled.toString) {
          withTempPath { path =>
            Seq
              .tabulate(N)(_ => ts)
              .toDF("ts1")
              .select($"ts1".cast("timestamp").as("ts"))
              .repartition(1)
              .write
              .option("parquet.enable.dictionary", dictionaryEnabled)
              .parquet(path.getCanonicalPath)

            withParquetTable(path.toString, "int96timetbl") {
              Seq(
                "YEAR",
                "YYYY",
                "YY",
                "MON",
                "MONTH",
                "MM",
                "QUARTER",
                "WEEK",
                "DAY",
                "DD",
                "HOUR",
                "MINUTE",
                "SECOND",
                "MILLISECOND",
                "MICROSECOND").foreach { format =>
                checkSparkAnswer(
                  "SELECT " +
                    s"date_trunc('$format', ts )" +
                    " from int96timetbl")
              }
            }
          }
        }
      }
    }
  }

  test("charvarchar") {
    Seq(false, true).foreach { dictionary =>
      withSQLConf("parquet.enable.dictionary" -> dictionary.toString) {
        val table = "char_tbl4"
        withTable(table) {
          val view = "str_view"
          withView(view) {
            sql(s"""create temporary view $view as select c, v from values
                   | (null, null), (null, null),
                   | (null, 'S'), (null, 'S'),
                   | ('N', 'N '), ('N', 'N '),
                   | ('Ne', 'Sp'), ('Ne', 'Sp'),
                   | ('Net  ', 'Spa  '), ('Net  ', 'Spa  '),
                   | ('NetE', 'Spar'), ('NetE', 'Spar'),
                   | ('NetEa ', 'Spark '), ('NetEa ', 'Spark '),
                   | ('NetEas ', 'Spark'), ('NetEas ', 'Spark'),
                   | ('NetEase', 'Spark-'), ('NetEase', 'Spark-') t(c, v);""".stripMargin)
            sql(
              s"create table $table(c7 char(7), c8 char(8), v varchar(6), s string) using parquet;")
            sql(s"insert into $table select c, c, v, c from $view;")
            val df = sql(s"""select substring(c7, 2), substring(c8, 2),
                            | substring(v, 3), substring(s, 2) from $table;""".stripMargin)

            val expected = Row("      ", "       ", "", "") ::
              Row(null, null, "", null) :: Row(null, null, null, null) ::
              Row("e     ", "e      ", "", "e") :: Row("et    ", "et     ", "a  ", "et  ") ::
              Row("etE   ", "etE    ", "ar", "etE") ::
              Row("etEa  ", "etEa   ", "ark ", "etEa ") ::
              Row("etEas ", "etEas  ", "ark", "etEas ") ::
              Row("etEase", "etEase ", "ark-", "etEase") :: Nil
            checkAnswer(df, expected ::: expected)
          }
        }
      }
    }
  }

  test("char varchar over length values") {
    Seq("char", "varchar").foreach { typ =>
      withTempPath { dir =>
        withTable("t") {
          sql("select '123456' as col").write.format("parquet").save(dir.toString)
          sql(s"create table t (col $typ(2)) using parquet location '$dir'")
          sql("insert into t values('1')")
          checkSparkAnswerAndOperator(sql("select substring(col, 1) from t"))
          checkSparkAnswerAndOperator(sql("select substring(col, 0) from t"))
          checkSparkAnswerAndOperator(sql("select substring(col, -1) from t"))
        }
      }
    }
  }

  test("like (LikeSimplification enabled)") {
    val table = "names"
    withTable(table) {
      sql(s"create table $table(id int, name varchar(20)) using parquet")
      sql(s"insert into $table values(1,'James Smith')")
      sql(s"insert into $table values(2,'Michael Rose')")
      sql(s"insert into $table values(3,'Robert Williams')")
      sql(s"insert into $table values(4,'Rames Rose')")
      sql(s"insert into $table values(5,'Rames rose')")

      // Filter column having values 'Rames _ose', where any character matches for '_'
      val query = sql(s"select id from $table where name like 'Rames _ose'")
      checkAnswer(query, Row(4) :: Row(5) :: Nil)

      // Filter rows that contains 'rose' in 'name' column
      val queryContains = sql(s"select id from $table where name like '%rose%'")
      checkAnswer(queryContains, Row(5) :: Nil)

      // Filter rows that starts with 'R' following by any characters
      val queryStartsWith = sql(s"select id from $table where name like 'R%'")
      checkAnswer(queryStartsWith, Row(3) :: Row(4) :: Row(5) :: Nil)

      // Filter rows that ends with 's' following by any characters
      val queryEndsWith = sql(s"select id from $table where name like '%s'")
      checkAnswer(queryEndsWith, Row(3) :: Nil)
    }
  }

  test("like with custom escape") {
    val table = "names"
    withTable(table) {
      sql(s"create table $table(id int, name varchar(20)) using parquet")
      sql(s"insert into $table values(1,'James Smith')")
      sql(s"insert into $table values(2,'Michael_Rose')")
      sql(s"insert into $table values(3,'Robert_R_Williams')")

      // Filter column having values that include underscores
      val queryDefaultEscape = sql("select id from names where name like '%\\_%'")
      checkSparkAnswerAndOperator(queryDefaultEscape)

      val queryCustomEscape = sql("select id from names where name like '%$_%' escape '$'")
      checkAnswer(queryCustomEscape, Row(2) :: Row(3) :: Nil)

    }
  }

  test("rlike simple case") {
    val table = "rlike_names"
    Seq(false, true).foreach { withDictionary =>
      val data = Seq("James Smith", "Michael Rose", "Rames Rose", "Rames rose") ++
        // add repetitive data to trigger dictionary encoding
        Range(0, 100).map(_ => "John Smith")
      withParquetFile(data.zipWithIndex, withDictionary) { file =>
        withSQLConf(CometConf.COMET_REGEXP_ALLOW_INCOMPATIBLE.key -> "true") {
          spark.read.parquet(file).createOrReplaceTempView(table)
          val query = sql(s"select _2 as id, _1 rlike 'R[a-z]+s [Rr]ose' from $table")
          checkSparkAnswerAndOperator(query)
        }
      }
    }
  }

  test("withInfo") {
    val table = "with_info"
    withTable(table) {
      sql(s"create table $table(id int, name varchar(20)) using parquet")
      sql(s"insert into $table values(1,'James Smith')")
      val query = sql(s"select cast(id as string) from $table")
      val (_, cometPlan) = checkSparkAnswer(query)
      val project = cometPlan
        .asInstanceOf[WholeStageCodegenExec]
        .child
        .asInstanceOf[ColumnarToRowExec]
        .child
        .asInstanceOf[InputAdapter]
        .child
        .asInstanceOf[CometProjectExec]
      val id = project.expressions.head
      CometSparkSessionExtensions.withInfo(id, "reason 1")
      CometSparkSessionExtensions.withInfo(project, "reason 2")
      CometSparkSessionExtensions.withInfo(project, "reason 3", id)
      CometSparkSessionExtensions.withInfo(project, id)
      CometSparkSessionExtensions.withInfo(project, "reason 4")
      CometSparkSessionExtensions.withInfo(project, "reason 5", id)
      CometSparkSessionExtensions.withInfo(project, id)
      CometSparkSessionExtensions.withInfo(project, "reason 6")
      val explain = new ExtendedExplainInfo().generateExtendedInfo(project)
      for (i <- 1 until 7) {
        assert(explain.contains(s"reason $i"))
      }
    }
  }

  test("rlike fallback for non scalar pattern") {
    val table = "rlike_fallback"
    withTable(table) {
      sql(s"create table $table(id int, name varchar(20)) using parquet")
      sql(s"insert into $table values(1,'James Smith')")
      withSQLConf(CometConf.COMET_REGEXP_ALLOW_INCOMPATIBLE.key -> "true") {
        val query2 = sql(s"select id from $table where name rlike name")
        val (_, cometPlan) = checkSparkAnswer(query2)
        val explain = new ExtendedExplainInfo().generateExtendedInfo(cometPlan)
        assert(explain.contains("Only scalar regexp patterns are supported"))
      }
    }
  }

  test("rlike whitespace") {
    val table = "rlike_whitespace"
    withTable(table) {
      sql(s"create table $table(id int, name varchar(20)) using parquet")
      val values =
        Seq("James Smith", "\rJames\rSmith\r", "\nJames\nSmith\n", "\r\nJames\r\nSmith\r\n")
      values.zipWithIndex.foreach { x =>
        sql(s"insert into $table values (${x._2}, '${x._1}')")
      }
      val patterns = Seq(
        "James",
        "J[a-z]mes",
        "^James",
        "\\AJames",
        "Smith",
        "James$",
        "James\\Z",
        "James\\z",
        "^Smith",
        "\\ASmith",
        // $ produces different results - we could potentially transpile this to a different
        // expression or just fall back to Spark for this case
        // "Smith$",
        "Smith\\Z",
        "Smith\\z")
      withSQLConf(CometConf.COMET_REGEXP_ALLOW_INCOMPATIBLE.key -> "true") {
        patterns.foreach { pattern =>
          val query2 = sql(s"select name, '$pattern', name rlike '$pattern' from $table")
          checkSparkAnswerAndOperator(query2)
        }
      }
    }
  }

  test("rlike") {
    val table = "rlike_fuzz"
    val gen = new DataGenerator(new Random(42))
    withTable(table) {
      // generate some data
      // newline characters are intentionally omitted for now
      val dataChars = "\t abc123"
      sql(s"create table $table(id int, name varchar(20)) using parquet")
      gen.generateStrings(100, dataChars, 6).zipWithIndex.foreach { x =>
        sql(s"insert into $table values(${x._2}, '${x._1}')")
      }

      // test some common cases - this is far from comprehensive
      // see https://docs.oracle.com/javase/8/docs/api/java/util/regex/Pattern.html
      // for all valid patterns in Java's regexp engine
      //
      // patterns not currently covered:
      // - octal values
      // - hex values
      // - specific character matches
      // - specific whitespace/newline matches
      // - complex character classes (union, intersection, subtraction)
      // - POSIX character classes
      // - java.lang.Character classes
      // - Classes for Unicode scripts, blocks, categories and binary properties
      // - reluctant quantifiers
      // - possessive quantifiers
      // - logical operators
      // - back-references
      // - quotations
      // - special constructs (name capturing and non-capturing)
      val startPatterns = Seq("", "^", "\\A")
      val endPatterns = Seq("", "$", "\\Z", "\\z")
      val patternParts = Seq(
        "[0-9]",
        "[a-z]",
        "[^a-z]",
        "\\d",
        "\\D",
        "\\w",
        "\\W",
        "\\b",
        "\\B",
        "\\h",
        "\\H",
        "\\s",
        "\\S",
        "\\v",
        "\\V")
      val qualifiers = Seq("", "+", "*", "?", "{1,}")

      withSQLConf(CometConf.COMET_REGEXP_ALLOW_INCOMPATIBLE.key -> "true") {
        // testing every possible combination takes too long, so we pick some
        // random combinations
        for (_ <- 0 until 100) {
          val pattern = gen.pickRandom(startPatterns) +
            gen.pickRandom(patternParts) +
            gen.pickRandom(qualifiers) +
            gen.pickRandom(endPatterns)
          val query = sql(s"select id, name, name rlike '$pattern' from $table")
          checkSparkAnswerAndOperator(query)
        }
      }
    }
  }

  test("contains") {
    val table = "names"
    withTable(table) {
      sql(s"create table $table(id int, name varchar(20)) using parquet")
      sql(s"insert into $table values(1,'James Smith')")
      sql(s"insert into $table values(2,'Michael Rose')")
      sql(s"insert into $table values(3,'Robert Williams')")
      sql(s"insert into $table values(4,'Rames Rose')")
      sql(s"insert into $table values(5,'Rames rose')")

      // Filter rows that contains 'rose' in 'name' column
      val queryContains = sql(s"select id from $table where contains (name, 'rose')")
      checkAnswer(queryContains, Row(5) :: Nil)
    }
  }

  test("startswith") {
    val table = "names"
    withTable(table) {
      sql(s"create table $table(id int, name varchar(20)) using parquet")
      sql(s"insert into $table values(1,'James Smith')")
      sql(s"insert into $table values(2,'Michael Rose')")
      sql(s"insert into $table values(3,'Robert Williams')")
      sql(s"insert into $table values(4,'Rames Rose')")
      sql(s"insert into $table values(5,'Rames rose')")

      // Filter rows that starts with 'R' following by any characters
      val queryStartsWith = sql(s"select id from $table where startswith (name, 'R')")
      checkAnswer(queryStartsWith, Row(3) :: Row(4) :: Row(5) :: Nil)
    }
  }

  test("endswith") {
    val table = "names"
    withTable(table) {
      sql(s"create table $table(id int, name varchar(20)) using parquet")
      sql(s"insert into $table values(1,'James Smith')")
      sql(s"insert into $table values(2,'Michael Rose')")
      sql(s"insert into $table values(3,'Robert Williams')")
      sql(s"insert into $table values(4,'Rames Rose')")
      sql(s"insert into $table values(5,'Rames rose')")

      // Filter rows that ends with 's' following by any characters
      val queryEndsWith = sql(s"select id from $table where endswith (name, 's')")
      checkAnswer(queryEndsWith, Row(3) :: Nil)
    }
  }

  test("add overflow (ANSI disable)") {
    // Enabling ANSI will cause native engine failure, but as we cannot catch
    // native error now, we cannot test it here.
    withSQLConf(SQLConf.ANSI_ENABLED.key -> "false") {
      withParquetTable(Seq((Int.MaxValue, 1)), "tbl") {
        checkSparkAnswerAndOperator("SELECT _1 + _2 FROM tbl")
      }
    }
  }

  test("divide by zero (ANSI disable)") {
    // Enabling ANSI will cause native engine failure, but as we cannot catch
    // native error now, we cannot test it here.
    withSQLConf(SQLConf.ANSI_ENABLED.key -> "false") {
      withParquetTable(Seq((1, 0, 1.0, 0.0)), "tbl") {
        checkSparkAnswerAndOperator("SELECT _1 / _2, _3 / _4 FROM tbl")
      }
    }
  }

  test("decimals arithmetic and comparison") {
    // TODO: enable Spark 3.3 tests after supporting decimal reminder operation
    assume(isSpark34Plus)

    def makeDecimalRDD(num: Int, decimal: DecimalType, useDictionary: Boolean): DataFrame = {
      val div = if (useDictionary) 5 else num // narrow the space to make it dictionary encoded
      spark
        .range(num)
        .map(_ % div)
        // Parquet doesn't allow column names with spaces, have to add an alias here.
        // Minus 500 here so that negative decimals are also tested.
        .select(
          (($"value" - 500) / 100.0) cast decimal as Symbol("dec1"),
          (($"value" - 600) / 100.0) cast decimal as Symbol("dec2"))
        .coalesce(1)
    }

    Seq(true, false).foreach { dictionary =>
      Seq(16, 1024).foreach { batchSize =>
        withSQLConf(
          CometConf.COMET_BATCH_SIZE.key -> batchSize.toString,
          SQLConf.PARQUET_WRITE_LEGACY_FORMAT.key -> "false",
          "parquet.enable.dictionary" -> dictionary.toString) {
          var combinations = Seq((5, 2), (1, 0), (18, 10), (18, 17), (19, 0), (38, 37))
          // If ANSI mode is on, the combination (1, 1) will cause a runtime error. Otherwise, the
          // decimal RDD contains all null values and should be able to read back from Parquet.

          if (!SQLConf.get.ansiEnabled) {
            combinations = combinations ++ Seq((1, 1))
          }

          for ((precision, scale) <- combinations) {
            withTempPath { dir =>
              val data = makeDecimalRDD(10, DecimalType(precision, scale), dictionary)
              data.write.parquet(dir.getCanonicalPath)
              readParquetFile(dir.getCanonicalPath) { df =>
                {
                  val decimalLiteral1 = Decimal(1.00)
                  val decimalLiteral2 = Decimal(123.456789)
                  val cometDf = df.select(
                    $"dec1" + $"dec2",
                    $"dec1" - $"dec2",
                    $"dec1" % $"dec2",
                    $"dec1" >= $"dec1",
                    $"dec1" === "1.0",
                    $"dec1" + decimalLiteral1,
                    $"dec1" - decimalLiteral1,
                    $"dec1" + decimalLiteral2,
                    $"dec1" - decimalLiteral2)

                  checkAnswer(
                    cometDf,
                    data
                      .select(
                        $"dec1" + $"dec2",
                        $"dec1" - $"dec2",
                        $"dec1" % $"dec2",
                        $"dec1" >= $"dec1",
                        $"dec1" === "1.0",
                        $"dec1" + decimalLiteral1,
                        $"dec1" - decimalLiteral1,
                        $"dec1" + decimalLiteral2,
                        $"dec1" - decimalLiteral2)
                      .collect()
                      .toSeq)
                }
              }
            }
          }
        }
      }
    }
  }

  test("scalar decimal arithmetic operations") {
    assume(isSpark34Plus)
    withTable("tbl") {
      withSQLConf(CometConf.COMET_ENABLED.key -> "true") {
        sql("CREATE TABLE tbl (a INT) USING PARQUET")
        sql("INSERT INTO tbl VALUES (0)")

        val combinations = Seq((7, 3), (18, 10), (38, 4))
        for ((precision, scale) <- combinations) {
          for (op <- Seq("+", "-", "*", "/", "%")) {
            val left = s"CAST(1.00 AS DECIMAL($precision, $scale))"
            val right = s"CAST(123.45 AS DECIMAL($precision, $scale))"

            withSQLConf(
              "spark.sql.optimizer.excludedRules" ->
                "org.apache.spark.sql.catalyst.optimizer.ConstantFolding") {

              checkSparkAnswerAndOperator(s"SELECT $left $op $right FROM tbl")
            }
          }
        }
      }
    }
  }

  test("cast decimals to int") {
    Seq(16, 1024).foreach { batchSize =>
      withSQLConf(
        CometConf.COMET_BATCH_SIZE.key -> batchSize.toString,
        SQLConf.PARQUET_WRITE_LEGACY_FORMAT.key -> "false") {
        var combinations = Seq((5, 2), (1, 0), (18, 10), (18, 17), (19, 0), (38, 37))
        // If ANSI mode is on, the combination (1, 1) will cause a runtime error. Otherwise, the
        // decimal RDD contains all null values and should be able to read back from Parquet.

        if (!SQLConf.get.ansiEnabled) {
          combinations = combinations ++ Seq((1, 1))
        }

        for ((precision, scale) <- combinations; useDictionary <- Seq(false)) {
          withTempPath { dir =>
            val data = makeDecimalRDD(10, DecimalType(precision, scale), useDictionary)
            data.write.parquet(dir.getCanonicalPath)
            readParquetFile(dir.getCanonicalPath) { df =>
              {
                val cometDf = df.select($"dec".cast("int"))

                // `data` is not read from Parquet, so it doesn't go Comet exec.
                checkAnswer(cometDf, data.select($"dec".cast("int")).collect().toSeq)
              }
            }
          }
        }
      }
    }
  }

  test("various math scalar functions") {
    Seq("true", "false").foreach { dictionary =>
      withSQLConf("parquet.enable.dictionary" -> dictionary) {
        withParquetTable(
          (-5 until 5).map(i => (i.toDouble + 0.3, i.toDouble + 0.8)),
          "tbl",
          withDictionary = dictionary.toBoolean) {
          checkSparkAnswerWithTol(
            "SELECT abs(_1), acos(_2), asin(_1), atan(_2), atan2(_1, _2), cos(_1) FROM tbl")
          checkSparkAnswerWithTol(
            "SELECT exp(_1), ln(_2), log10(_1), log2(_1), pow(_1, _2) FROM tbl")
          // TODO: comment in the round tests once supported
          // checkSparkAnswerWithTol("SELECT round(_1), round(_2) FROM tbl")
          checkSparkAnswerWithTol("SELECT signum(_1), sin(_1), sqrt(_1) FROM tbl")
          checkSparkAnswerWithTol("SELECT tan(_1) FROM tbl")
        }
      }
    }
  }

  // https://github.com/apache/datafusion-comet/issues/666
  ignore("abs") {
    Seq(true, false).foreach { dictionaryEnabled =>
      withTempDir { dir =>
        val path = new Path(dir.toURI.toString, "test.parquet")
        makeParquetFileAllTypes(path, dictionaryEnabled = dictionaryEnabled, 100)
        withParquetTable(path.toString, "tbl") {
          Seq(2, 3, 4, 5, 6, 7, 15, 16, 17).foreach { col =>
            checkSparkAnswerAndOperator(s"SELECT abs(_${col}) FROM tbl")
          }
        }
      }
    }
  }

  // https://github.com/apache/datafusion-comet/issues/666
  ignore("abs Overflow ansi mode") {

    def testAbsAnsiOverflow[T <: Product: ClassTag: TypeTag](data: Seq[T]): Unit = {
      withParquetTable(data, "tbl") {
        checkSparkMaybeThrows(sql("select abs(_1), abs(_2) from tbl")) match {
          case (Some(sparkExc), Some(cometExc)) =>
            val cometErrorPattern =
              """.+[ARITHMETIC_OVERFLOW].+overflow. If necessary set "spark.sql.ansi.enabled" to "false" to bypass this error.""".r
            assert(cometErrorPattern.findFirstIn(cometExc.getMessage).isDefined)
            assert(sparkExc.getMessage.contains("overflow"))
          case _ => fail("Exception should be thrown")
        }
      }
    }

    def testAbsAnsi[T <: Product: ClassTag: TypeTag](data: Seq[T]): Unit = {
      withParquetTable(data, "tbl") {
        checkSparkAnswerAndOperator("select abs(_1), abs(_2) from tbl")
      }
    }

    withSQLConf(
      SQLConf.ANSI_ENABLED.key -> "true",
      CometConf.COMET_ANSI_MODE_ENABLED.key -> "true") {
      testAbsAnsiOverflow(Seq((Byte.MaxValue, Byte.MinValue)))
      testAbsAnsiOverflow(Seq((Short.MaxValue, Short.MinValue)))
      testAbsAnsiOverflow(Seq((Int.MaxValue, Int.MinValue)))
      testAbsAnsiOverflow(Seq((Long.MaxValue, Long.MinValue)))
      testAbsAnsi(Seq((Float.MaxValue, Float.MinValue)))
      testAbsAnsi(Seq((Double.MaxValue, Double.MinValue)))
    }
  }

  // https://github.com/apache/datafusion-comet/issues/666
  ignore("abs Overflow legacy mode") {

    def testAbsLegacyOverflow[T <: Product: ClassTag: TypeTag](data: Seq[T]): Unit = {
      withSQLConf(SQLConf.ANSI_ENABLED.key -> "false") {
        withParquetTable(data, "tbl") {
          checkSparkAnswerAndOperator("select abs(_1), abs(_2) from tbl")
        }
      }
    }

    testAbsLegacyOverflow(Seq((Byte.MaxValue, Byte.MinValue)))
    testAbsLegacyOverflow(Seq((Short.MaxValue, Short.MinValue)))
    testAbsLegacyOverflow(Seq((Int.MaxValue, Int.MinValue)))
    testAbsLegacyOverflow(Seq((Long.MaxValue, Long.MinValue)))
    testAbsLegacyOverflow(Seq((Float.MaxValue, Float.MinValue)))
    testAbsLegacyOverflow(Seq((Double.MaxValue, Double.MinValue)))
  }

  test("ceil and floor") {
    Seq("true", "false").foreach { dictionary =>
      withSQLConf(
        "parquet.enable.dictionary" -> dictionary,
        CometConf.COMET_CAST_ALLOW_INCOMPATIBLE.key -> "true") {
        withParquetTable(
          (-5 until 5).map(i => (i.toDouble + 0.3, i.toDouble + 0.8)),
          "tbl",
          withDictionary = dictionary.toBoolean) {
          checkSparkAnswerAndOperator("SELECT ceil(_1), ceil(_2), floor(_1), floor(_2) FROM tbl")
          checkSparkAnswerAndOperator(
            "SELECT ceil(0.0), ceil(-0.0), ceil(-0.5), ceil(0.5), ceil(-1.2), ceil(1.2) FROM tbl")
          checkSparkAnswerAndOperator(
            "SELECT floor(0.0), floor(-0.0), floor(-0.5), floor(0.5), " +
              "floor(-1.2), floor(1.2) FROM tbl")
        }
        withParquetTable(
          (-5 until 5).map(i => (i.toLong, i.toLong)),
          "tbl",
          withDictionary = dictionary.toBoolean) {
          checkSparkAnswerAndOperator("SELECT ceil(_1), ceil(_2), floor(_1), floor(_2) FROM tbl")
          checkSparkAnswerAndOperator(
            "SELECT ceil(0), ceil(-0), ceil(-5), ceil(5), ceil(-1), ceil(1) FROM tbl")
          checkSparkAnswerAndOperator(
            "SELECT floor(0), floor(-0), floor(-5), floor(5), " +
              "floor(-1), floor(1) FROM tbl")
        }
        withParquetTable(
          (-33L to 33L by 3L).map(i => Tuple1(Decimal(i, 21, 1))), // -3.3 ~ +3.3
          "tbl",
          withDictionary = dictionary.toBoolean) {
          checkSparkAnswerAndOperator("SELECT ceil(_1), floor(_1) FROM tbl")
          checkSparkAnswerAndOperator("SELECT ceil(cast(_1 as decimal(20, 0))) FROM tbl")
          checkSparkAnswerAndOperator("SELECT floor(cast(_1 as decimal(20, 0))) FROM tbl")
          withSQLConf(
            // Exclude the constant folding optimizer in order to actually execute the native ceil
            // and floor operations for scalar (literal) values.
            "spark.sql.optimizer.excludedRules" -> "org.apache.spark.sql.catalyst.optimizer.ConstantFolding") {
            for (n <- Seq("0.0", "-0.0", "0.5", "-0.5", "1.2", "-1.2")) {
              checkSparkAnswerAndOperator(s"SELECT ceil(cast(${n} as decimal(38, 18))) FROM tbl")
              checkSparkAnswerAndOperator(s"SELECT ceil(cast(${n} as decimal(20, 0))) FROM tbl")
              checkSparkAnswerAndOperator(s"SELECT floor(cast(${n} as decimal(38, 18))) FROM tbl")
              checkSparkAnswerAndOperator(s"SELECT floor(cast(${n} as decimal(20, 0))) FROM tbl")
            }
          }
        }
      }
    }
  }

  test("round") {
    Seq(true, false).foreach { dictionaryEnabled =>
      withTempDir { dir =>
        val path = new Path(dir.toURI.toString, "test.parquet")
        makeParquetFileAllTypes(
          path,
          dictionaryEnabled = dictionaryEnabled,
          -128,
          128,
          randomSize = 100)
        withParquetTable(path.toString, "tbl") {
          for (s <- Seq(-5, -1, 0, 1, 5, -1000, 1000, -323, -308, 308, -15, 15, -16, 16, null)) {
            // array tests
            // TODO: enable test for unsigned ints (_9, _10, _11, _12)
            // TODO: enable test for floats (_6, _7, _8, _13)
            for (c <- Seq(2, 3, 4, 5, 15, 16, 17)) {
              checkSparkAnswerAndOperator(s"select _${c}, round(_${c}, ${s}) FROM tbl")
            }
            // scalar tests
            // Exclude the constant folding optimizer in order to actually execute the native round
            // operations for scalar (literal) values.
            // TODO: comment in the tests for float once supported
            withSQLConf(
              "spark.sql.optimizer.excludedRules" -> "org.apache.spark.sql.catalyst.optimizer.ConstantFolding") {
              for (n <- Seq("0.0", "-0.0", "0.5", "-0.5", "1.2", "-1.2")) {
                checkSparkAnswerAndOperator(s"select round(cast(${n} as tinyint), ${s}) FROM tbl")
                // checkSparkAnswerAndCometOperators(s"select round(cast(${n} as float), ${s}) FROM tbl")
                checkSparkAnswerAndOperator(
                  s"select round(cast(${n} as decimal(38, 18)), ${s}) FROM tbl")
                checkSparkAnswerAndOperator(
                  s"select round(cast(${n} as decimal(20, 0)), ${s}) FROM tbl")
              }
              // checkSparkAnswer(s"select round(double('infinity'), ${s}) FROM tbl")
              // checkSparkAnswer(s"select round(double('-infinity'), ${s}) FROM tbl")
              // checkSparkAnswer(s"select round(double('NaN'), ${s}) FROM tbl")
              // checkSparkAnswer(
              //   s"select round(double('0.000000000000000000000000000000000001'), ${s}) FROM tbl")
            }
          }
        }
      }
    }
  }

  test("Upper and Lower") {
    Seq(false, true).foreach { dictionary =>
      withSQLConf(
        "parquet.enable.dictionary" -> dictionary.toString,
        CometConf.COMET_CASE_CONVERSION_ENABLED.key -> "true") {
        val table = "names"
        withTable(table) {
          sql(s"create table $table(id int, name varchar(20)) using parquet")
          sql(
            s"insert into $table values(1, 'James Smith'), (2, 'Michael Rose')," +
              " (3, 'Robert Williams'), (4, 'Rames Rose'), (5, 'James Smith')")
          checkSparkAnswerAndOperator(s"SELECT name, upper(name), lower(name) FROM $table")
        }
      }
    }
  }

  test("Various String scalar functions") {
    Seq(false, true).foreach { dictionary =>
      withSQLConf("parquet.enable.dictionary" -> dictionary.toString) {
        val table = "names"
        withTable(table) {
          sql(s"create table $table(id int, name varchar(20)) using parquet")
          sql(
            s"insert into $table values(1, 'James Smith'), (2, 'Michael Rose')," +
              " (3, 'Robert Williams'), (4, 'Rames Rose'), (5, 'James Smith')")
          checkSparkAnswerAndOperator(
            s"SELECT ascii(name), bit_length(name), octet_length(name) FROM $table")
        }
      }
    }
  }

  test("Chr") {
    Seq(false, true).foreach { dictionary =>
      withSQLConf(
        "parquet.enable.dictionary" -> dictionary.toString,
        CometConf.COMET_CAST_ALLOW_INCOMPATIBLE.key -> "true") {
        val table = "test"
        withTable(table) {
          sql(s"create table $table(col varchar(20)) using parquet")
          sql(
            s"insert into $table values('65'), ('66'), ('67'), ('68'), ('65'), ('66'), ('67'), ('68')")
          checkSparkAnswerAndOperator(s"SELECT chr(col) FROM $table")
        }
      }
    }
  }

  test("Chr with null character") {
    // test compatibility with Spark, spark supports chr(0)
    Seq(false, true).foreach { dictionary =>
      withSQLConf(
        "parquet.enable.dictionary" -> dictionary.toString,
        CometConf.COMET_CAST_ALLOW_INCOMPATIBLE.key -> "true") {
        val table = "test0"
        withTable(table) {
          sql(s"create table $table(c9 int, c4 int) using parquet")
          sql(s"insert into $table values(0, 0), (66, null), (null, 70), (null, null)")
          val query = s"SELECT chr(c9), chr(c4) FROM $table"
          checkSparkAnswerAndOperator(query)
        }
      }
    }
  }

  test("Chr with negative and large value") {
    Seq(false, true).foreach { dictionary =>
      withSQLConf("parquet.enable.dictionary" -> dictionary.toString) {
        val table = "test0"
        withTable(table) {
          sql(s"create table $table(c9 int, c4 int) using parquet")
          sql(
            s"insert into $table values(0, 0), (61231, -61231), (-1700, 1700), (0, -4000), (-40, 40), (256, 512)")
          val query = s"SELECT chr(c9), chr(c4) FROM $table"
          checkSparkAnswerAndOperator(query)
        }
      }
    }

    withParquetTable((0 until 5).map(i => (i % 5, i % 3)), "tbl") {
      withSQLConf(
        "spark.sql.optimizer.excludedRules" -> "org.apache.spark.sql.catalyst.optimizer.ConstantFolding") {
        for (n <- Seq("0", "-0", "0.5", "-0.5", "555", "-555", "null")) {
          checkSparkAnswerAndOperator(s"select chr(cast(${n} as int)) FROM tbl")
        }
      }
    }
  }

  test("InitCap") {
    Seq(false, true).foreach { dictionary =>
      withSQLConf("parquet.enable.dictionary" -> dictionary.toString) {
        val table = "names"
        withTable(table) {
          sql(s"create table $table(id int, name varchar(20)) using parquet")
          sql(
            s"insert into $table values(1, 'james smith'), (2, 'michael rose'), " +
              "(3, 'robert williams'), (4, 'rames rose'), (5, 'james smith')")
          checkSparkAnswerAndOperator(s"SELECT initcap(name) FROM $table")
        }
      }
    }
  }

  test("trim") {
    Seq(false, true).foreach { dictionary =>
      withSQLConf(
        "parquet.enable.dictionary" -> dictionary.toString,
        CometConf.COMET_CASE_CONVERSION_ENABLED.key -> "true") {
        val table = "test"
        withTable(table) {
          sql(s"create table $table(col varchar(20)) using parquet")
          sql(s"insert into $table values('    SparkSQL   '), ('SSparkSQLS')")

          checkSparkAnswerAndOperator(s"SELECT upper(trim(col)) FROM $table")
          checkSparkAnswerAndOperator(s"SELECT trim('SL', col) FROM $table")

          checkSparkAnswerAndOperator(s"SELECT upper(btrim(col)) FROM $table")
          checkSparkAnswerAndOperator(s"SELECT btrim('SL', col) FROM $table")

          checkSparkAnswerAndOperator(s"SELECT upper(ltrim(col)) FROM $table")
          checkSparkAnswerAndOperator(s"SELECT ltrim('SL', col) FROM $table")

          checkSparkAnswerAndOperator(s"SELECT upper(rtrim(col)) FROM $table")
          checkSparkAnswerAndOperator(s"SELECT rtrim('SL', col) FROM $table")
        }
      }
    }
  }

  test("md5") {
    Seq(false, true).foreach { dictionary =>
      withSQLConf("parquet.enable.dictionary" -> dictionary.toString) {
        val table = "test"
        withTable(table) {
          sql(s"create table $table(col String) using parquet")
          sql(
            s"insert into $table values ('test1'), ('test1'), ('test2'), ('test2'), (NULL), ('')")
          checkSparkAnswerAndOperator(s"select md5(col) FROM $table")
        }
      }
    }
  }

  test("string concat_ws") {
    Seq(false, true).foreach { dictionary =>
      withSQLConf("parquet.enable.dictionary" -> dictionary.toString) {
        val table = "names"
        withTable(table) {
          sql(
            s"create table $table(id int, first_name varchar(20), middle_initial char(1), last_name varchar(20)) using parquet")
          sql(
            s"insert into $table values(1, 'James', 'B', 'Taylor'), (2, 'Smith', 'C', 'Davis')," +
              " (3, NULL, NULL, NULL), (4, 'Smith', 'C', 'Davis')")
          checkSparkAnswerAndOperator(
            s"SELECT concat_ws(' ', first_name, middle_initial, last_name) FROM $table")
        }
      }
    }
  }

  test("string repeat") {
    Seq(false, true).foreach { dictionary =>
      withSQLConf("parquet.enable.dictionary" -> dictionary.toString) {
        val table = "names"
        withTable(table) {
          sql(s"create table $table(id int, name varchar(20)) using parquet")
          sql(s"insert into $table values(1, 'James'), (2, 'Smith'), (3, 'Smith')")
          checkSparkAnswerAndOperator(s"SELECT repeat(name, 3) FROM $table")
        }
      }
    }
  }

  test("hex") {
    Seq(true, false).foreach { dictionaryEnabled =>
      withTempDir { dir =>
        val path = new Path(dir.toURI.toString, "hex.parquet")
        makeParquetFileAllTypes(path, dictionaryEnabled = dictionaryEnabled, 10000)

        withParquetTable(path.toString, "tbl") {
          // _9 and _10 (uint8 and uint16) not supported
          checkSparkAnswerAndOperator(
            "SELECT hex(_1), hex(_2), hex(_3), hex(_4), hex(_5), hex(_6), hex(_7), hex(_8), hex(_11), hex(_12), hex(_13), hex(_14), hex(_15), hex(_16), hex(_17), hex(_18), hex(_19), hex(_20) FROM tbl")
        }
      }
    }
  }

  test("unhex") {
    val table = "unhex_table"
    withTable(table) {
      sql(s"create table $table(col string) using parquet")

      sql(s"""INSERT INTO $table VALUES
        |('537061726B2053514C'),
        |('737472696E67'),
        |('\\0'),
        |(''),
        |('###'),
        |('G123'),
        |('hello'),
        |('A1B'),
        |('0A1B')""".stripMargin)

      checkSparkAnswerAndOperator(s"SELECT unhex(col) FROM $table")
    }
  }
  test("length, reverse, instr, replace, translate") {
    Seq(false, true).foreach { dictionary =>
      withSQLConf("parquet.enable.dictionary" -> dictionary.toString) {
        val table = "test"
        withTable(table) {
          sql(s"create table $table(col string) using parquet")
          sql(
            s"insert into $table values('Spark SQL  '), (NULL), (''), ('苹果手机'), ('Spark SQL  '), (NULL), (''), ('苹果手机')")
          checkSparkAnswerAndOperator("select length(col), reverse(col), instr(col, 'SQL'), instr(col, '手机'), replace(col, 'SQL', '123')," +
            s" replace(col, 'SQL'), replace(col, '手机', '平板'), translate(col, 'SL苹', '123') from $table")
        }
      }
    }
  }

  test("EqualNullSafe should preserve comet filter") {
    Seq("true", "false").foreach(b =>
      withParquetTable(
        data = (0 until 8).map(i => (i, if (i > 5) None else Some(i % 2 == 0))),
        tableName = "tbl",
        withDictionary = b.toBoolean) {
        // IS TRUE
        Seq("SELECT * FROM tbl where _2 is true", "SELECT * FROM tbl where _2 <=> true")
          .foreach(s => checkSparkAnswerAndOperator(s))

        // IS FALSE
        Seq("SELECT * FROM tbl where _2 is false", "SELECT * FROM tbl where _2 <=> false")
          .foreach(s => checkSparkAnswerAndOperator(s))

        // IS NOT TRUE
        Seq("SELECT * FROM tbl where _2 is not true", "SELECT * FROM tbl where not _2 <=> true")
          .foreach(s => checkSparkAnswerAndOperator(s))

        // IS NOT FALSE
        Seq("SELECT * FROM tbl where _2 is not false", "SELECT * FROM tbl where not _2 <=> false")
          .foreach(s => checkSparkAnswerAndOperator(s))
      })
  }

  test("bitwise expressions") {
    Seq(false, true).foreach { dictionary =>
      withSQLConf("parquet.enable.dictionary" -> dictionary.toString) {
        val table = "test"
        withTable(table) {
          sql(s"create table $table(col1 int, col2 int) using parquet")
          sql(s"insert into $table values(1111, 2)")
          sql(s"insert into $table values(1111, 2)")
          sql(s"insert into $table values(3333, 4)")
          sql(s"insert into $table values(5555, 6)")

          checkSparkAnswerAndOperator(
            s"SELECT col1 & col2,  col1 | col2, col1 ^ col2 FROM $table")
          checkSparkAnswerAndOperator(
            s"SELECT col1 & 1234,  col1 | 1234, col1 ^ 1234 FROM $table")
          checkSparkAnswerAndOperator(
            s"SELECT shiftright(col1, 2), shiftright(col1, col2) FROM $table")
          checkSparkAnswerAndOperator(
            s"SELECT shiftleft(col1, 2), shiftleft(col1, col2) FROM $table")
          checkSparkAnswerAndOperator(s"SELECT ~(11), ~col1, ~col2 FROM $table")
        }
      }
    }
  }

  test("test in(set)/not in(set)") {
    Seq("100", "0").foreach { inSetThreshold =>
      Seq(false, true).foreach { dictionary =>
        withSQLConf(
          SQLConf.OPTIMIZER_INSET_CONVERSION_THRESHOLD.key -> inSetThreshold,
          "parquet.enable.dictionary" -> dictionary.toString) {
          val table = "names"
          withTable(table) {
            sql(s"create table $table(id int, name varchar(20)) using parquet")
            sql(
              s"insert into $table values(1, 'James'), (1, 'Jones'), (2, 'Smith'), (3, 'Smith')," +
                "(NULL, 'Jones'), (4, NULL)")

            checkSparkAnswerAndOperator(s"SELECT * FROM $table WHERE id in (1, 2, 4, NULL)")
            checkSparkAnswerAndOperator(
              s"SELECT * FROM $table WHERE name in ('Smith', 'Brown', NULL)")

            // TODO: why with not in, the plan is only `LocalTableScan`?
            checkSparkAnswer(s"SELECT * FROM $table WHERE id not in (1)")
            checkSparkAnswer(s"SELECT * FROM $table WHERE name not in ('Smith', 'Brown', NULL)")
          }
        }
      }
    }
  }

  test("case_when") {
    Seq(false, true).foreach { dictionary =>
      withSQLConf("parquet.enable.dictionary" -> dictionary.toString) {
        val table = "test"
        withTable(table) {
          sql(s"create table $table(id int) using parquet")
          sql(s"insert into $table values(1), (NULL), (2), (2), (3), (3), (4), (5), (NULL)")
          checkSparkAnswerAndOperator(
            s"SELECT CASE WHEN id > 2 THEN 3333 WHEN id > 1 THEN 2222 ELSE 1111 END FROM $table")
          checkSparkAnswerAndOperator(
            s"SELECT CASE WHEN id > 2 THEN NULL WHEN id > 1 THEN 2222 ELSE 1111 END FROM $table")
          checkSparkAnswerAndOperator(
            s"SELECT CASE id WHEN 1 THEN 1111 WHEN 2 THEN 2222 ELSE 3333 END FROM $table")
          checkSparkAnswerAndOperator(
            s"SELECT CASE id WHEN 1 THEN 1111 WHEN 2 THEN 2222 ELSE NULL END FROM $table")
          checkSparkAnswerAndOperator(
            s"SELECT CASE id WHEN 1 THEN 1111 WHEN 2 THEN 2222 WHEN 3 THEN 3333 WHEN 4 THEN 4444 END FROM $table")
          checkSparkAnswerAndOperator(
            s"SELECT CASE id WHEN NULL THEN 0 WHEN 1 THEN 1111 WHEN 2 THEN 2222 ELSE 3333 END FROM $table")
        }
      }
    }
  }

  test("not") {
    Seq(false, true).foreach { dictionary =>
      withSQLConf("parquet.enable.dictionary" -> dictionary.toString) {
        val table = "test"
        withTable(table) {
          sql(s"create table $table(col1 int, col2 boolean) using parquet")
          sql(s"insert into $table values(1, false), (2, true), (3, true), (3, false)")
          checkSparkAnswerAndOperator(s"SELECT col1, col2, NOT(col2), !(col2) FROM $table")
        }
      }
    }
  }

  test("negative") {
    Seq(false, true).foreach { dictionary =>
      withSQLConf("parquet.enable.dictionary" -> dictionary.toString) {
        val table = "test"
        withTable(table) {
          sql(s"create table $table(col1 int) using parquet")
          sql(s"insert into $table values(1), (2), (3), (3)")
          checkSparkAnswerAndOperator(s"SELECT negative(col1), -(col1) FROM $table")
        }
      }
    }
  }

  test("conditional expressions") {
    Seq(false, true).foreach { dictionary =>
      withSQLConf("parquet.enable.dictionary" -> dictionary.toString) {
        val table = "test1"
        withTable(table) {
          sql(s"create table $table(c1 int, c2 string, c3 int) using parquet")
          sql(
            s"insert into $table values(1, 'comet', 1), (2, 'comet', 3), (null, 'spark', 4)," +
              " (null, null, 4), (2, 'spark', 3), (2, 'comet', 3)")
          checkSparkAnswerAndOperator(s"SELECT if (c1 < 2, 1111, 2222) FROM $table")
          checkSparkAnswerAndOperator(s"SELECT if (c1 < c3, 1111, 2222) FROM $table")
          checkSparkAnswerAndOperator(
            s"SELECT if (c2 == 'comet', 'native execution', 'non-native execution') FROM $table")
        }
      }
    }
  }

  test("basic arithmetic") {
    withSQLConf("parquet.enable.dictionary" -> "false") {
      withParquetTable((1 until 10).map(i => (i, i + 1)), "tbl", false) {
        checkSparkAnswerAndOperator("SELECT _1 + _2, _1 - _2, _1 * _2, _1 / _2, _1 % _2 FROM tbl")
      }
    }

    withSQLConf("parquet.enable.dictionary" -> "false") {
      withParquetTable((1 until 10).map(i => (i.toFloat, i.toFloat + 0.5)), "tbl", false) {
        checkSparkAnswerAndOperator("SELECT _1 + _2, _1 - _2, _1 * _2, _1 / _2, _1 % _2 FROM tbl")
      }
    }

    withSQLConf("parquet.enable.dictionary" -> "false") {
      withParquetTable((1 until 10).map(i => (i.toDouble, i.toDouble + 0.5d)), "tbl", false) {
        checkSparkAnswerAndOperator("SELECT _1 + _2, _1 - _2, _1 * _2, _1 / _2, _1 % _2 FROM tbl")
      }
    }
  }

  test("date partition column does not forget date type") {
    withTable("t1") {
      sql("CREATE TABLE t1(flag LONG, cal_dt DATE) USING PARQUET PARTITIONED BY (cal_dt)")
      sql("""
            |INSERT INTO t1 VALUES
            |(2, date'2021-06-27'),
            |(2, date'2021-06-28'),
            |(2, date'2021-06-29'),
            |(2, date'2021-06-30')""".stripMargin)
      checkSparkAnswerAndOperator(sql("SELECT CAST(cal_dt as STRING) FROM t1"))
      checkSparkAnswer("SHOW PARTITIONS t1")
    }
  }

  test("Year") {
    Seq(false, true).foreach { dictionary =>
      withSQLConf("parquet.enable.dictionary" -> dictionary.toString) {
        val table = "test"
        withTable(table) {
          sql(s"create table $table(col timestamp) using parquet")
          sql(s"insert into $table values (now()), (null)")
          checkSparkAnswerAndOperator(s"SELECT year(col) FROM $table")
        }
      }
    }
  }

  test("Decimal binary ops multiply is aligned to Spark") {
    assume(isSpark34Plus)
    Seq(true, false).foreach { allowPrecisionLoss =>
      withSQLConf(
        "spark.sql.decimalOperations.allowPrecisionLoss" -> allowPrecisionLoss.toString) {

        testSingleLineQuery(
          "select cast(1.23456 as decimal(10,9)) c1, cast(2.345678 as decimal(10,9)) c2",
          "select a, b, typeof(a), typeof(b) from (select c1 * 2.345678 a, c2 * c1 b from tbl)",
          s"basic_positive_numbers (allowPrecisionLoss = ${allowPrecisionLoss})")

        testSingleLineQuery(
          "select cast(1.23456 as decimal(10,9)) c1, cast(-2.345678 as decimal(10,9)) c2",
          "select a, b, typeof(a), typeof(b) from (select c1 * -2.345678 a, c2 * c1 b from tbl)",
          s"basic_neg_numbers (allowPrecisionLoss = ${allowPrecisionLoss})")

        testSingleLineQuery(
          "select cast(1.23456 as decimal(10,9)) c1, cast(0 as decimal(10,9)) c2",
          "select a, b, typeof(a), typeof(b) from (select c1 * 0.0 a, c2 * c1 b from tbl)",
          s"zero (allowPrecisionLoss = ${allowPrecisionLoss})")

        testSingleLineQuery(
          "select cast(1.23456 as decimal(10,9)) c1, cast(1 as decimal(10,9)) c2",
          "select a, b, typeof(a), typeof(b) from (select c1 * 1.0 a, c2 * c1 b from tbl)",
          s"identity (allowPrecisionLoss = ${allowPrecisionLoss})")

        testSingleLineQuery(
          "select cast(123456789.1234567890 as decimal(20,10)) c1, cast(987654321.9876543210 as decimal(20,10)) c2",
          "select a, b, typeof(a), typeof(b) from (select c1 * cast(987654321.9876543210 as decimal(20,10)) a, c2 * c1 b from tbl)",
          s"large_numbers (allowPrecisionLoss = ${allowPrecisionLoss})")

        testSingleLineQuery(
          "select cast(0.00000000123456789 as decimal(20,19)) c1, cast(0.00000000987654321 as decimal(20,19)) c2",
          "select a, b, typeof(a), typeof(b) from (select c1 * cast(0.00000000987654321 as decimal(20,19)) a, c2 * c1 b from tbl)",
          s"small_numbers (allowPrecisionLoss = ${allowPrecisionLoss})")

        testSingleLineQuery(
          "select cast(64053151420411946063694043751862251568 as decimal(38,0)) c1, cast(12345 as decimal(10,0)) c2",
          "select a, b, typeof(a), typeof(b) from (select c1 * cast(12345 as decimal(10,0)) a, c2 * c1 b from tbl)",
          s"overflow_precision (allowPrecisionLoss = ${allowPrecisionLoss})")

        testSingleLineQuery(
          "select cast(6.4053151420411946063694043751862251568 as decimal(38,37)) c1, cast(1.2345 as decimal(10,9)) c2",
          "select a, b, typeof(a), typeof(b) from (select c1 * cast(1.2345 as decimal(10,9)) a, c2 * c1 b from tbl)",
          s"overflow_scale (allowPrecisionLoss = ${allowPrecisionLoss})")

        testSingleLineQuery(
          """
            |select cast(6.4053151420411946063694043751862251568 as decimal(38,37)) c1, cast(1.2345 as decimal(10,9)) c2
            |union all
            |select cast(1.23456 as decimal(10,9)) c1, cast(1 as decimal(10,9)) c2
            |""".stripMargin,
          "select a, typeof(a) from (select c1 * c2 a from tbl)",
          s"mixed_errs_and_results (allowPrecisionLoss = ${allowPrecisionLoss})")
      }
    }
  }

  test("Decimal random number tests") {
    assume(isSpark34Plus) // Only Spark 3.4+ has the fix for SPARK-45786
    val rand = scala.util.Random
    def makeNum(p: Int, s: Int): String = {
      val int1 = rand.nextLong()
      val int2 = rand.nextLong().abs
      val frac1 = rand.nextLong().abs
      val frac2 = rand.nextLong().abs
      s"$int1$int2".take(p - s + (int1 >>> 63).toInt) + "." + s"$frac1$frac2".take(s)
    }

    val table = "test"
    (0 until 10).foreach { _ =>
      val p1 = rand.nextInt(38) + 1 // 1 <= p1 <= 38
      val s1 = rand.nextInt(p1 + 1) // 0 <= s1 <= p1
      val p2 = rand.nextInt(38) + 1
      val s2 = rand.nextInt(p2 + 1)

      withTable(table) {
        sql(s"create table $table(a decimal($p1, $s1), b decimal($p2, $s2)) using parquet")
        val values =
          (0 until 10).map(_ => s"(${makeNum(p1, s1)}, ${makeNum(p2, s2)})").mkString(",")
        sql(s"insert into $table values $values")
        Seq(true, false).foreach { allowPrecisionLoss =>
          withSQLConf(
            "spark.sql.decimalOperations.allowPrecisionLoss" -> allowPrecisionLoss.toString) {
            val a = makeNum(p1, s1)
            val b = makeNum(p2, s2)
            var ops = Seq("+", "-", "*", "/", "%")
            for (op <- ops) {
              checkSparkAnswerAndOperator(s"select a, b, a $op b from $table")
              checkSparkAnswerAndOperator(s"select $a, b, $a $op b from $table")
              checkSparkAnswerAndOperator(s"select a, $b, a $op $b from $table")
              checkSparkAnswerAndOperator(
                s"select $a, $b, decimal($a) $op decimal($b) from $table")
            }
          }
        }
      }
    }
  }

  test("test cast utf8 to boolean as compatible with Spark") {
    def testCastedColumn(inputValues: Seq[String]): Unit = {
      val table = "test_table"
      withTable(table) {
        val values = inputValues.map(x => s"('$x')").mkString(",")
        sql(s"create table $table(base_column char(20)) using parquet")
        sql(s"insert into $table values $values")
        checkSparkAnswerAndOperator(
          s"select base_column, cast(base_column as boolean) as casted_column from $table")
      }
    }

    // Supported boolean values as true by both Arrow and Spark
    testCastedColumn(inputValues = Seq("t", "true", "y", "yes", "1", "T", "TrUe", "Y", "YES"))
    // Supported boolean values as false by both Arrow and Spark
    testCastedColumn(inputValues = Seq("f", "false", "n", "no", "0", "F", "FaLSe", "N", "No"))
    // Supported boolean values by Arrow but not Spark
    testCastedColumn(inputValues =
      Seq("TR", "FA", "tr", "tru", "ye", "on", "fa", "fal", "fals", "of", "off"))
    // Invalid boolean casting values for Arrow and Spark
    testCastedColumn(inputValues = Seq("car", "Truck"))
  }

  test("explain comet") {
    assume(isSpark34Plus)
    withSQLConf(
      SQLConf.ANSI_ENABLED.key -> "false",
      SQLConf.COALESCE_PARTITIONS_ENABLED.key -> "true",
      CometConf.COMET_ENABLED.key -> "true",
      CometConf.COMET_EXEC_ENABLED.key -> "true",
      CometConf.COMET_EXEC_SHUFFLE_ENABLED.key -> "false",
      EXTENDED_EXPLAIN_PROVIDERS_KEY -> "org.apache.comet.ExtendedExplainInfo") {
      val table = "test"
      withTable(table) {
        sql(s"create table $table(c0 int, c1 int , c2 float) using parquet")
        sql(s"insert into $table values(0, 1, 100.000001)")

        Seq(
          (
            s"SELECT cast(make_interval(c0, c1, c0, c1, c0, c0, c2) as string) as C from $table",
            Set("make_interval is not supported")),
          (
            "SELECT "
              + "date_part('YEAR', make_interval(c0, c1, c0, c1, c0, c0, c2))"
              + " + "
              + "date_part('MONTH', make_interval(c0, c1, c0, c1, c0, c0, c2))"
              + s" as yrs_and_mths from $table",
            Set(
              "extractintervalyears is not supported",
              "extractintervalmonths is not supported")),
          (
            s"SELECT sum(c0), sum(c2) from $table group by c1",
            Set(
              "HashAggregate is not native because the following children are not native (AQEShuffleRead)",
              "HashAggregate is not native because the following children are not native (Exchange)",
              "Comet shuffle is not enabled: spark.comet.exec.shuffle.enabled is not enabled")),
          (
            "SELECT A.c1, A.sum_c0, A.sum_c2, B.casted from "
              + s"(SELECT c1, sum(c0) as sum_c0, sum(c2) as sum_c2 from $table group by c1) as A, "
              + s"(SELECT c1, cast(make_interval(c0, c1, c0, c1, c0, c0, c2) as string) as casted from $table) as B "
              + "where A.c1 = B.c1 ",
            Set(
              "Comet shuffle is not enabled: spark.comet.exec.shuffle.enabled is not enabled",
              "make_interval is not supported",
              "HashAggregate is not native because the following children are not native (AQEShuffleRead)",
              "HashAggregate is not native because the following children are not native (Exchange)",
              "Project is not native because the following children are not native (BroadcastHashJoin)",
              "BroadcastHashJoin is not enabled because the following children are not native" +
                " (BroadcastExchange, Project)")))
          .foreach(test => {
            val qry = test._1
            val expected = test._2
            val df = sql(qry)
            df.collect() // force an execution
            checkSparkAnswerAndCompareExplainPlan(df, expected)
          })
      }
    }
  }

  test("hash functions") {
    Seq(true, false).foreach { dictionary =>
      withSQLConf(
        "parquet.enable.dictionary" -> dictionary.toString,
        CometConf.COMET_CAST_ALLOW_INCOMPATIBLE.key -> "true") {
        val table = "test"
        withTable(table) {
          sql(s"create table $table(col string, a int, b float) using parquet")
          sql(s"""
              |insert into $table values
              |('Spark SQL  ', 10, 1.2), (NULL, NULL, NULL), ('', 0, 0.0), ('苹果手机', NULL, 3.999999)
              |, ('Spark SQL  ', 10, 1.2), (NULL, NULL, NULL), ('', 0, 0.0), ('苹果手机', NULL, 3.999999)
              |""".stripMargin)
          checkSparkAnswerAndOperator("""
              |select
              |md5(col), md5(cast(a as string)), md5(cast(b as string)),
              |hash(col), hash(col, 1), hash(col, 0), hash(col, a, b), hash(b, a, col),
              |xxhash64(col), xxhash64(col, 1), xxhash64(col, 0), xxhash64(col, a, b), xxhash64(b, a, col),
              |sha2(col, 0), sha2(col, 256), sha2(col, 224), sha2(col, 384), sha2(col, 512), sha2(col, 128)
              |from test
              |""".stripMargin)
        }
      }
    }
  }

  test("hash functions with random input") {
    val dataGen = DataGenerator.DEFAULT
    // sufficient number of rows to create dictionary encoded ArrowArray.
    val randomNumRows = 1000

    val whitespaceChars = " \t\r\n"
    val timestampPattern = "0123456789/:T" + whitespaceChars
    Seq(true, false).foreach { dictionary =>
      withSQLConf(
        "parquet.enable.dictionary" -> dictionary.toString,
        CometConf.COMET_CAST_ALLOW_INCOMPATIBLE.key -> "true") {
        val table = "test"
        withTable(table) {
          sql(s"create table $table(col string, a int, b float) using parquet")
          val tableSchema = spark.table(table).schema
          val rows = dataGen.generateRows(
            randomNumRows,
            tableSchema,
            Some(() => dataGen.generateString(timestampPattern, 6)))
          val data = spark.createDataFrame(spark.sparkContext.parallelize(rows), tableSchema)
          data.write
            .mode("append")
            .insertInto(table)
          // with random generated data
          // disable cast(b as string) for now, as the cast from float to string may produce incompatible result
          checkSparkAnswerAndOperator("""
              |select
              |md5(col), md5(cast(a as string)), --md5(cast(b as string)),
              |hash(col), hash(col, 1), hash(col, 0), hash(col, a, b), hash(b, a, col),
              |xxhash64(col), xxhash64(col, 1), xxhash64(col, 0), xxhash64(col, a, b), xxhash64(b, a, col),
              |sha2(col, 0), sha2(col, 256), sha2(col, 224), sha2(col, 384), sha2(col, 512), sha2(col, 128)
              |from test
              |""".stripMargin)
        }
      }
    }
  }
  test("unary negative integer overflow test") {
    def withAnsiMode(enabled: Boolean)(f: => Unit): Unit = {
      withSQLConf(
        SQLConf.ANSI_ENABLED.key -> enabled.toString,
        CometConf.COMET_ANSI_MODE_ENABLED.key -> enabled.toString,
        CometConf.COMET_ENABLED.key -> "true",
        CometConf.COMET_EXEC_ENABLED.key -> "true")(f)
    }

    def checkOverflow(query: String, dtype: String): Unit = {
      checkSparkMaybeThrows(sql(query)) match {
        case (Some(sparkException), Some(cometException)) =>
          assert(sparkException.getMessage.contains(dtype + " overflow"))
          assert(cometException.getMessage.contains(dtype + " overflow"))
        case (None, None) => checkSparkAnswerAndOperator(sql(query))
        case (None, Some(ex)) =>
          fail("Comet threw an exception but Spark did not " + ex.getMessage)
        case (Some(_), None) =>
          fail("Spark threw an exception but Comet did not")
      }
    }

    def runArrayTest(query: String, dtype: String, path: String): Unit = {
      withParquetTable(path, "t") {
        withAnsiMode(enabled = false) {
          checkSparkAnswerAndOperator(sql(query))
        }
        withAnsiMode(enabled = true) {
          checkOverflow(query, dtype)
        }
      }
    }

    withTempDir { dir =>
      // Array values test
      val dataTypes = Seq(
        ("array_test.parquet", Seq(Int.MaxValue, Int.MinValue).toDF("a"), "integer"),
        ("long_array_test.parquet", Seq(Long.MaxValue, Long.MinValue).toDF("a"), "long"),
        ("short_array_test.parquet", Seq(Short.MaxValue, Short.MinValue).toDF("a"), ""),
        ("byte_array_test.parquet", Seq(Byte.MaxValue, Byte.MinValue).toDF("a"), ""))

      dataTypes.foreach { case (fileName, df, dtype) =>
        val path = new Path(dir.toURI.toString, fileName).toString
        df.write.mode("overwrite").parquet(path)
        val query = "select a, -a from t"
        runArrayTest(query, dtype, path)
      }

      withParquetTable((0 until 5).map(i => (i % 5, i % 3)), "tbl") {
        withAnsiMode(enabled = true) {
          // interval test without cast
          val longDf = Seq(Long.MaxValue, Long.MaxValue, 2)
          val yearMonthDf = Seq(Int.MaxValue, Int.MaxValue, 2)
            .map(Period.ofMonths)
          val dayTimeDf = Seq(106751991L, 106751991L, 2L)
            .map(Duration.ofDays)
          Seq(longDf, yearMonthDf, dayTimeDf).foreach { _ =>
            checkOverflow("select -(_1) FROM tbl", "")
          }
        }
      }

      // scalar tests
      withParquetTable((0 until 5).map(i => (i % 5, i % 3)), "tbl") {
        withSQLConf(
          "spark.sql.optimizer.excludedRules" -> "org.apache.spark.sql.catalyst.optimizer.ConstantFolding",
          SQLConf.ANSI_ENABLED.key -> "true",
          CometConf.COMET_ANSI_MODE_ENABLED.key -> "true",
          CometConf.COMET_ENABLED.key -> "true",
          CometConf.COMET_EXEC_ENABLED.key -> "true") {
          for (n <- Seq("2147483647", "-2147483648")) {
            checkOverflow(s"select -(cast(${n} as int)) FROM tbl", "integer")
          }
          for (n <- Seq("32767", "-32768")) {
            checkOverflow(s"select -(cast(${n} as short)) FROM tbl", "")
          }
          for (n <- Seq("127", "-128")) {
            checkOverflow(s"select -(cast(${n} as byte)) FROM tbl", "")
          }
          for (n <- Seq("9223372036854775807", "-9223372036854775808")) {
            checkOverflow(s"select -(cast(${n} as long)) FROM tbl", "long")
          }
          for (n <- Seq("3.4028235E38", "-3.4028235E38")) {
            checkOverflow(s"select -(cast(${n} as float)) FROM tbl", "float")
          }
        }
      }
    }
  }

  test("readSidePadding") {
    // https://stackoverflow.com/a/46290728
    val table = "test"
    withTable(table) {
      sql(s"create table $table(col1 CHAR(2)) using parquet")
      sql(s"insert into $table values('é')") // unicode 'e\\u{301}'
      sql(s"insert into $table values('é')") // unicode '\\u{e9}'
      sql(s"insert into $table values('')")
      sql(s"insert into $table values('ab')")

      checkSparkAnswerAndOperator(s"SELECT * FROM $table")
    }
  }

  test("isnan") {
    Seq("true", "false").foreach { dictionary =>
      withSQLConf("parquet.enable.dictionary" -> dictionary) {
        withParquetTable(
          Seq(Some(1.0), Some(Double.NaN), None).map(i => Tuple1(i)),
          "tbl",
          withDictionary = dictionary.toBoolean) {
          checkSparkAnswerAndOperator("SELECT isnan(_1), isnan(cast(_1 as float)) FROM tbl")
          // Use inside a nullable statement to make sure isnan has correct behavior for null input
          checkSparkAnswerAndOperator(
            "SELECT CASE WHEN (_1 > 0) THEN NULL ELSE isnan(_1) END FROM tbl")
        }
      }
    }
  }

  test("named_struct") {
    Seq(true, false).foreach { dictionaryEnabled =>
      withTempDir { dir =>
        val path = new Path(dir.toURI.toString, "test.parquet")
        makeParquetFileAllTypes(path, dictionaryEnabled = dictionaryEnabled, 10000)
        withParquetTable(path.toString, "tbl") {
          checkSparkAnswerAndOperator("SELECT named_struct('a', _1, 'b', _2) FROM tbl")
          checkSparkAnswerAndOperator("SELECT named_struct('a', _1, 'b', 2) FROM tbl")
          checkSparkAnswerAndOperator(
            "SELECT named_struct('a', named_struct('b', _1, 'c', _2)) FROM tbl")
        }
      }
    }
  }

  test("to_json") {
    Seq(true, false).foreach { dictionaryEnabled =>
      withParquetTable(
        (0 until 100).map(i => {
          val str = if (i % 2 == 0) {
            "even"
          } else {
            "odd"
          }
          (i.toByte, i.toShort, i, i.toLong, i * 1.2f, -i * 1.2d, str, i.toString)
        }),
        "tbl",
        withDictionary = dictionaryEnabled) {

        val fields = Range(1, 8).map(n => s"'col$n', _$n").mkString(", ")

        checkSparkAnswerAndOperator(s"SELECT to_json(named_struct($fields)) FROM tbl")
        checkSparkAnswerAndOperator(
          s"SELECT to_json(named_struct('nested', named_struct($fields))) FROM tbl")
      }
    }
  }

  test("to_json escaping of field names and string values") {
    val gen = new DataGenerator(new Random(42))
    val chars = "\\'\"abc\t\r\n\f\b"
    Seq(true, false).foreach { dictionaryEnabled =>
      withParquetTable(
        (0 until 100).map(i => {
          val str1 = gen.generateString(chars, 8)
          val str2 = gen.generateString(chars, 8)
          (i.toString, str1, str2)
        }),
        "tbl",
        withDictionary = dictionaryEnabled) {

        val fields = Range(1, 3)
          .map(n => {
            val columnName = s"""column "$n""""
            s"'$columnName', _$n"
          })
          .mkString(", ")

        checkSparkAnswerAndOperator(
          """SELECT 'column "1"' x, """ +
            s"to_json(named_struct($fields)) FROM tbl ORDER BY x")
      }
    }
  }

  test("to_json unicode") {
    Seq(true, false).foreach { dictionaryEnabled =>
      withParquetTable(
        (0 until 100).map(i => {
          (i.toString, "\uD83E\uDD11", "\u018F")
        }),
        "tbl",
        withDictionary = dictionaryEnabled) {

        val fields = Range(1, 3)
          .map(n => {
            val columnName = s"""column "$n""""
            s"'$columnName', _$n"
          })
          .mkString(", ")

        checkSparkAnswerAndOperator(
          """SELECT 'column "1"' x, """ +
            s"to_json(named_struct($fields)) FROM tbl ORDER BY x")
      }
    }
  }

  test("struct and named_struct with dictionary") {
    Seq(true, false).foreach { dictionaryEnabled =>
      withParquetTable(
        (0 until 100).map(i =>
          (
            i,
            if (i % 2 == 0) { "even" }
            else { "odd" })),
        "tbl",
        withDictionary = dictionaryEnabled) {
        checkSparkAnswerAndOperator("SELECT struct(_1, _2) FROM tbl")
        checkSparkAnswerAndOperator("SELECT named_struct('a', _1, 'b', _2) FROM tbl")
      }
    }
  }

  test("get_struct_field") {
    Seq("", "parquet").foreach { v1List =>
      withSQLConf(
        SQLConf.USE_V1_SOURCE_LIST.key -> v1List,
        CometConf.COMET_NATIVE_SCAN_ENABLED.key -> "false",
        CometConf.COMET_CONVERT_FROM_PARQUET_ENABLED.key -> "true") {
        withTempPath { dir =>
          var df = spark
            .range(5)
            // Add both a null struct and null inner value
            .select(
              when(
                col("id") > 1,
                struct(
                  when(col("id") > 2, col("id")).alias("id"),
                  when(col("id") > 2, struct(when(col("id") > 3, col("id")).alias("id")))
                    .as("nested2")))
                .alias("nested1"))

          df.write.parquet(dir.toString())

          df = spark.read.parquet(dir.toString())
          checkSparkAnswerAndOperator(df.select("nested1.id"))
          checkSparkAnswerAndOperator(df.select("nested1.nested2.id"))
        }
      }
    }
  }

  test("CreateArray") {
    Seq(true, false).foreach { dictionaryEnabled =>
      withTempDir { dir =>
        val path = new Path(dir.toURI.toString, "test.parquet")
        makeParquetFileAllTypes(path, dictionaryEnabled = dictionaryEnabled, 1000)
        val df = spark.read.parquet(path.toString)
        checkSparkAnswerAndOperator(df.select(array(col("_2"), col("_3"), col("_4"))))
        checkSparkAnswerAndOperator(df.select(array(col("_4"), col("_11"), lit(null))))
        checkSparkAnswerAndOperator(
          df.select(array(array(col("_4")), array(col("_4"), lit(null)))))
        checkSparkAnswerAndOperator(df.select(array(col("_8"), col("_13"))))
        // This ends up returning empty strings instead of nulls for the last element
        // Fixed by https://github.com/apache/datafusion/commit/27304239ef79b50a443320791755bf74eed4a85d
        // checkSparkAnswerAndOperator(df.select(array(col("_8"), col("_13"), lit(null))))
        checkSparkAnswerAndOperator(df.select(array(array(col("_8")), array(col("_13")))))
        checkSparkAnswerAndOperator(df.select(array(col("_8"), col("_8"), lit(null))))
        checkSparkAnswerAndOperator(df.select(array(struct("_4"), struct("_4"))))
      // Fixed by https://github.com/apache/datafusion/commit/140f7cec78febd73d3db537a816badaaf567530a
      // checkSparkAnswerAndOperator(df.select(array(struct(col("_8").alias("a")), struct(col("_13").alias("a")))))
<<<<<<< HEAD
      }
    }
  }

  test("ArrayExtract") {
    def assertBothThrow(df: DataFrame): Unit = {
      checkSparkMaybeThrows(df) match {
        case (Some(_), Some(_)) => ()
        case (spark, comet) =>
          fail(
            s"Expected Spark and Comet to throw exception, but got\nSpark: $spark\nComet: $comet")
      }
    }

    Seq(true, false).foreach { dictionaryEnabled =>
      withTempDir { dir =>
        val path = new Path(dir.toURI.toString, "test.parquet")
        makeParquetFileAllTypes(path, dictionaryEnabled = dictionaryEnabled, 100)

        Seq(true, false).foreach { ansiEnabled =>
          withSQLConf(
            CometConf.COMET_ANSI_MODE_ENABLED.key -> "true",
            SQLConf.ANSI_ENABLED.key -> ansiEnabled.toString(),
            // Prevent the optimizer from collapsing an extract value of a create array
            SQLConf.OPTIMIZER_EXCLUDED_RULES.key -> SimplifyExtractValueOps.ruleName) {
            val df = spark.read.parquet(path.toString)

            val stringArray = df.select(array(col("_8"), col("_8")).alias("arr"))
            checkSparkAnswerAndOperator(
              stringArray.select(col("arr").getItem(0), col("arr").getItem(1)))

            checkSparkAnswerAndOperator(
              stringArray.select(
                element_at(col("arr"), -2),
                element_at(col("arr"), -1),
                element_at(col("arr"), 1),
                element_at(col("arr"), 2)))

            // 0 is an invalid index for element_at
            assertBothThrow(stringArray.select(element_at(col("arr"), 0)))

            if (ansiEnabled) {
              assertBothThrow(stringArray.select(col("arr").getItem(-1)))
              assertBothThrow(stringArray.select(col("arr").getItem(2)))
              assertBothThrow(stringArray.select(element_at(col("arr"), -3)))
              assertBothThrow(stringArray.select(element_at(col("arr"), 3)))
            } else {
              checkSparkAnswerAndOperator(stringArray.select(col("arr").getItem(-1)))
              checkSparkAnswerAndOperator(stringArray.select(col("arr").getItem(2)))
              checkSparkAnswerAndOperator(stringArray.select(element_at(col("arr"), -3)))
              checkSparkAnswerAndOperator(stringArray.select(element_at(col("arr"), 3)))
            }

            val intArray = df.select(array(col("_4"), col("_4"), col("_4")).alias("arr"))
            checkSparkAnswerAndOperator(
              intArray
                .select(col("arr").getItem(0), col("arr").getItem(1), col("arr").getItem(2)))

            checkSparkAnswerAndOperator(
              intArray.select(
                element_at(col("arr"), 1),
                element_at(col("arr"), 2),
                element_at(col("arr"), 3),
                element_at(col("arr"), -1),
                element_at(col("arr"), -2),
                element_at(col("arr"), -3)))
          }
        }
=======
>>>>>>> be10feed
      }
    }
  }
}<|MERGE_RESOLUTION|>--- conflicted
+++ resolved
@@ -2092,7 +2092,6 @@
         checkSparkAnswerAndOperator(df.select(array(struct("_4"), struct("_4"))))
       // Fixed by https://github.com/apache/datafusion/commit/140f7cec78febd73d3db537a816badaaf567530a
       // checkSparkAnswerAndOperator(df.select(array(struct(col("_8").alias("a")), struct(col("_13").alias("a")))))
-<<<<<<< HEAD
       }
     }
   }
@@ -2161,8 +2160,6 @@
                 element_at(col("arr"), -3)))
           }
         }
-=======
->>>>>>> be10feed
       }
     }
   }
