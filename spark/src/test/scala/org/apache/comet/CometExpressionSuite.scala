--- conflicted
+++ resolved
@@ -1706,11 +1706,6 @@
       SQLConf.COALESCE_PARTITIONS_ENABLED.key -> "true",
       CometConf.COMET_ENABLED.key -> "true",
       CometConf.COMET_EXEC_ENABLED.key -> "true",
-<<<<<<< HEAD
-      CometConf.COMET_SHUFFLE_ENFORCE_MODE_ENABLED.key -> "true",
-=======
-      CometConf.COMET_EXEC_ALL_OPERATOR_ENABLED.key -> "true",
->>>>>>> 3cff8264
       EXTENDED_EXPLAIN_PROVIDERS_KEY -> "org.apache.comet.ExtendedExplainInfo") {
       val table = "test"
       withTable(table) {
