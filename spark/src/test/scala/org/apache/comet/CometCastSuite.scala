--- conflicted
+++ resolved
@@ -1354,11 +1354,7 @@
                     assert(
                       sparkMessage.replace(".WITH_SUGGESTION] ", "]").startsWith(cometMessage))
                   } else if (cometMessage.startsWith("[CAST_INVALID_INPUT]") || cometMessage
-<<<<<<< HEAD
-                    .startsWith("[CAST_OVERFLOW]")) {
-=======
                       .startsWith("[CAST_OVERFLOW]")) {
->>>>>>> a9d0c2b0
                     assert(
                       sparkMessage.startsWith(
                         cometMessage
