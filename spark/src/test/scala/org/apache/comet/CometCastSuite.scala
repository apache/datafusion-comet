--- conflicted
+++ resolved
@@ -679,16 +679,9 @@
       castTest(specialValues.toDF("a"), DataTypes.DoubleType, testAnsi = v)
     }
   }
-<<<<<<< HEAD
 
   test("cast StringType to DoubleType") {
     Seq(true, false).foreach { ansiMode =>
-=======
-  test("cast StringType to DoubleType (partial support)") {
-    withSQLConf(
-      CometConf.getExprAllowIncompatConfigKey(classOf[Cast]) -> "true",
-      SQLConf.ANSI_ENABLED.key -> "false") {
->>>>>>> a9d0c2b0
       castTest(
         gen.generateStrings(dataSize, numericPattern, 10).toDF("a"),
         DataTypes.DoubleType,
@@ -696,7 +689,6 @@
     }
   }
 
-<<<<<<< HEAD
   test("cast StringType to FloatType") {
     // TODO fix for Spark 4.0.0
     assume(!isSpark40Plus)
@@ -725,7 +717,7 @@
       "e5",
       null).toDF("a")
     Seq(true, false).foreach(k => castTest(values, DataTypes.FloatType, testAnsi = k))
-=======
+    
 //  This is to pass the first `all cast combinations are covered`
   ignore("cast StringType to DecimalType(10,2)") {
     val values = gen.generateStrings(dataSize, numericPattern, 12).toDF("a")
@@ -809,7 +801,6 @@
       Seq(true, false).foreach(ansiEnabled =>
         castTest(values, DataTypes.createDecimalType(23, 8), testAnsi = ansiEnabled))
     }
->>>>>>> a9d0c2b0
   }
 
   test("cast StringType to BinaryType") {
