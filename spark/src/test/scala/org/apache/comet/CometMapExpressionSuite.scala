/*
 * Licensed to the Apache Software Foundation (ASF) under one
 * or more contributor license agreements.  See the NOTICE file
 * distributed with this work for additional information
 * regarding copyright ownership.  The ASF licenses this file
 * to you under the Apache License, Version 2.0 (the
 * "License"); you may not use this file except in compliance
 * with the License.  You may obtain a copy of the License at
 *
 *   http://www.apache.org/licenses/LICENSE-2.0
 *
 * Unless required by applicable law or agreed to in writing,
 * software distributed under the License is distributed on an
 * "AS IS" BASIS, WITHOUT WARRANTIES OR CONDITIONS OF ANY
 * KIND, either express or implied.  See the License for the
 * specific language governing permissions and limitations
 * under the License.
 */

package org.apache.comet

import scala.util.Random

import org.apache.hadoop.fs.Path
import org.apache.spark.sql.CometTestBase
import org.apache.spark.sql.functions._
import org.apache.spark.sql.internal.SQLConf
import org.apache.spark.sql.types.BinaryType

import org.apache.comet.serde.CometMapFromEntries
import org.apache.comet.testing.{DataGenOptions, ParquetGenerator, SchemaGenOptions}

class CometMapExpressionSuite extends CometTestBase {

  test("read map[int, int] from parquet") {
    assume(usingDataSourceExec(conf))

    withTempPath { dir =>
      // create input file with Comet disabled
      withSQLConf(CometConf.COMET_ENABLED.key -> "false") {
        val df = spark
          .range(5)
          // Spark does not allow null as a key but does allow null as a
          // value, and the entire map be null
          .select(
            when(col("id") > 1, map(col("id"), when(col("id") > 2, col("id")))).alias("map1"))
        df.write.parquet(dir.toString())
      }

      Seq("", "parquet").foreach { v1List =>
        withSQLConf(SQLConf.USE_V1_SOURCE_LIST.key -> v1List) {
          val df = spark.read.parquet(dir.toString())
          if (v1List.isEmpty) {
            checkSparkAnswer(df.select("map1"))
          } else {
            checkSparkAnswerAndOperator(df.select("map1"))
          }
          // we fall back to Spark for map_keys and map_values
          checkSparkAnswer(df.select(map_keys(col("map1"))))
          checkSparkAnswer(df.select(map_values(col("map1"))))
        }
      }
    }
  }

  // repro for https://github.com/apache/datafusion-comet/issues/1754
  test("read map[struct, struct] from parquet") {
    assume(usingDataSourceExec(conf))

    withTempPath { dir =>
      // create input file with Comet disabled
      withSQLConf(CometConf.COMET_ENABLED.key -> "false") {
        val df = spark
          .range(5)
          .withColumn("id2", col("id"))
          .withColumn("id3", col("id"))
          // Spark does not allow null as a key but does allow null as a
          // value, and the entire map be null
          .select(
            when(
              col("id") > 1,
              map(
                struct(col("id"), col("id2"), col("id3")),
                when(col("id") > 2, struct(col("id"), col("id2"), col("id3"))))).alias("map1"))
        df.write.parquet(dir.toString())
      }

      Seq("", "parquet").foreach { v1List =>
        withSQLConf(SQLConf.USE_V1_SOURCE_LIST.key -> v1List) {
          val df = spark.read.parquet(dir.toString())
          df.createOrReplaceTempView("tbl")
          if (v1List.isEmpty) {
            checkSparkAnswer(df.select("map1"))
          } else {
            checkSparkAnswerAndOperator(df.select("map1"))
          }
          // we fall back to Spark for map_keys and map_values
          checkSparkAnswer(df.select(map_keys(col("map1"))))
          checkSparkAnswer(df.select(map_values(col("map1"))))
          checkSparkAnswer(spark.sql("SELECT map_keys(map1).id2 FROM tbl"))
          checkSparkAnswer(spark.sql("SELECT map_values(map1).id2 FROM tbl"))
        }
      }
    }
  }

  test("map_from_arrays") {
    withTempDir { dir =>
      val path = new Path(dir.toURI.toString, "test.parquet")
      val filename = path.toString
      val random = new Random(42)
      withSQLConf(CometConf.COMET_ENABLED.key -> "false") {
        val schemaGenOptions =
          SchemaGenOptions(generateArray = true, generateStruct = false, generateMap = false)
        val dataGenOptions = DataGenOptions(allowNull = false, generateNegativeZero = false)
        ParquetGenerator.makeParquetFile(
          random,
          spark,
          filename,
          100,
          schemaGenOptions,
          dataGenOptions)
      }
      spark.read.parquet(filename).createOrReplaceTempView("t1")
      val df = spark.sql("SELECT map_from_arrays(array(c12), array(c3)) FROM t1")
      checkSparkAnswerAndOperator(df)
    }
  }

<<<<<<< HEAD
  test("map_from_entries") {
    withTempDir { dir =>
      val path = new Path(dir.toURI.toString, "test.parquet")
      val filename = path.toString
      val random = new Random(42)
      withSQLConf(CometConf.COMET_ENABLED.key -> "false") {
        val schemaGenOptions =
          SchemaGenOptions(
            generateArray = false,
            generateStruct = false,
            primitiveTypes = SchemaGenOptions.defaultPrimitiveTypes.filterNot(_ == BinaryType))
        val dataGenOptions = DataGenOptions(allowNull = false, generateNegativeZero = false)
        ParquetGenerator.makeParquetFile(
          random,
          spark,
          filename,
          100,
          schemaGenOptions,
          dataGenOptions)
      }
      withSQLConf(
        CometConf.COMET_NATIVE_SCAN_ENABLED.key -> "false",
        CometConf.COMET_SPARK_TO_ARROW_ENABLED.key -> "true",
        CometConf.COMET_CONVERT_FROM_PARQUET_ENABLED.key -> "true") {
        val df = spark.read.parquet(filename)
        df.createOrReplaceTempView("t1")
        for (field <- df.schema.fieldNames) {
          checkSparkAnswerAndOperator(
            spark.sql(
              s"SELECT map_from_entries(array(struct($field as a, $field as b))) FROM t1"))
        }
      }
    }
  }

  test("map_from_entries - fallback for binary type") {
    def fallbackReason(reason: String) = {
      if (CometConf.COMET_NATIVE_SCAN_IMPL.key == CometConf.SCAN_NATIVE_COMET || sys.env
          .getOrElse("COMET_PARQUET_SCAN_IMPL", "") == CometConf.SCAN_NATIVE_COMET) {
        "Unsupported schema"
      } else {
        reason
      }
    }
    val table = "t2"
    withTable(table) {
      sql(
        s"create table $table using parquet as select cast(array() as array<binary>) as c1 from range(10)")
      checkSparkAnswerAndFallbackReason(
        sql(s"select map_from_entries(array(struct(c1, 0))) from $table"),
        fallbackReason(CometMapFromEntries.keyUnsupportedReason))
      checkSparkAnswerAndFallbackReason(
        sql(s"select map_from_entries(array(struct(0, c1))) from $table"),
        fallbackReason(CometMapFromEntries.valueUnsupportedReason))
    }
  }
=======
  test("fallback for size with map input") {
    withTempDir { dir =>
      withTempView("t1") {
        val path = new Path(dir.toURI.toString, "test.parquet")
        makeParquetFileAllPrimitiveTypes(path, dictionaryEnabled = true, 100)
        spark.read.parquet(path.toString).createOrReplaceTempView("t1")

        // Use column references in maps to avoid constant folding
        checkSparkAnswerAndFallbackReason(
          sql("SELECT size(case when _2 < 0 then map(_8, _9) else map() end) from t1"),
          "size does not support map inputs")
      }
    }
  }

  // fails with "map is not supported"
  ignore("size with map input") {
    withTempDir { dir =>
      withTempView("t1") {
        val path = new Path(dir.toURI.toString, "test.parquet")
        makeParquetFileAllPrimitiveTypes(path, dictionaryEnabled = true, 100)
        spark.read.parquet(path.toString).createOrReplaceTempView("t1")

        // Use column references in maps to avoid constant folding
        checkSparkAnswerAndOperator(
          sql("SELECT size(map(_8, _9, _10, _11)) from t1 where _8 is not null"))
        checkSparkAnswerAndOperator(
          sql("SELECT size(case when _2 < 0 then map(_8, _9) else map() end) from t1"))
      }
    }
  }

>>>>>>> 9500bbbc
}<|MERGE_RESOLUTION|>--- conflicted
+++ resolved
@@ -127,7 +127,38 @@
     }
   }
 
-<<<<<<< HEAD
+  test("fallback for size with map input") {
+    withTempDir { dir =>
+      withTempView("t1") {
+        val path = new Path(dir.toURI.toString, "test.parquet")
+        makeParquetFileAllPrimitiveTypes(path, dictionaryEnabled = true, 100)
+        spark.read.parquet(path.toString).createOrReplaceTempView("t1")
+
+        // Use column references in maps to avoid constant folding
+        checkSparkAnswerAndFallbackReason(
+          sql("SELECT size(case when _2 < 0 then map(_8, _9) else map() end) from t1"),
+          "size does not support map inputs")
+      }
+    }
+  }
+
+  // fails with "map is not supported"
+  ignore("size with map input") {
+    withTempDir { dir =>
+      withTempView("t1") {
+        val path = new Path(dir.toURI.toString, "test.parquet")
+        makeParquetFileAllPrimitiveTypes(path, dictionaryEnabled = true, 100)
+        spark.read.parquet(path.toString).createOrReplaceTempView("t1")
+
+        // Use column references in maps to avoid constant folding
+        checkSparkAnswerAndOperator(
+          sql("SELECT size(map(_8, _9, _10, _11)) from t1 where _8 is not null"))
+        checkSparkAnswerAndOperator(
+          sql("SELECT size(case when _2 < 0 then map(_8, _9) else map() end) from t1"))
+      }
+    }
+  }
+
   test("map_from_entries") {
     withTempDir { dir =>
       val path = new Path(dir.toURI.toString, "test.parquet")
@@ -166,7 +197,7 @@
   test("map_from_entries - fallback for binary type") {
     def fallbackReason(reason: String) = {
       if (CometConf.COMET_NATIVE_SCAN_IMPL.key == CometConf.SCAN_NATIVE_COMET || sys.env
-          .getOrElse("COMET_PARQUET_SCAN_IMPL", "") == CometConf.SCAN_NATIVE_COMET) {
+        .getOrElse("COMET_PARQUET_SCAN_IMPL", "") == CometConf.SCAN_NATIVE_COMET) {
         "Unsupported schema"
       } else {
         reason
@@ -184,38 +215,5 @@
         fallbackReason(CometMapFromEntries.valueUnsupportedReason))
     }
   }
-=======
-  test("fallback for size with map input") {
-    withTempDir { dir =>
-      withTempView("t1") {
-        val path = new Path(dir.toURI.toString, "test.parquet")
-        makeParquetFileAllPrimitiveTypes(path, dictionaryEnabled = true, 100)
-        spark.read.parquet(path.toString).createOrReplaceTempView("t1")
-
-        // Use column references in maps to avoid constant folding
-        checkSparkAnswerAndFallbackReason(
-          sql("SELECT size(case when _2 < 0 then map(_8, _9) else map() end) from t1"),
-          "size does not support map inputs")
-      }
-    }
-  }
-
-  // fails with "map is not supported"
-  ignore("size with map input") {
-    withTempDir { dir =>
-      withTempView("t1") {
-        val path = new Path(dir.toURI.toString, "test.parquet")
-        makeParquetFileAllPrimitiveTypes(path, dictionaryEnabled = true, 100)
-        spark.read.parquet(path.toString).createOrReplaceTempView("t1")
-
-        // Use column references in maps to avoid constant folding
-        checkSparkAnswerAndOperator(
-          sql("SELECT size(map(_8, _9, _10, _11)) from t1 where _8 is not null"))
-        checkSparkAnswerAndOperator(
-          sql("SELECT size(case when _2 < 0 then map(_8, _9) else map() end) from t1"))
-      }
-    }
-  }
-
->>>>>>> 9500bbbc
+
 }