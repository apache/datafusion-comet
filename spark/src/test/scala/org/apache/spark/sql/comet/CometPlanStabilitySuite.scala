--- conflicted
+++ resolved
@@ -29,11 +29,6 @@
 import org.apache.spark.internal.config.{MEMORY_OFFHEAP_ENABLED, MEMORY_OFFHEAP_SIZE}
 import org.apache.spark.sql.TPCDSBase
 import org.apache.spark.sql.catalyst.expressions.{AttributeSet, Cast}
-<<<<<<< HEAD
-import org.apache.spark.sql.catalyst.expressions.aggregate.Sum
-=======
-import org.apache.spark.sql.catalyst.expressions.aggregate.Average
->>>>>>> f2328870
 import org.apache.spark.sql.catalyst.util.resourceToString
 import org.apache.spark.sql.execution.{FormattedMode, ReusedSubqueryExec, SparkPlan, SubqueryBroadcastExec, SubqueryExec}
 import org.apache.spark.sql.execution.adaptive.DisableAdaptiveExecutionSuite
@@ -230,12 +225,6 @@
       CometConf.COMET_DPP_FALLBACK_ENABLED.key -> "false",
       CometConf.COMET_EXEC_SHUFFLE_ENABLED.key -> "true",
       CometConf.COMET_EXEC_SORT_MERGE_JOIN_WITH_JOIN_FILTER_ENABLED.key -> "true",
-      // Allow Incompatible is needed for Sum + Average for Spark 4.0.0 / ANSI support
-<<<<<<< HEAD
-      CometConf.getExprAllowIncompatConfigKey(classOf[Sum]) -> "true",
-=======
-      CometConf.getExprAllowIncompatConfigKey(classOf[Average]) -> "true",
->>>>>>> f2328870
       // as well as for v1.4/q9, v1.4/q44, v2.7.0/q6, v2.7.0/q64
       CometConf.getExprAllowIncompatConfigKey(classOf[Cast]) -> "true",
       SQLConf.AUTO_BROADCASTJOIN_THRESHOLD.key -> "10MB") {
