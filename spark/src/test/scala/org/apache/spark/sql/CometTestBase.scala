/*
 * Licensed to the Apache Software Foundation (ASF) under one
 * or more contributor license agreements.  See the NOTICE file
 * distributed with this work for additional information
 * regarding copyright ownership.  The ASF licenses this file
 * to you under the Apache License, Version 2.0 (the
 * "License"); you may not use this file except in compliance
 * with the License.  You may obtain a copy of the License at
 *
 *   http://www.apache.org/licenses/LICENSE-2.0
 *
 * Unless required by applicable law or agreed to in writing,
 * software distributed under the License is distributed on an
 * "AS IS" BASIS, WITHOUT WARRANTIES OR CONDITIONS OF ANY
 * KIND, either express or implied.  See the License for the
 * specific language governing permissions and limitations
 * under the License.
 */

package org.apache.spark.sql

import scala.concurrent.duration._
import scala.reflect.ClassTag
import scala.reflect.runtime.universe.TypeTag
import scala.util.Try

import org.scalatest.BeforeAndAfterEach

import org.apache.commons.lang3.StringUtils
import org.apache.hadoop.fs.Path
import org.apache.parquet.column.ParquetProperties
import org.apache.parquet.example.data.Group
import org.apache.parquet.example.data.simple.SimpleGroup
import org.apache.parquet.hadoop.ParquetWriter
import org.apache.parquet.hadoop.example.ExampleParquetWriter
import org.apache.parquet.schema.{MessageType, MessageTypeParser}
import org.apache.spark._
import org.apache.spark.internal.config.{MEMORY_OFFHEAP_ENABLED, MEMORY_OFFHEAP_SIZE, SHUFFLE_MANAGER}
import org.apache.spark.sql.comet.{CometBatchScanExec, CometBroadcastExchangeExec, CometExec, CometRowToColumnarExec, CometScanExec, CometScanWrapper, CometSinkPlaceHolder}
import org.apache.spark.sql.comet.execution.shuffle.{CometColumnarShuffle, CometNativeShuffle, CometShuffleExchangeExec}
import org.apache.spark.sql.execution.{ColumnarToRowExec, ExtendedMode, InputAdapter, SparkPlan, WholeStageCodegenExec}
import org.apache.spark.sql.execution.adaptive.AdaptiveSparkPlanHelper
import org.apache.spark.sql.internal._
import org.apache.spark.sql.test._
import org.apache.spark.sql.types.DecimalType
import org.apache.spark.sql.types.StructType

import org.apache.comet._
import org.apache.comet.CometSparkSessionExtensions.isSpark34Plus
import org.apache.comet.shims.ShimCometSparkSessionExtensions
import org.apache.comet.shims.ShimCometSparkSessionExtensions.supportsExtendedExplainInfo

/**
 * Base class for testing. This exists in `org.apache.spark.sql` since [[SQLTestUtils]] is
 * package-private.
 */
abstract class CometTestBase
    extends QueryTest
    with SQLTestUtils
    with BeforeAndAfterEach
    with AdaptiveSparkPlanHelper
    with ShimCometSparkSessionExtensions {
  import testImplicits._

  protected val shuffleManager: String =
    "org.apache.spark.sql.comet.execution.shuffle.CometShuffleManager"

  protected def sparkConf: SparkConf = {
    val conf = new SparkConf()
    conf.set("spark.hadoop.fs.file.impl", classOf[DebugFilesystem].getName)
    conf.set("spark.ui.enabled", "false")
    conf.set(SQLConf.SHUFFLE_PARTITIONS, 10) // reduce parallelism in tests
    conf.set(SQLConf.ANSI_ENABLED.key, "false")
    conf.set(SHUFFLE_MANAGER, shuffleManager)
    conf.set(MEMORY_OFFHEAP_ENABLED.key, "true")
    conf.set(MEMORY_OFFHEAP_SIZE.key, "2g")
    conf.set(SQLConf.AUTO_BROADCASTJOIN_THRESHOLD.key, "1g")
    conf.set(SQLConf.ADAPTIVE_AUTO_BROADCASTJOIN_THRESHOLD.key, "1g")
    conf.set(CometConf.COMET_ENABLED.key, "true")
    conf.set(CometConf.COMET_EXEC_ENABLED.key, "true")
    conf.set(CometConf.COMET_EXEC_ALL_OPERATOR_ENABLED.key, "true")
    conf.set(CometConf.COMET_EXEC_ALL_EXPR_ENABLED.key, "true")
    conf.set(CometConf.COMET_ROW_TO_COLUMNAR_ENABLED.key, "true")
    conf.set(CometConf.COMET_MEMORY_OVERHEAD.key, "2g")
    conf
  }

  /**
   * A helper function for comparing Comet DataFrame with Spark result using absolute tolerance.
   */
  protected def checkAnswerWithTol(
      dataFrame: DataFrame,
      expectedAnswer: Seq[Row],
      absTol: Double): Unit = {
    val actualAnswer = dataFrame.collect()
    require(
      actualAnswer.length == expectedAnswer.length,
      s"actual num rows ${actualAnswer.length} != expected num of rows ${expectedAnswer.length}")

    actualAnswer.zip(expectedAnswer).foreach { case (actualRow, expectedRow) =>
      checkAnswerWithTol(actualRow, expectedRow, absTol)
    }
  }

  /**
   * Compares two answers and makes sure the answer is within absTol of the expected result.
   */
  protected def checkAnswerWithTol(
      actualAnswer: Row,
      expectedAnswer: Row,
      absTol: Double): Unit = {
    require(
      actualAnswer.length == expectedAnswer.length,
      s"actual answer length ${actualAnswer.length} != " +
        s"expected answer length ${expectedAnswer.length}")
    require(absTol > 0 && absTol <= 1e-6, s"absTol $absTol is out of range (0, 1e-6]")

    actualAnswer.toSeq.zip(expectedAnswer.toSeq).foreach {
      case (actual: Double, expected: Double) =>
        if (!actual.isNaN && !expected.isNaN) {
          assert(
            math.abs(actual - expected) < absTol,
            s"actual answer $actual not within $absTol of correct answer $expected")
        }
      case (actual, expected) =>
        assert(actual == expected, s"$actualAnswer did not equal $expectedAnswer")
    }
  }

  protected def checkSparkAnswer(query: String): (SparkPlan, SparkPlan) = {
    checkSparkAnswer(sql(query))
  }

  /**
   * Check the answer of a Comet SQL query with Spark result.
   * @param df
   *   The DataFrame of the query.
   * @return
   *   A tuple of the SparkPlan of the query and the SparkPlan of the Comet query.
   */
  protected def checkSparkAnswer(df: => DataFrame): (SparkPlan, SparkPlan) = {
    var expected: Array[Row] = Array.empty
    var sparkPlan = null.asInstanceOf[SparkPlan]
    withSQLConf(CometConf.COMET_ENABLED.key -> "false") {
      val dfSpark = Dataset.ofRows(spark, df.logicalPlan)
      expected = dfSpark.collect()
      sparkPlan = dfSpark.queryExecution.executedPlan
    }
    val dfComet = Dataset.ofRows(spark, df.logicalPlan)
    checkAnswer(dfComet, expected)
    (sparkPlan, dfComet.queryExecution.executedPlan)
  }

  protected def checkSparkAnswerAndOperator(query: String, excludedClasses: Class[_]*): Unit = {
    checkSparkAnswerAndOperator(sql(query), excludedClasses: _*)
  }

  protected def checkSparkAnswerAndOperator(
      df: => DataFrame,
      excludedClasses: Class[_]*): Unit = {
    checkSparkAnswerAndOperator(df, Seq.empty, excludedClasses: _*)
  }

  protected def checkSparkAnswerAndOperator(
      df: => DataFrame,
      includeClasses: Seq[Class[_]],
      excludedClasses: Class[_]*): Unit = {
    checkCometOperators(stripAQEPlan(df.queryExecution.executedPlan), excludedClasses: _*)
    checkPlanContains(stripAQEPlan(df.queryExecution.executedPlan), includeClasses: _*)
    checkSparkAnswer(df)
  }

  protected def checkCometOperators(plan: SparkPlan, excludedClasses: Class[_]*): Unit = {
    val wrapped = wrapCometRowToColumnar(plan)
    wrapped.foreach {
      case _: CometScanExec | _: CometBatchScanExec => true
      case _: CometSinkPlaceHolder | _: CometScanWrapper => false
      case _: CometRowToColumnarExec => false
      case _: CometExec | _: CometShuffleExchangeExec => true
      case _: CometBroadcastExchangeExec => true
      case _: WholeStageCodegenExec | _: ColumnarToRowExec | _: InputAdapter => true
      case op =>
        if (excludedClasses.exists(c => c.isAssignableFrom(op.getClass))) {
          true
        } else {
          assert(
            false,
            s"Expected only Comet native operators, but found ${op.nodeName}.\n" +
              s"plan: $plan")
        }
    }
  }

  protected def checkPlanContains(plan: SparkPlan, includePlans: Class[_]*): Unit = {
    includePlans.foreach { case planClass =>
      if (plan.find(op => planClass.isAssignableFrom(op.getClass)).isEmpty) {
        assert(
          false,
          s"Expected plan to contain ${planClass.getSimpleName}, but not.\n" +
            s"plan: $plan")
      }
    }
  }

  /** Wraps the CometRowToColumn as ScanWrapper, so the child operators will not be checked */
  private def wrapCometRowToColumnar(plan: SparkPlan): SparkPlan = {
    plan.transformDown {
      // don't care the native operators
      case p: CometRowToColumnarExec => CometScanWrapper(null, p)
    }
  }

  /**
   * Check the answer of a Comet SQL query with Spark result using absolute tolerance.
   */
  protected def checkSparkAnswerWithTol(query: String, absTol: Double = 1e-6): Unit = {
    checkSparkAnswerWithTol(sql(query), absTol)
  }

  /**
   * Check the answer of a Comet DataFrame with Spark result using absolute tolerance.
   */
  protected def checkSparkAnswerWithTol(df: => DataFrame, absTol: Double): Unit = {
    var expected: Array[Row] = Array.empty
    withSQLConf(CometConf.COMET_ENABLED.key -> "false") {
      val dfSpark = Dataset.ofRows(spark, df.logicalPlan)
      expected = dfSpark.collect()
    }
    val dfComet = Dataset.ofRows(spark, df.logicalPlan)
    checkAnswerWithTol(dfComet, expected, absTol: Double)
  }

  protected def checkSparkMaybeThrows(
      df: => DataFrame): (Option[Throwable], Option[Throwable]) = {
    var expected: Option[Throwable] = None
    withSQLConf(CometConf.COMET_ENABLED.key -> "false") {
      val dfSpark = Dataset.ofRows(spark, df.logicalPlan)
      expected = Try(dfSpark.collect()).failed.toOption
    }
    val dfComet = Dataset.ofRows(spark, df.logicalPlan)
    val actual = Try(dfComet.collect()).failed.toOption
    (expected, actual)
<<<<<<< HEAD
=======
  }

  protected def checkSparkAnswerAndCompareExplainPlan(
      df: DataFrame,
      expectedInfo: String): Unit = {
    var expected: Array[Row] = Array.empty
    var dfSpark: Dataset[Row] = null
    withSQLConf(
      CometConf.COMET_ENABLED.key -> "false",
      "spark.sql.extendedExplainProvider" -> "") {
      dfSpark = Dataset.ofRows(spark, df.logicalPlan)
      expected = dfSpark.collect()
    }
    val dfComet = Dataset.ofRows(spark, df.logicalPlan)
    checkAnswer(dfComet, expected)
    val diff = StringUtils.difference(
      dfSpark.queryExecution.explainString(ExtendedMode),
      dfComet.queryExecution.explainString(ExtendedMode))
    if (supportsExtendedExplainInfo(dfSpark.queryExecution)) {
      assert(diff.contains(expectedInfo))
    }
    val extendedInfo =
      new ExtendedExplainInfo().generateExtendedInfo(dfComet.queryExecution.executedPlan)
    assert(extendedInfo.equalsIgnoreCase(expectedInfo))
>>>>>>> 26af0202
  }

  private var _spark: SparkSession = _
  protected implicit def spark: SparkSession = _spark
  protected implicit def sqlContext: SQLContext = _spark.sqlContext

  override protected def sparkContext: SparkContext = {
    SparkContext.clearActiveContext()

    val conf = sparkConf

    if (!conf.contains("spark.master")) {
      conf.setMaster("local[5]")
    }

    if (!conf.contains("spark.app.name")) {
      conf.setAppName(java.util.UUID.randomUUID().toString)
    }

    SparkContext.getOrCreate(conf)
  }

  protected def createSparkSession: SparkSession = {
    SparkSession.cleanupAnyExistingSession()

    SparkSession
      .builder()
      .config(
        sparkContext.getConf
      ) // Don't use `sparkConf` as we can have overridden it in plugin
      .withExtensions(new CometSparkSessionExtensions)
      .getOrCreate()
  }

  protected def initializeSession(): Unit = {
    if (_spark == null) _spark = createSparkSession
  }

  protected override def beforeAll(): Unit = {
    initializeSession()
    super.beforeAll()
  }

  protected override def afterAll(): Unit = {
    try {
      super.afterAll()
    } finally {
      if (_spark != null) {
        try {
          _spark.stop()
        } finally {
          _spark = null
          SparkSession.clearActiveSession()
          SparkSession.clearDefaultSession()
        }
      }
    }
  }

  protected override def beforeEach(): Unit = {
    super.beforeEach()
    DebugFilesystem.clearOpenStreams()
  }

  protected override def afterEach(): Unit = {
    super.afterEach()
    spark.sharedState.cacheManager.clearCache()
    eventually(timeout(10.seconds), interval(2.seconds)) {
      DebugFilesystem.assertNoOpenStreams()
    }
  }

  protected def readResourceParquetFile(name: String): DataFrame = {
    spark.read.parquet(getResourceParquetFilePath(name))
  }

  protected def getResourceParquetFilePath(name: String): String = {
    Thread.currentThread().getContextClassLoader.getResource(name).toString
  }

  protected def withParquetDataFrame[T <: Product: ClassTag: TypeTag](
      data: Seq[T],
      withDictionary: Boolean = true,
      schema: Option[StructType] = None)(f: DataFrame => Unit): Unit = {
    withParquetFile(data, withDictionary)(path => readParquetFile(path, schema)(f))
  }

  protected def withParquetTable[T <: Product: ClassTag: TypeTag](
      data: Seq[T],
      tableName: String,
      withDictionary: Boolean = true)(f: => Unit): Unit = {
    withParquetDataFrame(data, withDictionary) { df =>
      df.createOrReplaceTempView(tableName)
      withTempView(tableName)(f)
    }
  }

  protected def withParquetTable(df: DataFrame, tableName: String)(f: => Unit): Unit = {
    df.createOrReplaceTempView(tableName)
    withTempView(tableName)(f)
  }

  protected def withParquetTable(path: String, tableName: String)(f: => Unit): Unit = {
    val df = spark.read.format("parquet").load(path)
    withParquetTable(df, tableName)(f)
  }

  protected def withParquetFile[T <: Product: ClassTag: TypeTag](
      data: Seq[T],
      withDictionary: Boolean = true)(f: String => Unit): Unit = {
    withTempPath { file =>
      spark
        .createDataFrame(data)
        .write
        .option("parquet.enable.dictionary", withDictionary.toString)
        .parquet(file.getCanonicalPath)
      f(file.getCanonicalPath)
    }
  }

  protected def readParquetFile(path: String, schema: Option[StructType] = None)(
      f: DataFrame => Unit): Unit = schema match {
    case Some(s) => f(spark.read.format("parquet").schema(s).load(path))
    case None => f(spark.read.format("parquet").load(path))
  }

  protected def createParquetWriter(
      schema: MessageType,
      path: Path,
      dictionaryEnabled: Boolean = false,
      pageSize: Int = 1024,
      dictionaryPageSize: Int = 1024,
      pageRowCountLimit: Int = ParquetProperties.DEFAULT_PAGE_ROW_COUNT_LIMIT,
      rowGroupSize: Long = 1024 * 1024L): ParquetWriter[Group] = {
    val hadoopConf = spark.sessionState.newHadoopConf()

    ExampleParquetWriter
      .builder(path)
      .withDictionaryEncoding(dictionaryEnabled)
      .withType(schema)
      .withRowGroupSize(rowGroupSize.toInt)
      .withPageSize(pageSize)
      .withDictionaryPageSize(dictionaryPageSize)
      .withPageRowCountLimit(pageRowCountLimit)
      .withConf(hadoopConf)
      .build()
  }

  // Maps `i` to both positive and negative to test timestamp after and before the Unix epoch
  protected def getValue(i: Long, div: Long): Long = {
    val value = if (i % 2 == 0) i else -i
    value % div
  }

  def makeParquetFileAllTypes(path: Path, dictionaryEnabled: Boolean, n: Int): Unit = {
    makeParquetFileAllTypes(path, dictionaryEnabled, 0, n)
  }

  def makeParquetFileAllTypes(
      path: Path,
      dictionaryEnabled: Boolean,
      begin: Int,
      end: Int,
      pageSize: Int = 128,
      randomSize: Int = 0): Unit = {
    val schemaStr =
      if (isSpark34Plus) {
        """
          |message root {
          |  optional boolean                  _1;
          |  optional int32                    _2(INT_8);
          |  optional int32                    _3(INT_16);
          |  optional int32                    _4;
          |  optional int64                    _5;
          |  optional float                    _6;
          |  optional double                   _7;
          |  optional binary                   _8(UTF8);
          |  optional int32                    _9(UINT_8);
          |  optional int32                    _10(UINT_16);
          |  optional int32                    _11(UINT_32);
          |  optional int64                    _12(UINT_64);
          |  optional binary                   _13(ENUM);
          |  optional FIXED_LEN_BYTE_ARRAY(3)  _14;
          |  optional int32                    _15(DECIMAL(5, 2));
          |  optional int64                    _16(DECIMAL(18, 10));
          |  optional FIXED_LEN_BYTE_ARRAY(16) _17(DECIMAL(38, 37));
          |  optional INT64                    _18(TIMESTAMP(MILLIS,true));
          |  optional INT64                    _19(TIMESTAMP(MICROS,true));
          |  optional INT32                    _20(DATE);
          |}
        """.stripMargin
      } else {
        """
          |message root {
          |  optional boolean                  _1;
          |  optional int32                    _2(INT_8);
          |  optional int32                    _3(INT_16);
          |  optional int32                    _4;
          |  optional int64                    _5;
          |  optional float                    _6;
          |  optional double                   _7;
          |  optional binary                   _8(UTF8);
          |  optional int32                    _9(UINT_8);
          |  optional int32                    _10(UINT_16);
          |  optional int32                    _11(UINT_32);
          |  optional int64                    _12(UINT_64);
          |  optional binary                   _13(ENUM);
          |  optional binary                   _14(UTF8);
          |  optional int32                    _15(DECIMAL(5, 2));
          |  optional int64                    _16(DECIMAL(18, 10));
          |  optional FIXED_LEN_BYTE_ARRAY(16) _17(DECIMAL(38, 37));
          |  optional INT64                    _18(TIMESTAMP(MILLIS,true));
          |  optional INT64                    _19(TIMESTAMP(MICROS,true));
          |  optional INT32                    _20(DATE);
          |}
        """.stripMargin
      }

    val schema = MessageTypeParser.parseMessageType(schemaStr)
    val writer = createParquetWriter(
      schema,
      path,
      dictionaryEnabled = dictionaryEnabled,
      pageSize = pageSize,
      dictionaryPageSize = pageSize)

    val rand = scala.util.Random
    val data = (begin until end).map { i =>
      if (rand.nextBoolean()) {
        None
      } else {
        if (dictionaryEnabled) Some(i % 4) else Some(i)
      }
    }
    data.foreach { opt =>
      val record = new SimpleGroup(schema)
      opt match {
        case Some(i) =>
          record.add(0, i % 2 == 0)
          record.add(1, i.toByte)
          record.add(2, i.toShort)
          record.add(3, i)
          record.add(4, i.toLong)
          record.add(5, i.toFloat)
          record.add(6, i.toDouble)
          record.add(7, i.toString * 48)
          record.add(8, (-i).toByte)
          record.add(9, (-i).toShort)
          record.add(10, -i)
          record.add(11, (-i).toLong)
          record.add(12, i.toString)
          record.add(13, ((i % 10).toString * 3).take(3))
          record.add(14, i)
          record.add(15, i.toLong)
          record.add(16, ((i % 10).toString * 16).take(16))
          record.add(17, i.toLong)
          record.add(18, i.toLong)
          record.add(19, i)
        case _ =>
      }
      writer.write(record)
    }
    (0 until randomSize).foreach { _ =>
      val i = rand.nextLong()
      val record = new SimpleGroup(schema)
      record.add(0, i % 2 == 0)
      record.add(1, i.toByte)
      record.add(2, i.toShort)
      record.add(3, i.toInt)
      record.add(4, i)
      record.add(5, java.lang.Float.intBitsToFloat(i.toInt))
      record.add(6, java.lang.Double.longBitsToDouble(i))
      record.add(7, i.toString * 24)
      record.add(8, (-i).toByte)
      record.add(9, (-i).toShort)
      record.add(10, (-i).toInt)
      record.add(11, -i)
      record.add(12, i.toString)
      record.add(13, i.toString.take(3).padTo(3, '0'))
      record.add(14, i.toInt % 100000)
      record.add(15, i % 1000000000000000000L)
      record.add(16, i.toString.take(16).padTo(16, '0'))
      record.add(17, i)
      record.add(18, i)
      record.add(19, i.toInt)
      writer.write(record)
    }

    writer.close()
  }

  protected def makeRawTimeParquetFileColumns(
      path: Path,
      dictionaryEnabled: Boolean,
      n: Int,
      rowGroupSize: Long = 1024 * 1024L): Seq[Option[Long]] = {
    val schemaStr =
      """
        |message root {
        |  optional int64 _0(INT_64);
        |  optional int64 _1(INT_64);
        |  optional int64 _2(INT_64);
        |  optional int64 _3(INT_64);
        |  optional int64 _4(INT_64);
        |  optional int64 _5(INT_64);
        |}
        """.stripMargin

    val schema = MessageTypeParser.parseMessageType(schemaStr)
    val writer = createParquetWriter(
      schema,
      path,
      dictionaryEnabled = dictionaryEnabled,
      rowGroupSize = rowGroupSize)
    val div = if (dictionaryEnabled) 10 else n // maps value to a small range for dict to kick in

    val rand = scala.util.Random
    val expected = (0 until n).map { i =>
      if (rand.nextBoolean()) {
        None
      } else {
        Some(getValue(i, div))
      }
    }
    expected.foreach { opt =>
      val record = new SimpleGroup(schema)
      opt match {
        case Some(i) =>
          record.add(0, i)
          record.add(1, i * 1000) // convert millis to micros, same below
          record.add(2, i)
          record.add(3, i)
          record.add(4, i * 1000)
          record.add(5, i * 1000)
        case _ =>
      }
      writer.write(record)
    }

    writer.close()
    expected
  }

  // Creates Parquet file of timestamp values
  protected def makeRawTimeParquetFile(
      path: Path,
      dictionaryEnabled: Boolean,
      n: Int,
      rowGroupSize: Long = 1024 * 1024L): Seq[Option[Long]] = {
    val schemaStr =
      """
        |message root {
        |  optional int64 _0(TIMESTAMP_MILLIS);
        |  optional int64 _1(TIMESTAMP_MICROS);
        |  optional int64 _2(TIMESTAMP(MILLIS,true));
        |  optional int64 _3(TIMESTAMP(MILLIS,false));
        |  optional int64 _4(TIMESTAMP(MICROS,true));
        |  optional int64 _5(TIMESTAMP(MICROS,false));
        |  optional int64 _6(INT_64);
        |}
        """.stripMargin

    val schema = MessageTypeParser.parseMessageType(schemaStr)
    val writer = createParquetWriter(
      schema,
      path,
      dictionaryEnabled = dictionaryEnabled,
      rowGroupSize = rowGroupSize)
    val div = if (dictionaryEnabled) 10 else n // maps value to a small range for dict to kick in

    val rand = scala.util.Random
    val expected = (0 until n).map { i =>
      if (rand.nextBoolean()) {
        None
      } else {
        Some(getValue(i, div))
      }
    }
    expected.foreach { opt =>
      val record = new SimpleGroup(schema)
      opt match {
        case Some(i) =>
          record.add(0, i)
          record.add(1, i * 1000) // convert millis to micros, same below
          record.add(2, i)
          record.add(3, i)
          record.add(4, i * 1000)
          record.add(5, i * 1000)
          record.add(6, i * 1000)
        case _ =>
      }
      writer.write(record)
    }

    writer.close()
    expected
  }

  protected def makeDateTimeWithFormatTable(
      path: Path,
      dictionaryEnabled: Boolean,
      n: Int,
      rowGroupSize: Long = 1024 * 1024L): Seq[Option[Long]] = {
    val schemaStr =
      """
        |message root {
        |  optional int64 _0(TIMESTAMP_MILLIS);
        |  optional int64 _1(TIMESTAMP_MICROS);
        |  optional int64 _2(TIMESTAMP(MILLIS,true));
        |  optional int64 _3(TIMESTAMP(MILLIS,false));
        |  optional int64 _4(TIMESTAMP(MICROS,true));
        |  optional int64 _5(TIMESTAMP(MICROS,false));
        |  optional int64 _6(INT_64);
        |  optional int32 _7(DATE);
        |  optional binary format(UTF8);
        |  optional binary dateFormat(UTF8);
        |  }
      """.stripMargin

    val schema = MessageTypeParser.parseMessageType(schemaStr)
    val writer = createParquetWriter(
      schema,
      path,
      dictionaryEnabled = dictionaryEnabled,
      rowGroupSize = rowGroupSize)
    val div = if (dictionaryEnabled) 10 else n // maps value to a small range for dict to kick in

    val expected = (0 until n).map { i =>
      Some(getValue(i, div))
    }
    expected.foreach { opt =>
      val timestampFormats = List(
        "YEAR",
        "YYYY",
        "YY",
        "MON",
        "MONTH",
        "MM",
        "QUARTER",
        "WEEK",
        "DAY",
        "DD",
        "HOUR",
        "MINUTE",
        "SECOND",
        "MILLISECOND",
        "MICROSECOND")
      val dateFormats = List("YEAR", "YYYY", "YY", "MON", "MONTH", "MM", "QUARTER", "WEEK")
      val formats = timestampFormats.zipAll(dateFormats, "NONE", "YEAR")

      formats.foreach { format =>
        val record = new SimpleGroup(schema)
        opt match {
          case Some(i) =>
            record.add(0, i)
            record.add(1, i * 1000) // convert millis to micros, same below
            record.add(2, i)
            record.add(3, i)
            record.add(4, i * 1000)
            record.add(5, i * 1000)
            record.add(6, i * 1000)
            record.add(7, i.toInt)
            record.add(8, format._1)
            record.add(9, format._2)
          case _ =>
        }
        writer.write(record)
      }
    }
    writer.close()
    expected
  }

  def makeDecimalRDD(num: Int, decimal: DecimalType, useDictionary: Boolean): DataFrame = {
    val div = if (useDictionary) 5 else num // narrow the space to make it dictionary encoded
    spark
      .range(num)
      .map(_ % div)
      // Parquet doesn't allow column names with spaces, have to add an alias here.
      // Minus 500 here so that negative decimals are also tested.
      .select((($"value" - 500) / 100.0) cast decimal as Symbol("dec"))
      .coalesce(1)
  }

  def stripRandomPlanParts(plan: String): String = {
    plan.replaceFirst("file:.*,", "").replaceAll(raw"#\d+", "")
  }

  protected def checkCometExchange(
      df: DataFrame,
      cometExchangeNum: Int,
      native: Boolean): Seq[CometShuffleExchangeExec] = {
    if (CometConf.COMET_EXEC_SHUFFLE_ENABLED.get()) {
      val sparkPlan = stripAQEPlan(df.queryExecution.executedPlan)

      val cometShuffleExecs = sparkPlan.collect { case b: CometShuffleExchangeExec => b }
      assert(
        cometShuffleExecs.length == cometExchangeNum,
        s"$sparkPlan has ${cometShuffleExecs.length} " +
          s" CometShuffleExchangeExec node which doesn't match the expected: $cometExchangeNum")

      if (native) {
        cometShuffleExecs.foreach { b =>
          assert(b.shuffleType == CometNativeShuffle)
        }
      } else {
        cometShuffleExecs.foreach { b =>
          assert(b.shuffleType == CometColumnarShuffle)
        }
      }

      cometShuffleExecs
    } else {
      Seq.empty
    }
  }

  // tests one liner query without necessity to create external table
  def testSingleLineQuery(
      prepareQuery: String,
      testQuery: String,
      testName: String = "test",
      tableName: String = "tbl",
      excludedOptimizerRules: Option[String] = None): Unit = {

    withTempDir { dir =>
      val path = new Path(dir.toURI.toString, testName).toUri.toString
      var data: java.util.List[Row] = new java.util.ArrayList()
      var schema: StructType = null

      withSQLConf(CometConf.COMET_ENABLED.key -> "false") {
        val df = spark.sql(prepareQuery)
        data = df.collectAsList()
        schema = df.schema
      }

      spark.createDataFrame(data, schema).repartition(1).write.parquet(path)
      readParquetFile(path, Some(schema)) { df => df.createOrReplaceTempView(tableName) }

      withSQLConf(
        "spark.sql.optimizer.excludedRules" -> excludedOptimizerRules.getOrElse(""),
        "spark.sql.adaptive.optimizer.excludedRules" -> excludedOptimizerRules.getOrElse("")) {
        checkSparkAnswerAndOperator(sql(testQuery))
      }
    }
  }

  def showString[T](
      df: Dataset[T],
      _numRows: Int,
      truncate: Int = 20,
      vertical: Boolean = false): String = {
    df.showString(_numRows, truncate, vertical)
  }
}<|MERGE_RESOLUTION|>--- conflicted
+++ resolved
@@ -240,8 +240,6 @@
     val dfComet = Dataset.ofRows(spark, df.logicalPlan)
     val actual = Try(dfComet.collect()).failed.toOption
     (expected, actual)
-<<<<<<< HEAD
-=======
   }
 
   protected def checkSparkAnswerAndCompareExplainPlan(
@@ -266,7 +264,6 @@
     val extendedInfo =
       new ExtendedExplainInfo().generateExtendedInfo(dfComet.queryExecution.executedPlan)
     assert(extendedInfo.equalsIgnoreCase(expectedInfo))
->>>>>>> 26af0202
   }
 
   private var _spark: SparkSession = _
