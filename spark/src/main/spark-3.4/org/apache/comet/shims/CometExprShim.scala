--- conflicted
+++ resolved
@@ -33,13 +33,11 @@
         (unhex.child, Literal(unhex.failOnError))
     }
 
-<<<<<<< HEAD
     protected def isTimestampNTZType(dt: DataType): Boolean = dt match {
         case _: TimestampNTZType => true
         case _ => false
     }
-}
-=======
+
     protected def evalMode(c: Cast): CometEvalMode.Value =
         CometEvalModeUtil.fromSparkEvalMode(c.evalMode)
 }
@@ -51,4 +49,3 @@
         case EvalMode.ANSI => CometEvalMode.ANSI
     }
 }
->>>>>>> 311e13e3
