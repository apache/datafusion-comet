/*
 * Licensed to the Apache Software Foundation (ASF) under one
 * or more contributor license agreements.  See the NOTICE file
 * distributed with this work for additional information
 * regarding copyright ownership.  The ASF licenses this file
 * to you under the Apache License, Version 2.0 (the
 * "License"); you may not use this file except in compliance
 * with the License.  You may obtain a copy of the License at
 *
 *   http://www.apache.org/licenses/LICENSE-2.0
 *
 * Unless required by applicable law or agreed to in writing,
 * software distributed under the License is distributed on an
 * "AS IS" BASIS, WITHOUT WARRANTIES OR CONDITIONS OF ANY
 * KIND, either express or implied.  See the License for the
 * specific language governing permissions and limitations
 * under the License.
 */

package org.apache.comet.serde

import scala.jdk.CollectionConverters._

import org.apache.spark.sql.catalyst.expressions.{Attribute, EvalMode}
import org.apache.spark.sql.catalyst.expressions.aggregate.{AggregateExpression, Average, BitAndAgg, BitOrAgg, BitXorAgg, BloomFilterAggregate, CentralMomentAgg, Corr, Count, Covariance, CovPopulation, CovSample, First, Last, Max, Min, StddevPop, StddevSamp, Sum, VariancePop, VarianceSamp}
import org.apache.spark.sql.internal.SQLConf
import org.apache.spark.sql.types.{ByteType, DataTypes, DecimalType, IntegerType, LongType, ShortType, StringType}

import org.apache.comet.CometConf
import org.apache.comet.CometConf.COMET_EXEC_STRICT_FLOATING_POINT
import org.apache.comet.CometSparkSessionExtensions.withInfo
import org.apache.comet.serde.QueryPlanSerde.{evalModeToProto, exprToProto, serializeDataType}
import org.apache.comet.shims.CometEvalModeUtil

object CometMin extends CometAggregateExpressionSerde[Min] {

  override def convert(
      aggExpr: AggregateExpression,
      expr: Min,
      inputs: Seq[Attribute],
      binding: Boolean,
      conf: SQLConf): Option[ExprOuterClass.AggExpr] = {
    if (!AggSerde.minMaxDataTypeSupported(expr.dataType)) {
      withInfo(aggExpr, s"Unsupported data type: ${expr.dataType}")
      return None
    }

    if (expr.dataType == DataTypes.FloatType || expr.dataType == DataTypes.DoubleType) {
      if (CometConf.COMET_EXEC_STRICT_FLOATING_POINT.get()) {
        // https://github.com/apache/datafusion-comet/issues/2448
        withInfo(
          aggExpr,
          s"floating-point not supported when ${COMET_EXEC_STRICT_FLOATING_POINT.key}=true")
        return None
      }
    }

    val child = expr.children.head
    val childExpr = exprToProto(child, inputs, binding)
    val dataType = serializeDataType(expr.dataType)

    if (childExpr.isDefined && dataType.isDefined) {
      val builder = ExprOuterClass.Min.newBuilder()
      builder.setChild(childExpr.get)
      builder.setDatatype(dataType.get)

      Some(
        ExprOuterClass.AggExpr
          .newBuilder()
          .setMin(builder)
          .build())
    } else if (dataType.isEmpty) {
      withInfo(aggExpr, s"datatype ${expr.dataType} is not supported", child)
      None
    } else {
      withInfo(aggExpr, child)
      None
    }
  }
}

object CometMax extends CometAggregateExpressionSerde[Max] {

  override def convert(
      aggExpr: AggregateExpression,
      expr: Max,
      inputs: Seq[Attribute],
      binding: Boolean,
      conf: SQLConf): Option[ExprOuterClass.AggExpr] = {
    if (!AggSerde.minMaxDataTypeSupported(expr.dataType)) {
      withInfo(aggExpr, s"Unsupported data type: ${expr.dataType}")
      return None
    }

    if (expr.dataType == DataTypes.FloatType || expr.dataType == DataTypes.DoubleType) {
      if (CometConf.COMET_EXEC_STRICT_FLOATING_POINT.get()) {
        // https://github.com/apache/datafusion-comet/issues/2448
        withInfo(
          aggExpr,
          s"floating-point not supported when ${COMET_EXEC_STRICT_FLOATING_POINT.key}=true")
        return None
      }
    }

    val child = expr.children.head
    val childExpr = exprToProto(child, inputs, binding)
    val dataType = serializeDataType(expr.dataType)

    if (childExpr.isDefined && dataType.isDefined) {
      val builder = ExprOuterClass.Max.newBuilder()
      builder.setChild(childExpr.get)
      builder.setDatatype(dataType.get)

      Some(
        ExprOuterClass.AggExpr
          .newBuilder()
          .setMax(builder)
          .build())
    } else if (dataType.isEmpty) {
      withInfo(aggExpr, s"datatype ${expr.dataType} is not supported", child)
      None
    } else {
      withInfo(aggExpr, child)
      None
    }
  }
}

object CometCount extends CometAggregateExpressionSerde[Count] {
  override def convert(
      aggExpr: AggregateExpression,
      expr: Count,
      inputs: Seq[Attribute],
      binding: Boolean,
      conf: SQLConf): Option[ExprOuterClass.AggExpr] = {
    val exprChildren = expr.children.map(exprToProto(_, inputs, binding))
    if (exprChildren.forall(_.isDefined)) {
      val builder = ExprOuterClass.Count.newBuilder()
      builder.addAllChildren(exprChildren.map(_.get).asJava)
      Some(
        ExprOuterClass.AggExpr
          .newBuilder()
          .setCount(builder)
          .build())
    } else {
      withInfo(aggExpr, expr.children: _*)
      None
    }
  }
}

object CometAverage extends CometAggregateExpressionSerde[Average] {

  override def getSupportLevel(avg: Average): SupportLevel = {
    avg.evalMode match {
      case EvalMode.ANSI =>
        Incompatible(Some("ANSI mode is not supported"))
      case EvalMode.TRY =>
        Incompatible(Some("TRY mode is not supported"))
      case _ =>
        Compatible()
    }
  }

  override def convert(
      aggExpr: AggregateExpression,
      avg: Average,
      inputs: Seq[Attribute],
      binding: Boolean,
      conf: SQLConf): Option[ExprOuterClass.AggExpr] = {

    if (!AggSerde.avgDataTypeSupported(avg.dataType)) {
      withInfo(aggExpr, s"Unsupported data type: ${avg.dataType}")
      return None
    }

    val child = avg.child
    val childExpr = exprToProto(child, inputs, binding)
    val dataType = serializeDataType(avg.dataType)

    val sumDataType = child.dataType match {
      case decimalType: DecimalType =>
        // This is input precision + 10 to be consistent with Spark
        val precision = Math.min(DecimalType.MAX_PRECISION, decimalType.precision + 10)
        val newType =
          DecimalType.apply(precision, decimalType.scale)
        serializeDataType(newType)
      case _ =>
        serializeDataType(child.dataType)
    }

    if (childExpr.isDefined && dataType.isDefined) {
      val builder = ExprOuterClass.Avg.newBuilder()
      builder.setChild(childExpr.get)
      builder.setDatatype(dataType.get)
      builder.setFailOnError(avg.evalMode == EvalMode.ANSI)
      builder.setSumDatatype(sumDataType.get)

      Some(
        ExprOuterClass.AggExpr
          .newBuilder()
          .setAvg(builder)
          .build())
    } else if (dataType.isEmpty) {
      withInfo(aggExpr, s"datatype ${avg.dataType} is not supported", child)
      None
    } else {
      withInfo(aggExpr, child)
      None
    }
  }
}

object CometSum extends CometAggregateExpressionSerde[Sum] {

  override def getSupportLevel(sum: Sum): SupportLevel = {
    sum.evalMode match {
      case EvalMode.ANSI =>
        Incompatible(Some("ANSI mode is not supported"))
      case EvalMode.TRY =>
        Incompatible(Some("TRY mode is not supported"))
      case _ =>
        Compatible()
    }
  }

  override def convert(
      aggExpr: AggregateExpression,
      sum: Sum,
      inputs: Seq[Attribute],
      binding: Boolean,
      conf: SQLConf): Option[ExprOuterClass.AggExpr] = {

    if (!AggSerde.sumDataTypeSupported(sum.dataType)) {
      withInfo(aggExpr, s"Unsupported data type: ${sum.dataType}")
      return None
    }

<<<<<<< HEAD
    val evalMode = sum.evalMode

=======
>>>>>>> e89f5537
    val childExpr = exprToProto(sum.child, inputs, binding)
    val dataType = serializeDataType(sum.dataType)

    if (childExpr.isDefined && dataType.isDefined) {
      val builder = ExprOuterClass.Sum.newBuilder()
      builder.setChild(childExpr.get)
      builder.setDatatype(dataType.get)
      builder.setEvalMode(evalModeToProto(CometEvalModeUtil.fromSparkEvalMode(evalMode)))

      Some(
        ExprOuterClass.AggExpr
          .newBuilder()
          .setSum(builder)
          .build())
    } else {
      if (dataType.isEmpty) {
        withInfo(aggExpr, s"datatype ${sum.dataType} is not supported", sum.child)
      } else {
        withInfo(aggExpr, sum.child)
      }
      None
    }
  }
}

object CometFirst extends CometAggregateExpressionSerde[First] {
  override def convert(
      aggExpr: AggregateExpression,
      first: First,
      inputs: Seq[Attribute],
      binding: Boolean,
      conf: SQLConf): Option[ExprOuterClass.AggExpr] = {
    val child = first.children.head
    val childExpr = exprToProto(child, inputs, binding)
    val dataType = serializeDataType(first.dataType)

    if (childExpr.isDefined && dataType.isDefined) {
      val builder = ExprOuterClass.First.newBuilder()
      builder.setChild(childExpr.get)
      builder.setDatatype(dataType.get)
      builder.setIgnoreNulls(first.ignoreNulls)

      Some(
        ExprOuterClass.AggExpr
          .newBuilder()
          .setFirst(builder)
          .build())
    } else if (dataType.isEmpty) {
      withInfo(aggExpr, s"datatype ${first.dataType} is not supported", child)
      None
    } else {
      withInfo(aggExpr, child)
      None
    }
  }
}

object CometLast extends CometAggregateExpressionSerde[Last] {
  override def convert(
      aggExpr: AggregateExpression,
      last: Last,
      inputs: Seq[Attribute],
      binding: Boolean,
      conf: SQLConf): Option[ExprOuterClass.AggExpr] = {
    val child = last.children.head
    val childExpr = exprToProto(child, inputs, binding)
    val dataType = serializeDataType(last.dataType)

    if (childExpr.isDefined && dataType.isDefined) {
      val builder = ExprOuterClass.Last.newBuilder()
      builder.setChild(childExpr.get)
      builder.setDatatype(dataType.get)
      builder.setIgnoreNulls(last.ignoreNulls)

      Some(
        ExprOuterClass.AggExpr
          .newBuilder()
          .setLast(builder)
          .build())
    } else if (dataType.isEmpty) {
      withInfo(aggExpr, s"datatype ${last.dataType} is not supported", child)
      None
    } else {
      withInfo(aggExpr, child)
      None
    }
  }
}

object CometBitAndAgg extends CometAggregateExpressionSerde[BitAndAgg] {
  override def convert(
      aggExpr: AggregateExpression,
      bitAnd: BitAndAgg,
      inputs: Seq[Attribute],
      binding: Boolean,
      conf: SQLConf): Option[ExprOuterClass.AggExpr] = {
    if (!AggSerde.bitwiseAggTypeSupported(bitAnd.dataType)) {
      withInfo(aggExpr, s"Unsupported data type: ${bitAnd.dataType}")
      return None
    }
    val child = bitAnd.child
    val childExpr = exprToProto(child, inputs, binding)
    val dataType = serializeDataType(bitAnd.dataType)

    if (childExpr.isDefined && dataType.isDefined) {
      val builder = ExprOuterClass.BitAndAgg.newBuilder()
      builder.setChild(childExpr.get)
      builder.setDatatype(dataType.get)
      Some(
        ExprOuterClass.AggExpr
          .newBuilder()
          .setBitAndAgg(builder)
          .build())
    } else if (dataType.isEmpty) {
      withInfo(aggExpr, s"datatype ${bitAnd.dataType} is not supported", child)
      None
    } else {
      withInfo(aggExpr, child)
      None
    }
  }
}

object CometBitOrAgg extends CometAggregateExpressionSerde[BitOrAgg] {
  override def convert(
      aggExpr: AggregateExpression,
      bitOr: BitOrAgg,
      inputs: Seq[Attribute],
      binding: Boolean,
      conf: SQLConf): Option[ExprOuterClass.AggExpr] = {
    if (!AggSerde.bitwiseAggTypeSupported(bitOr.dataType)) {
      withInfo(aggExpr, s"Unsupported data type: ${bitOr.dataType}")
      return None
    }
    val child = bitOr.child
    val childExpr = exprToProto(child, inputs, binding)
    val dataType = serializeDataType(bitOr.dataType)

    if (childExpr.isDefined && dataType.isDefined) {
      val builder = ExprOuterClass.BitOrAgg.newBuilder()
      builder.setChild(childExpr.get)
      builder.setDatatype(dataType.get)
      Some(
        ExprOuterClass.AggExpr
          .newBuilder()
          .setBitOrAgg(builder)
          .build())
    } else if (dataType.isEmpty) {
      withInfo(aggExpr, s"datatype ${bitOr.dataType} is not supported", child)
      None
    } else {
      withInfo(aggExpr, child)
      None
    }
  }
}

object CometBitXOrAgg extends CometAggregateExpressionSerde[BitXorAgg] {
  override def convert(
      aggExpr: AggregateExpression,
      bitXor: BitXorAgg,
      inputs: Seq[Attribute],
      binding: Boolean,
      conf: SQLConf): Option[ExprOuterClass.AggExpr] = {
    if (!AggSerde.bitwiseAggTypeSupported(bitXor.dataType)) {
      withInfo(aggExpr, s"Unsupported data type: ${bitXor.dataType}")
      return None
    }
    val child = bitXor.child
    val childExpr = exprToProto(child, inputs, binding)
    val dataType = serializeDataType(bitXor.dataType)

    if (childExpr.isDefined && dataType.isDefined) {
      val builder = ExprOuterClass.BitXorAgg.newBuilder()
      builder.setChild(childExpr.get)
      builder.setDatatype(dataType.get)
      Some(
        ExprOuterClass.AggExpr
          .newBuilder()
          .setBitXorAgg(builder)
          .build())
    } else if (dataType.isEmpty) {
      withInfo(aggExpr, s"datatype ${bitXor.dataType} is not supported", child)
      None
    } else {
      withInfo(aggExpr, child)
      None
    }
  }
}

trait CometCovBase {
  def convertCov(
      aggExpr: AggregateExpression,
      cov: Covariance,
      nullOnDivideByZero: Boolean,
      statsType: Int,
      inputs: Seq[Attribute],
      binding: Boolean,
      conf: SQLConf): Option[ExprOuterClass.AggExpr] = {
    val child1Expr = exprToProto(cov.left, inputs, binding)
    val child2Expr = exprToProto(cov.right, inputs, binding)
    val dataType = serializeDataType(cov.dataType)

    if (child1Expr.isDefined && child2Expr.isDefined && dataType.isDefined) {
      val builder = ExprOuterClass.Covariance.newBuilder()
      builder.setChild1(child1Expr.get)
      builder.setChild2(child2Expr.get)
      builder.setNullOnDivideByZero(nullOnDivideByZero)
      builder.setDatatype(dataType.get)
      builder.setStatsTypeValue(statsType)

      Some(
        ExprOuterClass.AggExpr
          .newBuilder()
          .setCovariance(builder)
          .build())
    } else {
      withInfo(aggExpr, "Child expression or data type not supported")
      None
    }
  }
}

object CometCovSample extends CometAggregateExpressionSerde[CovSample] with CometCovBase {
  override def convert(
      aggExpr: AggregateExpression,
      covSample: CovSample,
      inputs: Seq[Attribute],
      binding: Boolean,
      conf: SQLConf): Option[ExprOuterClass.AggExpr] = {
    convertCov(
      aggExpr,
      covSample,
      covSample.nullOnDivideByZero,
      0,
      inputs,
      binding,
      conf: SQLConf)
  }
}

object CometCovPopulation extends CometAggregateExpressionSerde[CovPopulation] with CometCovBase {
  override def convert(
      aggExpr: AggregateExpression,
      covPopulation: CovPopulation,
      inputs: Seq[Attribute],
      binding: Boolean,
      conf: SQLConf): Option[ExprOuterClass.AggExpr] = {
    convertCov(
      aggExpr,
      covPopulation,
      covPopulation.nullOnDivideByZero,
      1,
      inputs,
      binding,
      conf: SQLConf)
  }
}

trait CometVariance {
  def convertVariance(
      aggExpr: AggregateExpression,
      expr: CentralMomentAgg,
      nullOnDivideByZero: Boolean,
      statsType: Int,
      inputs: Seq[Attribute],
      binding: Boolean): Option[ExprOuterClass.AggExpr] = {
    val childExpr = exprToProto(expr.child, inputs, binding)
    val dataType = serializeDataType(expr.dataType)

    if (childExpr.isDefined && dataType.isDefined) {
      val builder = ExprOuterClass.Variance.newBuilder()
      builder.setChild(childExpr.get)
      builder.setNullOnDivideByZero(nullOnDivideByZero)
      builder.setDatatype(dataType.get)
      builder.setStatsTypeValue(statsType)

      Some(
        ExprOuterClass.AggExpr
          .newBuilder()
          .setVariance(builder)
          .build())
    } else {
      withInfo(aggExpr, expr.child)
      None
    }
  }

}

object CometVarianceSamp extends CometAggregateExpressionSerde[VarianceSamp] with CometVariance {
  override def convert(
      aggExpr: AggregateExpression,
      variance: VarianceSamp,
      inputs: Seq[Attribute],
      binding: Boolean,
      conf: SQLConf): Option[ExprOuterClass.AggExpr] = {
    convertVariance(aggExpr, variance, variance.nullOnDivideByZero, 0, inputs, binding)
  }
}

object CometVariancePop extends CometAggregateExpressionSerde[VariancePop] with CometVariance {
  override def convert(
      aggExpr: AggregateExpression,
      variance: VariancePop,
      inputs: Seq[Attribute],
      binding: Boolean,
      conf: SQLConf): Option[ExprOuterClass.AggExpr] = {
    convertVariance(aggExpr, variance, variance.nullOnDivideByZero, 1, inputs, binding)
  }
}

trait CometStddev {
  def convertStddev(
      aggExpr: AggregateExpression,
      stddev: CentralMomentAgg,
      nullOnDivideByZero: Boolean,
      statsType: Int,
      inputs: Seq[Attribute],
      binding: Boolean,
      conf: SQLConf): Option[ExprOuterClass.AggExpr] = {
    val child = stddev.child
    val childExpr = exprToProto(child, inputs, binding)
    val dataType = serializeDataType(stddev.dataType)

    if (childExpr.isDefined && dataType.isDefined) {
      val builder = ExprOuterClass.Stddev.newBuilder()
      builder.setChild(childExpr.get)
      builder.setNullOnDivideByZero(nullOnDivideByZero)
      builder.setDatatype(dataType.get)
      builder.setStatsTypeValue(statsType)

      Some(
        ExprOuterClass.AggExpr
          .newBuilder()
          .setStddev(builder)
          .build())
    } else {
      withInfo(aggExpr, child)
      None
    }
  }
}

object CometStddevSamp extends CometAggregateExpressionSerde[StddevSamp] with CometStddev {
  override def convert(
      aggExpr: AggregateExpression,
      stddev: StddevSamp,
      inputs: Seq[Attribute],
      binding: Boolean,
      conf: SQLConf): Option[ExprOuterClass.AggExpr] = {
    convertStddev(aggExpr, stddev, stddev.nullOnDivideByZero, 0, inputs, binding, conf: SQLConf)
  }
}

object CometStddevPop extends CometAggregateExpressionSerde[StddevPop] with CometStddev {
  override def convert(
      aggExpr: AggregateExpression,
      stddev: StddevPop,
      inputs: Seq[Attribute],
      binding: Boolean,
      conf: SQLConf): Option[ExprOuterClass.AggExpr] = {
    convertStddev(aggExpr, stddev, stddev.nullOnDivideByZero, 1, inputs, binding, conf: SQLConf)
  }
}

object CometCorr extends CometAggregateExpressionSerde[Corr] {
  override def convert(
      aggExpr: AggregateExpression,
      corr: Corr,
      inputs: Seq[Attribute],
      binding: Boolean,
      conf: SQLConf): Option[ExprOuterClass.AggExpr] = {
    val child1Expr = exprToProto(corr.x, inputs, binding)
    val child2Expr = exprToProto(corr.y, inputs, binding)
    val dataType = serializeDataType(corr.dataType)

    if (child1Expr.isDefined && child2Expr.isDefined && dataType.isDefined) {
      val builder = ExprOuterClass.Correlation.newBuilder()
      builder.setChild1(child1Expr.get)
      builder.setChild2(child2Expr.get)
      builder.setNullOnDivideByZero(corr.nullOnDivideByZero)
      builder.setDatatype(dataType.get)

      Some(
        ExprOuterClass.AggExpr
          .newBuilder()
          .setCorrelation(builder)
          .build())
    } else {
      withInfo(aggExpr, corr.x, corr.y)
      None
    }
  }
}

object CometBloomFilterAggregate extends CometAggregateExpressionSerde[BloomFilterAggregate] {

  override def convert(
      aggExpr: AggregateExpression,
      bloomFilter: BloomFilterAggregate,
      inputs: Seq[Attribute],
      binding: Boolean,
      conf: SQLConf): Option[ExprOuterClass.AggExpr] = {
    // We ignore mutableAggBufferOffset and inputAggBufferOffset because they are
    // implementation details for Spark's ObjectHashAggregate.
    val childExpr = exprToProto(bloomFilter.child, inputs, binding)
    val numItemsExpr = exprToProto(bloomFilter.estimatedNumItemsExpression, inputs, binding)
    val numBitsExpr = exprToProto(bloomFilter.numBitsExpression, inputs, binding)
    val dataType = serializeDataType(bloomFilter.dataType)

    if (childExpr.isDefined &&
      (bloomFilter.child.dataType
        .isInstanceOf[ByteType] ||
        bloomFilter.child.dataType
          .isInstanceOf[ShortType] ||
        bloomFilter.child.dataType
          .isInstanceOf[IntegerType] ||
        bloomFilter.child.dataType
          .isInstanceOf[LongType] ||
        bloomFilter.child.dataType
          .isInstanceOf[StringType]) &&
      numItemsExpr.isDefined &&
      numBitsExpr.isDefined &&
      dataType.isDefined) {
      val builder = ExprOuterClass.BloomFilterAgg.newBuilder()
      builder.setChild(childExpr.get)
      builder.setNumItems(numItemsExpr.get)
      builder.setNumBits(numBitsExpr.get)
      builder.setDatatype(dataType.get)

      Some(
        ExprOuterClass.AggExpr
          .newBuilder()
          .setBloomFilterAgg(builder)
          .build())
    } else {
      withInfo(
        aggExpr,
        bloomFilter.child,
        bloomFilter.estimatedNumItemsExpression,
        bloomFilter.numBitsExpression)
      None
    }
  }
}

object AggSerde {
  import org.apache.spark.sql.types._

  def minMaxDataTypeSupported(dt: DataType): Boolean = {
    dt match {
      case BooleanType => true
      case ByteType | ShortType | IntegerType | LongType => true
      case FloatType | DoubleType => true
      case _: DecimalType => true
      case DateType | TimestampType => true
      case _ => false
    }
  }

  def avgDataTypeSupported(dt: DataType): Boolean = {
    dt match {
      case ByteType | ShortType | IntegerType | LongType => true
      case FloatType | DoubleType => true
      case _: DecimalType => true
      case _ => false
    }
  }

  def sumDataTypeSupported(dt: DataType): Boolean = {
    dt match {
      case ByteType | ShortType | IntegerType | LongType => true
      case FloatType | DoubleType => true
      case _: DecimalType => true
      case _ => false
    }
  }

  def bitwiseAggTypeSupported(dt: DataType): Boolean = {
    dt match {
      case ByteType | ShortType | IntegerType | LongType => true
      case _ => false
    }
  }

}<|MERGE_RESOLUTION|>--- conflicted
+++ resolved
@@ -236,11 +236,8 @@
       return None
     }
 
-<<<<<<< HEAD
     val evalMode = sum.evalMode
 
-=======
->>>>>>> e89f5537
     val childExpr = exprToProto(sum.child, inputs, binding)
     val dataType = serializeDataType(sum.dataType)
 
