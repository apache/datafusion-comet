--- conflicted
+++ resolved
@@ -43,7 +43,7 @@
 
 import org.apache.comet.CometConf
 import org.apache.comet.CometSparkSessionExtensions.{isCometOperatorEnabled, isCometScan, isSpark32, isSpark34Plus, withInfo}
-import org.apache.comet.expressions.{CometCast, Compatible, Incompatible, Unsupported}
+import org.apache.comet.expressions.{CometCast, Compatible, Incompatible, Unsupported, UnsupportedWithReason}
 import org.apache.comet.serde.ExprOuterClass.{AggExpr, DataType => ProtoDataType, Expr, ScalarFunc}
 import org.apache.comet.serde.ExprOuterClass.DataType.{DataTypeInfo, DecimalInfo, ListInfo, MapInfo, StructInfo}
 import org.apache.comet.serde.OperatorOuterClass.{AggregateMode => CometAggregateMode, JoinType, Operator}
@@ -586,7 +586,6 @@
               // Spark 3.4+ has EvalMode enum with values LEGACY, ANSI, and TRY
               evalMode.toString
             }
-<<<<<<< HEAD
             val castSupport =
               CometCast.isSupported(cast, child.dataType, dt, timeZoneId, evalModeStr)
             castSupport match {
@@ -595,38 +594,18 @@
               case Incompatible if CometConf.COMET_CAST_ALLOW_INCOMPATIBLE.get() =>
                 logWarning(s"Calling incompatible CAST expression: $cast")
                 castToProto(timeZoneId, dt, childExpr, evalModeStr)
+              case UnsupportedWithReason(reason) =>
+                withInfo(
+                  expr,
+                  s"Unsupported cast from ${child.dataType} to $dt " +
+                    s"with timezone $timeZoneId and evalMode $evalModeStr: $reason")
+                None
               case Unsupported =>
                 withInfo(
                   expr,
                   s"Unsupported cast from ${child.dataType} to $dt " +
                     s"with timezone $timeZoneId and evalMode $evalModeStr")
                 None
-=======
-
-            val supportedTimezone = (child.dataType, dt) match {
-              case (DataTypes.StringType, DataTypes.TimestampType)
-                  if !timeZoneId.contains("UTC") =>
-                withInfo(expr, s"Unsupported timezone ${timeZoneId} for timestamp cast")
-                false
-              case _ => true
-            }
-
-            val supportedCast = (child.dataType, dt) match {
-              case (DataTypes.StringType, DataTypes.TimestampType)
-                  if !CometConf.COMET_CAST_STRING_TO_TIMESTAMP.get() =>
-                // https://github.com/apache/datafusion-comet/issues/328
-                withInfo(expr, s"${CometConf.COMET_CAST_STRING_TO_TIMESTAMP.key} is disabled")
-                false
-              case _ => true
-            }
-
-            if (supportedCast && supportedTimezone) {
-              castToProto(timeZoneId, dt, childExpr, evalModeStr)
-            } else {
-              // no need to call withInfo here since it was called when determining
-              // the value for `supportedCast`
-              None
->>>>>>> 064cb472
             }
           } else {
             withInfo(expr, child)
