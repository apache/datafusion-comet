/*
 * Licensed to the Apache Software Foundation (ASF) under one
 * or more contributor license agreements.  See the NOTICE file
 * distributed with this work for additional information
 * regarding copyright ownership.  The ASF licenses this file
 * to you under the Apache License, Version 2.0 (the
 * "License"); you may not use this file except in compliance
 * with the License.  You may obtain a copy of the License at
 *
 *   http://www.apache.org/licenses/LICENSE-2.0
 *
 * Unless required by applicable law or agreed to in writing,
 * software distributed under the License is distributed on an
 * "AS IS" BASIS, WITHOUT WARRANTIES OR CONDITIONS OF ANY
 * KIND, either express or implied.  See the License for the
 * specific language governing permissions and limitations
 * under the License.
 */

package org.apache.comet.serde

import scala.jdk.CollectionConverters._

import org.apache.spark.internal.Logging
import org.apache.spark.sql.catalyst.expressions._
import org.apache.spark.sql.catalyst.expressions.aggregate._
import org.apache.spark.sql.catalyst.expressions.objects.StaticInvoke
import org.apache.spark.sql.catalyst.optimizer.NormalizeNaNAndZero
import org.apache.spark.sql.comet._
import org.apache.spark.sql.execution
import org.apache.spark.sql.execution._
import org.apache.spark.sql.internal.SQLConf
import org.apache.spark.sql.types._

import org.apache.comet.CometConf
import org.apache.comet.CometSparkSessionExtensions.withInfo
import org.apache.comet.expressions._
import org.apache.comet.serde.ExprOuterClass.{AggExpr, Expr, ScalarFunc}
import org.apache.comet.serde.Types.{DataType => ProtoDataType}
import org.apache.comet.serde.Types.DataType._
import org.apache.comet.serde.literals.CometLiteral
import org.apache.comet.shims.CometExprShim

/**
 * An utility object for query plan and expression serialization.
 */
object QueryPlanSerde extends Logging with CometExprShim {

  private val arrayExpressions: Map[Class[_ <: Expression], CometExpressionSerde[_]] = Map(
    classOf[ArrayAppend] -> CometArrayAppend,
    classOf[ArrayCompact] -> CometArrayCompact,
    classOf[ArrayContains] -> CometArrayContains,
    classOf[ArrayDistinct] -> CometArrayDistinct,
    classOf[ArrayExcept] -> CometArrayExcept,
    classOf[ArrayFilter] -> CometArrayFilter,
    classOf[ArrayInsert] -> CometArrayInsert,
    classOf[ArrayIntersect] -> CometArrayIntersect,
    classOf[ArrayJoin] -> CometArrayJoin,
    classOf[ArrayMax] -> CometArrayMax,
    classOf[ArrayMin] -> CometArrayMin,
    classOf[ArrayRemove] -> CometArrayRemove,
    classOf[ArrayRepeat] -> CometArrayRepeat,
    classOf[ArraysOverlap] -> CometArraysOverlap,
    classOf[ArrayUnion] -> CometArrayUnion,
    classOf[CreateArray] -> CometCreateArray,
    classOf[ElementAt] -> CometElementAt,
    classOf[Flatten] -> CometFlatten,
    classOf[GetArrayItem] -> CometGetArrayItem)

  private val conditionalExpressions: Map[Class[_ <: Expression], CometExpressionSerde[_]] =
    Map(classOf[CaseWhen] -> CometCaseWhen, classOf[If] -> CometIf)

  private val predicateExpressions: Map[Class[_ <: Expression], CometExpressionSerde[_]] = Map(
    classOf[And] -> CometAnd,
    classOf[EqualTo] -> CometEqualTo,
    classOf[EqualNullSafe] -> CometEqualNullSafe,
    classOf[GreaterThan] -> CometGreaterThan,
    classOf[GreaterThanOrEqual] -> CometGreaterThanOrEqual,
    classOf[LessThan] -> CometLessThan,
    classOf[LessThanOrEqual] -> CometLessThanOrEqual,
    classOf[In] -> CometIn,
    classOf[IsNotNull] -> CometIsNotNull,
    classOf[IsNull] -> CometIsNull,
    classOf[InSet] -> CometInSet,
    classOf[Not] -> CometNot,
    classOf[Or] -> CometOr)

  private val mathExpressions: Map[Class[_ <: Expression], CometExpressionSerde[_]] = Map(
    classOf[Acos] -> CometScalarFunction("acos"),
    classOf[Add] -> CometAdd,
    classOf[Asin] -> CometScalarFunction("asin"),
    classOf[Atan] -> CometScalarFunction("atan"),
    classOf[Atan2] -> CometAtan2,
    classOf[Ceil] -> CometCeil,
    classOf[Cos] -> CometScalarFunction("cos"),
    classOf[Divide] -> CometDivide,
    classOf[Exp] -> CometScalarFunction("exp"),
    classOf[Expm1] -> CometScalarFunction("expm1"),
    classOf[Floor] -> CometFloor,
    classOf[Hex] -> CometHex,
    classOf[IntegralDivide] -> CometIntegralDivide,
    classOf[IsNaN] -> CometIsNaN,
    classOf[Log] -> CometLog,
    classOf[Log2] -> CometLog2,
    classOf[Log10] -> CometLog10,
    classOf[Multiply] -> CometMultiply,
    classOf[Pow] -> CometScalarFunction("pow"),
    classOf[Rand] -> CometRand,
    classOf[Randn] -> CometRandn,
    classOf[Remainder] -> CometRemainder,
    classOf[Round] -> CometRound,
    classOf[Signum] -> CometScalarFunction("signum"),
    classOf[Sin] -> CometScalarFunction("sin"),
    classOf[Sqrt] -> CometScalarFunction("sqrt"),
    classOf[Subtract] -> CometSubtract,
    classOf[Tan] -> CometScalarFunction("tan"),
    classOf[Cot] -> CometScalarFunction("cot"),
    classOf[UnaryMinus] -> CometUnaryMinus,
    classOf[Unhex] -> CometUnhex,
    classOf[Abs] -> CometAbs)

  private val mapExpressions: Map[Class[_ <: Expression], CometExpressionSerde[_]] = Map(
    classOf[GetMapValue] -> CometMapExtract,
    classOf[MapKeys] -> CometMapKeys,
    classOf[MapEntries] -> CometMapEntries,
    classOf[MapValues] -> CometMapValues,
    classOf[MapFromArrays] -> CometMapFromArrays)

  private val structExpressions: Map[Class[_ <: Expression], CometExpressionSerde[_]] = Map(
    classOf[CreateNamedStruct] -> CometCreateNamedStruct,
    classOf[GetArrayStructFields] -> CometGetArrayStructFields,
    classOf[GetStructField] -> CometGetStructField,
    classOf[StructsToJson] -> CometStructsToJson)

  private val hashExpressions: Map[Class[_ <: Expression], CometExpressionSerde[_]] = Map(
    classOf[Md5] -> CometScalarFunction("md5"),
    classOf[Murmur3Hash] -> CometMurmur3Hash,
    classOf[Sha2] -> CometSha2,
    classOf[XxHash64] -> CometXxHash64,
    classOf[Sha1] -> CometSha1)

  private val stringExpressions: Map[Class[_ <: Expression], CometExpressionSerde[_]] = Map(
    classOf[Ascii] -> CometScalarFunction("ascii"),
    classOf[BitLength] -> CometScalarFunction("bit_length"),
    classOf[Chr] -> CometScalarFunction("char"),
    classOf[ConcatWs] -> CometScalarFunction("concat_ws"),
    classOf[Concat] -> CometConcat,
    classOf[Contains] -> CometScalarFunction("contains"),
    classOf[EndsWith] -> CometScalarFunction("ends_with"),
    classOf[InitCap] -> CometInitCap,
    classOf[Length] -> CometLength,
    classOf[Like] -> CometLike,
    classOf[Lower] -> CometLower,
    classOf[OctetLength] -> CometScalarFunction("octet_length"),
    classOf[RegExpReplace] -> CometRegExpReplace,
    classOf[Reverse] -> CometScalarFunction("reverse"),
    classOf[RLike] -> CometRLike,
    classOf[StartsWith] -> CometScalarFunction("starts_with"),
    classOf[StringInstr] -> CometScalarFunction("instr"),
    classOf[StringRepeat] -> CometStringRepeat,
    classOf[StringReplace] -> CometScalarFunction("replace"),
    classOf[StringRPad] -> CometStringRPad,
    classOf[StringLPad] -> CometStringLPad,
    classOf[StringSpace] -> CometScalarFunction("string_space"),
    classOf[StringTranslate] -> CometScalarFunction("translate"),
    classOf[StringTrim] -> CometScalarFunction("trim"),
    classOf[StringTrimBoth] -> CometScalarFunction("btrim"),
    classOf[StringTrimLeft] -> CometScalarFunction("ltrim"),
    classOf[StringTrimRight] -> CometScalarFunction("rtrim"),
    classOf[Substring] -> CometSubstring,
    classOf[Upper] -> CometUpper)

  private val bitwiseExpressions: Map[Class[_ <: Expression], CometExpressionSerde[_]] = Map(
    classOf[BitwiseAnd] -> CometBitwiseAnd,
    classOf[BitwiseCount] -> CometBitwiseCount,
    classOf[BitwiseGet] -> CometBitwiseGet,
    classOf[BitwiseOr] -> CometBitwiseOr,
    classOf[BitwiseNot] -> CometBitwiseNot,
    classOf[BitwiseXor] -> CometBitwiseXor,
    classOf[ShiftLeft] -> CometShiftLeft,
    classOf[ShiftRight] -> CometShiftRight)

  private val temporalExpressions: Map[Class[_ <: Expression], CometExpressionSerde[_]] = Map(
    classOf[DateAdd] -> CometDateAdd,
    classOf[DateSub] -> CometDateSub,
    classOf[FromUnixTime] -> CometFromUnixTime,
    classOf[Hour] -> CometHour,
    classOf[Minute] -> CometMinute,
    classOf[Second] -> CometSecond,
    classOf[TruncDate] -> CometTruncDate,
    classOf[TruncTimestamp] -> CometTruncTimestamp,
    classOf[Year] -> CometYear,
    classOf[Month] -> CometMonth,
    classOf[DayOfMonth] -> CometDayOfMonth,
    classOf[DayOfWeek] -> CometDayOfWeek,
    classOf[WeekDay] -> CometWeekDay,
    classOf[DayOfYear] -> CometDayOfYear,
    classOf[WeekOfYear] -> CometWeekOfYear,
    classOf[Quarter] -> CometQuarter)

  private val conversionExpressions: Map[Class[_ <: Expression], CometExpressionSerde[_]] = Map(
    classOf[Cast] -> CometCast)

  private val miscExpressions: Map[Class[_ <: Expression], CometExpressionSerde[_]] = Map(
    // TODO PromotePrecision
    // TODO KnownFloatingPointNormalized
    // TODO ScalarSubquery
    // TODO UnscaledValue
    // TODO MakeDecimal
    // TODO BloomFilterMightContain
    // TODO RegExpReplace
    classOf[Alias] -> CometAlias,
    classOf[AttributeReference] -> CometAttributeReference,
    classOf[CheckOverflow] -> CometCheckOverflow,
    classOf[Coalesce] -> CometCoalesce,
    classOf[Literal] -> CometLiteral,
    classOf[MonotonicallyIncreasingID] -> CometMonotonicallyIncreasingId,
    classOf[SparkPartitionID] -> CometSparkPartitionId,
    classOf[SortOrder] -> CometSortOrder,
    classOf[StaticInvoke] -> CometStaticInvoke)

  /**
   * Mapping of Spark expression class to Comet expression handler.
   */
  val exprSerdeMap: Map[Class[_ <: Expression], CometExpressionSerde[_]] =
    mathExpressions ++ hashExpressions ++ stringExpressions ++
      conditionalExpressions ++ mapExpressions ++ predicateExpressions ++
      structExpressions ++ bitwiseExpressions ++ miscExpressions ++ arrayExpressions ++
      temporalExpressions ++ conversionExpressions

  /**
   * Mapping of Spark aggregate expression class to Comet expression handler.
   */
  val aggrSerdeMap: Map[Class[_], CometAggregateExpressionSerde[_]] = Map(
    classOf[Average] -> CometAverage,
    classOf[BitAndAgg] -> CometBitAndAgg,
    classOf[BitOrAgg] -> CometBitOrAgg,
    classOf[BitXorAgg] -> CometBitXOrAgg,
    classOf[BloomFilterAggregate] -> CometBloomFilterAggregate,
    classOf[Corr] -> CometCorr,
    classOf[Count] -> CometCount,
    classOf[CovPopulation] -> CometCovPopulation,
    classOf[CovSample] -> CometCovSample,
    classOf[First] -> CometFirst,
    classOf[Last] -> CometLast,
    classOf[Max] -> CometMax,
    classOf[Min] -> CometMin,
    classOf[StddevPop] -> CometStddevPop,
    classOf[StddevSamp] -> CometStddevSamp,
    classOf[Sum] -> CometSum,
    classOf[VariancePop] -> CometVariancePop,
    classOf[VarianceSamp] -> CometVarianceSamp)

  def supportedDataType(dt: DataType, allowComplex: Boolean = false): Boolean = dt match {
    case _: ByteType | _: ShortType | _: IntegerType | _: LongType | _: FloatType |
        _: DoubleType | _: StringType | _: BinaryType | _: TimestampType | _: TimestampNTZType |
        _: DecimalType | _: DateType | _: BooleanType | _: NullType =>
      true
    case s: StructType if allowComplex =>
      s.fields.nonEmpty && s.fields.map(_.dataType).forall(supportedDataType(_, allowComplex))
    case a: ArrayType if allowComplex =>
      supportedDataType(a.elementType, allowComplex)
    case m: MapType if allowComplex =>
      supportedDataType(m.keyType, allowComplex) && supportedDataType(m.valueType, allowComplex)
    case _ =>
      false
  }

  /**
   * Serializes Spark datatype to protobuf. Note that, a datatype can be serialized by this method
   * doesn't mean it is supported by Comet native execution, i.e., `supportedDataType` may return
   * false for it.
   */
  def serializeDataType(dt: org.apache.spark.sql.types.DataType): Option[Types.DataType] = {
    val typeId = dt match {
      case _: BooleanType => 0
      case _: ByteType => 1
      case _: ShortType => 2
      case _: IntegerType => 3
      case _: LongType => 4
      case _: FloatType => 5
      case _: DoubleType => 6
      case _: StringType => 7
      case _: BinaryType => 8
      case _: TimestampType => 9
      case _: DecimalType => 10
      case _: TimestampNTZType => 11
      case _: DateType => 12
      case _: NullType => 13
      case _: ArrayType => 14
      case _: MapType => 15
      case _: StructType => 16
      case dt =>
        logWarning(s"Cannot serialize Spark data type: $dt")
        return None
    }

    val builder = ProtoDataType.newBuilder()
    builder.setTypeIdValue(typeId)

    // Decimal
    val dataType = dt match {
      case t: DecimalType =>
        val info = DataTypeInfo.newBuilder()
        val decimal = DecimalInfo.newBuilder()
        decimal.setPrecision(t.precision)
        decimal.setScale(t.scale)
        info.setDecimal(decimal)
        builder.setTypeInfo(info.build()).build()

      case a: ArrayType =>
        val elementType = serializeDataType(a.elementType)

        if (elementType.isEmpty) {
          return None
        }

        val info = DataTypeInfo.newBuilder()
        val list = ListInfo.newBuilder()
        list.setElementType(elementType.get)
        list.setContainsNull(a.containsNull)

        info.setList(list)
        builder.setTypeInfo(info.build()).build()

      case m: MapType =>
        val keyType = serializeDataType(m.keyType)
        if (keyType.isEmpty) {
          return None
        }

        val valueType = serializeDataType(m.valueType)
        if (valueType.isEmpty) {
          return None
        }

        val info = DataTypeInfo.newBuilder()
        val map = MapInfo.newBuilder()
        map.setKeyType(keyType.get)
        map.setValueType(valueType.get)
        map.setValueContainsNull(m.valueContainsNull)

        info.setMap(map)
        builder.setTypeInfo(info.build()).build()

      case s: StructType =>
        val info = DataTypeInfo.newBuilder()
        val struct = StructInfo.newBuilder()

        val fieldNames = s.fields.map(_.name).toIterable.asJava
        val fieldDatatypes = s.fields.map(f => serializeDataType(f.dataType)).toSeq
        val fieldNullable = s.fields.map(f => Boolean.box(f.nullable)).toIterable.asJava

        if (fieldDatatypes.exists(_.isEmpty)) {
          return None
        }

        struct.addAllFieldNames(fieldNames)
        struct.addAllFieldDatatypes(fieldDatatypes.map(_.get).asJava)
        struct.addAllFieldNullable(fieldNullable)

        info.setStruct(struct)
        builder.setTypeInfo(info.build()).build()
      case _ => builder.build()
    }

    Some(dataType)
  }

  def aggExprToProto(
      aggExpr: AggregateExpression,
      inputs: Seq[Attribute],
      binding: Boolean,
      conf: SQLConf): Option[AggExpr] = {

    // Support Count(distinct single_value)
    // COUNT(DISTINCT x) - supported
    // COUNT(DISTINCT x, x) - supported through transition to COUNT(DISTINCT x)
    // COUNT(DISTINCT x, y) - not supported
    if (aggExpr.isDistinct
      &&
      !(aggExpr.aggregateFunction.prettyName == "count" &&
        aggExpr.aggregateFunction.children.length == 1)) {
      withInfo(aggExpr, s"Distinct aggregate not supported for: $aggExpr")
      return None
    }

    val fn = aggExpr.aggregateFunction
    val cometExpr = aggrSerdeMap.get(fn.getClass)
    cometExpr match {
      case Some(handler) =>
        val aggHandler = handler.asInstanceOf[CometAggregateExpressionSerde[AggregateFunction]]
        val exprConfName = aggHandler.getExprConfigName(fn)
        if (!CometConf.isExprEnabled(exprConfName)) {
          withInfo(
            aggExpr,
            "Expression support is disabled. Set " +
              s"${CometConf.getExprEnabledConfigKey(exprConfName)}=true to enable it.")
          return None
        }
        aggHandler.getSupportLevel(fn) match {
          case Unsupported(notes) =>
            withInfo(fn, notes.getOrElse(""))
            None
          case Incompatible(notes) =>
            val exprAllowIncompat = CometConf.isExprAllowIncompat(exprConfName)
<<<<<<< HEAD
            if (exprAllowIncompat) {
              if (notes.isDefined) {
                logWarning(
                  s"Comet supports $fn when ${CometConf.getExprAllowIncompatConfigKey(exprConfName)}=true " +
=======
            if (exprAllowIncompat || CometConf.COMET_EXPR_ALLOW_INCOMPATIBLE.get()) {
              if (notes.isDefined) {
                logWarning(
                  s"Comet supports $fn when ${CometConf.COMET_EXPR_ALLOW_INCOMPATIBLE.key}=true " +
>>>>>>> af21ae93
                    s"but has notes: ${notes.get}")
              }
              aggHandler.convert(aggExpr, fn, inputs, binding, conf)
            } else {
              val optionalNotes = notes.map(str => s" ($str)").getOrElse("")
              withInfo(
                fn,
                s"$fn is not fully compatible with Spark$optionalNotes. To enable it anyway, " +
<<<<<<< HEAD
                  s"set ${CometConf.getExprAllowIncompatConfigKey(exprConfName)}=true. " +
                  s"${CometConf.COMPAT_GUIDE}.")
=======
                  s"set ${CometConf.getExprAllowIncompatConfigKey(exprConfName)}=true, or set " +
                  s"${CometConf.COMET_EXPR_ALLOW_INCOMPATIBLE.key}=true to enable all " +
                  s"incompatible expressions. ${CometConf.COMPAT_GUIDE}.")
>>>>>>> af21ae93
              None
            }
          case Compatible(notes) =>
            if (notes.isDefined) {
              logWarning(s"Comet supports $fn but has notes: ${notes.get}")
            }
            aggHandler.convert(aggExpr, fn, inputs, binding, conf)
        }
      case _ =>
        withInfo(
          aggExpr,
          s"unsupported Spark aggregate function: ${fn.prettyName}",
          fn.children: _*)
        None
    }
  }

  def evalModeToProto(evalMode: CometEvalMode.Value): ExprOuterClass.EvalMode = {
    evalMode match {
      case CometEvalMode.LEGACY => ExprOuterClass.EvalMode.LEGACY
      case CometEvalMode.TRY => ExprOuterClass.EvalMode.TRY
      case CometEvalMode.ANSI => ExprOuterClass.EvalMode.ANSI
      case _ => throw new IllegalStateException(s"Invalid evalMode $evalMode")
    }
  }

  /**
   * Convert a Spark expression to a protocol-buffer representation of a native Comet/DataFusion
   * expression.
   *
   * This method performs a transformation on the plan to handle decimal promotion and then calls
   * into the recursive method [[exprToProtoInternal]].
   *
   * @param expr
   *   The input expression
   * @param inputs
   *   The input attributes
   * @param binding
   *   Whether to bind the expression to the input attributes
   * @return
   *   The protobuf representation of the expression, or None if the expression is not supported.
   *   In the case where None is returned, the expression will be tagged with the reason(s) why it
   *   is not supported.
   */
  def exprToProto(
      expr: Expression,
      inputs: Seq[Attribute],
      binding: Boolean = true): Option[Expr] = {

    val conf = SQLConf.get
    val newExpr =
      DecimalPrecision.promote(conf.decimalOperationsAllowPrecisionLoss, expr, !conf.ansiEnabled)
    exprToProtoInternal(newExpr, inputs, binding)
  }

  /**
   * Convert a Spark expression to a protocol-buffer representation of a native Comet/DataFusion
   * expression.
   *
   * @param expr
   *   The input expression
   * @param inputs
   *   The input attributes
   * @param binding
   *   Whether to bind the expression to the input attributes
   * @return
   *   The protobuf representation of the expression, or None if the expression is not supported.
   *   In the case where None is returned, the expression will be tagged with the reason(s) why it
   *   is not supported.
   */
  def exprToProtoInternal(
      expr: Expression,
      inputs: Seq[Attribute],
      binding: Boolean): Option[Expr] = {

    def convert[T <: Expression](expr: T, handler: CometExpressionSerde[T]): Option[Expr] = {
      val exprConfName = handler.getExprConfigName(expr)
      if (!CometConf.isExprEnabled(exprConfName)) {
        withInfo(
          expr,
          "Expression support is disabled. Set " +
            s"${CometConf.getExprEnabledConfigKey(exprConfName)}=true to enable it.")
        return None
      }
      handler.getSupportLevel(expr) match {
        case Unsupported(notes) =>
          withInfo(expr, notes.getOrElse(""))
          None
        case Incompatible(notes) =>
          val exprAllowIncompat = CometConf.isExprAllowIncompat(exprConfName)
          if (exprAllowIncompat) {
            if (notes.isDefined) {
              logWarning(
                s"Comet supports $expr when ${CometConf.getExprAllowIncompatConfigKey(exprConfName)}=true " +
                  s"but has notes: ${notes.get}")
            }
            handler.convert(expr, inputs, binding)
          } else {
            val optionalNotes = notes.map(str => s" ($str)").getOrElse("")
            withInfo(
              expr,
              s"$expr is not fully compatible with Spark$optionalNotes. To enable it anyway, " +
                s"set ${CometConf.getExprAllowIncompatConfigKey(exprConfName)}=true. " +
                s"${CometConf.COMPAT_GUIDE}.")
            None
          }
        case Compatible(notes) =>
          if (notes.isDefined) {
            logWarning(s"Comet supports $expr but has notes: ${notes.get}")
          }
          handler.convert(expr, inputs, binding)
      }
    }

    versionSpecificExprToProtoInternal(expr, inputs, binding).orElse(expr match {

      case UnaryExpression(child) if expr.prettyName == "promote_precision" =>
        // `UnaryExpression` includes `PromotePrecision` for Spark 3.3
        // `PromotePrecision` is just a wrapper, don't need to serialize it.
        exprToProtoInternal(child, inputs, binding)

      case KnownFloatingPointNormalized(NormalizeNaNAndZero(expr)) =>
        val dataType = serializeDataType(expr.dataType)
        if (dataType.isEmpty) {
          withInfo(expr, s"Unsupported datatype ${expr.dataType}")
          return None
        }
        val ex = exprToProtoInternal(expr, inputs, binding)
        ex.map { child =>
          val builder = ExprOuterClass.NormalizeNaNAndZero
            .newBuilder()
            .setChild(child)
            .setDatatype(dataType.get)
          ExprOuterClass.Expr.newBuilder().setNormalizeNanAndZero(builder).build()
        }

      case s @ execution.ScalarSubquery(_, _) =>
        if (supportedDataType(s.dataType)) {
          val dataType = serializeDataType(s.dataType)
          if (dataType.isEmpty) {
            withInfo(s, s"Scalar subquery returns unsupported datatype ${s.dataType}")
            return None
          }

          val builder = ExprOuterClass.Subquery
            .newBuilder()
            .setId(s.exprId.id)
            .setDatatype(dataType.get)
          Some(ExprOuterClass.Expr.newBuilder().setSubquery(builder).build())
        } else {
          withInfo(s, s"Unsupported data type: ${s.dataType}")
          None
        }

      case UnscaledValue(child) =>
        val childExpr = exprToProtoInternal(child, inputs, binding)
        val optExpr =
          scalarFunctionExprToProtoWithReturnType("unscaled_value", LongType, false, childExpr)
        optExprWithInfo(optExpr, expr, child)

      case MakeDecimal(child, precision, scale, true) =>
        val childExpr = exprToProtoInternal(child, inputs, binding)
        val optExpr = scalarFunctionExprToProtoWithReturnType(
          "make_decimal",
          DecimalType(precision, scale),
          false,
          childExpr)
        optExprWithInfo(optExpr, expr, child)

      case b @ BloomFilterMightContain(_, _) =>
        val bloomFilter = b.left
        val value = b.right
        val bloomFilterExpr = exprToProtoInternal(bloomFilter, inputs, binding)
        val valueExpr = exprToProtoInternal(value, inputs, binding)
        if (bloomFilterExpr.isDefined && valueExpr.isDefined) {
          val builder = ExprOuterClass.BloomFilterMightContain.newBuilder()
          builder.setBloomFilter(bloomFilterExpr.get)
          builder.setValue(valueExpr.get)
          Some(
            ExprOuterClass.Expr
              .newBuilder()
              .setBloomFilterMightContain(builder)
              .build())
        } else {
          withInfo(expr, bloomFilter, value)
          None
        }
      case r @ Reverse(child) if child.dataType.isInstanceOf[ArrayType] =>
        convert(r, CometArrayReverse)
      case expr =>
        QueryPlanSerde.exprSerdeMap.get(expr.getClass) match {
          case Some(handler) =>
            convert(expr, handler.asInstanceOf[CometExpressionSerde[Expression]])
          case _ =>
            withInfo(expr, s"${expr.prettyName} is not supported", expr.children: _*)
            None
        }
    })
  }

  /**
   * Creates a UnaryExpr by calling exprToProtoInternal for the provided child expression and then
   * invokes the supplied function to wrap this UnaryExpr in a top-level Expr.
   *
   * @param child
   *   Spark expression
   * @param inputs
   *   Inputs to the expression
   * @param f
   *   Function that accepts an Expr.Builder and a UnaryExpr and builds the specific top-level
   *   Expr
   * @return
   *   Some(Expr) or None if not supported
   */
  def createUnaryExpr(
      expr: Expression,
      child: Expression,
      inputs: Seq[Attribute],
      binding: Boolean,
      f: (ExprOuterClass.Expr.Builder, ExprOuterClass.UnaryExpr) => ExprOuterClass.Expr.Builder)
      : Option[ExprOuterClass.Expr] = {
    val childExpr = exprToProtoInternal(child, inputs, binding) // TODO review
    if (childExpr.isDefined) {
      // create the generic UnaryExpr message
      val inner = ExprOuterClass.UnaryExpr
        .newBuilder()
        .setChild(childExpr.get)
        .build()
      // call the user-supplied function to wrap UnaryExpr in a top-level Expr
      // such as Expr.IsNull or Expr.IsNotNull
      Some(
        f(
          ExprOuterClass.Expr
            .newBuilder(),
          inner).build())
    } else {
      withInfo(expr, child)
      None
    }
  }

  def createBinaryExpr(
      expr: Expression,
      left: Expression,
      right: Expression,
      inputs: Seq[Attribute],
      binding: Boolean,
      f: (ExprOuterClass.Expr.Builder, ExprOuterClass.BinaryExpr) => ExprOuterClass.Expr.Builder)
      : Option[ExprOuterClass.Expr] = {
    val leftExpr = exprToProtoInternal(left, inputs, binding)
    val rightExpr = exprToProtoInternal(right, inputs, binding)
    if (leftExpr.isDefined && rightExpr.isDefined) {
      // create the generic BinaryExpr message
      val inner = ExprOuterClass.BinaryExpr
        .newBuilder()
        .setLeft(leftExpr.get)
        .setRight(rightExpr.get)
        .build()
      // call the user-supplied function to wrap BinaryExpr in a top-level Expr
      // such as Expr.And or Expr.Or
      Some(
        f(
          ExprOuterClass.Expr
            .newBuilder(),
          inner).build())
    } else {
      withInfo(expr, left, right)
      None
    }
  }

  def scalarFunctionExprToProtoWithReturnType(
      funcName: String,
      returnType: DataType,
      failOnError: Boolean,
      args: Option[Expr]*): Option[Expr] = {
    val builder = ExprOuterClass.ScalarFunc.newBuilder()
    builder.setFunc(funcName)
    builder.setFailOnError(failOnError)
    serializeDataType(returnType).flatMap { t =>
      builder.setReturnType(t)
      scalarFunctionExprToProto0(builder, args: _*)
    }
  }

  def scalarFunctionExprToProto(funcName: String, args: Option[Expr]*): Option[Expr] = {
    val builder = ExprOuterClass.ScalarFunc.newBuilder()
    builder.setFunc(funcName)
    builder.setFailOnError(false)
    scalarFunctionExprToProto0(builder, args: _*)
  }

  private def scalarFunctionExprToProto0(
      builder: ScalarFunc.Builder,
      args: Option[Expr]*): Option[Expr] = {
    args.foreach {
      case Some(a) => builder.addArgs(a)
      case _ =>
        return None
    }
    Some(ExprOuterClass.Expr.newBuilder().setScalarFunc(builder).build())
  }

  // Utility method. Adds explain info if the result of calling exprToProto is None
  def optExprWithInfo(
      optExpr: Option[Expr],
      expr: Expression,
      childExpr: Expression*): Option[Expr] = {
    optExpr match {
      case None =>
        withInfo(expr, childExpr: _*)
        None
      case o => o
    }

  }

  // scalastyle:off
  /**
   * Align w/ Arrow's
   * [[https://github.com/apache/arrow-rs/blob/55.2.0/arrow-ord/src/rank.rs#L30-L40 can_rank]] and
   * [[https://github.com/apache/arrow-rs/blob/55.2.0/arrow-ord/src/sort.rs#L193-L215 can_sort_to_indices]]
   *
   * TODO: Include SparkSQL's [[YearMonthIntervalType]] and [[DayTimeIntervalType]]
   */
  // scalastyle:on
  def supportedSortType(op: SparkPlan, sortOrder: Seq[SortOrder]): Boolean = {
    def canRank(dt: DataType): Boolean = {
      dt match {
        case _: ByteType | _: ShortType | _: IntegerType | _: LongType | _: FloatType |
            _: DoubleType | _: DecimalType =>
          true
        case _: DateType | _: TimestampType | _: TimestampNTZType =>
          true
        case _: BooleanType | _: BinaryType | _: StringType => true
        case _ => false
      }
    }

    if (sortOrder.length == 1) {
      val canSort = sortOrder.head.dataType match {
        case _: ByteType | _: ShortType | _: IntegerType | _: LongType | _: FloatType |
            _: DoubleType | _: DecimalType =>
          true
        case _: DateType | _: TimestampType | _: TimestampNTZType =>
          true
        case _: BooleanType | _: BinaryType | _: StringType => true
        case ArrayType(elementType, _) => canRank(elementType)
        case MapType(_, valueType, _) => canRank(valueType)
        case _ => false
      }
      if (!canSort) {
        withInfo(op, s"Sort on single column of type ${sortOrder.head.dataType} is not supported")
        false
      } else {
        true
      }
    } else {
      true
    }
  }

}<|MERGE_RESOLUTION|>--- conflicted
+++ resolved
@@ -404,17 +404,11 @@
             None
           case Incompatible(notes) =>
             val exprAllowIncompat = CometConf.isExprAllowIncompat(exprConfName)
-<<<<<<< HEAD
             if (exprAllowIncompat) {
               if (notes.isDefined) {
                 logWarning(
-                  s"Comet supports $fn when ${CometConf.getExprAllowIncompatConfigKey(exprConfName)}=true " +
-=======
-            if (exprAllowIncompat || CometConf.COMET_EXPR_ALLOW_INCOMPATIBLE.get()) {
-              if (notes.isDefined) {
-                logWarning(
-                  s"Comet supports $fn when ${CometConf.COMET_EXPR_ALLOW_INCOMPATIBLE.key}=true " +
->>>>>>> af21ae93
+                  s"Comet supports $fn when " +
+                    s"${CometConf.getExprAllowIncompatConfigKey(exprConfName)}=true " +
                     s"but has notes: ${notes.get}")
               }
               aggHandler.convert(aggExpr, fn, inputs, binding, conf)
@@ -423,14 +417,8 @@
               withInfo(
                 fn,
                 s"$fn is not fully compatible with Spark$optionalNotes. To enable it anyway, " +
-<<<<<<< HEAD
                   s"set ${CometConf.getExprAllowIncompatConfigKey(exprConfName)}=true. " +
                   s"${CometConf.COMPAT_GUIDE}.")
-=======
-                  s"set ${CometConf.getExprAllowIncompatConfigKey(exprConfName)}=true, or set " +
-                  s"${CometConf.COMET_EXPR_ALLOW_INCOMPATIBLE.key}=true to enable all " +
-                  s"incompatible expressions. ${CometConf.COMPAT_GUIDE}.")
->>>>>>> af21ae93
               None
             }
           case Compatible(notes) =>
@@ -524,7 +512,8 @@
           if (exprAllowIncompat) {
             if (notes.isDefined) {
               logWarning(
-                s"Comet supports $expr when ${CometConf.getExprAllowIncompatConfigKey(exprConfName)}=true " +
+                s"Comet supports $expr when " +
+                  s"${CometConf.getExprAllowIncompatConfigKey(exprConfName)}=true " +
                   s"but has notes: ${notes.get}")
             }
             handler.convert(expr, inputs, binding)
