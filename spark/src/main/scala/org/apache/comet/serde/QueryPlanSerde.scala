/*
 * Licensed to the Apache Software Foundation (ASF) under one
 * or more contributor license agreements.  See the NOTICE file
 * distributed with this work for additional information
 * regarding copyright ownership.  The ASF licenses this file
 * to you under the Apache License, Version 2.0 (the
 * "License"); you may not use this file except in compliance
 * with the License.  You may obtain a copy of the License at
 *
 *   http://www.apache.org/licenses/LICENSE-2.0
 *
 * Unless required by applicable law or agreed to in writing,
 * software distributed under the License is distributed on an
 * "AS IS" BASIS, WITHOUT WARRANTIES OR CONDITIONS OF ANY
 * KIND, either express or implied.  See the License for the
 * specific language governing permissions and limitations
 * under the License.
 */

package org.apache.comet.serde

import scala.collection.JavaConverters._

import org.apache.spark.internal.Logging
import org.apache.spark.sql.catalyst.expressions._
import org.apache.spark.sql.catalyst.expressions.aggregate.{AggregateExpression, Average, BitAndAgg, BitOrAgg, BitXorAgg, BloomFilterAggregate, Complete, Corr, Count, CovPopulation, CovSample, Final, First, Last, Max, Min, Partial, StddevPop, StddevSamp, Sum, VariancePop, VarianceSamp}
import org.apache.spark.sql.catalyst.expressions.objects.StaticInvoke
import org.apache.spark.sql.catalyst.optimizer.{BuildLeft, BuildRight, NormalizeNaNAndZero}
import org.apache.spark.sql.catalyst.plans._
import org.apache.spark.sql.catalyst.plans.physical.{HashPartitioning, Partitioning, RangePartitioning, RoundRobinPartitioning, SinglePartition}
import org.apache.spark.sql.catalyst.util.CharVarcharCodegenUtils
import org.apache.spark.sql.comet.{CometBroadcastExchangeExec, CometScanExec, CometSinkPlaceHolder, CometSparkToColumnarExec, DecimalPrecision}
import org.apache.spark.sql.comet.execution.shuffle.CometShuffleExchangeExec
import org.apache.spark.sql.execution
import org.apache.spark.sql.execution._
import org.apache.spark.sql.execution.adaptive.{BroadcastQueryStageExec, ShuffleQueryStageExec}
import org.apache.spark.sql.execution.aggregate.{BaseAggregateExec, HashAggregateExec, ObjectHashAggregateExec}
import org.apache.spark.sql.execution.datasources.{FilePartition, FileScanRDD}
import org.apache.spark.sql.execution.datasources.v2.{DataSourceRDD, DataSourceRDDPartition}
import org.apache.spark.sql.execution.exchange.{BroadcastExchangeExec, ReusedExchangeExec, ShuffleExchangeExec}
import org.apache.spark.sql.execution.joins.{BroadcastHashJoinExec, HashJoin, ShuffledHashJoinExec, SortMergeJoinExec}
import org.apache.spark.sql.execution.window.WindowExec
import org.apache.spark.sql.internal.SQLConf
import org.apache.spark.sql.types._
import org.apache.spark.unsafe.types.UTF8String

import org.apache.comet.CometConf
import org.apache.comet.CometSparkSessionExtensions.{isCometScan, isSpark34Plus, withInfo}
import org.apache.comet.expressions.{CometCast, CometEvalMode, Compatible, Incompatible, RegExp, Unsupported}
import org.apache.comet.serde.ExprOuterClass.{AggExpr, DataType => ProtoDataType, Expr, ScalarFunc}
import org.apache.comet.serde.ExprOuterClass.DataType.{DataTypeInfo, DecimalInfo, ListInfo, MapInfo, StructInfo}
import org.apache.comet.serde.OperatorOuterClass.{AggregateMode => CometAggregateMode, BuildSide, JoinType, Operator}
import org.apache.comet.shims.CometExprShim
import org.apache.comet.shims.ShimQueryPlanSerde

/**
 * An utility object for query plan and expression serialization.
 */
object QueryPlanSerde extends Logging with ShimQueryPlanSerde with CometExprShim {
  def emitWarning(reason: String): Unit = {
    logWarning(s"Comet native execution is disabled due to: $reason")
  }

  def supportedDataType(dt: DataType, allowStruct: Boolean = false): Boolean = dt match {
    case _: ByteType | _: ShortType | _: IntegerType | _: LongType | _: FloatType |
        _: DoubleType | _: StringType | _: BinaryType | _: TimestampType | _: DecimalType |
        _: DateType | _: BooleanType | _: NullType =>
      true
    case dt if isTimestampNTZType(dt) => true
    case s: StructType if allowStruct =>
      s.fields.map(_.dataType).forall(supportedDataType(_, allowStruct))
    case dt =>
      emitWarning(s"unsupported Spark data type: $dt")
      false
  }

  /**
   * Serializes Spark datatype to protobuf. Note that, a datatype can be serialized by this method
   * doesn't mean it is supported by Comet native execution, i.e., `supportedDataType` may return
   * false for it.
   */
  def serializeDataType(dt: DataType): Option[ExprOuterClass.DataType] = {
    val typeId = dt match {
      case _: BooleanType => 0
      case _: ByteType => 1
      case _: ShortType => 2
      case _: IntegerType => 3
      case _: LongType => 4
      case _: FloatType => 5
      case _: DoubleType => 6
      case _: StringType => 7
      case _: BinaryType => 8
      case _: TimestampType => 9
      case _: DecimalType => 10
      case dt if isTimestampNTZType(dt) => 11
      case _: DateType => 12
      case _: NullType => 13
      case _: ArrayType => 14
      case _: MapType => 15
      case _: StructType => 16
      case dt =>
        emitWarning(s"Cannot serialize Spark data type: $dt")
        return None
    }

    val builder = ProtoDataType.newBuilder()
    builder.setTypeIdValue(typeId)

    // Decimal
    val dataType = dt match {
      case t: DecimalType =>
        val info = DataTypeInfo.newBuilder()
        val decimal = DecimalInfo.newBuilder()
        decimal.setPrecision(t.precision)
        decimal.setScale(t.scale)
        info.setDecimal(decimal)
        builder.setTypeInfo(info.build()).build()

      case a: ArrayType =>
        val elementType = serializeDataType(a.elementType)

        if (elementType.isEmpty) {
          return None
        }

        val info = DataTypeInfo.newBuilder()
        val list = ListInfo.newBuilder()
        list.setElementType(elementType.get)
        list.setContainsNull(a.containsNull)

        info.setList(list)
        builder.setTypeInfo(info.build()).build()

      case m: MapType =>
        val keyType = serializeDataType(m.keyType)
        if (keyType.isEmpty) {
          return None
        }

        val valueType = serializeDataType(m.valueType)
        if (valueType.isEmpty) {
          return None
        }

        val info = DataTypeInfo.newBuilder()
        val map = MapInfo.newBuilder()
        map.setKeyType(keyType.get)
        map.setValueType(valueType.get)
        map.setValueContainsNull(m.valueContainsNull)

        info.setMap(map)
        builder.setTypeInfo(info.build()).build()

      case s: StructType =>
        val info = DataTypeInfo.newBuilder()
        val struct = StructInfo.newBuilder()

        val fieldNames = s.fields.map(_.name).toIterable.asJava
        val fieldDatatypes = s.fields.map(f => serializeDataType(f.dataType)).toSeq
        val fieldNullable = s.fields.map(f => Boolean.box(f.nullable)).toIterable.asJava

        if (fieldDatatypes.exists(_.isEmpty)) {
          return None
        }

        struct.addAllFieldNames(fieldNames)
        struct.addAllFieldDatatypes(fieldDatatypes.map(_.get).asJava)
        struct.addAllFieldNullable(fieldNullable)

        info.setStruct(struct)
        builder.setTypeInfo(info.build()).build()
      case _ => builder.build()
    }

    Some(dataType)
  }

  private def sumDataTypeSupported(dt: DataType): Boolean = {
    dt match {
      case _: NumericType => true
      case _ => false
    }
  }

  private def avgDataTypeSupported(dt: DataType): Boolean = {
    dt match {
      case _: NumericType => true
      // TODO: implement support for interval types
      case _ => false
    }
  }

  private def minMaxDataTypeSupported(dt: DataType): Boolean = {
    dt match {
      case _: NumericType | DateType | TimestampType | BooleanType => true
      case _ => false
    }
  }

  private def bitwiseAggTypeSupported(dt: DataType): Boolean = {
    dt match {
      case _: IntegerType | LongType | ShortType | ByteType => true
      case _ => false
    }
  }

  def windowExprToProto(
      windowExpr: WindowExpression,
      output: Seq[Attribute],
      conf: SQLConf): Option[OperatorOuterClass.WindowExpr] = {

    val aggregateExpressions: Array[AggregateExpression] = windowExpr.flatMap { expr =>
      expr match {
        case agg: AggregateExpression =>
          agg.aggregateFunction match {
            case _: Count =>
              Some(agg)
            case min: Min =>
              if (minMaxDataTypeSupported(min.dataType)) {
                Some(agg)
              } else {
                withInfo(windowExpr, s"datatype ${min.dataType} is not supported", expr)
                None
              }
            case max: Max =>
              if (minMaxDataTypeSupported(max.dataType)) {
                Some(agg)
              } else {
                withInfo(windowExpr, s"datatype ${max.dataType} is not supported", expr)
                None
              }
            case s: Sum =>
              if (sumDataTypeSupported(s.dataType) && !s.dataType.isInstanceOf[DecimalType]) {
                Some(agg)
              } else {
                withInfo(windowExpr, s"datatype ${s.dataType} is not supported", expr)
                None
              }
            case _ =>
              withInfo(
                windowExpr,
                s"aggregate ${agg.aggregateFunction}" +
                  " is not supported for window function",
                expr)
              None
          }
        case _ =>
          None
      }
    }.toArray

    val (aggExpr, builtinFunc) = if (aggregateExpressions.nonEmpty) {
      val modes = aggregateExpressions.map(_.mode).distinct
      assert(modes.size == 1 && modes.head == Complete)
      (aggExprToProto(aggregateExpressions.head, output, true, conf), None)
    } else {
      (None, exprToProto(windowExpr.windowFunction, output))
    }

    if (aggExpr.isEmpty && builtinFunc.isEmpty) {
      return None
    }

    val f = windowExpr.windowSpec.frameSpecification

    val (frameType, lowerBound, upperBound) = f match {
      case SpecifiedWindowFrame(frameType, lBound, uBound) =>
        val frameProto = frameType match {
          case RowFrame => OperatorOuterClass.WindowFrameType.Rows
          case RangeFrame => OperatorOuterClass.WindowFrameType.Range
        }

        val lBoundProto = lBound match {
          case UnboundedPreceding =>
            OperatorOuterClass.LowerWindowFrameBound
              .newBuilder()
              .setUnboundedPreceding(OperatorOuterClass.UnboundedPreceding.newBuilder().build())
              .build()
          case CurrentRow =>
            OperatorOuterClass.LowerWindowFrameBound
              .newBuilder()
              .setCurrentRow(OperatorOuterClass.CurrentRow.newBuilder().build())
              .build()
          case e =>
            val offset = e.eval() match {
              case i: Integer => i.toLong
              case l: Long => l
              case _ => return None
            }
            OperatorOuterClass.LowerWindowFrameBound
              .newBuilder()
              .setPreceding(
                OperatorOuterClass.Preceding
                  .newBuilder()
                  .setOffset(offset)
                  .build())
              .build()
        }

        val uBoundProto = uBound match {
          case UnboundedFollowing =>
            OperatorOuterClass.UpperWindowFrameBound
              .newBuilder()
              .setUnboundedFollowing(OperatorOuterClass.UnboundedFollowing.newBuilder().build())
              .build()
          case CurrentRow =>
            OperatorOuterClass.UpperWindowFrameBound
              .newBuilder()
              .setCurrentRow(OperatorOuterClass.CurrentRow.newBuilder().build())
              .build()
          case e =>
            val offset = e.eval() match {
              case i: Integer => i.toLong
              case l: Long => l
              case _ => return None
            }

            OperatorOuterClass.UpperWindowFrameBound
              .newBuilder()
              .setFollowing(
                OperatorOuterClass.Following
                  .newBuilder()
                  .setOffset(offset)
                  .build())
              .build()
        }

        (frameProto, lBoundProto, uBoundProto)
      case _ =>
        (
          OperatorOuterClass.WindowFrameType.Rows,
          OperatorOuterClass.LowerWindowFrameBound
            .newBuilder()
            .setUnboundedPreceding(OperatorOuterClass.UnboundedPreceding.newBuilder().build())
            .build(),
          OperatorOuterClass.UpperWindowFrameBound
            .newBuilder()
            .setUnboundedFollowing(OperatorOuterClass.UnboundedFollowing.newBuilder().build())
            .build())
    }

    val frame = OperatorOuterClass.WindowFrame
      .newBuilder()
      .setFrameType(frameType)
      .setLowerBound(lowerBound)
      .setUpperBound(upperBound)
      .build()

    val spec =
      OperatorOuterClass.WindowSpecDefinition.newBuilder().setFrameSpecification(frame).build()

    if (builtinFunc.isDefined) {
      Some(
        OperatorOuterClass.WindowExpr
          .newBuilder()
          .setBuiltInWindowFunction(builtinFunc.get)
          .setSpec(spec)
          .build())
    } else if (aggExpr.isDefined) {
      Some(
        OperatorOuterClass.WindowExpr
          .newBuilder()
          .setAggFunc(aggExpr.get)
          .setSpec(spec)
          .build())
    } else {
      None
    }
  }

  def aggExprToProto(
      aggExpr: AggregateExpression,
      inputs: Seq[Attribute],
      binding: Boolean,
      conf: SQLConf): Option[AggExpr] = {

    if (aggExpr.isDistinct) {
      // https://github.com/apache/datafusion-comet/issues/1260
      withInfo(aggExpr, "distinct aggregates are not supported")
      return None
    }

    aggExpr.aggregateFunction match {
      case s @ Sum(child, _) if sumDataTypeSupported(s.dataType) && isLegacyMode(s) =>
        val childExpr = exprToProto(child, inputs, binding)
        val dataType = serializeDataType(s.dataType)

        if (childExpr.isDefined && dataType.isDefined) {
          val sumBuilder = ExprOuterClass.Sum.newBuilder()
          sumBuilder.setChild(childExpr.get)
          sumBuilder.setDatatype(dataType.get)
          sumBuilder.setFailOnError(getFailOnError(s))

          Some(
            ExprOuterClass.AggExpr
              .newBuilder()
              .setSum(sumBuilder)
              .build())
        } else {
          if (dataType.isEmpty) {
            withInfo(aggExpr, s"datatype ${s.dataType} is not supported", child)
          } else {
            withInfo(aggExpr, child)
          }
          None
        }
      case s @ Average(child, _) if avgDataTypeSupported(s.dataType) && isLegacyMode(s) =>
        val childExpr = exprToProto(child, inputs, binding)
        val dataType = serializeDataType(s.dataType)

        val sumDataType = if (child.dataType.isInstanceOf[DecimalType]) {

          // This is input precision + 10 to be consistent with Spark
          val precision = Math.min(
            DecimalType.MAX_PRECISION,
            child.dataType.asInstanceOf[DecimalType].precision + 10)
          val newType =
            DecimalType.apply(precision, child.dataType.asInstanceOf[DecimalType].scale)
          serializeDataType(newType)
        } else {
          serializeDataType(child.dataType)
        }

        if (childExpr.isDefined && dataType.isDefined) {
          val builder = ExprOuterClass.Avg.newBuilder()
          builder.setChild(childExpr.get)
          builder.setDatatype(dataType.get)
          builder.setFailOnError(getFailOnError(s))
          builder.setSumDatatype(sumDataType.get)

          Some(
            ExprOuterClass.AggExpr
              .newBuilder()
              .setAvg(builder)
              .build())
        } else if (dataType.isEmpty) {
          withInfo(aggExpr, s"datatype ${s.dataType} is not supported", child)
          None
        } else {
          withInfo(aggExpr, child)
          None
        }
      case Count(children) =>
        val exprChildren = children.map(exprToProto(_, inputs, binding))

        if (exprChildren.forall(_.isDefined)) {
          val countBuilder = ExprOuterClass.Count.newBuilder()
          countBuilder.addAllChildren(exprChildren.map(_.get).asJava)

          Some(
            ExprOuterClass.AggExpr
              .newBuilder()
              .setCount(countBuilder)
              .build())
        } else {
          withInfo(aggExpr, children: _*)
          None
        }
      case min @ Min(child) if minMaxDataTypeSupported(min.dataType) =>
        val childExpr = exprToProto(child, inputs, binding)
        val dataType = serializeDataType(min.dataType)

        if (childExpr.isDefined && dataType.isDefined) {
          val minBuilder = ExprOuterClass.Min.newBuilder()
          minBuilder.setChild(childExpr.get)
          minBuilder.setDatatype(dataType.get)

          Some(
            ExprOuterClass.AggExpr
              .newBuilder()
              .setMin(minBuilder)
              .build())
        } else if (dataType.isEmpty) {
          withInfo(aggExpr, s"datatype ${min.dataType} is not supported", child)
          None
        } else {
          withInfo(aggExpr, child)
          None
        }
      case max @ Max(child) if minMaxDataTypeSupported(max.dataType) =>
        val childExpr = exprToProto(child, inputs, binding)
        val dataType = serializeDataType(max.dataType)

        if (childExpr.isDefined && dataType.isDefined) {
          val maxBuilder = ExprOuterClass.Max.newBuilder()
          maxBuilder.setChild(childExpr.get)
          maxBuilder.setDatatype(dataType.get)

          Some(
            ExprOuterClass.AggExpr
              .newBuilder()
              .setMax(maxBuilder)
              .build())
        } else if (dataType.isEmpty) {
          withInfo(aggExpr, s"datatype ${max.dataType} is not supported", child)
          None
        } else {
          withInfo(aggExpr, child)
          None
        }
      case first @ First(child, ignoreNulls)
          if !ignoreNulls => // DataFusion doesn't support ignoreNulls true
        val childExpr = exprToProto(child, inputs, binding)
        val dataType = serializeDataType(first.dataType)

        if (childExpr.isDefined && dataType.isDefined) {
          val firstBuilder = ExprOuterClass.First.newBuilder()
          firstBuilder.setChild(childExpr.get)
          firstBuilder.setDatatype(dataType.get)

          Some(
            ExprOuterClass.AggExpr
              .newBuilder()
              .setFirst(firstBuilder)
              .build())
        } else if (dataType.isEmpty) {
          withInfo(aggExpr, s"datatype ${first.dataType} is not supported", child)
          None
        } else {
          withInfo(aggExpr, child)
          None
        }
      case last @ Last(child, ignoreNulls)
          if !ignoreNulls => // DataFusion doesn't support ignoreNulls true
        val childExpr = exprToProto(child, inputs, binding)
        val dataType = serializeDataType(last.dataType)

        if (childExpr.isDefined && dataType.isDefined) {
          val lastBuilder = ExprOuterClass.Last.newBuilder()
          lastBuilder.setChild(childExpr.get)
          lastBuilder.setDatatype(dataType.get)

          Some(
            ExprOuterClass.AggExpr
              .newBuilder()
              .setLast(lastBuilder)
              .build())
        } else if (dataType.isEmpty) {
          withInfo(aggExpr, s"datatype ${last.dataType} is not supported", child)
          None
        } else {
          withInfo(aggExpr, child)
          None
        }
      case bitAnd @ BitAndAgg(child) if bitwiseAggTypeSupported(bitAnd.dataType) =>
        val childExpr = exprToProto(child, inputs, binding)
        val dataType = serializeDataType(bitAnd.dataType)

        if (childExpr.isDefined && dataType.isDefined) {
          val bitAndBuilder = ExprOuterClass.BitAndAgg.newBuilder()
          bitAndBuilder.setChild(childExpr.get)
          bitAndBuilder.setDatatype(dataType.get)

          Some(
            ExprOuterClass.AggExpr
              .newBuilder()
              .setBitAndAgg(bitAndBuilder)
              .build())
        } else if (dataType.isEmpty) {
          withInfo(aggExpr, s"datatype ${bitAnd.dataType} is not supported", child)
          None
        } else {
          withInfo(aggExpr, child)
          None
        }
      case bitOr @ BitOrAgg(child) if bitwiseAggTypeSupported(bitOr.dataType) =>
        val childExpr = exprToProto(child, inputs, binding)
        val dataType = serializeDataType(bitOr.dataType)

        if (childExpr.isDefined && dataType.isDefined) {
          val bitOrBuilder = ExprOuterClass.BitOrAgg.newBuilder()
          bitOrBuilder.setChild(childExpr.get)
          bitOrBuilder.setDatatype(dataType.get)

          Some(
            ExprOuterClass.AggExpr
              .newBuilder()
              .setBitOrAgg(bitOrBuilder)
              .build())
        } else if (dataType.isEmpty) {
          withInfo(aggExpr, s"datatype ${bitOr.dataType} is not supported", child)
          None
        } else {
          withInfo(aggExpr, child)
          None
        }
      case bitXor @ BitXorAgg(child) if bitwiseAggTypeSupported(bitXor.dataType) =>
        val childExpr = exprToProto(child, inputs, binding)
        val dataType = serializeDataType(bitXor.dataType)

        if (childExpr.isDefined && dataType.isDefined) {
          val bitXorBuilder = ExprOuterClass.BitXorAgg.newBuilder()
          bitXorBuilder.setChild(childExpr.get)
          bitXorBuilder.setDatatype(dataType.get)

          Some(
            ExprOuterClass.AggExpr
              .newBuilder()
              .setBitXorAgg(bitXorBuilder)
              .build())
        } else if (dataType.isEmpty) {
          withInfo(aggExpr, s"datatype ${bitXor.dataType} is not supported", child)
          None
        } else {
          withInfo(aggExpr, child)
          None
        }
      case cov @ CovSample(child1, child2, nullOnDivideByZero) =>
        val child1Expr = exprToProto(child1, inputs, binding)
        val child2Expr = exprToProto(child2, inputs, binding)
        val dataType = serializeDataType(cov.dataType)

        if (child1Expr.isDefined && child2Expr.isDefined && dataType.isDefined) {
          val covBuilder = ExprOuterClass.Covariance.newBuilder()
          covBuilder.setChild1(child1Expr.get)
          covBuilder.setChild2(child2Expr.get)
          covBuilder.setNullOnDivideByZero(nullOnDivideByZero)
          covBuilder.setDatatype(dataType.get)
          covBuilder.setStatsTypeValue(0)

          Some(
            ExprOuterClass.AggExpr
              .newBuilder()
              .setCovariance(covBuilder)
              .build())
        } else {
          None
        }
      case cov @ CovPopulation(child1, child2, nullOnDivideByZero) =>
        val child1Expr = exprToProto(child1, inputs, binding)
        val child2Expr = exprToProto(child2, inputs, binding)
        val dataType = serializeDataType(cov.dataType)

        if (child1Expr.isDefined && child2Expr.isDefined && dataType.isDefined) {
          val covBuilder = ExprOuterClass.Covariance.newBuilder()
          covBuilder.setChild1(child1Expr.get)
          covBuilder.setChild2(child2Expr.get)
          covBuilder.setNullOnDivideByZero(nullOnDivideByZero)
          covBuilder.setDatatype(dataType.get)
          covBuilder.setStatsTypeValue(1)

          Some(
            ExprOuterClass.AggExpr
              .newBuilder()
              .setCovariance(covBuilder)
              .build())
        } else {
          None
        }
      case variance @ VarianceSamp(child, nullOnDivideByZero) =>
        val childExpr = exprToProto(child, inputs, binding)
        val dataType = serializeDataType(variance.dataType)

        if (childExpr.isDefined && dataType.isDefined) {
          val varBuilder = ExprOuterClass.Variance.newBuilder()
          varBuilder.setChild(childExpr.get)
          varBuilder.setNullOnDivideByZero(nullOnDivideByZero)
          varBuilder.setDatatype(dataType.get)
          varBuilder.setStatsTypeValue(0)

          Some(
            ExprOuterClass.AggExpr
              .newBuilder()
              .setVariance(varBuilder)
              .build())
        } else {
          withInfo(aggExpr, child)
          None
        }
      case variancePop @ VariancePop(child, nullOnDivideByZero) =>
        val childExpr = exprToProto(child, inputs, binding)
        val dataType = serializeDataType(variancePop.dataType)

        if (childExpr.isDefined && dataType.isDefined) {
          val varBuilder = ExprOuterClass.Variance.newBuilder()
          varBuilder.setChild(childExpr.get)
          varBuilder.setNullOnDivideByZero(nullOnDivideByZero)
          varBuilder.setDatatype(dataType.get)
          varBuilder.setStatsTypeValue(1)

          Some(
            ExprOuterClass.AggExpr
              .newBuilder()
              .setVariance(varBuilder)
              .build())
        } else {
          withInfo(aggExpr, child)
          None
        }

      case std @ StddevSamp(child, nullOnDivideByZero) =>
        if (CometConf.COMET_EXPR_STDDEV_ENABLED.get(conf)) {
          val childExpr = exprToProto(child, inputs, binding)
          val dataType = serializeDataType(std.dataType)

          if (childExpr.isDefined && dataType.isDefined) {
            val stdBuilder = ExprOuterClass.Stddev.newBuilder()
            stdBuilder.setChild(childExpr.get)
            stdBuilder.setNullOnDivideByZero(nullOnDivideByZero)
            stdBuilder.setDatatype(dataType.get)
            stdBuilder.setStatsTypeValue(0)

            Some(
              ExprOuterClass.AggExpr
                .newBuilder()
                .setStddev(stdBuilder)
                .build())
          } else {
            withInfo(aggExpr, child)
            None
          }
        } else {
          withInfo(
            aggExpr,
            "stddev disabled by default because it can be slower than Spark. " +
              s"Set ${CometConf.COMET_EXPR_STDDEV_ENABLED}=true to enable it.",
            child)
          None
        }

      case std @ StddevPop(child, nullOnDivideByZero) =>
        if (CometConf.COMET_EXPR_STDDEV_ENABLED.get(conf)) {
          val childExpr = exprToProto(child, inputs, binding)
          val dataType = serializeDataType(std.dataType)

          if (childExpr.isDefined && dataType.isDefined) {
            val stdBuilder = ExprOuterClass.Stddev.newBuilder()
            stdBuilder.setChild(childExpr.get)
            stdBuilder.setNullOnDivideByZero(nullOnDivideByZero)
            stdBuilder.setDatatype(dataType.get)
            stdBuilder.setStatsTypeValue(1)

            Some(
              ExprOuterClass.AggExpr
                .newBuilder()
                .setStddev(stdBuilder)
                .build())
          } else {
            withInfo(aggExpr, child)
            None
          }
        } else {
          withInfo(
            aggExpr,
            "stddev disabled by default because it can be slower than Spark. " +
              s"Set ${CometConf.COMET_EXPR_STDDEV_ENABLED}=true to enable it.",
            child)
          None
        }

      case corr @ Corr(child1, child2, nullOnDivideByZero) =>
        val child1Expr = exprToProto(child1, inputs, binding)
        val child2Expr = exprToProto(child2, inputs, binding)
        val dataType = serializeDataType(corr.dataType)

        if (child1Expr.isDefined && child2Expr.isDefined && dataType.isDefined) {
          val corrBuilder = ExprOuterClass.Correlation.newBuilder()
          corrBuilder.setChild1(child1Expr.get)
          corrBuilder.setChild2(child2Expr.get)
          corrBuilder.setNullOnDivideByZero(nullOnDivideByZero)
          corrBuilder.setDatatype(dataType.get)

          Some(
            ExprOuterClass.AggExpr
              .newBuilder()
              .setCorrelation(corrBuilder)
              .build())
        } else {
          withInfo(aggExpr, child1, child2)
          None
        }

      case bloom_filter @ BloomFilterAggregate(child, numItems, numBits, _, _) =>
        // We ignore mutableAggBufferOffset and inputAggBufferOffset because they are
        // implementation details for Spark's ObjectHashAggregate.
        val childExpr = exprToProto(child, inputs, binding)
        val numItemsExpr = exprToProto(numItems, inputs, binding)
        val numBitsExpr = exprToProto(numBits, inputs, binding)
        val dataType = serializeDataType(bloom_filter.dataType)

        if (childExpr.isDefined &&
          (child.dataType
            .isInstanceOf[ByteType] ||
            child.dataType
              .isInstanceOf[ShortType] ||
            child.dataType
              .isInstanceOf[IntegerType] ||
            child.dataType
              .isInstanceOf[LongType] ||
            child.dataType
              .isInstanceOf[StringType]) &&
          numItemsExpr.isDefined &&
          numBitsExpr.isDefined &&
          dataType.isDefined) {
          val bloomFilterAggBuilder = ExprOuterClass.BloomFilterAgg.newBuilder()
          bloomFilterAggBuilder.setChild(childExpr.get)
          bloomFilterAggBuilder.setNumItems(numItemsExpr.get)
          bloomFilterAggBuilder.setNumBits(numBitsExpr.get)
          bloomFilterAggBuilder.setDatatype(dataType.get)

          Some(
            ExprOuterClass.AggExpr
              .newBuilder()
              .setBloomFilterAgg(bloomFilterAggBuilder)
              .build())
        } else {
          withInfo(aggExpr, child, numItems, numBits)
          None
        }

      case fn =>
        val msg = s"unsupported Spark aggregate function: ${fn.prettyName}"
        emitWarning(msg)
        withInfo(aggExpr, msg, fn.children: _*)
        None
    }
  }

  def evalModeToProto(evalMode: CometEvalMode.Value): ExprOuterClass.EvalMode = {
    evalMode match {
      case CometEvalMode.LEGACY => ExprOuterClass.EvalMode.LEGACY
      case CometEvalMode.TRY => ExprOuterClass.EvalMode.TRY
      case CometEvalMode.ANSI => ExprOuterClass.EvalMode.ANSI
      case _ => throw new IllegalStateException(s"Invalid evalMode $evalMode")
    }
  }

  /**
   * Wrap an expression in a cast.
   */
  def castToProto(
      expr: Expression,
      timeZoneId: Option[String],
      dt: DataType,
      childExpr: Expr,
      evalMode: CometEvalMode.Value): Option[Expr] = {
    serializeDataType(dt) match {
      case Some(dataType) =>
        val castBuilder = ExprOuterClass.Cast.newBuilder()
        castBuilder.setChild(childExpr)
        castBuilder.setDatatype(dataType)
        castBuilder.setEvalMode(evalModeToProto(evalMode))
        castBuilder.setAllowIncompat(CometConf.COMET_CAST_ALLOW_INCOMPATIBLE.get())
        castBuilder.setTimezone(timeZoneId.getOrElse("UTC"))
        Some(
          ExprOuterClass.Expr
            .newBuilder()
            .setCast(castBuilder)
            .build())
      case _ =>
        withInfo(expr, s"Unsupported datatype in castToProto: $dt")
        None
    }
  }

  def handleCast(
      expr: Expression,
      child: Expression,
      inputs: Seq[Attribute],
      binding: Boolean,
      dt: DataType,
      timeZoneId: Option[String],
      evalMode: CometEvalMode.Value): Option[Expr] = {

    val childExpr = exprToProtoInternal(child, inputs, binding)
    if (childExpr.isDefined) {
      val castSupport =
        CometCast.isSupported(child.dataType, dt, timeZoneId, evalMode)

      def getIncompatMessage(reason: Option[String]): String =
        "Comet does not guarantee correct results for cast " +
          s"from ${child.dataType} to $dt " +
          s"with timezone $timeZoneId and evalMode $evalMode" +
          reason.map(str => s" ($str)").getOrElse("")

      castSupport match {
        case Compatible(_) =>
          castToProto(expr, timeZoneId, dt, childExpr.get, evalMode)
        case Incompatible(reason) =>
          if (CometConf.COMET_CAST_ALLOW_INCOMPATIBLE.get()) {
            logWarning(getIncompatMessage(reason))
            castToProto(expr, timeZoneId, dt, childExpr.get, evalMode)
          } else {
            withInfo(
              expr,
              s"${getIncompatMessage(reason)}. To enable all incompatible casts, set " +
                s"${CometConf.COMET_CAST_ALLOW_INCOMPATIBLE.key}=true")
            None
          }
        case Unsupported =>
          withInfo(
            expr,
            s"Unsupported cast from ${child.dataType} to $dt " +
              s"with timezone $timeZoneId and evalMode $evalMode")
          None
      }
    } else {
      withInfo(expr, child)
      None
    }
  }

  /**
   * Convert a Spark expression to protobuf.
   *
   * @param expr
   *   The input expression
   * @param inputs
   *   The input attributes
   * @param binding
   *   Whether to bind the expression to the input attributes
   * @return
   *   The protobuf representation of the expression, or None if the expression is not supported
   */
  def exprToProto(
      expr: Expression,
      inputs: Seq[Attribute],
      binding: Boolean = true): Option[Expr] = {

    val conf = SQLConf.get
    val newExpr =
      DecimalPrecision.promote(conf.decimalOperationsAllowPrecisionLoss, expr, !conf.ansiEnabled)
    exprToProtoInternal(newExpr, inputs, binding)
  }

  def exprToProtoInternal(
      expr: Expression,
      inputs: Seq[Attribute],
      binding: Boolean): Option[Expr] = {
    SQLConf.get

    expr match {
      case a @ Alias(_, _) =>
        val r = exprToProtoInternal(a.child, inputs, binding)
        if (r.isEmpty) {
          withInfo(expr, a.child)
        }
        r

      case cast @ Cast(_: Literal, dataType, _, _) =>
        // This can happen after promoting decimal precisions
        val value = cast.eval()
        exprToProtoInternal(Literal(value, dataType), inputs, binding)

      case UnaryExpression(child) if expr.prettyName == "trycast" =>
        val timeZoneId = SQLConf.get.sessionLocalTimeZone
        handleCast(
          expr,
          child,
          inputs,
          binding,
          expr.dataType,
          Some(timeZoneId),
          CometEvalMode.TRY)

      case c @ Cast(child, dt, timeZoneId, _) =>
        handleCast(expr, child, inputs, binding, dt, timeZoneId, evalMode(c))

      case add @ Add(left, right, _) if supportedDataType(left.dataType) =>
        createMathExpression(
          expr,
          left,
          right,
          inputs,
          binding,
          add.dataType,
          getFailOnError(add),
          (builder, mathExpr) => builder.setAdd(mathExpr))

      case add @ Add(left, _, _) if !supportedDataType(left.dataType) =>
        withInfo(add, s"Unsupported datatype ${left.dataType}")
        None

      case sub @ Subtract(left, right, _) if supportedDataType(left.dataType) =>
        createMathExpression(
          expr,
          left,
          right,
          inputs,
          binding,
          sub.dataType,
          getFailOnError(sub),
          (builder, mathExpr) => builder.setSubtract(mathExpr))

      case sub @ Subtract(left, _, _) if !supportedDataType(left.dataType) =>
        withInfo(sub, s"Unsupported datatype ${left.dataType}")
        None

      case mul @ Multiply(left, right, _)
          if supportedDataType(left.dataType) && !decimalBeforeSpark34(left.dataType) =>
        createMathExpression(
          expr,
          left,
          right,
          inputs,
          binding,
          mul.dataType,
          getFailOnError(mul),
          (builder, mathExpr) => builder.setMultiply(mathExpr))

      case mul @ Multiply(left, _, _) =>
        if (!supportedDataType(left.dataType)) {
          withInfo(mul, s"Unsupported datatype ${left.dataType}")
        }
        if (decimalBeforeSpark34(left.dataType)) {
          withInfo(mul, "Decimal support requires Spark 3.4 or later")
        }
        None

      case div @ Divide(left, right, _)
          if supportedDataType(left.dataType) && !decimalBeforeSpark34(left.dataType) =>
        // Datafusion now throws an exception for dividing by zero
        // See https://github.com/apache/arrow-datafusion/pull/6792
        // For now, use NullIf to swap zeros with nulls.
        val rightExpr = nullIfWhenPrimitive(right)

        createMathExpression(
          expr,
          left,
          rightExpr,
          inputs,
          binding,
          div.dataType,
          getFailOnError(div),
          (builder, mathExpr) => builder.setDivide(mathExpr))

      case div @ Divide(left, _, _) =>
        if (!supportedDataType(left.dataType)) {
          withInfo(div, s"Unsupported datatype ${left.dataType}")
        }
        if (decimalBeforeSpark34(left.dataType)) {
          withInfo(div, "Decimal support requires Spark 3.4 or later")
        }
        None

      case rem @ Remainder(left, right, _)
          if supportedDataType(left.dataType) && !decimalBeforeSpark34(left.dataType) =>
        val rightExpr = nullIfWhenPrimitive(right)

        createMathExpression(
          expr,
          left,
          rightExpr,
          inputs,
          binding,
          rem.dataType,
          getFailOnError(rem),
          (builder, mathExpr) => builder.setRemainder(mathExpr))

      case rem @ Remainder(left, _, _) =>
        if (!supportedDataType(left.dataType)) {
          withInfo(rem, s"Unsupported datatype ${left.dataType}")
        }
        if (decimalBeforeSpark34(left.dataType)) {
          withInfo(rem, "Decimal support requires Spark 3.4 or later")
        }
        None

      case EqualTo(left, right) =>
        createBinaryExpr(
          expr,
          left,
          right,
          inputs,
          binding,
          (builder, binaryExpr) => builder.setEq(binaryExpr))

      case Not(EqualTo(left, right)) =>
        createBinaryExpr(
          expr,
          left,
          right,
          inputs,
          binding,
          (builder, binaryExpr) => builder.setNeq(binaryExpr))

      case EqualNullSafe(left, right) =>
        createBinaryExpr(
          expr,
          left,
          right,
          inputs,
          binding,
          (builder, binaryExpr) => builder.setEqNullSafe(binaryExpr))

      case Not(EqualNullSafe(left, right)) =>
        createBinaryExpr(
          expr,
          left,
          right,
          inputs,
          binding,
          (builder, binaryExpr) => builder.setNeqNullSafe(binaryExpr))

      case GreaterThan(left, right) =>
        createBinaryExpr(
          expr,
          left,
          right,
          inputs,
          binding,
          (builder, binaryExpr) => builder.setGt(binaryExpr))

      case GreaterThanOrEqual(left, right) =>
        createBinaryExpr(
          expr,
          left,
          right,
          inputs,
          binding,
          (builder, binaryExpr) => builder.setGtEq(binaryExpr))

      case LessThan(left, right) =>
        createBinaryExpr(
          expr,
          left,
          right,
          inputs,
          binding,
          (builder, binaryExpr) => builder.setLt(binaryExpr))

      case LessThanOrEqual(left, right) =>
        createBinaryExpr(
          expr,
          left,
          right,
          inputs,
          binding,
          (builder, binaryExpr) => builder.setLtEq(binaryExpr))

      case Literal(value, dataType) if supportedDataType(dataType, allowStruct = value == null) =>
        val exprBuilder = ExprOuterClass.Literal.newBuilder()

        if (value == null) {
          exprBuilder.setIsNull(true)
        } else {
          exprBuilder.setIsNull(false)
          dataType match {
            case _: BooleanType => exprBuilder.setBoolVal(value.asInstanceOf[Boolean])
            case _: ByteType => exprBuilder.setByteVal(value.asInstanceOf[Byte])
            case _: ShortType => exprBuilder.setShortVal(value.asInstanceOf[Short])
            case _: IntegerType => exprBuilder.setIntVal(value.asInstanceOf[Int])
            case _: LongType => exprBuilder.setLongVal(value.asInstanceOf[Long])
            case _: FloatType => exprBuilder.setFloatVal(value.asInstanceOf[Float])
            case _: DoubleType => exprBuilder.setDoubleVal(value.asInstanceOf[Double])
            case _: StringType =>
              exprBuilder.setStringVal(value.asInstanceOf[UTF8String].toString)
            case _: TimestampType => exprBuilder.setLongVal(value.asInstanceOf[Long])
            case _: DecimalType =>
              // Pass decimal literal as bytes.
              val unscaled = value.asInstanceOf[Decimal].toBigDecimal.underlying.unscaledValue
              exprBuilder.setDecimalVal(
                com.google.protobuf.ByteString.copyFrom(unscaled.toByteArray))
            case _: BinaryType =>
              val byteStr =
                com.google.protobuf.ByteString.copyFrom(value.asInstanceOf[Array[Byte]])
              exprBuilder.setBytesVal(byteStr)
            case _: DateType => exprBuilder.setIntVal(value.asInstanceOf[Int])
            case dt if isTimestampNTZType(dt) =>
              exprBuilder.setLongVal(value.asInstanceOf[Long])
            case dt =>
              logWarning(s"Unexpected date type '$dt' for literal value '$value'")
          }
        }

        val dt = serializeDataType(dataType)

        if (dt.isDefined) {
          exprBuilder.setDatatype(dt.get)

          Some(
            ExprOuterClass.Expr
              .newBuilder()
              .setLiteral(exprBuilder)
              .build())
        } else {
          withInfo(expr, s"Unsupported datatype $dataType")
          None
        }
      case Literal(_, dataType) if !supportedDataType(dataType) =>
        withInfo(expr, s"Unsupported datatype $dataType")
        None

      case Substring(str, Literal(pos, _), Literal(len, _)) =>
        val strExpr = exprToProtoInternal(str, inputs, binding)

        if (strExpr.isDefined) {
          val builder = ExprOuterClass.Substring.newBuilder()
          builder.setChild(strExpr.get)
          builder.setStart(pos.asInstanceOf[Int])
          builder.setLen(len.asInstanceOf[Int])

          Some(
            ExprOuterClass.Expr
              .newBuilder()
              .setSubstring(builder)
              .build())
        } else {
          withInfo(expr, str)
          None
        }

      case StructsToJson(options, child, timezoneId) =>
        if (options.nonEmpty) {
          withInfo(expr, "StructsToJson with options is not supported")
          None
        } else {

          def isSupportedType(dt: DataType): Boolean = {
            dt match {
              case StructType(fields) =>
                fields.forall(f => isSupportedType(f.dataType))
              case DataTypes.BooleanType | DataTypes.ByteType | DataTypes.ShortType |
                  DataTypes.IntegerType | DataTypes.LongType | DataTypes.FloatType |
                  DataTypes.DoubleType | DataTypes.StringType =>
                true
              case DataTypes.DateType | DataTypes.TimestampType =>
                // TODO implement these types with tests for formatting options and timezone
                false
              case _: MapType | _: ArrayType =>
                // Spark supports map and array in StructsToJson but this is not yet
                // implemented in Comet
                false
              case _ => false
            }
          }

          val isSupported = child.dataType match {
            case s: StructType =>
              s.fields.forall(f => isSupportedType(f.dataType))
            case _: MapType | _: ArrayType =>
              // Spark supports map and array in StructsToJson but this is not yet
              // implemented in Comet
              false
            case _ =>
              false
          }

          if (isSupported) {
            exprToProto(child, inputs, binding) match {
              case Some(p) =>
                val toJson = ExprOuterClass.ToJson
                  .newBuilder()
                  .setChild(p)
                  .setTimezone(timezoneId.getOrElse("UTC"))
                  .setIgnoreNullFields(true)
                  .build()
                Some(
                  ExprOuterClass.Expr
                    .newBuilder()
                    .setToJson(toJson)
                    .build())
              case _ =>
                withInfo(expr, child)
                None
            }
          } else {
            withInfo(expr, "Unsupported data type", child)
            None
          }
        }

      case Like(left, right, escapeChar) =>
        if (escapeChar == '\\') {
          createBinaryExpr(
            expr,
            left,
            right,
            inputs,
            binding,
            (builder, binaryExpr) => builder.setLike(binaryExpr))
        } else {
          // TODO custom escape char
          withInfo(expr, s"custom escape character $escapeChar not supported in LIKE")
          None
        }

      case RLike(left, right) =>
        // we currently only support scalar regex patterns
        right match {
          case Literal(pattern, DataTypes.StringType) =>
            if (!RegExp.isSupportedPattern(pattern.toString) &&
              !CometConf.COMET_REGEXP_ALLOW_INCOMPATIBLE.get()) {
              withInfo(
                expr,
                s"Regexp pattern $pattern is not compatible with Spark. " +
                  s"Set ${CometConf.COMET_REGEXP_ALLOW_INCOMPATIBLE.key}=true " +
                  "to allow it anyway.")
              return None
            }
          case _ =>
            withInfo(expr, "Only scalar regexp patterns are supported")
            return None
        }

        createBinaryExpr(
          expr,
          left,
          right,
          inputs,
          binding,
          (builder, binaryExpr) => builder.setRlike(binaryExpr))

      case StartsWith(left, right) =>
        createBinaryExpr(
          expr,
          left,
          right,
          inputs,
          binding,
          (builder, binaryExpr) => builder.setStartsWith(binaryExpr))

      case EndsWith(left, right) =>
        createBinaryExpr(
          expr,
          left,
          right,
          inputs,
          binding,
          (builder, binaryExpr) => builder.setEndsWith(binaryExpr))

      case Contains(left, right) =>
        createBinaryExpr(
          expr,
          left,
          right,
          inputs,
          binding,
          (builder, binaryExpr) => builder.setContains(binaryExpr))

      case StringSpace(child) =>
        createUnaryExpr(
          expr,
          child,
          inputs,
          binding,
          (builder, unaryExpr) => builder.setStringSpace(unaryExpr))

      case Hour(child, timeZoneId) =>
        val childExpr = exprToProtoInternal(child, inputs, binding)

        if (childExpr.isDefined) {
          val builder = ExprOuterClass.Hour.newBuilder()
          builder.setChild(childExpr.get)

          val timeZone = timeZoneId.getOrElse("UTC")
          builder.setTimezone(timeZone)

          Some(
            ExprOuterClass.Expr
              .newBuilder()
              .setHour(builder)
              .build())
        } else {
          withInfo(expr, child)
          None
        }

      case Minute(child, timeZoneId) =>
        val childExpr = exprToProtoInternal(child, inputs, binding)

        if (childExpr.isDefined) {
          val builder = ExprOuterClass.Minute.newBuilder()
          builder.setChild(childExpr.get)

          val timeZone = timeZoneId.getOrElse("UTC")
          builder.setTimezone(timeZone)

          Some(
            ExprOuterClass.Expr
              .newBuilder()
              .setMinute(builder)
              .build())
        } else {
          withInfo(expr, child)
          None
        }

      case DateAdd(left, right) =>
        val leftExpr = exprToProtoInternal(left, inputs, binding)
        val rightExpr = exprToProtoInternal(right, inputs, binding)
        val optExpr = scalarExprToProtoWithReturnType("date_add", DateType, leftExpr, rightExpr)
        optExprWithInfo(optExpr, expr, left, right)

      case DateSub(left, right) =>
        val leftExpr = exprToProtoInternal(left, inputs, binding)
        val rightExpr = exprToProtoInternal(right, inputs, binding)
        val optExpr = scalarExprToProtoWithReturnType("date_sub", DateType, leftExpr, rightExpr)
        optExprWithInfo(optExpr, expr, left, right)

      case TruncDate(child, format) =>
        val childExpr = exprToProtoInternal(child, inputs, binding)
        val formatExpr = exprToProtoInternal(format, inputs, binding)

        if (childExpr.isDefined && formatExpr.isDefined) {
          val builder = ExprOuterClass.TruncDate.newBuilder()
          builder.setChild(childExpr.get)
          builder.setFormat(formatExpr.get)

          Some(
            ExprOuterClass.Expr
              .newBuilder()
              .setTruncDate(builder)
              .build())
        } else {
          withInfo(expr, child, format)
          None
        }

      case TruncTimestamp(format, child, timeZoneId) =>
        val childExpr = exprToProtoInternal(child, inputs, binding)
        val formatExpr = exprToProtoInternal(format, inputs, binding)

        if (childExpr.isDefined && formatExpr.isDefined) {
          val builder = ExprOuterClass.TruncTimestamp.newBuilder()
          builder.setChild(childExpr.get)
          builder.setFormat(formatExpr.get)

          val timeZone = timeZoneId.getOrElse("UTC")
          builder.setTimezone(timeZone)

          Some(
            ExprOuterClass.Expr
              .newBuilder()
              .setTruncTimestamp(builder)
              .build())
        } else {
          withInfo(expr, child, format)
          None
        }

      case Second(child, timeZoneId) =>
        val childExpr = exprToProtoInternal(child, inputs, binding)

        if (childExpr.isDefined) {
          val builder = ExprOuterClass.Second.newBuilder()
          builder.setChild(childExpr.get)

          val timeZone = timeZoneId.getOrElse("UTC")
          builder.setTimezone(timeZone)

          Some(
            ExprOuterClass.Expr
              .newBuilder()
              .setSecond(builder)
              .build())
        } else {
          withInfo(expr, child)
          None
        }

      case Year(child) =>
        val periodType = exprToProtoInternal(Literal("year"), inputs, binding)
        val childExpr = exprToProtoInternal(child, inputs, binding)
        val optExpr = scalarExprToProto("datepart", Seq(periodType, childExpr): _*)
          .map(e => {
            Expr
              .newBuilder()
              .setCast(
                ExprOuterClass.Cast
                  .newBuilder()
                  .setChild(e)
                  .setDatatype(serializeDataType(IntegerType).get)
                  .setEvalMode(ExprOuterClass.EvalMode.LEGACY)
                  .setAllowIncompat(false)
                  .build())
              .build()
          })
        optExprWithInfo(optExpr, expr, child)

      case IsNull(child) =>
        createUnaryExpr(
          expr,
          child,
          inputs,
          binding,
          (builder, unaryExpr) => builder.setIsNull(unaryExpr))

      case IsNotNull(child) =>
        createUnaryExpr(
          expr,
          child,
          inputs,
          binding,
          (builder, unaryExpr) => builder.setIsNotNull(unaryExpr))

      case IsNaN(child) =>
        val childExpr = exprToProtoInternal(child, inputs, binding)
        val optExpr =
          scalarExprToProtoWithReturnType("isnan", BooleanType, childExpr)

        optExprWithInfo(optExpr, expr, child)

      case SortOrder(child, direction, nullOrdering, _) =>
        val childExpr = exprToProtoInternal(child, inputs, binding)

        if (childExpr.isDefined) {
          val sortOrderBuilder = ExprOuterClass.SortOrder.newBuilder()
          sortOrderBuilder.setChild(childExpr.get)

          direction match {
            case Ascending => sortOrderBuilder.setDirectionValue(0)
            case Descending => sortOrderBuilder.setDirectionValue(1)
          }

          nullOrdering match {
            case NullsFirst => sortOrderBuilder.setNullOrderingValue(0)
            case NullsLast => sortOrderBuilder.setNullOrderingValue(1)
          }

          Some(
            ExprOuterClass.Expr
              .newBuilder()
              .setSortOrder(sortOrderBuilder)
              .build())
        } else {
          withInfo(expr, child)
          None
        }

      case And(left, right) =>
        createBinaryExpr(
          expr,
          left,
          right,
          inputs,
          binding,
          (builder, binaryExpr) => builder.setAnd(binaryExpr))

      case Or(left, right) =>
        createBinaryExpr(
          expr,
          left,
          right,
          inputs,
          binding,
          (builder, binaryExpr) => builder.setOr(binaryExpr))

      case UnaryExpression(child) if expr.prettyName == "promote_precision" =>
        // `UnaryExpression` includes `PromotePrecision` for Spark 3.3
        // `PromotePrecision` is just a wrapper, don't need to serialize it.
        exprToProtoInternal(child, inputs, binding)

      case CheckOverflow(child, dt, nullOnOverflow) =>
        val childExpr = exprToProtoInternal(child, inputs, binding)

        if (childExpr.isDefined) {
          val builder = ExprOuterClass.CheckOverflow.newBuilder()
          builder.setChild(childExpr.get)
          builder.setFailOnError(!nullOnOverflow)

          // `dataType` must be decimal type
          val dataType = serializeDataType(dt)
          builder.setDatatype(dataType.get)

          Some(
            ExprOuterClass.Expr
              .newBuilder()
              .setCheckOverflow(builder)
              .build())
        } else {
          withInfo(expr, child)
          None
        }

      case attr: AttributeReference =>
        val dataType = serializeDataType(attr.dataType)

        if (dataType.isDefined) {
          if (binding) {
            // Spark may produce unresolvable attributes in some cases,
            // for example https://github.com/apache/datafusion-comet/issues/925.
            // So, we allow the binding to fail.
            val boundRef: Any = BindReferences
              .bindReference(attr, inputs, allowFailures = true)

            if (boundRef.isInstanceOf[AttributeReference]) {
              withInfo(attr, s"cannot resolve $attr among ${inputs.mkString(", ")}")
              return None
            }

            val boundExpr = ExprOuterClass.BoundReference
              .newBuilder()
              .setIndex(boundRef.asInstanceOf[BoundReference].ordinal)
              .setDatatype(dataType.get)
              .build()

            Some(
              ExprOuterClass.Expr
                .newBuilder()
                .setBound(boundExpr)
                .build())
          } else {
            val unboundRef = ExprOuterClass.UnboundReference
              .newBuilder()
              .setName(attr.name)
              .setDatatype(dataType.get)
              .build()

            Some(
              ExprOuterClass.Expr
                .newBuilder()
                .setUnbound(unboundRef)
                .build())
          }
        } else {
          withInfo(attr, s"unsupported datatype: ${attr.dataType}")
          None
        }

      // abs implementation is not correct
      // https://github.com/apache/datafusion-comet/issues/666
//        case Abs(child, failOnErr) =>
//          val childExpr = exprToProtoInternal(child, inputs)
//          if (childExpr.isDefined) {
//            val evalModeStr =
//              if (failOnErr) ExprOuterClass.EvalMode.ANSI else ExprOuterClass.EvalMode.LEGACY
//            val absBuilder = ExprOuterClass.Abs.newBuilder()
//            absBuilder.setChild(childExpr.get)
//            absBuilder.setEvalMode(evalModeStr)
//            Some(Expr.newBuilder().setAbs(absBuilder).build())
//          } else {
//            withInfo(expr, child)
//            None
//          }

      case Acos(child) =>
        val childExpr = exprToProtoInternal(child, inputs, binding)
        val optExpr = scalarExprToProto("acos", childExpr)
        optExprWithInfo(optExpr, expr, child)

      case Asin(child) =>
        val childExpr = exprToProtoInternal(child, inputs, binding)
        val optExpr = scalarExprToProto("asin", childExpr)
        optExprWithInfo(optExpr, expr, child)

      case Atan(child) =>
        val childExpr = exprToProtoInternal(child, inputs, binding)
        val optExpr = scalarExprToProto("atan", childExpr)
        optExprWithInfo(optExpr, expr, child)

      case Atan2(left, right) =>
        val leftExpr = exprToProtoInternal(left, inputs, binding)
        val rightExpr = exprToProtoInternal(right, inputs, binding)
        val optExpr = scalarExprToProto("atan2", leftExpr, rightExpr)
        optExprWithInfo(optExpr, expr, left, right)

      case Hex(child) =>
        val childExpr = exprToProtoInternal(child, inputs, binding)
        val optExpr =
          scalarExprToProtoWithReturnType("hex", StringType, childExpr)

        optExprWithInfo(optExpr, expr, child)

      case e: Unhex =>
        val unHex = unhexSerde(e)

        val childExpr = exprToProtoInternal(unHex._1, inputs, binding)
        val failOnErrorExpr = exprToProtoInternal(unHex._2, inputs, binding)

        val optExpr =
          scalarExprToProtoWithReturnType("unhex", e.dataType, childExpr, failOnErrorExpr)
        optExprWithInfo(optExpr, expr, unHex._1)

      case e @ Ceil(child) =>
        val childExpr = exprToProtoInternal(child, inputs, binding)
        child.dataType match {
          case t: DecimalType if t.scale == 0 => // zero scale is no-op
            childExpr
          case t: DecimalType if t.scale < 0 => // Spark disallows negative scale SPARK-30252
            withInfo(e, s"Decimal type $t has negative scale")
            None
          case _ =>
            val optExpr = scalarExprToProtoWithReturnType("ceil", e.dataType, childExpr)
            optExprWithInfo(optExpr, expr, child)
        }

      case Cos(child) =>
        val childExpr = exprToProtoInternal(child, inputs, binding)
        val optExpr = scalarExprToProto("cos", childExpr)
        optExprWithInfo(optExpr, expr, child)

      case Exp(child) =>
        val childExpr = exprToProtoInternal(child, inputs, binding)
        val optExpr = scalarExprToProto("exp", childExpr)
        optExprWithInfo(optExpr, expr, child)

      case e @ Floor(child) =>
        val childExpr = exprToProtoInternal(child, inputs, binding)
        child.dataType match {
          case t: DecimalType if t.scale == 0 => // zero scale is no-op
            childExpr
          case t: DecimalType if t.scale < 0 => // Spark disallows negative scale SPARK-30252
            withInfo(e, s"Decimal type $t has negative scale")
            None
          case _ =>
            val optExpr = scalarExprToProtoWithReturnType("floor", e.dataType, childExpr)
            optExprWithInfo(optExpr, expr, child)
        }

      // The expression for `log` functions is defined as null on numbers less than or equal
      // to 0. This matches Spark and Hive behavior, where non positive values eval to null
      // instead of NaN or -Infinity.
      case Log(child) =>
        val childExpr = exprToProtoInternal(nullIfNegative(child), inputs, binding)
        val optExpr = scalarExprToProto("ln", childExpr)
        optExprWithInfo(optExpr, expr, child)

      case Log10(child) =>
        val childExpr = exprToProtoInternal(nullIfNegative(child), inputs, binding)
        val optExpr = scalarExprToProto("log10", childExpr)
        optExprWithInfo(optExpr, expr, child)

      case Log2(child) =>
        val childExpr = exprToProtoInternal(nullIfNegative(child), inputs, binding)
        val optExpr = scalarExprToProto("log2", childExpr)
        optExprWithInfo(optExpr, expr, child)

      case Pow(left, right) =>
        val leftExpr = exprToProtoInternal(left, inputs, binding)
        val rightExpr = exprToProtoInternal(right, inputs, binding)
        val optExpr = scalarExprToProto("pow", leftExpr, rightExpr)
        optExprWithInfo(optExpr, expr, left, right)

      case r: Round =>
        // _scale s a constant, copied from Spark's RoundBase because it is a protected val
        val scaleV: Any = r.scale.eval(EmptyRow)
        val _scale: Int = scaleV.asInstanceOf[Int]

        lazy val childExpr = exprToProtoInternal(r.child, inputs, binding)
        r.child.dataType match {
          case t: DecimalType if t.scale < 0 => // Spark disallows negative scale SPARK-30252
            withInfo(r, "Decimal type has negative scale")
            None
          case _ if scaleV == null =>
            exprToProtoInternal(Literal(null), inputs, binding)
          case _: ByteType | ShortType | IntegerType | LongType if _scale >= 0 =>
            childExpr // _scale(I.e. decimal place) >= 0 is a no-op for integer types in Spark
          case _: FloatType | DoubleType =>
            // We cannot properly match with the Spark behavior for floating-point numbers.
            // Spark uses BigDecimal for rounding float/double, and BigDecimal fist converts a
            // double to string internally in order to create its own internal representation.
            // The problem is BigDecimal uses java.lang.Double.toString() and it has complicated
            // rounding algorithm. E.g. -5.81855622136895E8 is actually
            // -581855622.13689494132995605468750. Note the 5th fractional digit is 4 instead of
            // 5. Java(Scala)'s toString() rounds it up to -581855622.136895. This makes a
            // difference when rounding at 5th digit, I.e. round(-5.81855622136895E8, 5) should be
            // -5.818556221369E8, instead of -5.8185562213689E8. There is also an example that
            // toString() does NOT round up. 6.1317116247283497E18 is 6131711624728349696. It can
            // be rounded up to 6.13171162472835E18 that still represents the same double number.
            // I.e. 6.13171162472835E18 == 6.1317116247283497E18. However, toString() does not.
            // That results in round(6.1317116247283497E18, -5) == 6.1317116247282995E18 instead
            // of 6.1317116247283999E18.
            withInfo(r, "Comet does not support Spark's BigDecimal rounding")
            None
          case _ =>
            // `scale` must be Int64 type in DataFusion
            val scaleExpr = exprToProtoInternal(Literal(_scale.toLong, LongType), inputs, binding)
            val optExpr =
              scalarExprToProtoWithReturnType("round", r.dataType, childExpr, scaleExpr)
            optExprWithInfo(optExpr, expr, r.child)
        }

      // TODO enable once https://github.com/apache/datafusion/issues/11557 is fixed or
      // when we have a Spark-compatible version implemented in Comet
//        case Signum(child) =>
//          val childExpr = exprToProtoInternal(child, inputs)
//          val optExpr = scalarExprToProto("signum", childExpr)
//          optExprWithInfo(optExpr, expr, child)

      case Sin(child) =>
        val childExpr = exprToProtoInternal(child, inputs, binding)
        val optExpr = scalarExprToProto("sin", childExpr)
        optExprWithInfo(optExpr, expr, child)

      case Sqrt(child) =>
        val childExpr = exprToProtoInternal(child, inputs, binding)
        val optExpr = scalarExprToProto("sqrt", childExpr)
        optExprWithInfo(optExpr, expr, child)

      case Tan(child) =>
        val childExpr = exprToProtoInternal(child, inputs, binding)
        val optExpr = scalarExprToProto("tan", childExpr)
        optExprWithInfo(optExpr, expr, child)

      case Ascii(child) =>
        val castExpr = Cast(child, StringType)
        val childExpr = exprToProtoInternal(castExpr, inputs, binding)
        val optExpr = scalarExprToProto("ascii", childExpr)
        optExprWithInfo(optExpr, expr, castExpr)

      case BitLength(child) =>
        val castExpr = Cast(child, StringType)
        val childExpr = exprToProtoInternal(castExpr, inputs, binding)
        val optExpr = scalarExprToProto("bit_length", childExpr)
        optExprWithInfo(optExpr, expr, castExpr)

      case If(predicate, trueValue, falseValue) =>
        val predicateExpr = exprToProtoInternal(predicate, inputs, binding)
        val trueExpr = exprToProtoInternal(trueValue, inputs, binding)
        val falseExpr = exprToProtoInternal(falseValue, inputs, binding)
        if (predicateExpr.isDefined && trueExpr.isDefined && falseExpr.isDefined) {
          val builder = ExprOuterClass.IfExpr.newBuilder()
          builder.setIfExpr(predicateExpr.get)
          builder.setTrueExpr(trueExpr.get)
          builder.setFalseExpr(falseExpr.get)
          Some(
            ExprOuterClass.Expr
              .newBuilder()
              .setIf(builder)
              .build())
        } else {
          withInfo(expr, predicate, trueValue, falseValue)
          None
        }

      case CaseWhen(branches, elseValue) =>
        var allBranches: Seq[Expression] = Seq()
        val whenSeq = branches.map(elements => {
          allBranches = allBranches :+ elements._1
          exprToProtoInternal(elements._1, inputs, binding)
        })
        val thenSeq = branches.map(elements => {
          allBranches = allBranches :+ elements._2
          exprToProtoInternal(elements._2, inputs, binding)
        })
        assert(whenSeq.length == thenSeq.length)
        if (whenSeq.forall(_.isDefined) && thenSeq.forall(_.isDefined)) {
          val builder = ExprOuterClass.CaseWhen.newBuilder()
          builder.addAllWhen(whenSeq.map(_.get).asJava)
          builder.addAllThen(thenSeq.map(_.get).asJava)
          if (elseValue.isDefined) {
            val elseValueExpr =
              exprToProtoInternal(elseValue.get, inputs, binding)
            if (elseValueExpr.isDefined) {
              builder.setElseExpr(elseValueExpr.get)
            } else {
              withInfo(expr, elseValue.get)
              return None
            }
          }
          Some(
            ExprOuterClass.Expr
              .newBuilder()
              .setCaseWhen(builder)
              .build())
        } else {
          withInfo(expr, allBranches: _*)
          None
        }
      case ConcatWs(children) =>
        var childExprs: Seq[Expression] = Seq()
        val exprs = children.map(e => {
          val castExpr = Cast(e, StringType)
          childExprs = childExprs :+ castExpr
          exprToProtoInternal(castExpr, inputs, binding)
        })
        val optExpr = scalarExprToProto("concat_ws", exprs: _*)
        optExprWithInfo(optExpr, expr, childExprs: _*)

      case Chr(child) =>
        val childExpr = exprToProtoInternal(child, inputs, binding)
        val optExpr = scalarExprToProto("chr", childExpr)
        optExprWithInfo(optExpr, expr, child)

      case InitCap(child) =>
        if (CometConf.COMET_EXEC_INITCAP_ENABLED.get()) {
          val castExpr = Cast(child, StringType)
          val childExpr = exprToProtoInternal(castExpr, inputs, binding)
          val optExpr = scalarExprToProto("initcap", childExpr)
          optExprWithInfo(optExpr, expr, castExpr)
        } else {
          withInfo(
            expr,
            "Comet initCap is not compatible with Spark yet. " +
              "See https://github.com/apache/datafusion-comet/issues/1052 ." +
              s"Set ${CometConf.COMET_EXEC_INITCAP_ENABLED.key}=true to enable it anyway.")
          None
        }

      case Length(child) =>
        val castExpr = Cast(child, StringType)
        val childExpr = exprToProtoInternal(castExpr, inputs, binding)
        val optExpr = scalarExprToProto("length", childExpr)
        optExprWithInfo(optExpr, expr, castExpr)

      case Md5(child) =>
        val childExpr = exprToProtoInternal(child, inputs, binding)
        val optExpr = scalarExprToProto("md5", childExpr)
        optExprWithInfo(optExpr, expr, child)

      case OctetLength(child) =>
        val castExpr = Cast(child, StringType)
        val childExpr = exprToProtoInternal(castExpr, inputs, binding)
        val optExpr = scalarExprToProto("octet_length", childExpr)
        optExprWithInfo(optExpr, expr, castExpr)

      case Reverse(child) =>
        val castExpr = Cast(child, StringType)
        val childExpr = exprToProtoInternal(castExpr, inputs, binding)
        val optExpr = scalarExprToProto("reverse", childExpr)
        optExprWithInfo(optExpr, expr, castExpr)

      case StringInstr(str, substr) =>
        val leftCast = Cast(str, StringType)
        val rightCast = Cast(substr, StringType)
        val leftExpr = exprToProtoInternal(leftCast, inputs, binding)
        val rightExpr = exprToProtoInternal(rightCast, inputs, binding)
        val optExpr = scalarExprToProto("strpos", leftExpr, rightExpr)
        optExprWithInfo(optExpr, expr, leftCast, rightCast)

      case StringRepeat(str, times) =>
        val leftCast = Cast(str, StringType)
        val rightCast = Cast(times, LongType)
        val leftExpr = exprToProtoInternal(leftCast, inputs, binding)
        val rightExpr = exprToProtoInternal(rightCast, inputs, binding)
        val optExpr = scalarExprToProto("repeat", leftExpr, rightExpr)
        optExprWithInfo(optExpr, expr, leftCast, rightCast)

      case StringReplace(src, search, replace) =>
        val srcCast = Cast(src, StringType)
        val searchCast = Cast(search, StringType)
        val replaceCast = Cast(replace, StringType)
        val srcExpr = exprToProtoInternal(srcCast, inputs, binding)
        val searchExpr = exprToProtoInternal(searchCast, inputs, binding)
        val replaceExpr = exprToProtoInternal(replaceCast, inputs, binding)
        val optExpr = scalarExprToProto("replace", srcExpr, searchExpr, replaceExpr)
        optExprWithInfo(optExpr, expr, srcCast, searchCast, replaceCast)

      case StringTranslate(src, matching, replace) =>
        val srcCast = Cast(src, StringType)
        val matchingCast = Cast(matching, StringType)
        val replaceCast = Cast(replace, StringType)
        val srcExpr = exprToProtoInternal(srcCast, inputs, binding)
        val matchingExpr = exprToProtoInternal(matchingCast, inputs, binding)
        val replaceExpr = exprToProtoInternal(replaceCast, inputs, binding)
        val optExpr = scalarExprToProto("translate", srcExpr, matchingExpr, replaceExpr)
        optExprWithInfo(optExpr, expr, srcCast, matchingCast, replaceCast)

      case StringTrim(srcStr, trimStr) =>
        trim(expr, srcStr, trimStr, inputs, binding, "trim")

      case StringTrimLeft(srcStr, trimStr) =>
        trim(expr, srcStr, trimStr, inputs, binding, "ltrim")

      case StringTrimRight(srcStr, trimStr) =>
        trim(expr, srcStr, trimStr, inputs, binding, "rtrim")

      case StringTrimBoth(srcStr, trimStr, _) =>
        trim(expr, srcStr, trimStr, inputs, binding, "btrim")

      case Upper(child) =>
        if (CometConf.COMET_CASE_CONVERSION_ENABLED.get()) {
          val castExpr = Cast(child, StringType)
          val childExpr = exprToProtoInternal(castExpr, inputs, binding)
          val optExpr = scalarExprToProto("upper", childExpr)
          optExprWithInfo(optExpr, expr, castExpr)
        } else {
          withInfo(
            expr,
            "Comet is not compatible with Spark for case conversion in " +
              s"locale-specific cases. Set ${CometConf.COMET_CASE_CONVERSION_ENABLED.key}=true " +
              "to enable it anyway.")
          None
        }

      case Lower(child) =>
        if (CometConf.COMET_CASE_CONVERSION_ENABLED.get()) {
          val castExpr = Cast(child, StringType)
          val childExpr = exprToProtoInternal(castExpr, inputs, binding)
          val optExpr = scalarExprToProto("lower", childExpr)
          optExprWithInfo(optExpr, expr, castExpr)
        } else {
          withInfo(
            expr,
            "Comet is not compatible with Spark for case conversion in " +
              s"locale-specific cases. Set ${CometConf.COMET_CASE_CONVERSION_ENABLED.key}=true " +
              "to enable it anyway.")
          None
        }

      case BitwiseAnd(left, right) =>
        createBinaryExpr(
          expr,
          left,
          right,
          inputs,
          binding,
          (builder, binaryExpr) => builder.setBitwiseAnd(binaryExpr))

      case BitwiseNot(child) =>
        createUnaryExpr(
          expr,
          child,
          inputs,
          binding,
          (builder, unaryExpr) => builder.setBitwiseNot(unaryExpr))

      case BitwiseOr(left, right) =>
        createBinaryExpr(
          expr,
          left,
          right,
          inputs,
          binding,
          (builder, binaryExpr) => builder.setBitwiseOr(binaryExpr))

      case BitwiseXor(left, right) =>
        createBinaryExpr(
          expr,
          left,
          right,
          inputs,
          binding,
          (builder, binaryExpr) => builder.setBitwiseXor(binaryExpr))

      case ShiftRight(left, right) =>
        // DataFusion bitwise shift right expression requires
        // same data type between left and right side
        val rightExpression = if (left.dataType == LongType) {
          Cast(right, LongType)
        } else {
          right
        }

        createBinaryExpr(
          expr,
          left,
          rightExpression,
          inputs,
          binding,
          (builder, binaryExpr) => builder.setBitwiseShiftRight(binaryExpr))

      case ShiftLeft(left, right) =>
        // DataFusion bitwise shift right expression requires
        // same data type between left and right side
        val rightExpression = if (left.dataType == LongType) {
          Cast(right, LongType)
        } else {
          right
        }

        createBinaryExpr(
          expr,
          left,
          rightExpression,
          inputs,
          binding,
          (builder, binaryExpr) => builder.setBitwiseShiftLeft(binaryExpr))
      case In(value, list) =>
        in(expr, value, list, inputs, binding, negate = false)

      case InSet(value, hset) =>
        val valueDataType = value.dataType
        val list = hset.map { setVal =>
          Literal(setVal, valueDataType)
        }.toSeq
        // Change `InSet` to `In` expression
        // We do Spark `InSet` optimization in native (DataFusion) side.
        in(expr, value, list, inputs, binding, negate = false)

      case Not(In(value, list)) =>
        in(expr, value, list, inputs, binding, negate = true)

      case Not(child) =>
        createUnaryExpr(
          expr,
          child,
          inputs,
          binding,
          (builder, unaryExpr) => builder.setNot(unaryExpr))

      case UnaryMinus(child, failOnError) =>
        val childExpr = exprToProtoInternal(child, inputs, binding)
        if (childExpr.isDefined) {
          val builder = ExprOuterClass.UnaryMinus.newBuilder()
          builder.setChild(childExpr.get)
          builder.setFailOnError(failOnError)
          Some(
            ExprOuterClass.Expr
              .newBuilder()
              .setUnaryMinus(builder)
              .build())
        } else {
          withInfo(expr, child)
          None
        }

      case a @ Coalesce(_) =>
        val exprChildren = a.children.map(exprToProtoInternal(_, inputs, binding))
        scalarExprToProto("coalesce", exprChildren: _*)

      // With Spark 3.4, CharVarcharCodegenUtils.readSidePadding gets called to pad spaces for
      // char types.
      // See https://github.com/apache/spark/pull/38151
      case s: StaticInvoke
          if s.staticObject.isInstanceOf[Class[CharVarcharCodegenUtils]] &&
            s.dataType.isInstanceOf[StringType] &&
            s.functionName == "readSidePadding" &&
            s.arguments.size == 2 &&
            s.propagateNull &&
            !s.returnNullable &&
            s.isDeterministic =>
        val argsExpr = Seq(
          exprToProtoInternal(Cast(s.arguments(0), StringType), inputs, binding),
          exprToProtoInternal(s.arguments(1), inputs, binding))

        if (argsExpr.forall(_.isDefined)) {
          val builder = ExprOuterClass.ScalarFunc.newBuilder()
          builder.setFunc("read_side_padding")
          argsExpr.foreach(arg => builder.addArgs(arg.get))

          Some(ExprOuterClass.Expr.newBuilder().setScalarFunc(builder).build())
        } else {
          withInfo(expr, s.arguments: _*)
          None
        }

      case KnownFloatingPointNormalized(NormalizeNaNAndZero(expr)) =>
        val dataType = serializeDataType(expr.dataType)
        if (dataType.isEmpty) {
          withInfo(expr, s"Unsupported datatype ${expr.dataType}")
          return None
        }
        val ex = exprToProtoInternal(expr, inputs, binding)
        ex.map { child =>
          val builder = ExprOuterClass.NormalizeNaNAndZero
            .newBuilder()
            .setChild(child)
            .setDatatype(dataType.get)
          ExprOuterClass.Expr.newBuilder().setNormalizeNanAndZero(builder).build()
        }

      case s @ execution.ScalarSubquery(_, _) if supportedDataType(s.dataType) =>
        val dataType = serializeDataType(s.dataType)
        if (dataType.isEmpty) {
          withInfo(s, s"Scalar subquery returns unsupported datatype ${s.dataType}")
          return None
        }

        val builder = ExprOuterClass.Subquery
          .newBuilder()
          .setId(s.exprId.id)
          .setDatatype(dataType.get)
        Some(ExprOuterClass.Expr.newBuilder().setSubquery(builder).build())

      case UnscaledValue(child) =>
        val childExpr = exprToProtoInternal(child, inputs, binding)
        val optExpr = scalarExprToProtoWithReturnType("unscaled_value", LongType, childExpr)
        optExprWithInfo(optExpr, expr, child)

      case MakeDecimal(child, precision, scale, true) =>
        val childExpr = exprToProtoInternal(child, inputs, binding)
        val optExpr = scalarExprToProtoWithReturnType(
          "make_decimal",
          DecimalType(precision, scale),
          childExpr)
        optExprWithInfo(optExpr, expr, child)

      case b @ BloomFilterMightContain(_, _) =>
        val bloomFilter = b.left
        val value = b.right
        val bloomFilterExpr = exprToProtoInternal(bloomFilter, inputs, binding)
        val valueExpr = exprToProtoInternal(value, inputs, binding)
        if (bloomFilterExpr.isDefined && valueExpr.isDefined) {
          val builder = ExprOuterClass.BloomFilterMightContain.newBuilder()
          builder.setBloomFilter(bloomFilterExpr.get)
          builder.setValue(valueExpr.get)
          Some(
            ExprOuterClass.Expr
              .newBuilder()
              .setBloomFilterMightContain(builder)
              .build())
        } else {
          withInfo(expr, bloomFilter, value)
          None
        }

      case Murmur3Hash(children, seed) =>
        val firstUnSupportedInput = children.find(c => !supportedDataType(c.dataType))
        if (firstUnSupportedInput.isDefined) {
          withInfo(expr, s"Unsupported datatype ${firstUnSupportedInput.get.dataType}")
          return None
        }
        val exprs = children.map(exprToProtoInternal(_, inputs, binding))
        val seedBuilder = ExprOuterClass.Literal
          .newBuilder()
          .setDatatype(serializeDataType(IntegerType).get)
          .setIntVal(seed)
        val seedExpr = Some(ExprOuterClass.Expr.newBuilder().setLiteral(seedBuilder).build())
        // the seed is put at the end of the arguments
        scalarExprToProtoWithReturnType("murmur3_hash", IntegerType, exprs :+ seedExpr: _*)

      case XxHash64(children, seed) =>
        val firstUnSupportedInput = children.find(c => !supportedDataType(c.dataType))
        if (firstUnSupportedInput.isDefined) {
          withInfo(expr, s"Unsupported datatype ${firstUnSupportedInput.get.dataType}")
          return None
        }
        val exprs = children.map(exprToProtoInternal(_, inputs, binding))
        val seedBuilder = ExprOuterClass.Literal
          .newBuilder()
          .setDatatype(serializeDataType(LongType).get)
          .setLongVal(seed)
        val seedExpr = Some(ExprOuterClass.Expr.newBuilder().setLiteral(seedBuilder).build())
        // the seed is put at the end of the arguments
        scalarExprToProtoWithReturnType("xxhash64", LongType, exprs :+ seedExpr: _*)

      case Sha2(left, numBits) =>
        if (!numBits.foldable) {
          withInfo(expr, "non literal numBits is not supported")
          return None
        }
        // it's possible for spark to dynamically compute the number of bits from input
        // expression, however DataFusion does not support that yet.
        val childExpr = exprToProtoInternal(left, inputs, binding)
        val bits = numBits.eval().asInstanceOf[Int]
        val algorithm = bits match {
          case 224 => "sha224"
          case 256 | 0 => "sha256"
          case 384 => "sha384"
          case 512 => "sha512"
          case _ =>
            null
        }
        if (algorithm == null) {
          exprToProtoInternal(Literal(null, StringType), inputs, binding)
        } else {
          scalarExprToProtoWithReturnType(algorithm, StringType, childExpr)
        }

      case struct @ CreateNamedStruct(_) =>
        if (struct.names.length != struct.names.distinct.length) {
          withInfo(expr, "CreateNamedStruct with duplicate field names are not supported")
          return None
        }

        val valExprs = struct.valExprs.map(exprToProto(_, inputs, binding))

        if (valExprs.forall(_.isDefined)) {
          val structBuilder = ExprOuterClass.CreateNamedStruct.newBuilder()
          structBuilder.addAllValues(valExprs.map(_.get).asJava)
          structBuilder.addAllNames(struct.names.map(_.toString).asJava)

          Some(
            ExprOuterClass.Expr
              .newBuilder()
              .setCreateNamedStruct(structBuilder)
              .build())
        } else {
          withInfo(expr, "unsupported arguments for CreateNamedStruct", struct.valExprs: _*)
          None
        }

      case GetStructField(child, ordinal, _) =>
        exprToProto(child, inputs, binding).map { childExpr =>
          val getStructFieldBuilder = ExprOuterClass.GetStructField
            .newBuilder()
            .setChild(childExpr)
            .setOrdinal(ordinal)

          ExprOuterClass.Expr
            .newBuilder()
            .setGetStructField(getStructFieldBuilder)
            .build()
        }

      case CreateArray(children, _) =>
        val childExprs = children.map(exprToProto(_, inputs, binding))

        if (childExprs.forall(_.isDefined)) {
          scalarExprToProto("make_array", childExprs: _*)
        } else {
          withInfo(expr, "unsupported arguments for CreateArray", children: _*)
          None
        }

      case GetArrayItem(child, ordinal, failOnError) =>
        val childExpr = exprToProto(child, inputs, binding)
        val ordinalExpr = exprToProto(ordinal, inputs, binding)

        if (childExpr.isDefined && ordinalExpr.isDefined) {
          val listExtractBuilder = ExprOuterClass.ListExtract
            .newBuilder()
            .setChild(childExpr.get)
            .setOrdinal(ordinalExpr.get)
            .setOneBased(false)
            .setFailOnError(failOnError)

          Some(
            ExprOuterClass.Expr
              .newBuilder()
              .setListExtract(listExtractBuilder)
              .build())
        } else {
          withInfo(expr, "unsupported arguments for GetArrayItem", child, ordinal)
          None
        }

      case expr if expr.prettyName == "array_insert" =>
        val srcExprProto = exprToProto(expr.children(0), inputs, binding)
        val posExprProto = exprToProto(expr.children(1), inputs, binding)
        val itemExprProto = exprToProto(expr.children(2), inputs, binding)
        val legacyNegativeIndex =
          SQLConf.get.getConfString("spark.sql.legacy.negativeIndexInArrayInsert").toBoolean
        if (srcExprProto.isDefined && posExprProto.isDefined && itemExprProto.isDefined) {
          val arrayInsertBuilder = ExprOuterClass.ArrayInsert
            .newBuilder()
            .setSrcArrayExpr(srcExprProto.get)
            .setPosExpr(posExprProto.get)
            .setItemExpr(itemExprProto.get)
            .setLegacyNegativeIndex(legacyNegativeIndex)

          Some(
            ExprOuterClass.Expr
              .newBuilder()
              .setArrayInsert(arrayInsertBuilder)
              .build())
        } else {
          withInfo(
            expr,
            "unsupported arguments for ArrayInsert",
            expr.children(0),
            expr.children(1),
            expr.children(2))
          None
        }

      case ElementAt(child, ordinal, defaultValue, failOnError)
          if child.dataType.isInstanceOf[ArrayType] =>
        val childExpr = exprToProto(child, inputs, binding)
        val ordinalExpr = exprToProto(ordinal, inputs, binding)
        val defaultExpr = defaultValue.flatMap(exprToProto(_, inputs, binding))

        if (childExpr.isDefined && ordinalExpr.isDefined &&
          defaultExpr.isDefined == defaultValue.isDefined) {
          val arrayExtractBuilder = ExprOuterClass.ListExtract
            .newBuilder()
            .setChild(childExpr.get)
            .setOrdinal(ordinalExpr.get)
            .setOneBased(true)
            .setFailOnError(failOnError)

          defaultExpr.foreach(arrayExtractBuilder.setDefaultValue(_))

          Some(
            ExprOuterClass.Expr
              .newBuilder()
              .setListExtract(arrayExtractBuilder)
              .build())
        } else {
          withInfo(expr, "unsupported arguments for ElementAt", child, ordinal)
          None
        }

      case GetArrayStructFields(child, _, ordinal, _, _) =>
        val childExpr = exprToProto(child, inputs, binding)

        if (childExpr.isDefined) {
          val arrayStructFieldsBuilder = ExprOuterClass.GetArrayStructFields
            .newBuilder()
            .setChild(childExpr.get)
            .setOrdinal(ordinal)

          Some(
            ExprOuterClass.Expr
              .newBuilder()
              .setGetArrayStructFields(arrayStructFieldsBuilder)
              .build())
        } else {
          withInfo(expr, "unsupported arguments for GetArrayStructFields", child)
          None
        }
      case expr: ArrayRemove => CometArrayRemove.convert(expr, inputs, binding)
      case expr if expr.prettyName == "array_contains" =>
        createBinaryExpr(
          expr,
          expr.children(0),
          expr.children(1),
          inputs,
          binding,
          (builder, binaryExpr) => builder.setArrayContains(binaryExpr))
      case _ if expr.prettyName == "array_append" =>
        createBinaryExpr(
          expr,
          expr.children(0),
          expr.children(1),
          inputs,
          binding,
          (builder, binaryExpr) => builder.setArrayAppend(binaryExpr))
      case _ if expr.prettyName == "array_intersect" =>
        createBinaryExpr(
          expr,
          expr.children(0),
          expr.children(1),
          inputs,
          binding,
          (builder, binaryExpr) => builder.setArrayIntersect(binaryExpr))
      case ArrayJoin(arrayExpr, delimiterExpr, nullReplacementExpr) =>
        val arrayExprProto = exprToProto(arrayExpr, inputs, binding)
        val delimiterExprProto = exprToProto(delimiterExpr, inputs, binding)

        if (arrayExprProto.isDefined && delimiterExprProto.isDefined) {
          val arrayJoinBuilder = nullReplacementExpr match {
            case Some(nrExpr) =>
              val nullReplacementExprProto = exprToProto(nrExpr, inputs, binding)
              ExprOuterClass.ArrayJoin
                .newBuilder()
                .setArrayExpr(arrayExprProto.get)
                .setDelimiterExpr(delimiterExprProto.get)
                .setNullReplacementExpr(nullReplacementExprProto.get)
            case None =>
              ExprOuterClass.ArrayJoin
                .newBuilder()
                .setArrayExpr(arrayExprProto.get)
                .setDelimiterExpr(delimiterExprProto.get)
          }
          Some(
            ExprOuterClass.Expr
              .newBuilder()
              .setArrayJoin(arrayJoinBuilder)
              .build())
        } else {
          val exprs: List[Expression] = nullReplacementExpr match {
            case Some(nrExpr) => List(arrayExpr, delimiterExpr, nrExpr)
            case None => List(arrayExpr, delimiterExpr)
          }
          withInfo(expr, "unsupported arguments for ArrayJoin", exprs: _*)
          None
        }
<<<<<<< HEAD
      case _ if expr.prettyName == "array_except" =>
        if (CometConf.COMET_CAST_ALLOW_INCOMPATIBLE.get()) {
          createBinaryExpr(
            expr,
            expr.children(0),
            expr.children(1),
            inputs,
            binding,
            (builder, binaryExpr) => builder.setArrayExcept(binaryExpr))
        } else {
          withInfo(
            expr,
            s"array_except is not fully compatible with Spark. " +
              s"Set ${CometConf.COMET_CAST_ALLOW_INCOMPATIBLE.key}=true " +
              "to allow it anyway.")
=======
      case ArraysOverlap(leftArrayExpr, rightArrayExpr) =>
        if (CometConf.COMET_CAST_ALLOW_INCOMPATIBLE.get()) {
          createBinaryExpr(
            expr,
            leftArrayExpr,
            rightArrayExpr,
            inputs,
            binding,
            (builder, binaryExpr) => builder.setArraysOverlap(binaryExpr))
        } else {
          withInfo(
            expr,
            s"$expr is not supported yet. To enable all incompatible casts, set " +
              s"${CometConf.COMET_CAST_ALLOW_INCOMPATIBLE.key}=true")
>>>>>>> 07274e80
          None
        }
      case _ =>
        withInfo(expr, s"${expr.prettyName} is not supported", expr.children: _*)
        None
    }
  }

  /**
   * Creates a UnaryExpr by calling exprToProtoInternal for the provided child expression and then
   * invokes the supplied function to wrap this UnaryExpr in a top-level Expr.
   *
   * @param child
   *   Spark expression
   * @param inputs
   *   Inputs to the expression
   * @param f
   *   Function that accepts an Expr.Builder and a UnaryExpr and builds the specific top-level
   *   Expr
   * @return
   *   Some(Expr) or None if not supported
   */
  def createUnaryExpr(
      expr: Expression,
      child: Expression,
      inputs: Seq[Attribute],
      binding: Boolean,
      f: (ExprOuterClass.Expr.Builder, ExprOuterClass.UnaryExpr) => ExprOuterClass.Expr.Builder)
      : Option[ExprOuterClass.Expr] = {
    val childExpr = exprToProtoInternal(child, inputs, binding) // TODO review
    if (childExpr.isDefined) {
      // create the generic UnaryExpr message
      val inner = ExprOuterClass.UnaryExpr
        .newBuilder()
        .setChild(childExpr.get)
        .build()
      // call the user-supplied function to wrap UnaryExpr in a top-level Expr
      // such as Expr.IsNull or Expr.IsNotNull
      Some(
        f(
          ExprOuterClass.Expr
            .newBuilder(),
          inner).build())
    } else {
      withInfo(expr, child)
      None
    }
  }

  def createBinaryExpr(
      expr: Expression,
      left: Expression,
      right: Expression,
      inputs: Seq[Attribute],
      binding: Boolean,
      f: (ExprOuterClass.Expr.Builder, ExprOuterClass.BinaryExpr) => ExprOuterClass.Expr.Builder)
      : Option[ExprOuterClass.Expr] = {
    val leftExpr = exprToProtoInternal(left, inputs, binding)
    val rightExpr = exprToProtoInternal(right, inputs, binding)
    if (leftExpr.isDefined && rightExpr.isDefined) {
      // create the generic BinaryExpr message
      val inner = ExprOuterClass.BinaryExpr
        .newBuilder()
        .setLeft(leftExpr.get)
        .setRight(rightExpr.get)
        .build()
      // call the user-supplied function to wrap BinaryExpr in a top-level Expr
      // such as Expr.And or Expr.Or
      Some(
        f(
          ExprOuterClass.Expr
            .newBuilder(),
          inner).build())
    } else {
      withInfo(expr, left, right)
      None
    }
  }

  def createMathExpression(
      expr: Expression,
      left: Expression,
      right: Expression,
      inputs: Seq[Attribute],
      binding: Boolean,
      dataType: DataType,
      failOnError: Boolean,
      f: (ExprOuterClass.Expr.Builder, ExprOuterClass.MathExpr) => ExprOuterClass.Expr.Builder)
      : Option[ExprOuterClass.Expr] = {
    val leftExpr = exprToProtoInternal(left, inputs, binding)
    val rightExpr = exprToProtoInternal(right, inputs, binding)

    if (leftExpr.isDefined && rightExpr.isDefined) {
      // create the generic MathExpr message
      val builder = ExprOuterClass.MathExpr.newBuilder()
      builder.setLeft(leftExpr.get)
      builder.setRight(rightExpr.get)
      builder.setFailOnError(failOnError)
      serializeDataType(dataType).foreach { t =>
        builder.setReturnType(t)
      }
      val inner = builder.build()
      // call the user-supplied function to wrap MathExpr in a top-level Expr
      // such as Expr.Add or Expr.Divide
      Some(
        f(
          ExprOuterClass.Expr
            .newBuilder(),
          inner).build())
    } else {
      withInfo(expr, left, right)
      None
    }
  }

  def trim(
      expr: Expression, // parent expression
      srcStr: Expression,
      trimStr: Option[Expression],
      inputs: Seq[Attribute],
      binding: Boolean,
      trimType: String): Option[Expr] = {
    val srcCast = Cast(srcStr, StringType)
    val srcExpr = exprToProtoInternal(srcCast, inputs, binding)
    if (trimStr.isDefined) {
      val trimCast = Cast(trimStr.get, StringType)
      val trimExpr = exprToProtoInternal(trimCast, inputs, binding)
      val optExpr = scalarExprToProto(trimType, srcExpr, trimExpr)
      optExprWithInfo(optExpr, expr, srcCast, trimCast)
    } else {
      val optExpr = scalarExprToProto(trimType, srcExpr)
      optExprWithInfo(optExpr, expr, srcCast)
    }
  }

  def in(
      expr: Expression,
      value: Expression,
      list: Seq[Expression],
      inputs: Seq[Attribute],
      binding: Boolean,
      negate: Boolean): Option[Expr] = {
    val valueExpr = exprToProtoInternal(value, inputs, binding)
    val listExprs = list.map(exprToProtoInternal(_, inputs, binding))
    if (valueExpr.isDefined && listExprs.forall(_.isDefined)) {
      val builder = ExprOuterClass.In.newBuilder()
      builder.setInValue(valueExpr.get)
      builder.addAllLists(listExprs.map(_.get).asJava)
      builder.setNegated(negate)
      Some(
        ExprOuterClass.Expr
          .newBuilder()
          .setIn(builder)
          .build())
    } else {
      val allExprs = list ++ Seq(value)
      withInfo(expr, allExprs: _*)
      None
    }
  }

  def scalarExprToProtoWithReturnType(
      funcName: String,
      returnType: DataType,
      args: Option[Expr]*): Option[Expr] = {
    val builder = ExprOuterClass.ScalarFunc.newBuilder()
    builder.setFunc(funcName)
    serializeDataType(returnType).flatMap { t =>
      builder.setReturnType(t)
      scalarExprToProto0(builder, args: _*)
    }
  }

  def scalarExprToProto(funcName: String, args: Option[Expr]*): Option[Expr] = {
    val builder = ExprOuterClass.ScalarFunc.newBuilder()
    builder.setFunc(funcName)
    scalarExprToProto0(builder, args: _*)
  }

  private def scalarExprToProto0(
      builder: ScalarFunc.Builder,
      args: Option[Expr]*): Option[Expr] = {
    args.foreach {
      case Some(a) => builder.addArgs(a)
      case _ =>
        return None
    }
    Some(ExprOuterClass.Expr.newBuilder().setScalarFunc(builder).build())
  }

  def isPrimitive(expression: Expression): Boolean = expression.dataType match {
    case _: ByteType | _: ShortType | _: IntegerType | _: LongType | _: FloatType |
        _: DoubleType | _: TimestampType | _: DateType | _: BooleanType | _: DecimalType =>
      true
    case _ => false
  }

  def nullIfWhenPrimitive(expression: Expression): Expression = if (isPrimitive(expression)) {
    val zero = Literal.default(expression.dataType)
    expression match {
      case _: Literal if expression != zero => expression
      case _ =>
        If(EqualTo(expression, zero), Literal.create(null, expression.dataType), expression)
    }
  } else {
    expression
  }

  def nullIfNegative(expression: Expression): Expression = {
    val zero = Literal.default(expression.dataType)
    If(LessThanOrEqual(expression, zero), Literal.create(null, expression.dataType), expression)
  }

  /**
   * Returns true if given datatype is supported as a key in DataFusion sort merge join.
   */
  def supportedSortMergeJoinEqualType(dataType: DataType): Boolean = dataType match {
    case _: ByteType | _: ShortType | _: IntegerType | _: LongType | _: FloatType |
        _: DoubleType | _: StringType | _: DateType | _: DecimalType | _: BooleanType =>
      true
    case dt if isTimestampNTZType(dt) => true
    case _ => false
  }

  /**
   * Convert a Spark plan operator to a protobuf Comet operator.
   *
   * @param op
   *   Spark plan operator
   * @param childOp
   *   previously converted protobuf Comet operators, which will be consumed by the Spark plan
   *   operator as its children
   * @return
   *   The converted Comet native operator for the input `op`, or `None` if the `op` cannot be
   *   converted to a native operator.
   */
  def operator2Proto(op: SparkPlan, childOp: Operator*): Option[Operator] = {
    val conf = op.conf
    val result = OperatorOuterClass.Operator.newBuilder().setPlanId(op.id)
    childOp.foreach(result.addChildren)

    op match {

      // Fully native scan for V1
      case scan: CometScanExec
          if CometConf.COMET_NATIVE_SCAN_IMPL.get(conf) == CometConf.SCAN_NATIVE_DATAFUSION =>
        val nativeScanBuilder = OperatorOuterClass.NativeScan.newBuilder()
        nativeScanBuilder.setSource(op.simpleStringWithNodeId())

        val scanTypes = op.output.flatten { attr =>
          serializeDataType(attr.dataType)
        }

        if (scanTypes.length == op.output.length) {
          nativeScanBuilder.addAllFields(scanTypes.asJava)

          // Sink operators don't have children
          result.clearChildren()

          // TODO remove flatMap and add error handling for unsupported data filters
          val dataFilters = scan.dataFilters.flatMap(exprToProto(_, scan.output))
          nativeScanBuilder.addAllDataFilters(dataFilters.asJava)

          // TODO: modify CometNativeScan to generate the file partitions without instantiating RDD.
          scan.inputRDD match {
            case rdd: DataSourceRDD =>
              val partitions = rdd.partitions
              partitions.foreach(p => {
                val inputPartitions = p.asInstanceOf[DataSourceRDDPartition].inputPartitions
                inputPartitions.foreach(partition => {
                  partition2Proto(
                    partition.asInstanceOf[FilePartition],
                    nativeScanBuilder,
                    scan.relation.partitionSchema)
                })
              })
            case rdd: FileScanRDD =>
              rdd.filePartitions.foreach(partition => {
                partition2Proto(partition, nativeScanBuilder, scan.relation.partitionSchema)
              })
            case _ =>
          }

          val partitionSchema = schema2Proto(scan.relation.partitionSchema.fields)
          val requiredSchema = schema2Proto(scan.requiredSchema.fields)
          val dataSchema = schema2Proto(scan.relation.dataSchema.fields)

          val data_schema_idxs = scan.requiredSchema.fields.map(field => {
            scan.relation.dataSchema.fieldIndex(field.name)
          })
          val partition_schema_idxs = Array
            .range(
              scan.relation.dataSchema.fields.length,
              scan.relation.dataSchema.length + scan.relation.partitionSchema.fields.length)

          val projection_vector = (data_schema_idxs ++ partition_schema_idxs).map(idx =>
            idx.toLong.asInstanceOf[java.lang.Long])

          nativeScanBuilder.addAllProjectionVector(projection_vector.toIterable.asJava)

          // In `CometScanRule`, we ensure partitionSchema is supported.
          assert(partitionSchema.length == scan.relation.partitionSchema.fields.length)

          nativeScanBuilder.addAllDataSchema(dataSchema.toIterable.asJava)
          nativeScanBuilder.addAllRequiredSchema(requiredSchema.toIterable.asJava)
          nativeScanBuilder.addAllPartitionSchema(partitionSchema.toIterable.asJava)
          nativeScanBuilder.setSessionTimezone(conf.getConfString("spark.sql.session.timeZone"))

          Some(result.setNativeScan(nativeScanBuilder).build())

        } else {
          // There are unsupported scan type
          val msg =
            s"unsupported Comet operator: ${op.nodeName}, due to unsupported data types above"
          emitWarning(msg)
          withInfo(op, msg)
          None
        }

      case ProjectExec(projectList, child) if CometConf.COMET_EXEC_PROJECT_ENABLED.get(conf) =>
        val exprs = projectList.map(exprToProto(_, child.output))

        if (exprs.forall(_.isDefined) && childOp.nonEmpty) {
          val projectBuilder = OperatorOuterClass.Projection
            .newBuilder()
            .addAllProjectList(exprs.map(_.get).asJava)
          Some(result.setProjection(projectBuilder).build())
        } else {
          withInfo(op, projectList: _*)
          None
        }

      case FilterExec(condition, child) if CometConf.COMET_EXEC_FILTER_ENABLED.get(conf) =>
        val cond = exprToProto(condition, child.output)

        if (cond.isDefined && childOp.nonEmpty) {
          val filterBuilder = OperatorOuterClass.Filter.newBuilder().setPredicate(cond.get)
          Some(result.setFilter(filterBuilder).build())
        } else {
          withInfo(op, condition, child)
          None
        }

      case SortExec(sortOrder, _, child, _) if CometConf.COMET_EXEC_SORT_ENABLED.get(conf) =>
        if (!supportedSortType(op, sortOrder)) {
          return None
        }

        val sortOrders = sortOrder.map(exprToProto(_, child.output))

        if (sortOrders.forall(_.isDefined) && childOp.nonEmpty) {
          val sortBuilder = OperatorOuterClass.Sort
            .newBuilder()
            .addAllSortOrders(sortOrders.map(_.get).asJava)
          Some(result.setSort(sortBuilder).build())
        } else {
          withInfo(op, "sort order not supported", sortOrder: _*)
          None
        }

      case LocalLimitExec(limit, _) if CometConf.COMET_EXEC_LOCAL_LIMIT_ENABLED.get(conf) =>
        if (childOp.nonEmpty) {
          // LocalLimit doesn't use offset, but it shares same operator serde class.
          // Just set it to zero.
          val limitBuilder = OperatorOuterClass.Limit
            .newBuilder()
            .setLimit(limit)
            .setOffset(0)
          Some(result.setLimit(limitBuilder).build())
        } else {
          withInfo(op, "No child operator")
          None
        }

      case globalLimitExec: GlobalLimitExec
          if CometConf.COMET_EXEC_GLOBAL_LIMIT_ENABLED.get(conf) =>
        // TODO: We don't support negative limit for now.
        if (childOp.nonEmpty && globalLimitExec.limit >= 0) {
          val limitBuilder = OperatorOuterClass.Limit.newBuilder()

          // TODO: Spark 3.3 might have negative limit (-1) for Offset usage.
          // When we upgrade to Spark 3.3., we need to address it here.
          limitBuilder.setLimit(globalLimitExec.limit)

          Some(result.setLimit(limitBuilder).build())
        } else {
          withInfo(op, "No child operator")
          None
        }

      case ExpandExec(projections, _, child) if CometConf.COMET_EXEC_EXPAND_ENABLED.get(conf) =>
        var allProjExprs: Seq[Expression] = Seq()
        val projExprs = projections.flatMap(_.map(e => {
          allProjExprs = allProjExprs :+ e
          exprToProto(e, child.output)
        }))

        if (projExprs.forall(_.isDefined) && childOp.nonEmpty) {
          val expandBuilder = OperatorOuterClass.Expand
            .newBuilder()
            .addAllProjectList(projExprs.map(_.get).asJava)
            .setNumExprPerProject(projections.head.size)
          Some(result.setExpand(expandBuilder).build())
        } else {
          withInfo(op, allProjExprs: _*)
          None
        }

      case WindowExec(windowExpression, partitionSpec, orderSpec, child)
          if CometConf.COMET_EXEC_WINDOW_ENABLED.get(conf) =>
        val output = child.output

        val winExprs: Array[WindowExpression] = windowExpression.flatMap { expr =>
          expr match {
            case alias: Alias =>
              alias.child match {
                case winExpr: WindowExpression =>
                  Some(winExpr)
                case _ =>
                  None
              }
            case _ =>
              None
          }
        }.toArray

        if (winExprs.length != windowExpression.length) {
          withInfo(op, "Unsupported window expression(s)")
          return None
        }

        if (partitionSpec.nonEmpty && orderSpec.nonEmpty &&
          !validatePartitionAndSortSpecsForWindowFunc(partitionSpec, orderSpec, op)) {
          return None
        }

        val windowExprProto = winExprs.map(windowExprToProto(_, output, op.conf))
        val partitionExprs = partitionSpec.map(exprToProto(_, child.output))

        val sortOrders = orderSpec.map(exprToProto(_, child.output))

        if (windowExprProto.forall(_.isDefined) && partitionExprs.forall(_.isDefined)
          && sortOrders.forall(_.isDefined)) {
          val windowBuilder = OperatorOuterClass.Window.newBuilder()
          windowBuilder.addAllWindowExpr(windowExprProto.map(_.get).toIterable.asJava)
          windowBuilder.addAllPartitionByList(partitionExprs.map(_.get).asJava)
          windowBuilder.addAllOrderByList(sortOrders.map(_.get).asJava)
          Some(result.setWindow(windowBuilder).build())
        } else {
          None
        }

      case aggregate: BaseAggregateExec
          if (aggregate.isInstanceOf[HashAggregateExec] ||
            aggregate.isInstanceOf[ObjectHashAggregateExec]) &&
            CometConf.COMET_EXEC_AGGREGATE_ENABLED.get(conf) =>
        val groupingExpressions = aggregate.groupingExpressions
        val aggregateExpressions = aggregate.aggregateExpressions
        val aggregateAttributes = aggregate.aggregateAttributes
        val resultExpressions = aggregate.resultExpressions
        val child = aggregate.child

        if (groupingExpressions.isEmpty && aggregateExpressions.isEmpty) {
          withInfo(op, "No group by or aggregation")
          return None
        }

        // Aggregate expressions with filter are not supported yet.
        if (aggregateExpressions.exists(_.filter.isDefined)) {
          withInfo(op, "Aggregate expression with filter is not supported")
          return None
        }

        val groupingExprs = groupingExpressions.map(exprToProto(_, child.output))

        // In some of the cases, the aggregateExpressions could be empty.
        // For example, if the aggregate functions only have group by or if the aggregate
        // functions only have distinct aggregate functions:
        //
        // SELECT COUNT(distinct col2), col1 FROM test group by col1
        //  +- HashAggregate (keys =[col1# 6], functions =[count (distinct col2#7)] )
        //    +- Exchange hashpartitioning (col1#6, 10), ENSURE_REQUIREMENTS, [plan_id = 36]
        //      +- HashAggregate (keys =[col1#6], functions =[partial_count (distinct col2#7)] )
        //        +- HashAggregate (keys =[col1#6, col2#7], functions =[] )
        //          +- Exchange hashpartitioning (col1#6, col2#7, 10), ENSURE_REQUIREMENTS, ...
        //            +- HashAggregate (keys =[col1#6, col2#7], functions =[] )
        //              +- FileScan parquet spark_catalog.default.test[col1#6, col2#7] ......
        // If the aggregateExpressions is empty, we only want to build groupingExpressions,
        // and skip processing of aggregateExpressions.
        if (aggregateExpressions.isEmpty) {
          val hashAggBuilder = OperatorOuterClass.HashAggregate.newBuilder()
          hashAggBuilder.addAllGroupingExprs(groupingExprs.map(_.get).asJava)
          val attributes = groupingExpressions.map(_.toAttribute) ++ aggregateAttributes
          val resultExprs = resultExpressions.map(exprToProto(_, attributes))
          if (resultExprs.exists(_.isEmpty)) {
            val msg = s"Unsupported result expressions found in: ${resultExpressions}"
            emitWarning(msg)
            withInfo(op, msg, resultExpressions: _*)
            return None
          }
          hashAggBuilder.addAllResultExprs(resultExprs.map(_.get).asJava)
          Some(result.setHashAgg(hashAggBuilder).build())
        } else {
          val modes = aggregateExpressions.map(_.mode).distinct

          if (modes.size != 1) {
            // This shouldn't happen as all aggregation expressions should share the same mode.
            // Fallback to Spark nevertheless here.
            withInfo(op, "All aggregate expressions do not have the same mode")
            return None
          }

          val mode = modes.head match {
            case Partial => CometAggregateMode.Partial
            case Final => CometAggregateMode.Final
            case _ =>
              withInfo(op, s"Unsupported aggregation mode ${modes.head}")
              return None
          }

          // In final mode, the aggregate expressions are bound to the output of the
          // child and partial aggregate expressions buffer attributes produced by partial
          // aggregation. This is done in Spark `HashAggregateExec` internally. In Comet,
          // we don't have to do this because we don't use the merging expression.
          val binding = mode != CometAggregateMode.Final
          // `output` is only used when `binding` is true (i.e., non-Final)
          val output = child.output

          val aggExprs =
            aggregateExpressions.map(aggExprToProto(_, output, binding, op.conf))
          if (childOp.nonEmpty && groupingExprs.forall(_.isDefined) &&
            aggExprs.forall(_.isDefined)) {
            val hashAggBuilder = OperatorOuterClass.HashAggregate.newBuilder()
            hashAggBuilder.addAllGroupingExprs(groupingExprs.map(_.get).asJava)
            hashAggBuilder.addAllAggExprs(aggExprs.map(_.get).asJava)
            if (mode == CometAggregateMode.Final) {
              val attributes = groupingExpressions.map(_.toAttribute) ++ aggregateAttributes
              val resultExprs = resultExpressions.map(exprToProto(_, attributes))
              if (resultExprs.exists(_.isEmpty)) {
                val msg = s"Unsupported result expressions found in: ${resultExpressions}"
                emitWarning(msg)
                withInfo(op, msg, resultExpressions: _*)
                return None
              }
              hashAggBuilder.addAllResultExprs(resultExprs.map(_.get).asJava)
            }
            hashAggBuilder.setModeValue(mode.getNumber)
            Some(result.setHashAgg(hashAggBuilder).build())
          } else {
            val allChildren: Seq[Expression] =
              groupingExpressions ++ aggregateExpressions ++ aggregateAttributes
            withInfo(op, allChildren: _*)
            None
          }
        }

      case join: HashJoin =>
        // `HashJoin` has only two implementations in Spark, but we check the type of the join to
        // make sure we are handling the correct join type.
        if (!(CometConf.COMET_EXEC_HASH_JOIN_ENABLED.get(conf) &&
            join.isInstanceOf[ShuffledHashJoinExec]) &&
          !(CometConf.COMET_EXEC_BROADCAST_HASH_JOIN_ENABLED.get(conf) &&
            join.isInstanceOf[BroadcastHashJoinExec])) {
          withInfo(join, s"Invalid hash join type ${join.nodeName}")
          return None
        }

        if (join.buildSide == BuildRight && join.joinType == LeftAnti) {
          withInfo(join, "BuildRight with LeftAnti is not supported")
          return None
        }

        val condition = join.condition.map { cond =>
          val condProto = exprToProto(cond, join.left.output ++ join.right.output)
          if (condProto.isEmpty) {
            withInfo(join, cond)
            return None
          }
          condProto.get
        }

        val joinType = join.joinType match {
          case Inner => JoinType.Inner
          case LeftOuter => JoinType.LeftOuter
          case RightOuter => JoinType.RightOuter
          case FullOuter => JoinType.FullOuter
          case LeftSemi => JoinType.LeftSemi
          case LeftAnti => JoinType.LeftAnti
          case _ =>
            // Spark doesn't support other join types
            withInfo(join, s"Unsupported join type ${join.joinType}")
            return None
        }

        val leftKeys = join.leftKeys.map(exprToProto(_, join.left.output))
        val rightKeys = join.rightKeys.map(exprToProto(_, join.right.output))

        if (leftKeys.forall(_.isDefined) &&
          rightKeys.forall(_.isDefined) &&
          childOp.nonEmpty) {
          val joinBuilder = OperatorOuterClass.HashJoin
            .newBuilder()
            .setJoinType(joinType)
            .addAllLeftJoinKeys(leftKeys.map(_.get).asJava)
            .addAllRightJoinKeys(rightKeys.map(_.get).asJava)
            .setBuildSide(
              if (join.buildSide == BuildLeft) BuildSide.BuildLeft else BuildSide.BuildRight)
          condition.foreach(joinBuilder.setCondition)
          Some(result.setHashJoin(joinBuilder).build())
        } else {
          val allExprs: Seq[Expression] = join.leftKeys ++ join.rightKeys
          withInfo(join, allExprs: _*)
          None
        }

      case join: SortMergeJoinExec if CometConf.COMET_EXEC_SORT_MERGE_JOIN_ENABLED.get(conf) =>
        // `requiredOrders` and `getKeyOrdering` are copied from Spark's SortMergeJoinExec.
        def requiredOrders(keys: Seq[Expression]): Seq[SortOrder] = {
          keys.map(SortOrder(_, Ascending))
        }

        def getKeyOrdering(
            keys: Seq[Expression],
            childOutputOrdering: Seq[SortOrder]): Seq[SortOrder] = {
          val requiredOrdering = requiredOrders(keys)
          if (SortOrder.orderingSatisfies(childOutputOrdering, requiredOrdering)) {
            keys.zip(childOutputOrdering).map { case (key, childOrder) =>
              val sameOrderExpressionsSet = ExpressionSet(childOrder.children) - key
              SortOrder(key, Ascending, sameOrderExpressionsSet.toSeq)
            }
          } else {
            requiredOrdering
          }
        }

        if (join.condition.isDefined &&
          !CometConf.COMET_EXEC_SORT_MERGE_JOIN_WITH_JOIN_FILTER_ENABLED
            .get(conf)) {
          withInfo(
            join,
            s"${CometConf.COMET_EXEC_SORT_MERGE_JOIN_WITH_JOIN_FILTER_ENABLED.key} is not enabled",
            join.condition.get)
          return None
        }

        val condition = join.condition.map { cond =>
          val condProto = exprToProto(cond, join.left.output ++ join.right.output)
          if (condProto.isEmpty) {
            withInfo(join, cond)
            return None
          }
          condProto.get
        }

        val joinType = join.joinType match {
          case Inner => JoinType.Inner
          case LeftOuter => JoinType.LeftOuter
          case RightOuter => JoinType.RightOuter
          case FullOuter => JoinType.FullOuter
          case LeftSemi => JoinType.LeftSemi
          case LeftAnti => JoinType.LeftAnti
          case _ =>
            // Spark doesn't support other join types
            withInfo(op, s"Unsupported join type ${join.joinType}")
            return None
        }

        // Checks if the join keys are supported by DataFusion SortMergeJoin.
        val errorMsgs = join.leftKeys.flatMap { key =>
          if (!supportedSortMergeJoinEqualType(key.dataType)) {
            Some(s"Unsupported join key type ${key.dataType} on key: ${key.sql}")
          } else {
            None
          }
        }

        if (errorMsgs.nonEmpty) {
          withInfo(op, errorMsgs.flatten.mkString("\n"))
          return None
        }

        val leftKeys = join.leftKeys.map(exprToProto(_, join.left.output))
        val rightKeys = join.rightKeys.map(exprToProto(_, join.right.output))

        val sortOptions = getKeyOrdering(join.leftKeys, join.left.outputOrdering)
          .map(exprToProto(_, join.left.output))

        if (sortOptions.forall(_.isDefined) &&
          leftKeys.forall(_.isDefined) &&
          rightKeys.forall(_.isDefined) &&
          childOp.nonEmpty) {
          val joinBuilder = OperatorOuterClass.SortMergeJoin
            .newBuilder()
            .setJoinType(joinType)
            .addAllSortOptions(sortOptions.map(_.get).asJava)
            .addAllLeftJoinKeys(leftKeys.map(_.get).asJava)
            .addAllRightJoinKeys(rightKeys.map(_.get).asJava)
          condition.map(joinBuilder.setCondition)
          Some(result.setSortMergeJoin(joinBuilder).build())
        } else {
          val allExprs: Seq[Expression] = join.leftKeys ++ join.rightKeys
          withInfo(join, allExprs: _*)
          None
        }

      case join: SortMergeJoinExec if !CometConf.COMET_EXEC_SORT_MERGE_JOIN_ENABLED.get(conf) =>
        withInfo(join, "SortMergeJoin is not enabled")
        None

      case op if isCometSink(op) && op.output.forall(a => supportedDataType(a.dataType, true)) =>
        // These operators are source of Comet native execution chain
        val scanBuilder = OperatorOuterClass.Scan.newBuilder()
        val source = op.simpleStringWithNodeId()
        if (source.isEmpty) {
          scanBuilder.setSource(op.getClass.getSimpleName)
        } else {
          scanBuilder.setSource(source)
        }

        val scanTypes = op.output.flatten { attr =>
          serializeDataType(attr.dataType)
        }

        if (scanTypes.length == op.output.length) {
          scanBuilder.addAllFields(scanTypes.asJava)

          // Sink operators don't have children
          result.clearChildren()

          Some(result.setScan(scanBuilder).build())
        } else {
          // There are unsupported scan type
          val msg =
            s"unsupported Comet operator: ${op.nodeName}, due to unsupported data types above"
          emitWarning(msg)
          withInfo(op, msg)
          None
        }

      case op =>
        // Emit warning if:
        //  1. it is not Spark shuffle operator, which is handled separately
        //  2. it is not a Comet operator
        if (!op.nodeName.contains("Comet") && !op.isInstanceOf[ShuffleExchangeExec]) {
          val msg = s"unsupported Spark operator: ${op.nodeName}"
          emitWarning(msg)
          withInfo(op, msg)
        }
        None
    }
  }

  /**
   * Whether the input Spark operator `op` can be considered as a Comet sink, i.e., the start of
   * native execution. If it is true, we'll wrap `op` with `CometScanWrapper` or
   * `CometSinkPlaceHolder` later in `CometSparkSessionExtensions` after `operator2proto` is
   * called.
   */
  private def isCometSink(op: SparkPlan): Boolean = {
    op match {
      case s if isCometScan(s) => true
      case _: CometSparkToColumnarExec => true
      case _: CometSinkPlaceHolder => true
      case _: CoalesceExec => true
      case _: CollectLimitExec => true
      case _: UnionExec => true
      case _: ShuffleExchangeExec => true
      case ShuffleQueryStageExec(_, _: CometShuffleExchangeExec, _) => true
      case ShuffleQueryStageExec(_, ReusedExchangeExec(_, _: CometShuffleExchangeExec), _) => true
      case _: TakeOrderedAndProjectExec => true
      case BroadcastQueryStageExec(_, _: CometBroadcastExchangeExec, _) => true
      case _: BroadcastExchangeExec => true
      case _: WindowExec => true
      case _ => false
    }
  }

  /**
   * Checks whether `dt` is a decimal type AND whether Spark version is before 3.4
   */
  private def decimalBeforeSpark34(dt: DataType): Boolean = {
    !isSpark34Plus && (dt match {
      case _: DecimalType => true
      case _ => false
    })
  }

  /**
   * Check if the datatypes of shuffle input are supported. This is used for Columnar shuffle
   * which supports struct/array.
   */
  def supportPartitioningTypes(
      inputs: Seq[Attribute],
      partitioning: Partitioning): (Boolean, String) = {
    def supportedDataType(dt: DataType): Boolean = dt match {
      case _: ByteType | _: ShortType | _: IntegerType | _: LongType | _: FloatType |
          _: DoubleType | _: StringType | _: BinaryType | _: TimestampType | _: DecimalType |
          _: DateType | _: BooleanType =>
        true
      case StructType(fields) =>
        fields.forall(f => supportedDataType(f.dataType)) &&
        // Java Arrow stream reader cannot work on duplicate field name
        fields.map(f => f.name).distinct.length == fields.length
      case ArrayType(ArrayType(_, _), _) => false // TODO: nested array is not supported
      case ArrayType(MapType(_, _, _), _) => false // TODO: map array element is not supported
      case ArrayType(elementType, _) =>
        supportedDataType(elementType)
      case MapType(MapType(_, _, _), _, _) => false // TODO: nested map is not supported
      case MapType(_, MapType(_, _, _), _) => false
      case MapType(StructType(_), _, _) => false // TODO: struct map key/value is not supported
      case MapType(_, StructType(_), _) => false
      case MapType(ArrayType(_, _), _, _) => false // TODO: array map key/value is not supported
      case MapType(_, ArrayType(_, _), _) => false
      case MapType(keyType, valueType, _) =>
        supportedDataType(keyType) && supportedDataType(valueType)
      case _ =>
        false
    }

    var msg = ""
    val supported = partitioning match {
      case HashPartitioning(expressions, _) =>
        val supported =
          expressions.map(QueryPlanSerde.exprToProto(_, inputs)).forall(_.isDefined) &&
            expressions.forall(e => supportedDataType(e.dataType)) &&
            inputs.forall(attr => supportedDataType(attr.dataType))
        if (!supported) {
          msg = s"unsupported Spark partitioning expressions: $expressions"
        }
        supported
      case SinglePartition => inputs.forall(attr => supportedDataType(attr.dataType))
      case RoundRobinPartitioning(_) => inputs.forall(attr => supportedDataType(attr.dataType))
      case RangePartitioning(orderings, _) =>
        val supported =
          orderings.map(QueryPlanSerde.exprToProto(_, inputs)).forall(_.isDefined) &&
            orderings.forall(e => supportedDataType(e.dataType)) &&
            inputs.forall(attr => supportedDataType(attr.dataType))
        if (!supported) {
          msg = s"unsupported Spark partitioning expressions: $orderings"
        }
        supported
      case _ =>
        msg = s"unsupported Spark partitioning: ${partitioning.getClass.getName}"
        false
    }

    if (!supported) {
      emitWarning(msg)
      (false, msg)
    } else {
      (true, null)
    }
  }

  /**
   * Whether the given Spark partitioning is supported by Comet.
   */
  def supportPartitioning(
      inputs: Seq[Attribute],
      partitioning: Partitioning): (Boolean, String) = {
    def supportedDataType(dt: DataType): Boolean = dt match {
      case _: ByteType | _: ShortType | _: IntegerType | _: LongType | _: FloatType |
          _: DoubleType | _: StringType | _: BinaryType | _: TimestampType | _: DecimalType |
          _: DateType | _: BooleanType =>
        true
      case _ =>
        // Native shuffle doesn't support struct/array yet
        false
    }

    var msg = ""
    val supported = partitioning match {
      case HashPartitioning(expressions, _) =>
        val supported =
          expressions.map(QueryPlanSerde.exprToProto(_, inputs)).forall(_.isDefined) &&
            expressions.forall(e => supportedDataType(e.dataType)) &&
            inputs.forall(attr => supportedDataType(attr.dataType))
        if (!supported) {
          msg = s"unsupported Spark partitioning expressions: $expressions"
        }
        supported
      case SinglePartition => inputs.forall(attr => supportedDataType(attr.dataType))
      case _ =>
        msg = s"unsupported Spark partitioning: ${partitioning.getClass.getName}"
        false
    }

    if (!supported) {
      emitWarning(msg)
      (false, msg)
    } else {
      (true, null)
    }
  }

  // Utility method. Adds explain info if the result of calling exprToProto is None
  private def optExprWithInfo(
      optExpr: Option[Expr],
      expr: Expression,
      childExpr: Expression*): Option[Expr] = {
    optExpr match {
      case None =>
        withInfo(expr, childExpr: _*)
        None
      case o => o
    }

  }

  // TODO: Remove this constraint when we upgrade to new arrow-rs including
  // https://github.com/apache/arrow-rs/pull/6225
  def supportedSortType(op: SparkPlan, sortOrder: Seq[SortOrder]): Boolean = {
    def canRank(dt: DataType): Boolean = {
      dt match {
        case _: ByteType | _: ShortType | _: IntegerType | _: LongType | _: FloatType |
            _: DoubleType | _: TimestampType | _: DecimalType | _: DateType =>
          true
        case _: BinaryType | _: StringType => true
        case _ => false
      }
    }

    if (sortOrder.length == 1) {
      val canSort = sortOrder.head.dataType match {
        case _: BooleanType => true
        case _: ByteType | _: ShortType | _: IntegerType | _: LongType | _: FloatType |
            _: DoubleType | _: TimestampType | _: DecimalType | _: DateType =>
          true
        case dt if isTimestampNTZType(dt) => true
        case _: BinaryType | _: StringType => true
        case ArrayType(elementType, _) => canRank(elementType)
        case _ => false
      }
      if (!canSort) {
        withInfo(op, s"Sort on single column of type ${sortOrder.head.dataType} is not supported")
        false
      } else {
        true
      }
    } else {
      true
    }
  }

  private def validatePartitionAndSortSpecsForWindowFunc(
      partitionSpec: Seq[Expression],
      orderSpec: Seq[SortOrder],
      op: SparkPlan): Boolean = {
    if (partitionSpec.length != orderSpec.length) {
      return false
    }

    val partitionColumnNames = partitionSpec.collect {
      case a: AttributeReference => a.name
      case other =>
        withInfo(op, s"Unsupported partition expression: ${other.getClass.getSimpleName}")
        return false
    }

    val orderColumnNames = orderSpec.collect { case s: SortOrder =>
      s.child match {
        case a: AttributeReference => a.name
        case other =>
          withInfo(op, s"Unsupported sort expression: ${other.getClass.getSimpleName}")
          return false
      }
    }

    if (partitionColumnNames.zip(orderColumnNames).exists { case (partCol, orderCol) =>
        partCol != orderCol
      }) {
      withInfo(op, "Partitioning and sorting specifications must be the same.")
      return false
    }

    true
  }

  private def schema2Proto(
      fields: Array[StructField]): Array[OperatorOuterClass.SparkStructField] = {
    val fieldBuilder = OperatorOuterClass.SparkStructField.newBuilder()
    fields.map(field => {
      fieldBuilder.setName(field.name)
      fieldBuilder.setDataType(serializeDataType(field.dataType).get)
      fieldBuilder.setNullable(field.nullable)
      fieldBuilder.build()
    })
  }

  private def partition2Proto(
      partition: FilePartition,
      nativeScanBuilder: OperatorOuterClass.NativeScan.Builder,
      partitionSchema: StructType): Unit = {
    val partitionBuilder = OperatorOuterClass.SparkFilePartition.newBuilder()
    partition.files.foreach(file => {
      // Process the partition values
      val partitionValues = file.partitionValues
      assert(partitionValues.numFields == partitionSchema.length)
      val partitionVals =
        partitionValues.toSeq(partitionSchema).zipWithIndex.map { case (value, i) =>
          val attr = partitionSchema(i)
          val valueProto = exprToProto(Literal(value, attr.dataType), Seq.empty)
          // In `CometScanRule`, we have already checked that all partition values are
          // supported. So, we can safely use `get` here.
          assert(
            valueProto.isDefined,
            s"Unsupported partition value: $value, type: ${attr.dataType}")
          valueProto.get
        }

      val fileBuilder = OperatorOuterClass.SparkPartitionedFile.newBuilder()
      partitionVals.foreach(fileBuilder.addPartitionValues)
      fileBuilder
        .setFilePath(file.filePath.toString)
        .setStart(file.start)
        .setLength(file.length)
        .setFileSize(file.fileSize)
      partitionBuilder.addPartitionedFile(fileBuilder.build())
    })
    nativeScanBuilder.addFilePartitions(partitionBuilder.build())
  }
}

/**
 * Trait for providing serialization logic for expressions.
 */
trait CometExpressionSerde {

  /**
   * Convert a Spark expression into a protocol buffer representation that can be passed into
   * native code.
   *
   * @param expr
   *   The Spark expression.
   * @param inputs
   *   The input attributes.
   * @param binding
   *   Whether the attributes are bound (this is only relevant in aggregate expressions).
   * @return
   *   Protocol buffer representation, or None if the expression could not be converted. In this
   *   case it is expected that the input expression will have been tagged with reasons why it
   *   could not be converted.
   */
  def convert(
      expr: Expression,
      inputs: Seq[Attribute],
      binding: Boolean): Option[ExprOuterClass.Expr]
}<|MERGE_RESOLUTION|>--- conflicted
+++ resolved
@@ -2428,7 +2428,22 @@
           withInfo(expr, "unsupported arguments for ArrayJoin", exprs: _*)
           None
         }
-<<<<<<< HEAD
+      case ArraysOverlap(leftArrayExpr, rightArrayExpr) =>
+        if (CometConf.COMET_CAST_ALLOW_INCOMPATIBLE.get()) {
+          createBinaryExpr(
+            expr,
+            leftArrayExpr,
+            rightArrayExpr,
+            inputs,
+            binding,
+            (builder, binaryExpr) => builder.setArraysOverlap(binaryExpr))
+        } else {
+          withInfo(
+            expr,
+            s"$expr is not supported yet. To enable all incompatible casts, set " +
+              s"${CometConf.COMET_CAST_ALLOW_INCOMPATIBLE.key}=true")
+          None
+        }
       case _ if expr.prettyName == "array_except" =>
         if (CometConf.COMET_CAST_ALLOW_INCOMPATIBLE.get()) {
           createBinaryExpr(
@@ -2444,22 +2459,6 @@
             s"array_except is not fully compatible with Spark. " +
               s"Set ${CometConf.COMET_CAST_ALLOW_INCOMPATIBLE.key}=true " +
               "to allow it anyway.")
-=======
-      case ArraysOverlap(leftArrayExpr, rightArrayExpr) =>
-        if (CometConf.COMET_CAST_ALLOW_INCOMPATIBLE.get()) {
-          createBinaryExpr(
-            expr,
-            leftArrayExpr,
-            rightArrayExpr,
-            inputs,
-            binding,
-            (builder, binaryExpr) => builder.setArraysOverlap(binaryExpr))
-        } else {
-          withInfo(
-            expr,
-            s"$expr is not supported yet. To enable all incompatible casts, set " +
-              s"${CometConf.COMET_CAST_ALLOW_INCOMPATIBLE.key}=true")
->>>>>>> 07274e80
           None
         }
       case _ =>
