--- conflicted
+++ resolved
@@ -133,11 +133,8 @@
     classOf[IsNull] -> CometIsNull,
     classOf[IsNotNull] -> CometIsNotNull,
     classOf[IsNaN] -> CometIsNaN,
-    classOf[In] -> CometIn)
-<<<<<<< HEAD
+    classOf[In] -> CometIn,
     classOf[GetMapValue] -> CometMapExtract,
-=======
->>>>>>> 48548a57
     classOf[Rand] -> CometRand,
     classOf[Randn] -> CometRandn,
     classOf[SparkPartitionID] -> CometSparkPartitionId,
