--- conflicted
+++ resolved
@@ -2312,14 +2312,6 @@
             expr.children(1),
             inputs,
             (builder, binaryExpr) => builder.setArrayIntersect(binaryExpr))
-<<<<<<< HEAD
-        case _ if expr.prettyName == "array_compact" =>
-          createUnaryExpr(
-            expr.children(0),
-            inputs,
-            (builder, unaryExpr) => builder.setArrayAppend(unaryExpr)
-          )
-=======
         case ArrayJoin(arrayExpr, delimiterExpr, nullReplacementExpr) =>
           val arrayExprProto = exprToProto(arrayExpr, inputs, binding)
           val delimiterExprProto = exprToProto(delimiterExpr, inputs, binding)
@@ -2352,7 +2344,12 @@
             withInfo(expr, "unsupported arguments for ArrayJoin", exprs: _*)
             None
           }
->>>>>>> 9a4e5b5b
+        case _ if expr.prettyName == "array_compact" =>
+          createUnaryExpr(
+            expr.children(0),
+            inputs,
+            (builder, unaryExpr) => builder.setArrayAppend(unaryExpr)
+          )
         case _ =>
           withInfo(expr, s"${expr.prettyName} is not supported", expr.children: _*)
           None
