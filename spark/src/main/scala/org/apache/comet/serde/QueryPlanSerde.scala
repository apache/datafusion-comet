/*
 * Licensed to the Apache Software Foundation (ASF) under one
 * or more contributor license agreements.  See the NOTICE file
 * distributed with this work for additional information
 * regarding copyright ownership.  The ASF licenses this file
 * to you under the Apache License, Version 2.0 (the
 * "License"); you may not use this file except in compliance
 * with the License.  You may obtain a copy of the License at
 *
 *   http://www.apache.org/licenses/LICENSE-2.0
 *
 * Unless required by applicable law or agreed to in writing,
 * software distributed under the License is distributed on an
 * "AS IS" BASIS, WITHOUT WARRANTIES OR CONDITIONS OF ANY
 * KIND, either express or implied.  See the License for the
 * specific language governing permissions and limitations
 * under the License.
 */

package org.apache.comet.serde

import scala.collection.JavaConverters._
import scala.collection.mutable.ListBuffer

import org.apache.spark.internal.Logging
import org.apache.spark.sql.catalyst.expressions._
import org.apache.spark.sql.catalyst.expressions.aggregate._
import org.apache.spark.sql.catalyst.expressions.objects.StaticInvoke
import org.apache.spark.sql.catalyst.optimizer.{BuildLeft, BuildRight, NormalizeNaNAndZero}
import org.apache.spark.sql.catalyst.plans._
import org.apache.spark.sql.catalyst.util.{CharVarcharCodegenUtils, GenericArrayData}
import org.apache.spark.sql.catalyst.util.ResolveDefaultColumns.getExistenceDefaultValues
import org.apache.spark.sql.comet._
import org.apache.spark.sql.comet.execution.shuffle.CometShuffleExchangeExec
import org.apache.spark.sql.execution
import org.apache.spark.sql.execution._
import org.apache.spark.sql.execution.adaptive.{BroadcastQueryStageExec, ShuffleQueryStageExec}
import org.apache.spark.sql.execution.aggregate.{BaseAggregateExec, HashAggregateExec, ObjectHashAggregateExec}
import org.apache.spark.sql.execution.datasources.{FilePartition, FileScanRDD, PartitionedFile}
import org.apache.spark.sql.execution.datasources.v2.{DataSourceRDD, DataSourceRDDPartition}
import org.apache.spark.sql.execution.exchange.{BroadcastExchangeExec, ReusedExchangeExec, ShuffleExchangeExec}
import org.apache.spark.sql.execution.joins.{BroadcastHashJoinExec, HashJoin, ShuffledHashJoinExec, SortMergeJoinExec}
import org.apache.spark.sql.execution.window.WindowExec
import org.apache.spark.sql.internal.SQLConf
import org.apache.spark.sql.types._
import org.apache.spark.unsafe.types.UTF8String

import com.google.protobuf.ByteString

import org.apache.comet.{CometConf, ConfigEntry}
import org.apache.comet.CometSparkSessionExtensions.{isCometScan, withInfo}
import org.apache.comet.DataTypeSupport.isComplexType
import org.apache.comet.expressions._
import org.apache.comet.objectstore.NativeConfig
import org.apache.comet.serde.Datatype.{DataType => ProtoDataType}
import org.apache.comet.serde.Datatype.DataType._
import org.apache.comet.serde.ExprOuterClass.{AggExpr, Expr, ScalarFunc}
import org.apache.comet.serde.OperatorOuterClass.{AggregateMode => CometAggregateMode, BuildSide, JoinType, Operator}
import org.apache.comet.serde.QueryPlanSerde.{exprToProtoInternal, optExprWithInfo, scalarFunctionExprToProto}
import org.apache.comet.serde.Types.ListLiteral
import org.apache.comet.shims.CometExprShim

/**
 * An utility object for query plan and expression serialization.
 */
object QueryPlanSerde extends Logging with CometExprShim {

  /**
   * Mapping of Spark operator class to Comet operator handler.
   */
  private val opSerdeMap: Map[Class[_ <: SparkPlan], CometOperatorSerde[_]] =
    Map(classOf[ProjectExec] -> CometProject, classOf[SortExec] -> CometSort)

  /**
   * Mapping of Spark expression class to Comet expression handler.
   */
  private val exprSerdeMap: Map[Class[_ <: Expression], CometExpressionSerde[_]] = Map(
    classOf[Add] -> CometAdd,
    classOf[Subtract] -> CometSubtract,
    classOf[Multiply] -> CometMultiply,
    classOf[Divide] -> CometDivide,
    classOf[IntegralDivide] -> CometIntegralDivide,
    classOf[Remainder] -> CometRemainder,
    classOf[ArrayAppend] -> CometArrayAppend,
    classOf[ArrayContains] -> CometArrayContains,
    classOf[ArrayDistinct] -> CometArrayDistinct,
    classOf[ArrayExcept] -> CometArrayExcept,
    classOf[ArrayInsert] -> CometArrayInsert,
    classOf[ArrayIntersect] -> CometArrayIntersect,
    classOf[ArrayJoin] -> CometArrayJoin,
    classOf[ArrayMax] -> CometArrayMax,
    classOf[ArrayMin] -> CometArrayMin,
    classOf[ArrayRemove] -> CometArrayRemove,
    classOf[ArrayRepeat] -> CometArrayRepeat,
    classOf[ArraysOverlap] -> CometArraysOverlap,
    classOf[ArrayUnion] -> CometArrayUnion,
    classOf[CreateArray] -> CometCreateArray,
    classOf[Ascii] -> CometScalarFunction("ascii"),
    classOf[ConcatWs] -> CometScalarFunction("concat_ws"),
    classOf[Chr] -> CometScalarFunction("char"),
    classOf[InitCap] -> CometInitCap,
    classOf[BitwiseCount] -> CometBitwiseCount,
    classOf[BitwiseGet] -> CometBitwiseGet,
    classOf[BitwiseNot] -> CometBitwiseNot,
    classOf[BitwiseAnd] -> CometBitwiseAnd,
    classOf[BitwiseOr] -> CometBitwiseOr,
    classOf[BitwiseXor] -> CometBitwiseXor,
    classOf[BitLength] -> CometScalarFunction("bit_length"),
    classOf[FromUnixTime] -> CometFromUnixTime,
    classOf[Length] -> CometScalarFunction("length"),
    classOf[Acos] -> CometScalarFunction("acos"),
    classOf[Cos] -> CometScalarFunction("cos"),
    classOf[Asin] -> CometScalarFunction("asin"),
    classOf[Sin] -> CometScalarFunction("sin"),
    classOf[Atan] -> CometScalarFunction("atan"),
    classOf[Tan] -> CometScalarFunction("tan"),
    classOf[Exp] -> CometScalarFunction("exp"),
    classOf[Expm1] -> CometScalarFunction("expm1"),
    classOf[Sqrt] -> CometScalarFunction("sqrt"),
    classOf[Signum] -> CometScalarFunction("signum"),
    classOf[Md5] -> CometScalarFunction("md5"),
    classOf[ShiftLeft] -> CometShiftLeft,
    classOf[ShiftRight] -> CometShiftRight,
    classOf[StringInstr] -> CometScalarFunction("instr"),
    classOf[StringRepeat] -> CometStringRepeat,
    classOf[StringReplace] -> CometScalarFunction("replace"),
    classOf[StringTranslate] -> CometScalarFunction("translate"),
    classOf[StringTrim] -> CometScalarFunction("trim"),
    classOf[StringTrimLeft] -> CometScalarFunction("ltrim"),
    classOf[StringTrimRight] -> CometScalarFunction("rtrim"),
    classOf[StringTrimBoth] -> CometScalarFunction("btrim"),
    classOf[Upper] -> CometUpper,
    classOf[Lower] -> CometLower,
    classOf[Murmur3Hash] -> CometMurmur3Hash,
    classOf[XxHash64] -> CometXxHash64,
    classOf[Sha2] -> CometSha2,
    classOf[MapKeys] -> CometMapKeys,
    classOf[MapEntries] -> CometMapEntries,
    classOf[MapValues] -> CometMapValues,
    classOf[MapFromArrays] -> CometMapFromArrays,
    classOf[GetMapValue] -> CometMapExtract,
    classOf[GreaterThan] -> CometGreaterThan,
    classOf[GreaterThanOrEqual] -> CometGreaterThanOrEqual,
    classOf[LessThan] -> CometLessThan,
    classOf[LessThanOrEqual] -> CometLessThanOrEqual,
    classOf[IsNull] -> CometIsNull,
    classOf[IsNotNull] -> CometIsNotNull,
    classOf[IsNaN] -> CometIsNaN,
    classOf[In] -> CometIn,
    classOf[InSet] -> CometInSet,
    classOf[Rand] -> CometRand,
    classOf[Randn] -> CometRandn,
    classOf[SparkPartitionID] -> CometSparkPartitionId,
    classOf[MonotonicallyIncreasingID] -> CometMonotonicallyIncreasingId,
    classOf[StringSpace] -> CometScalarFunction("string_space"),
    classOf[StartsWith] -> CometScalarFunction("starts_with"),
    classOf[EndsWith] -> CometScalarFunction("ends_with"),
    classOf[Contains] -> CometScalarFunction("contains"),
    classOf[Substring] -> CometSubstring,
    classOf[Like] -> CometLike,
    classOf[RLike] -> CometRLike,
    classOf[OctetLength] -> CometScalarFunction("octet_length"),
    classOf[Reverse] -> CometScalarFunction("reverse"),
    classOf[StringRPad] -> CometStringRPad,
    classOf[Year] -> CometYear,
    classOf[Hour] -> CometHour,
    classOf[Minute] -> CometMinute,
    classOf[Second] -> CometSecond,
    classOf[DateAdd] -> CometDateAdd,
    classOf[DateSub] -> CometDateSub,
    classOf[TruncDate] -> CometTruncDate,
    classOf[TruncTimestamp] -> CometTruncTimestamp)

  /**
   * Mapping of Spark aggregate expression class to Comet expression handler.
   */
  private val aggrSerdeMap: Map[Class[_], CometAggregateExpressionSerde] = Map(
    classOf[Sum] -> CometSum,
    classOf[Average] -> CometAverage,
    classOf[Count] -> CometCount,
    classOf[Min] -> CometMin,
    classOf[Max] -> CometMax,
    classOf[First] -> CometFirst,
    classOf[Last] -> CometLast,
    classOf[BitAndAgg] -> CometBitAndAgg,
    classOf[BitOrAgg] -> CometBitOrAgg,
    classOf[BitXorAgg] -> CometBitXOrAgg,
    classOf[CovSample] -> CometCovSample,
    classOf[CovPopulation] -> CometCovPopulation,
    classOf[VarianceSamp] -> CometVarianceSamp,
    classOf[VariancePop] -> CometVariancePop,
    classOf[StddevSamp] -> CometStddevSamp,
    classOf[StddevPop] -> CometStddevPop,
    classOf[Corr] -> CometCorr,
    classOf[BloomFilterAggregate] -> CometBloomFilterAggregate)

  def supportedDataType(dt: DataType, allowComplex: Boolean = false): Boolean = dt match {
    case _: ByteType | _: ShortType | _: IntegerType | _: LongType | _: FloatType |
        _: DoubleType | _: StringType | _: BinaryType | _: TimestampType | _: TimestampNTZType |
        _: DecimalType | _: DateType | _: BooleanType | _: NullType =>
      true
    case s: StructType if allowComplex =>
      s.fields.nonEmpty && s.fields.map(_.dataType).forall(supportedDataType(_, allowComplex))
    case a: ArrayType if allowComplex =>
      supportedDataType(a.elementType, allowComplex)
    case m: MapType if allowComplex =>
      supportedDataType(m.keyType, allowComplex) && supportedDataType(m.valueType, allowComplex)
    case _ =>
      false
  }

  /**
   * Serializes Spark datatype to protobuf. Note that, a datatype can be serialized by this method
   * doesn't mean it is supported by Comet native execution, i.e., `supportedDataType` may return
   * false for it.
   */
  def serializeDataType(dt: org.apache.spark.sql.types.DataType): Option[Datatype.DataType] = {
    val typeId = dt match {
      case _: BooleanType => 0
      case _: ByteType => 1
      case _: ShortType => 2
      case _: IntegerType => 3
      case _: LongType => 4
      case _: FloatType => 5
      case _: DoubleType => 6
      case _: StringType => 7
      case _: BinaryType => 8
      case _: TimestampType => 9
      case _: DecimalType => 10
      case _: TimestampNTZType => 11
      case _: DateType => 12
      case _: NullType => 13
      case _: ArrayType => 14
      case _: MapType => 15
      case _: StructType => 16
      case dt =>
        logWarning(s"Cannot serialize Spark data type: $dt")
        return None
    }

    val builder = ProtoDataType.newBuilder()
    builder.setTypeIdValue(typeId)

    // Decimal
    val dataType = dt match {
      case t: DecimalType =>
        val info = DataTypeInfo.newBuilder()
        val decimal = DecimalInfo.newBuilder()
        decimal.setPrecision(t.precision)
        decimal.setScale(t.scale)
        info.setDecimal(decimal)
        builder.setTypeInfo(info.build()).build()

      case a: ArrayType =>
        val elementType = serializeDataType(a.elementType)

        if (elementType.isEmpty) {
          return None
        }

        val info = DataTypeInfo.newBuilder()
        val list = ListInfo.newBuilder()
        list.setElementType(elementType.get)
        list.setContainsNull(a.containsNull)

        info.setList(list)
        builder.setTypeInfo(info.build()).build()

      case m: MapType =>
        val keyType = serializeDataType(m.keyType)
        if (keyType.isEmpty) {
          return None
        }

        val valueType = serializeDataType(m.valueType)
        if (valueType.isEmpty) {
          return None
        }

        val info = DataTypeInfo.newBuilder()
        val map = MapInfo.newBuilder()
        map.setKeyType(keyType.get)
        map.setValueType(valueType.get)
        map.setValueContainsNull(m.valueContainsNull)

        info.setMap(map)
        builder.setTypeInfo(info.build()).build()

      case s: StructType =>
        val info = DataTypeInfo.newBuilder()
        val struct = StructInfo.newBuilder()

        val fieldNames = s.fields.map(_.name).toIterable.asJava
        val fieldDatatypes = s.fields.map(f => serializeDataType(f.dataType)).toSeq
        val fieldNullable = s.fields.map(f => Boolean.box(f.nullable)).toIterable.asJava

        if (fieldDatatypes.exists(_.isEmpty)) {
          return None
        }

        struct.addAllFieldNames(fieldNames)
        struct.addAllFieldDatatypes(fieldDatatypes.map(_.get).asJava)
        struct.addAllFieldNullable(fieldNullable)

        info.setStruct(struct)
        builder.setTypeInfo(info.build()).build()
      case _ => builder.build()
    }

    Some(dataType)
  }

  def windowExprToProto(
      windowExpr: WindowExpression,
      output: Seq[Attribute],
      conf: SQLConf): Option[OperatorOuterClass.WindowExpr] = {

    val aggregateExpressions: Array[AggregateExpression] = windowExpr.flatMap { expr =>
      expr match {
        case agg: AggregateExpression =>
          agg.aggregateFunction match {
            case _: Count =>
              Some(agg)
            case min: Min =>
              if (AggSerde.minMaxDataTypeSupported(min.dataType)) {
                Some(agg)
              } else {
                withInfo(windowExpr, s"datatype ${min.dataType} is not supported", expr)
                None
              }
            case max: Max =>
              if (AggSerde.minMaxDataTypeSupported(max.dataType)) {
                Some(agg)
              } else {
                withInfo(windowExpr, s"datatype ${max.dataType} is not supported", expr)
                None
              }
            case s: Sum =>
              if (AggSerde.sumDataTypeSupported(s.dataType) && !s.dataType
                  .isInstanceOf[DecimalType]) {
                Some(agg)
              } else {
                withInfo(windowExpr, s"datatype ${s.dataType} is not supported", expr)
                None
              }
            case _ =>
              withInfo(
                windowExpr,
                s"aggregate ${agg.aggregateFunction}" +
                  " is not supported for window function",
                expr)
              None
          }
        case _ =>
          None
      }
    }.toArray

    val (aggExpr, builtinFunc) = if (aggregateExpressions.nonEmpty) {
      val modes = aggregateExpressions.map(_.mode).distinct
      assert(modes.size == 1 && modes.head == Complete)
      (aggExprToProto(aggregateExpressions.head, output, true, conf), None)
    } else {
      (None, exprToProto(windowExpr.windowFunction, output))
    }

    if (aggExpr.isEmpty && builtinFunc.isEmpty) {
      return None
    }

    val f = windowExpr.windowSpec.frameSpecification

    val (frameType, lowerBound, upperBound) = f match {
      case SpecifiedWindowFrame(frameType, lBound, uBound) =>
        val frameProto = frameType match {
          case RowFrame => OperatorOuterClass.WindowFrameType.Rows
          case RangeFrame => OperatorOuterClass.WindowFrameType.Range
        }

        val lBoundProto = lBound match {
          case UnboundedPreceding =>
            OperatorOuterClass.LowerWindowFrameBound
              .newBuilder()
              .setUnboundedPreceding(OperatorOuterClass.UnboundedPreceding.newBuilder().build())
              .build()
          case CurrentRow =>
            OperatorOuterClass.LowerWindowFrameBound
              .newBuilder()
              .setCurrentRow(OperatorOuterClass.CurrentRow.newBuilder().build())
              .build()
          case e if frameType == RowFrame =>
            val offset = e.eval() match {
              case i: Integer => i.toLong
              case l: Long => l
              case _ => return None
            }
            OperatorOuterClass.LowerWindowFrameBound
              .newBuilder()
              .setPreceding(
                OperatorOuterClass.Preceding
                  .newBuilder()
                  .setOffset(offset)
                  .build())
              .build()
          case _ =>
            // TODO add support for numeric and temporal RANGE BETWEEN expressions
            // see https://github.com/apache/datafusion-comet/issues/1246
            return None
        }

        val uBoundProto = uBound match {
          case UnboundedFollowing =>
            OperatorOuterClass.UpperWindowFrameBound
              .newBuilder()
              .setUnboundedFollowing(OperatorOuterClass.UnboundedFollowing.newBuilder().build())
              .build()
          case CurrentRow =>
            OperatorOuterClass.UpperWindowFrameBound
              .newBuilder()
              .setCurrentRow(OperatorOuterClass.CurrentRow.newBuilder().build())
              .build()
          case e if frameType == RowFrame =>
            val offset = e.eval() match {
              case i: Integer => i.toLong
              case l: Long => l
              case _ => return None
            }
            OperatorOuterClass.UpperWindowFrameBound
              .newBuilder()
              .setFollowing(
                OperatorOuterClass.Following
                  .newBuilder()
                  .setOffset(offset)
                  .build())
              .build()
          case _ =>
            // TODO add support for numeric and temporal RANGE BETWEEN expressions
            // see https://github.com/apache/datafusion-comet/issues/1246
            return None
        }

        (frameProto, lBoundProto, uBoundProto)
      case _ =>
        (
          OperatorOuterClass.WindowFrameType.Rows,
          OperatorOuterClass.LowerWindowFrameBound
            .newBuilder()
            .setUnboundedPreceding(OperatorOuterClass.UnboundedPreceding.newBuilder().build())
            .build(),
          OperatorOuterClass.UpperWindowFrameBound
            .newBuilder()
            .setUnboundedFollowing(OperatorOuterClass.UnboundedFollowing.newBuilder().build())
            .build())
    }

    val frame = OperatorOuterClass.WindowFrame
      .newBuilder()
      .setFrameType(frameType)
      .setLowerBound(lowerBound)
      .setUpperBound(upperBound)
      .build()

    val spec =
      OperatorOuterClass.WindowSpecDefinition.newBuilder().setFrameSpecification(frame).build()

    if (builtinFunc.isDefined) {
      Some(
        OperatorOuterClass.WindowExpr
          .newBuilder()
          .setBuiltInWindowFunction(builtinFunc.get)
          .setSpec(spec)
          .build())
    } else if (aggExpr.isDefined) {
      Some(
        OperatorOuterClass.WindowExpr
          .newBuilder()
          .setAggFunc(aggExpr.get)
          .setSpec(spec)
          .build())
    } else {
      None
    }
  }

  def aggExprToProto(
      aggExpr: AggregateExpression,
      inputs: Seq[Attribute],
      binding: Boolean,
      conf: SQLConf): Option[AggExpr] = {

    if (aggExpr.isDistinct) {
      // https://github.com/apache/datafusion-comet/issues/1260
      withInfo(aggExpr, "distinct aggregates are not supported")
      return None
    }

    val fn = aggExpr.aggregateFunction
    val cometExpr = aggrSerdeMap.get(fn.getClass)
    cometExpr match {
      case Some(handler) =>
        handler.convert(aggExpr, fn, inputs, binding, conf)
      case _ =>
        withInfo(
          aggExpr,
          s"unsupported Spark aggregate function: ${fn.prettyName}",
          fn.children: _*)
        None
    }
  }

  def evalModeToProto(evalMode: CometEvalMode.Value): ExprOuterClass.EvalMode = {
    evalMode match {
      case CometEvalMode.LEGACY => ExprOuterClass.EvalMode.LEGACY
      case CometEvalMode.TRY => ExprOuterClass.EvalMode.TRY
      case CometEvalMode.ANSI => ExprOuterClass.EvalMode.ANSI
      case _ => throw new IllegalStateException(s"Invalid evalMode $evalMode")
    }
  }

  /**
   * Wrap an expression in a cast.
   */
  def castToProto(
      expr: Expression,
      timeZoneId: Option[String],
      dt: DataType,
      childExpr: Expr,
      evalMode: CometEvalMode.Value): Option[Expr] = {
    serializeDataType(dt) match {
      case Some(dataType) =>
        val castBuilder = ExprOuterClass.Cast.newBuilder()
        castBuilder.setChild(childExpr)
        castBuilder.setDatatype(dataType)
        castBuilder.setEvalMode(evalModeToProto(evalMode))
        castBuilder.setAllowIncompat(CometConf.COMET_CAST_ALLOW_INCOMPATIBLE.get())
        castBuilder.setTimezone(timeZoneId.getOrElse("UTC"))
        Some(
          ExprOuterClass.Expr
            .newBuilder()
            .setCast(castBuilder)
            .build())
      case _ =>
        withInfo(expr, s"Unsupported datatype in castToProto: $dt")
        None
    }
  }

  def handleCast(
      expr: Expression,
      child: Expression,
      inputs: Seq[Attribute],
      binding: Boolean,
      dt: DataType,
      timeZoneId: Option[String],
      evalMode: CometEvalMode.Value): Option[Expr] = {

    val childExpr = exprToProtoInternal(child, inputs, binding)
    if (childExpr.isDefined) {
      val castSupport =
        CometCast.isSupported(child.dataType, dt, timeZoneId, evalMode)

      def getIncompatMessage(reason: Option[String]): String =
        "Comet does not guarantee correct results for cast " +
          s"from ${child.dataType} to $dt " +
          s"with timezone $timeZoneId and evalMode $evalMode" +
          reason.map(str => s" ($str)").getOrElse("")

      castSupport match {
        case Compatible(_) =>
          castToProto(expr, timeZoneId, dt, childExpr.get, evalMode)
        case Incompatible(reason) =>
          if (CometConf.COMET_CAST_ALLOW_INCOMPATIBLE.get()) {
            logWarning(getIncompatMessage(reason))
            castToProto(expr, timeZoneId, dt, childExpr.get, evalMode)
          } else {
            withInfo(
              expr,
              s"${getIncompatMessage(reason)}. To enable all incompatible casts, set " +
                s"${CometConf.COMET_CAST_ALLOW_INCOMPATIBLE.key}=true")
            None
          }
        case Unsupported =>
          withInfo(
            expr,
            s"Unsupported cast from ${child.dataType} to $dt " +
              s"with timezone $timeZoneId and evalMode $evalMode")
          None
      }
    } else {
      withInfo(expr, child)
      None
    }
  }

  /**
   * Convert a Spark expression to a protocol-buffer representation of a native Comet/DataFusion
   * expression.
   *
   * This method performs a transformation on the plan to handle decimal promotion and then calls
   * into the recursive method [[exprToProtoInternal]].
   *
   * @param expr
   *   The input expression
   * @param inputs
   *   The input attributes
   * @param binding
   *   Whether to bind the expression to the input attributes
   * @return
   *   The protobuf representation of the expression, or None if the expression is not supported.
   *   In the case where None is returned, the expression will be tagged with the reason(s) why it
   *   is not supported.
   */
  def exprToProto(
      expr: Expression,
      inputs: Seq[Attribute],
      binding: Boolean = true): Option[Expr] = {

    val conf = SQLConf.get
    val newExpr =
      DecimalPrecision.promote(conf.decimalOperationsAllowPrecisionLoss, expr, !conf.ansiEnabled)
    exprToProtoInternal(newExpr, inputs, binding)
  }

  /**
   * Convert a Spark expression to a protocol-buffer representation of a native Comet/DataFusion
   * expression.
   *
   * @param expr
   *   The input expression
   * @param inputs
   *   The input attributes
   * @param binding
   *   Whether to bind the expression to the input attributes
   * @return
   *   The protobuf representation of the expression, or None if the expression is not supported.
   *   In the case where None is returned, the expression will be tagged with the reason(s) why it
   *   is not supported.
   */
  def exprToProtoInternal(
      expr: Expression,
      inputs: Seq[Attribute],
      binding: Boolean): Option[Expr] = {
    SQLConf.get

    def convert[T <: Expression](expr: T, handler: CometExpressionSerde[T]): Option[Expr] = {
      handler match {
        case _: IncompatExpr if !CometConf.COMET_EXPR_ALLOW_INCOMPATIBLE.get() =>
          withInfo(
            expr,
            s"$expr is not fully compatible with Spark. To enable it anyway, set " +
              s"${CometConf.COMET_EXPR_ALLOW_INCOMPATIBLE.key}=true. ${CometConf.COMPAT_GUIDE}.")
          None
        case _ =>
          handler.convert(expr, inputs, binding)
      }
    }

    versionSpecificExprToProtoInternal(expr, inputs, binding).orElse(expr match {
      case a @ Alias(_, _) =>
        val r = exprToProtoInternal(a.child, inputs, binding)
        if (r.isEmpty) {
          withInfo(expr, a.child)
        }
        r

      case cast @ Cast(_: Literal, dataType, _, _) =>
        // This can happen after promoting decimal precisions
        val value = cast.eval()
        exprToProtoInternal(Literal(value, dataType), inputs, binding)

      case UnaryExpression(child) if expr.prettyName == "trycast" =>
        val timeZoneId = SQLConf.get.sessionLocalTimeZone
        handleCast(
          expr,
          child,
          inputs,
          binding,
          expr.dataType,
          Some(timeZoneId),
          CometEvalMode.TRY)

      case c @ Cast(child, dt, timeZoneId, _) =>
        handleCast(expr, child, inputs, binding, dt, timeZoneId, evalMode(c))

      case EqualTo(left, right) =>
        createBinaryExpr(
          expr,
          left,
          right,
          inputs,
          binding,
          (builder, binaryExpr) => builder.setEq(binaryExpr))

      case Not(EqualTo(left, right)) =>
        createBinaryExpr(
          expr,
          left,
          right,
          inputs,
          binding,
          (builder, binaryExpr) => builder.setNeq(binaryExpr))

      case EqualNullSafe(left, right) =>
        createBinaryExpr(
          expr,
          left,
          right,
          inputs,
          binding,
          (builder, binaryExpr) => builder.setEqNullSafe(binaryExpr))

      case Not(EqualNullSafe(left, right)) =>
        createBinaryExpr(
          expr,
          left,
          right,
          inputs,
          binding,
          (builder, binaryExpr) => builder.setNeqNullSafe(binaryExpr))

      case Literal(value, dataType)
<<<<<<< HEAD
          if supportedDataType(dataType, allowComplex = value == null) =>
        val exprBuilder = LiteralOuterClass.Literal.newBuilder()
=======
          if supportedDataType(
            dataType,
            allowComplex = value == null ||
              // Nested literal support for native reader
              // can be tracked https://github.com/apache/datafusion-comet/issues/1937
              // now supports only Array of primitive
              (Seq(CometConf.SCAN_NATIVE_ICEBERG_COMPAT, CometConf.SCAN_NATIVE_DATAFUSION)
                .contains(CometConf.COMET_NATIVE_SCAN_IMPL.get()) && dataType
                .isInstanceOf[ArrayType]) && !isComplexType(
                dataType.asInstanceOf[ArrayType].elementType)) =>
        val exprBuilder = ExprOuterClass.Literal.newBuilder()
>>>>>>> 1b344def

        if (value == null) {
          exprBuilder.setIsNull(true)
        } else {
          exprBuilder.setIsNull(false)
          dataType match {
            case _: BooleanType => exprBuilder.setBoolVal(value.asInstanceOf[Boolean])
            case _: ByteType => exprBuilder.setByteVal(value.asInstanceOf[Byte])
            case _: ShortType => exprBuilder.setShortVal(value.asInstanceOf[Short])
            case _: IntegerType | _: DateType => exprBuilder.setIntVal(value.asInstanceOf[Int])
            case _: LongType | _: TimestampType | _: TimestampNTZType =>
              exprBuilder.setLongVal(value.asInstanceOf[Long])
            case _: FloatType => exprBuilder.setFloatVal(value.asInstanceOf[Float])
            case _: DoubleType => exprBuilder.setDoubleVal(value.asInstanceOf[Double])
            case _: StringType =>
              exprBuilder.setStringVal(value.asInstanceOf[UTF8String].toString)
            case _: DecimalType =>
              // Pass decimal literal as bytes.
              val unscaled = value.asInstanceOf[Decimal].toBigDecimal.underlying.unscaledValue
              exprBuilder.setDecimalVal(
                com.google.protobuf.ByteString.copyFrom(unscaled.toByteArray))
            case _: BinaryType =>
              val byteStr =
                com.google.protobuf.ByteString.copyFrom(value.asInstanceOf[Array[Byte]])
              exprBuilder.setBytesVal(byteStr)
            case a: ArrayType =>
              val listLiteralBuilder = ListLiteral.newBuilder()
              val array = value.asInstanceOf[GenericArrayData].array
              a.elementType match {
                case NullType =>
                  array.foreach(_ => listLiteralBuilder.addNullMask(true))
                case BooleanType =>
                  array.foreach(v => {
                    val casted = v.asInstanceOf[java.lang.Boolean]
                    listLiteralBuilder.addBooleanValues(casted)
                    listLiteralBuilder.addNullMask(casted != null)
                  })
                case ByteType =>
                  array.foreach(v => {
                    val casted = v.asInstanceOf[java.lang.Integer]
                    listLiteralBuilder.addByteValues(casted)
                    listLiteralBuilder.addNullMask(casted != null)
                  })
                case ShortType =>
                  array.foreach(v => {
                    val casted = v.asInstanceOf[java.lang.Short]
                    listLiteralBuilder.addShortValues(
                      if (casted != null) casted.intValue()
                      else null.asInstanceOf[java.lang.Integer])
                    listLiteralBuilder.addNullMask(casted != null)
                  })
                case IntegerType | DateType =>
                  array.foreach(v => {
                    val casted = v.asInstanceOf[java.lang.Integer]
                    listLiteralBuilder.addIntValues(casted)
                    listLiteralBuilder.addNullMask(casted != null)
                  })
                case LongType | TimestampType | TimestampNTZType =>
                  array.foreach(v => {
                    val casted = v.asInstanceOf[java.lang.Long]
                    listLiteralBuilder.addLongValues(casted)
                    listLiteralBuilder.addNullMask(casted != null)
                  })
                case FloatType =>
                  array.foreach(v => {
                    val casted = v.asInstanceOf[java.lang.Float]
                    listLiteralBuilder.addFloatValues(casted)
                    listLiteralBuilder.addNullMask(casted != null)
                  })
                case DoubleType =>
                  array.foreach(v => {
                    val casted = v.asInstanceOf[java.lang.Double]
                    listLiteralBuilder.addDoubleValues(casted)
                    listLiteralBuilder.addNullMask(casted != null)
                  })
                case StringType =>
                  array.foreach(v => {
                    val casted = v.asInstanceOf[org.apache.spark.unsafe.types.UTF8String]
                    listLiteralBuilder.addStringValues(
                      if (casted != null) casted.toString else "")
                    listLiteralBuilder.addNullMask(casted != null)
                  })
                case _: DecimalType =>
                  array
                    .foreach(v => {
                      val casted =
                        v.asInstanceOf[Decimal]
                      listLiteralBuilder.addDecimalValues(if (casted != null) {
                        com.google.protobuf.ByteString
                          .copyFrom(casted.toBigDecimal.underlying.unscaledValue.toByteArray)
                      } else ByteString.EMPTY)
                      listLiteralBuilder.addNullMask(casted != null)
                    })
                case _: BinaryType =>
                  array
                    .foreach(v => {
                      val casted =
                        v.asInstanceOf[Array[Byte]]
                      listLiteralBuilder.addBytesValues(if (casted != null) {
                        com.google.protobuf.ByteString.copyFrom(casted)
                      } else ByteString.EMPTY)
                      listLiteralBuilder.addNullMask(casted != null)
                    })
              }
              exprBuilder.setListVal(listLiteralBuilder.build())
              exprBuilder.setDatatype(serializeDataType(dataType).get)
            case dt =>
              logWarning(s"Unexpected datatype '$dt' for literal value '$value'")
          }
        }

        val dt = serializeDataType(dataType)

        if (dt.isDefined) {
          exprBuilder.setDatatype(dt.get)

          Some(
            ExprOuterClass.Expr
              .newBuilder()
              .setLiteral(exprBuilder)
              .build())
        } else {
          withInfo(expr, s"Unsupported datatype $dataType")
          None
        }
      case Literal(_, dataType) if !supportedDataType(dataType) =>
        withInfo(expr, s"Unsupported datatype $dataType")
        None

      // ToPrettyString is new in Spark 3.5
      case _
          if expr.getClass.getSimpleName == "ToPrettyString" && expr
            .isInstanceOf[UnaryExpression] && expr.isInstanceOf[TimeZoneAwareExpression] =>
        val child = expr.asInstanceOf[UnaryExpression].child
        val timezoneId = expr.asInstanceOf[TimeZoneAwareExpression].timeZoneId

        handleCast(
          expr,
          child,
          inputs,
          binding,
          DataTypes.StringType,
          timezoneId,
          CometEvalMode.TRY) match {
          case Some(_) =>
            exprToProtoInternal(child, inputs, binding) match {
              case Some(p) =>
                val toPrettyString = ExprOuterClass.ToPrettyString
                  .newBuilder()
                  .setChild(p)
                  .setTimezone(timezoneId.getOrElse("UTC"))
                  .build()
                Some(
                  ExprOuterClass.Expr
                    .newBuilder()
                    .setToPrettyString(toPrettyString)
                    .build())
              case _ =>
                withInfo(expr, child)
                None
            }
          case None =>
            None
        }

      case StructsToJson(options, child, timezoneId) =>
        if (options.nonEmpty) {
          withInfo(expr, "StructsToJson with options is not supported")
          None
        } else {

          def isSupportedType(dt: DataType): Boolean = {
            dt match {
              case StructType(fields) =>
                fields.forall(f => isSupportedType(f.dataType))
              case DataTypes.BooleanType | DataTypes.ByteType | DataTypes.ShortType |
                  DataTypes.IntegerType | DataTypes.LongType | DataTypes.FloatType |
                  DataTypes.DoubleType | DataTypes.StringType =>
                true
              case DataTypes.DateType | DataTypes.TimestampType =>
                // TODO implement these types with tests for formatting options and timezone
                false
              case _: MapType | _: ArrayType =>
                // Spark supports map and array in StructsToJson but this is not yet
                // implemented in Comet
                false
              case _ => false
            }
          }

          val isSupported = child.dataType match {
            case s: StructType =>
              s.fields.forall(f => isSupportedType(f.dataType))
            case _: MapType | _: ArrayType =>
              // Spark supports map and array in StructsToJson but this is not yet
              // implemented in Comet
              false
            case _ =>
              false
          }

          if (isSupported) {
            exprToProtoInternal(child, inputs, binding) match {
              case Some(p) =>
                val toJson = ExprOuterClass.ToJson
                  .newBuilder()
                  .setChild(p)
                  .setTimezone(timezoneId.getOrElse("UTC"))
                  .setIgnoreNullFields(true)
                  .build()
                Some(
                  ExprOuterClass.Expr
                    .newBuilder()
                    .setToJson(toJson)
                    .build())
              case _ =>
                withInfo(expr, child)
                None
            }
          } else {
            withInfo(expr, "Unsupported data type", child)
            None
          }
        }

      case SortOrder(child, direction, nullOrdering, _) =>
        val childExpr = exprToProtoInternal(child, inputs, binding)

        if (childExpr.isDefined) {
          val sortOrderBuilder = ExprOuterClass.SortOrder.newBuilder()
          sortOrderBuilder.setChild(childExpr.get)

          direction match {
            case Ascending => sortOrderBuilder.setDirectionValue(0)
            case Descending => sortOrderBuilder.setDirectionValue(1)
          }

          nullOrdering match {
            case NullsFirst => sortOrderBuilder.setNullOrderingValue(0)
            case NullsLast => sortOrderBuilder.setNullOrderingValue(1)
          }

          Some(
            ExprOuterClass.Expr
              .newBuilder()
              .setSortOrder(sortOrderBuilder)
              .build())
        } else {
          withInfo(expr, child)
          None
        }

      case And(left, right) =>
        createBinaryExpr(
          expr,
          left,
          right,
          inputs,
          binding,
          (builder, binaryExpr) => builder.setAnd(binaryExpr))

      case Or(left, right) =>
        createBinaryExpr(
          expr,
          left,
          right,
          inputs,
          binding,
          (builder, binaryExpr) => builder.setOr(binaryExpr))

      case UnaryExpression(child) if expr.prettyName == "promote_precision" =>
        // `UnaryExpression` includes `PromotePrecision` for Spark 3.3
        // `PromotePrecision` is just a wrapper, don't need to serialize it.
        exprToProtoInternal(child, inputs, binding)

      case CheckOverflow(child, dt, nullOnOverflow) =>
        val childExpr = exprToProtoInternal(child, inputs, binding)

        if (childExpr.isDefined) {
          val builder = ExprOuterClass.CheckOverflow.newBuilder()
          builder.setChild(childExpr.get)
          builder.setFailOnError(!nullOnOverflow)

          // `dataType` must be decimal type
          val dataType = serializeDataType(dt)
          builder.setDatatype(dataType.get)

          Some(
            ExprOuterClass.Expr
              .newBuilder()
              .setCheckOverflow(builder)
              .build())
        } else {
          withInfo(expr, child)
          None
        }

      case attr: AttributeReference =>
        val dataType = serializeDataType(attr.dataType)

        if (dataType.isDefined) {
          if (binding) {
            // Spark may produce unresolvable attributes in some cases,
            // for example https://github.com/apache/datafusion-comet/issues/925.
            // So, we allow the binding to fail.
            val boundRef: Any = BindReferences
              .bindReference(attr, inputs, allowFailures = true)

            if (boundRef.isInstanceOf[AttributeReference]) {
              withInfo(attr, s"cannot resolve $attr among ${inputs.mkString(", ")}")
              return None
            }

            val boundExpr = ExprOuterClass.BoundReference
              .newBuilder()
              .setIndex(boundRef.asInstanceOf[BoundReference].ordinal)
              .setDatatype(dataType.get)
              .build()

            Some(
              ExprOuterClass.Expr
                .newBuilder()
                .setBound(boundExpr)
                .build())
          } else {
            val unboundRef = ExprOuterClass.UnboundReference
              .newBuilder()
              .setName(attr.name)
              .setDatatype(dataType.get)
              .build()

            Some(
              ExprOuterClass.Expr
                .newBuilder()
                .setUnbound(unboundRef)
                .build())
          }
        } else {
          withInfo(attr, s"unsupported datatype: ${attr.dataType}")
          None
        }

      // abs implementation is not correct
      // https://github.com/apache/datafusion-comet/issues/666
//        case Abs(child, failOnErr) =>
//          val childExpr = exprToProtoInternal(child, inputs)
//          if (childExpr.isDefined) {
//            val evalModeStr =
//              if (failOnErr) ExprOuterClass.EvalMode.ANSI else ExprOuterClass.EvalMode.LEGACY
//            val absBuilder = ExprOuterClass.Abs.newBuilder()
//            absBuilder.setChild(childExpr.get)
//            absBuilder.setEvalMode(evalModeStr)
//            Some(Expr.newBuilder().setAbs(absBuilder).build())
//          } else {
//            withInfo(expr, child)
//            None
//          }

      case Atan2(left, right) =>
        val leftExpr = exprToProtoInternal(left, inputs, binding)
        val rightExpr = exprToProtoInternal(right, inputs, binding)
        val optExpr = scalarFunctionExprToProto("atan2", leftExpr, rightExpr)
        optExprWithInfo(optExpr, expr, left, right)

      case Hex(child) =>
        val childExpr = exprToProtoInternal(child, inputs, binding)
        val optExpr =
          scalarFunctionExprToProtoWithReturnType("hex", StringType, childExpr)

        optExprWithInfo(optExpr, expr, child)

      case e: Unhex =>
        val unHex = unhexSerde(e)

        val childExpr = exprToProtoInternal(unHex._1, inputs, binding)
        val failOnErrorExpr = exprToProtoInternal(unHex._2, inputs, binding)

        val optExpr =
          scalarFunctionExprToProtoWithReturnType("unhex", e.dataType, childExpr, failOnErrorExpr)
        optExprWithInfo(optExpr, expr, unHex._1)

      case e @ Ceil(child) =>
        val childExpr = exprToProtoInternal(child, inputs, binding)
        child.dataType match {
          case t: DecimalType if t.scale == 0 => // zero scale is no-op
            childExpr
          case t: DecimalType if t.scale < 0 => // Spark disallows negative scale SPARK-30252
            withInfo(e, s"Decimal type $t has negative scale")
            None
          case _ =>
            val optExpr = scalarFunctionExprToProtoWithReturnType("ceil", e.dataType, childExpr)
            optExprWithInfo(optExpr, expr, child)
        }

      case e @ Floor(child) =>
        val childExpr = exprToProtoInternal(child, inputs, binding)
        child.dataType match {
          case t: DecimalType if t.scale == 0 => // zero scale is no-op
            childExpr
          case t: DecimalType if t.scale < 0 => // Spark disallows negative scale SPARK-30252
            withInfo(e, s"Decimal type $t has negative scale")
            None
          case _ =>
            val optExpr = scalarFunctionExprToProtoWithReturnType("floor", e.dataType, childExpr)
            optExprWithInfo(optExpr, expr, child)
        }

      // The expression for `log` functions is defined as null on numbers less than or equal
      // to 0. This matches Spark and Hive behavior, where non positive values eval to null
      // instead of NaN or -Infinity.
      case Log(child) =>
        val childExpr = exprToProtoInternal(nullIfNegative(child), inputs, binding)
        val optExpr = scalarFunctionExprToProto("ln", childExpr)
        optExprWithInfo(optExpr, expr, child)

      case Log10(child) =>
        val childExpr = exprToProtoInternal(nullIfNegative(child), inputs, binding)
        val optExpr = scalarFunctionExprToProto("log10", childExpr)
        optExprWithInfo(optExpr, expr, child)

      case Log2(child) =>
        val childExpr = exprToProtoInternal(nullIfNegative(child), inputs, binding)
        val optExpr = scalarFunctionExprToProto("log2", childExpr)
        optExprWithInfo(optExpr, expr, child)

      case Pow(left, right) =>
        val leftExpr = exprToProtoInternal(left, inputs, binding)
        val rightExpr = exprToProtoInternal(right, inputs, binding)
        val optExpr = scalarFunctionExprToProto("pow", leftExpr, rightExpr)
        optExprWithInfo(optExpr, expr, left, right)

      case r: Round =>
        // _scale s a constant, copied from Spark's RoundBase because it is a protected val
        val scaleV: Any = r.scale.eval(EmptyRow)
        val _scale: Int = scaleV.asInstanceOf[Int]

        lazy val childExpr = exprToProtoInternal(r.child, inputs, binding)
        r.child.dataType match {
          case t: DecimalType if t.scale < 0 => // Spark disallows negative scale SPARK-30252
            withInfo(r, "Decimal type has negative scale")
            None
          case _ if scaleV == null =>
            exprToProtoInternal(Literal(null), inputs, binding)
          case _: ByteType | ShortType | IntegerType | LongType if _scale >= 0 =>
            childExpr // _scale(I.e. decimal place) >= 0 is a no-op for integer types in Spark
          case _: FloatType | DoubleType =>
            // We cannot properly match with the Spark behavior for floating-point numbers.
            // Spark uses BigDecimal for rounding float/double, and BigDecimal fist converts a
            // double to string internally in order to create its own internal representation.
            // The problem is BigDecimal uses java.lang.Double.toString() and it has complicated
            // rounding algorithm. E.g. -5.81855622136895E8 is actually
            // -581855622.13689494132995605468750. Note the 5th fractional digit is 4 instead of
            // 5. Java(Scala)'s toString() rounds it up to -581855622.136895. This makes a
            // difference when rounding at 5th digit, I.e. round(-5.81855622136895E8, 5) should be
            // -5.818556221369E8, instead of -5.8185562213689E8. There is also an example that
            // toString() does NOT round up. 6.1317116247283497E18 is 6131711624728349696. It can
            // be rounded up to 6.13171162472835E18 that still represents the same double number.
            // I.e. 6.13171162472835E18 == 6.1317116247283497E18. However, toString() does not.
            // That results in round(6.1317116247283497E18, -5) == 6.1317116247282995E18 instead
            // of 6.1317116247283999E18.
            withInfo(r, "Comet does not support Spark's BigDecimal rounding")
            None
          case _ =>
            // `scale` must be Int64 type in DataFusion
            val scaleExpr = exprToProtoInternal(Literal(_scale.toLong, LongType), inputs, binding)
            val optExpr =
              scalarFunctionExprToProtoWithReturnType("round", r.dataType, childExpr, scaleExpr)
            optExprWithInfo(optExpr, expr, r.child)
        }

      case RegExpReplace(subject, pattern, replacement, startPosition) =>
        if (!RegExp.isSupportedPattern(pattern.toString) &&
          !CometConf.COMET_REGEXP_ALLOW_INCOMPATIBLE.get()) {
          withInfo(
            expr,
            s"Regexp pattern $pattern is not compatible with Spark. " +
              s"Set ${CometConf.COMET_REGEXP_ALLOW_INCOMPATIBLE.key}=true " +
              "to allow it anyway.")
          return None
        }
        startPosition match {
          case Literal(value, DataTypes.IntegerType) if value == 1 =>
            val subjectExpr = exprToProtoInternal(subject, inputs, binding)
            val patternExpr = exprToProtoInternal(pattern, inputs, binding)
            val replacementExpr = exprToProtoInternal(replacement, inputs, binding)
            // DataFusion's regexp_replace stops at the first match. We need to add the 'g' flag
            // to apply the regex globally to match Spark behavior.
            val flagsExpr = exprToProtoInternal(Literal("g"), inputs, binding)
            val optExpr = scalarFunctionExprToProto(
              "regexp_replace",
              subjectExpr,
              patternExpr,
              replacementExpr,
              flagsExpr)
            optExprWithInfo(optExpr, expr, subject, pattern, replacement, startPosition)
          case _ =>
            withInfo(expr, "Comet only supports regexp_replace with an offset of 1 (no offset).")
            None
        }

      case If(predicate, trueValue, falseValue) =>
        val predicateExpr = exprToProtoInternal(predicate, inputs, binding)
        val trueExpr = exprToProtoInternal(trueValue, inputs, binding)
        val falseExpr = exprToProtoInternal(falseValue, inputs, binding)
        if (predicateExpr.isDefined && trueExpr.isDefined && falseExpr.isDefined) {
          val builder = ExprOuterClass.IfExpr.newBuilder()
          builder.setIfExpr(predicateExpr.get)
          builder.setTrueExpr(trueExpr.get)
          builder.setFalseExpr(falseExpr.get)
          Some(
            ExprOuterClass.Expr
              .newBuilder()
              .setIf(builder)
              .build())
        } else {
          withInfo(expr, predicate, trueValue, falseValue)
          None
        }

      case CaseWhen(branches, elseValue) =>
        var allBranches: Seq[Expression] = Seq()
        val whenSeq = branches.map(elements => {
          allBranches = allBranches :+ elements._1
          exprToProtoInternal(elements._1, inputs, binding)
        })
        val thenSeq = branches.map(elements => {
          allBranches = allBranches :+ elements._2
          exprToProtoInternal(elements._2, inputs, binding)
        })
        assert(whenSeq.length == thenSeq.length)
        if (whenSeq.forall(_.isDefined) && thenSeq.forall(_.isDefined)) {
          val builder = ExprOuterClass.CaseWhen.newBuilder()
          builder.addAllWhen(whenSeq.map(_.get).asJava)
          builder.addAllThen(thenSeq.map(_.get).asJava)
          if (elseValue.isDefined) {
            val elseValueExpr =
              exprToProtoInternal(elseValue.get, inputs, binding)
            if (elseValueExpr.isDefined) {
              builder.setElseExpr(elseValueExpr.get)
            } else {
              withInfo(expr, elseValue.get)
              return None
            }
          }
          Some(
            ExprOuterClass.Expr
              .newBuilder()
              .setCaseWhen(builder)
              .build())
        } else {
          withInfo(expr, allBranches: _*)
          None
        }

      case BitwiseAnd(left, right) =>
        createBinaryExpr(
          expr,
          left,
          right,
          inputs,
          binding,
          (builder, binaryExpr) => builder.setBitwiseAnd(binaryExpr))

      case n @ Not(In(_, _)) =>
        CometNotIn.convert(n, inputs, binding)

      case Not(child) =>
        createUnaryExpr(
          expr,
          child,
          inputs,
          binding,
          (builder, unaryExpr) => builder.setNot(unaryExpr))

      case UnaryMinus(child, failOnError) =>
        val childExpr = exprToProtoInternal(child, inputs, binding)
        if (childExpr.isDefined) {
          val builder = ExprOuterClass.UnaryMinus.newBuilder()
          builder.setChild(childExpr.get)
          builder.setFailOnError(failOnError)
          Some(
            ExprOuterClass.Expr
              .newBuilder()
              .setUnaryMinus(builder)
              .build())
        } else {
          withInfo(expr, child)
          None
        }

      case a @ Coalesce(_) =>
        val exprChildren = a.children.map(exprToProtoInternal(_, inputs, binding))
        scalarFunctionExprToProto("coalesce", exprChildren: _*)

      // With Spark 3.4, CharVarcharCodegenUtils.readSidePadding gets called to pad spaces for
      // char types.
      // See https://github.com/apache/spark/pull/38151
      case s: StaticInvoke
          // classOf gets ther runtime class of T, which lets us compare directly
          // Otherwise isInstanceOf[Class[T]] will always evaluate to true for Class[_]
          if s.staticObject == classOf[CharVarcharCodegenUtils] &&
            s.dataType.isInstanceOf[StringType] &&
            s.functionName == "readSidePadding" &&
            s.arguments.size == 2 &&
            s.propagateNull &&
            !s.returnNullable &&
            s.isDeterministic =>
        val argsExpr = Seq(
          exprToProtoInternal(Cast(s.arguments(0), StringType), inputs, binding),
          exprToProtoInternal(s.arguments(1), inputs, binding))

        if (argsExpr.forall(_.isDefined)) {
          scalarFunctionExprToProto("read_side_padding", argsExpr: _*)
        } else {
          withInfo(expr, s.arguments: _*)
          None
        }

      case KnownFloatingPointNormalized(NormalizeNaNAndZero(expr)) =>
        val dataType = serializeDataType(expr.dataType)
        if (dataType.isEmpty) {
          withInfo(expr, s"Unsupported datatype ${expr.dataType}")
          return None
        }
        val ex = exprToProtoInternal(expr, inputs, binding)
        ex.map { child =>
          val builder = ExprOuterClass.NormalizeNaNAndZero
            .newBuilder()
            .setChild(child)
            .setDatatype(dataType.get)
          ExprOuterClass.Expr.newBuilder().setNormalizeNanAndZero(builder).build()
        }

      case s @ execution.ScalarSubquery(_, _) =>
        if (supportedDataType(s.dataType)) {
          val dataType = serializeDataType(s.dataType)
          if (dataType.isEmpty) {
            withInfo(s, s"Scalar subquery returns unsupported datatype ${s.dataType}")
            return None
          }

          val builder = ExprOuterClass.Subquery
            .newBuilder()
            .setId(s.exprId.id)
            .setDatatype(dataType.get)
          Some(ExprOuterClass.Expr.newBuilder().setSubquery(builder).build())
        } else {
          withInfo(s, s"Unsupported data type: ${s.dataType}")
          None
        }

      case UnscaledValue(child) =>
        val childExpr = exprToProtoInternal(child, inputs, binding)
        val optExpr =
          scalarFunctionExprToProtoWithReturnType("unscaled_value", LongType, childExpr)
        optExprWithInfo(optExpr, expr, child)

      case MakeDecimal(child, precision, scale, true) =>
        val childExpr = exprToProtoInternal(child, inputs, binding)
        val optExpr = scalarFunctionExprToProtoWithReturnType(
          "make_decimal",
          DecimalType(precision, scale),
          childExpr)
        optExprWithInfo(optExpr, expr, child)

      case b @ BloomFilterMightContain(_, _) =>
        val bloomFilter = b.left
        val value = b.right
        val bloomFilterExpr = exprToProtoInternal(bloomFilter, inputs, binding)
        val valueExpr = exprToProtoInternal(value, inputs, binding)
        if (bloomFilterExpr.isDefined && valueExpr.isDefined) {
          val builder = ExprOuterClass.BloomFilterMightContain.newBuilder()
          builder.setBloomFilter(bloomFilterExpr.get)
          builder.setValue(valueExpr.get)
          Some(
            ExprOuterClass.Expr
              .newBuilder()
              .setBloomFilterMightContain(builder)
              .build())
        } else {
          withInfo(expr, bloomFilter, value)
          None
        }

      case struct @ CreateNamedStruct(_) =>
        if (struct.names.length != struct.names.distinct.length) {
          withInfo(expr, "CreateNamedStruct with duplicate field names are not supported")
          return None
        }

        val valExprs = struct.valExprs.map(exprToProtoInternal(_, inputs, binding))

        if (valExprs.forall(_.isDefined)) {
          val structBuilder = ExprOuterClass.CreateNamedStruct.newBuilder()
          structBuilder.addAllValues(valExprs.map(_.get).asJava)
          structBuilder.addAllNames(struct.names.map(_.toString).asJava)

          Some(
            ExprOuterClass.Expr
              .newBuilder()
              .setCreateNamedStruct(structBuilder)
              .build())
        } else {
          withInfo(expr, "unsupported arguments for CreateNamedStruct", struct.valExprs: _*)
          None
        }

      case GetStructField(child, ordinal, _) =>
        exprToProtoInternal(child, inputs, binding).map { childExpr =>
          val getStructFieldBuilder = ExprOuterClass.GetStructField
            .newBuilder()
            .setChild(childExpr)
            .setOrdinal(ordinal)

          ExprOuterClass.Expr
            .newBuilder()
            .setGetStructField(getStructFieldBuilder)
            .build()
        }

      case GetArrayItem(child, ordinal, failOnError) =>
        val childExpr = exprToProtoInternal(child, inputs, binding)
        val ordinalExpr = exprToProtoInternal(ordinal, inputs, binding)

        if (childExpr.isDefined && ordinalExpr.isDefined) {
          val listExtractBuilder = ExprOuterClass.ListExtract
            .newBuilder()
            .setChild(childExpr.get)
            .setOrdinal(ordinalExpr.get)
            .setOneBased(false)
            .setFailOnError(failOnError)

          Some(
            ExprOuterClass.Expr
              .newBuilder()
              .setListExtract(listExtractBuilder)
              .build())
        } else {
          withInfo(expr, "unsupported arguments for GetArrayItem", child, ordinal)
          None
        }

      case ElementAt(child, ordinal, defaultValue, failOnError)
          if child.dataType.isInstanceOf[ArrayType] =>
        val childExpr = exprToProtoInternal(child, inputs, binding)
        val ordinalExpr = exprToProtoInternal(ordinal, inputs, binding)
        val defaultExpr = defaultValue.flatMap(exprToProtoInternal(_, inputs, binding))

        if (childExpr.isDefined && ordinalExpr.isDefined &&
          defaultExpr.isDefined == defaultValue.isDefined) {
          val arrayExtractBuilder = ExprOuterClass.ListExtract
            .newBuilder()
            .setChild(childExpr.get)
            .setOrdinal(ordinalExpr.get)
            .setOneBased(true)
            .setFailOnError(failOnError)

          defaultExpr.foreach(arrayExtractBuilder.setDefaultValue(_))

          Some(
            ExprOuterClass.Expr
              .newBuilder()
              .setListExtract(arrayExtractBuilder)
              .build())
        } else {
          withInfo(expr, "unsupported arguments for ElementAt", child, ordinal)
          None
        }

      case GetArrayStructFields(child, _, ordinal, _, _) =>
        val childExpr = exprToProtoInternal(child, inputs, binding)

        if (childExpr.isDefined) {
          val arrayStructFieldsBuilder = ExprOuterClass.GetArrayStructFields
            .newBuilder()
            .setChild(childExpr.get)
            .setOrdinal(ordinal)

          Some(
            ExprOuterClass.Expr
              .newBuilder()
              .setGetArrayStructFields(arrayStructFieldsBuilder)
              .build())
        } else {
          withInfo(expr, "unsupported arguments for GetArrayStructFields", child)
          None
        }
      case af @ ArrayFilter(_, func) if func.children.head.isInstanceOf[IsNotNull] =>
        convert(af, CometArrayCompact)
      case expr =>
        QueryPlanSerde.exprSerdeMap.get(expr.getClass) match {
          case Some(handler) =>
            convert(expr, handler.asInstanceOf[CometExpressionSerde[Expression]])
          case _ =>
            withInfo(expr, s"${expr.prettyName} is not supported", expr.children: _*)
            None
        }
    })
  }

  /**
   * Creates a UnaryExpr by calling exprToProtoInternal for the provided child expression and then
   * invokes the supplied function to wrap this UnaryExpr in a top-level Expr.
   *
   * @param child
   *   Spark expression
   * @param inputs
   *   Inputs to the expression
   * @param f
   *   Function that accepts an Expr.Builder and a UnaryExpr and builds the specific top-level
   *   Expr
   * @return
   *   Some(Expr) or None if not supported
   */
  def createUnaryExpr(
      expr: Expression,
      child: Expression,
      inputs: Seq[Attribute],
      binding: Boolean,
      f: (ExprOuterClass.Expr.Builder, ExprOuterClass.UnaryExpr) => ExprOuterClass.Expr.Builder)
      : Option[ExprOuterClass.Expr] = {
    val childExpr = exprToProtoInternal(child, inputs, binding) // TODO review
    if (childExpr.isDefined) {
      // create the generic UnaryExpr message
      val inner = ExprOuterClass.UnaryExpr
        .newBuilder()
        .setChild(childExpr.get)
        .build()
      // call the user-supplied function to wrap UnaryExpr in a top-level Expr
      // such as Expr.IsNull or Expr.IsNotNull
      Some(
        f(
          ExprOuterClass.Expr
            .newBuilder(),
          inner).build())
    } else {
      withInfo(expr, child)
      None
    }
  }

  def createBinaryExpr(
      expr: Expression,
      left: Expression,
      right: Expression,
      inputs: Seq[Attribute],
      binding: Boolean,
      f: (ExprOuterClass.Expr.Builder, ExprOuterClass.BinaryExpr) => ExprOuterClass.Expr.Builder)
      : Option[ExprOuterClass.Expr] = {
    val leftExpr = exprToProtoInternal(left, inputs, binding)
    val rightExpr = exprToProtoInternal(right, inputs, binding)
    if (leftExpr.isDefined && rightExpr.isDefined) {
      // create the generic BinaryExpr message
      val inner = ExprOuterClass.BinaryExpr
        .newBuilder()
        .setLeft(leftExpr.get)
        .setRight(rightExpr.get)
        .build()
      // call the user-supplied function to wrap BinaryExpr in a top-level Expr
      // such as Expr.And or Expr.Or
      Some(
        f(
          ExprOuterClass.Expr
            .newBuilder(),
          inner).build())
    } else {
      withInfo(expr, left, right)
      None
    }
  }

  def scalarFunctionExprToProtoWithReturnType(
      funcName: String,
      returnType: DataType,
      args: Option[Expr]*): Option[Expr] = {
    val builder = ExprOuterClass.ScalarFunc.newBuilder()
    builder.setFunc(funcName)
    serializeDataType(returnType).flatMap { t =>
      builder.setReturnType(t)
      scalarFunctionExprToProto0(builder, args: _*)
    }
  }

  def scalarFunctionExprToProto(funcName: String, args: Option[Expr]*): Option[Expr] = {
    val builder = ExprOuterClass.ScalarFunc.newBuilder()
    builder.setFunc(funcName)
    scalarFunctionExprToProto0(builder, args: _*)
  }

  private def scalarFunctionExprToProto0(
      builder: ScalarFunc.Builder,
      args: Option[Expr]*): Option[Expr] = {
    args.foreach {
      case Some(a) => builder.addArgs(a)
      case _ =>
        return None
    }
    Some(ExprOuterClass.Expr.newBuilder().setScalarFunc(builder).build())
  }

  private def nullIfNegative(expression: Expression): Expression = {
    val zero = Literal.default(expression.dataType)
    If(LessThanOrEqual(expression, zero), Literal.create(null, expression.dataType), expression)
  }

  /**
   * Returns true if given datatype is supported as a key in DataFusion sort merge join.
   */
  private def supportedSortMergeJoinEqualType(dataType: DataType): Boolean = dataType match {
    case _: ByteType | _: ShortType | _: IntegerType | _: LongType | _: FloatType |
        _: DoubleType | _: StringType | _: DateType | _: DecimalType | _: BooleanType =>
      true
    case TimestampNTZType => true
    case _ => false
  }

  /**
   * Convert a Spark plan operator to a protobuf Comet operator.
   *
   * @param op
   *   Spark plan operator
   * @param childOp
   *   previously converted protobuf Comet operators, which will be consumed by the Spark plan
   *   operator as its children
   * @return
   *   The converted Comet native operator for the input `op`, or `None` if the `op` cannot be
   *   converted to a native operator.
   */
  def operator2Proto(op: SparkPlan, childOp: Operator*): Option[Operator] = {
    val conf = op.conf
    val builder = OperatorOuterClass.Operator.newBuilder().setPlanId(op.id)
    childOp.foreach(builder.addChildren)

    op match {

      // Fully native scan for V1
      case scan: CometScanExec if scan.scanImpl == CometConf.SCAN_NATIVE_DATAFUSION =>
        val nativeScanBuilder = OperatorOuterClass.NativeScan.newBuilder()
        nativeScanBuilder.setSource(op.simpleStringWithNodeId())

        val scanTypes = op.output.flatten { attr =>
          serializeDataType(attr.dataType)
        }

        if (scanTypes.length == op.output.length) {
          nativeScanBuilder.addAllFields(scanTypes.asJava)

          // Sink operators don't have children
          builder.clearChildren()

          if (conf.getConf(SQLConf.PARQUET_FILTER_PUSHDOWN_ENABLED) &&
            CometConf.COMET_RESPECT_PARQUET_FILTER_PUSHDOWN.get(conf)) {

            val dataFilters = new ListBuffer[Expr]()
            for (filter <- scan.dataFilters) {
              exprToProto(filter, scan.output) match {
                case Some(proto) => dataFilters += proto
                case _ =>
                  logWarning(s"Unsupported data filter $filter")
              }
            }
            nativeScanBuilder.addAllDataFilters(dataFilters.asJava)
          }

          val possibleDefaultValues = getExistenceDefaultValues(scan.requiredSchema)
          if (possibleDefaultValues.exists(_ != null)) {
            // Our schema has default values. Serialize two lists, one with the default values
            // and another with the indexes in the schema so the native side can map missing
            // columns to these default values.
            val (defaultValues, indexes) = possibleDefaultValues.zipWithIndex
              .filter { case (expr, _) => expr != null }
              .map { case (expr, index) =>
                // ResolveDefaultColumnsUtil.getExistenceDefaultValues has evaluated these
                // expressions and they should now just be literals.
                (Literal(expr), index.toLong.asInstanceOf[java.lang.Long])
              }
              .unzip
            nativeScanBuilder.addAllDefaultValues(
              defaultValues.flatMap(exprToProto(_, scan.output)).toIterable.asJava)
            nativeScanBuilder.addAllDefaultValuesIndexes(indexes.toIterable.asJava)
          }

          // TODO: modify CometNativeScan to generate the file partitions without instantiating RDD.
          var firstPartition: Option[PartitionedFile] = None
          scan.inputRDD match {
            case rdd: DataSourceRDD =>
              val partitions = rdd.partitions
              partitions.foreach(p => {
                val inputPartitions = p.asInstanceOf[DataSourceRDDPartition].inputPartitions
                inputPartitions.foreach(partition => {
                  if (firstPartition.isEmpty) {
                    firstPartition = partition.asInstanceOf[FilePartition].files.headOption
                  }
                  partition2Proto(
                    partition.asInstanceOf[FilePartition],
                    nativeScanBuilder,
                    scan.relation.partitionSchema)
                })
              })
            case rdd: FileScanRDD =>
              rdd.filePartitions.foreach(partition => {
                if (firstPartition.isEmpty) {
                  firstPartition = partition.files.headOption
                }
                partition2Proto(partition, nativeScanBuilder, scan.relation.partitionSchema)
              })
            case _ =>
          }

          val partitionSchema = schema2Proto(scan.relation.partitionSchema.fields)
          val requiredSchema = schema2Proto(scan.requiredSchema.fields)
          val dataSchema = schema2Proto(scan.relation.dataSchema.fields)

          val dataSchemaIndexes = scan.requiredSchema.fields.map(field => {
            scan.relation.dataSchema.fieldIndex(field.name)
          })
          val partitionSchemaIndexes = Array
            .range(
              scan.relation.dataSchema.fields.length,
              scan.relation.dataSchema.length + scan.relation.partitionSchema.fields.length)

          val projectionVector = (dataSchemaIndexes ++ partitionSchemaIndexes).map(idx =>
            idx.toLong.asInstanceOf[java.lang.Long])

          nativeScanBuilder.addAllProjectionVector(projectionVector.toIterable.asJava)

          // In `CometScanRule`, we ensure partitionSchema is supported.
          assert(partitionSchema.length == scan.relation.partitionSchema.fields.length)

          nativeScanBuilder.addAllDataSchema(dataSchema.toIterable.asJava)
          nativeScanBuilder.addAllRequiredSchema(requiredSchema.toIterable.asJava)
          nativeScanBuilder.addAllPartitionSchema(partitionSchema.toIterable.asJava)
          nativeScanBuilder.setSessionTimezone(conf.getConfString("spark.sql.session.timeZone"))
          nativeScanBuilder.setCaseSensitive(conf.getConf[Boolean](SQLConf.CASE_SENSITIVE))

          // Collect S3/cloud storage configurations
          val hadoopConf = scan.relation.sparkSession.sessionState
            .newHadoopConfWithOptions(scan.relation.options)
          firstPartition.foreach { partitionFile =>
            val objectStoreOptions =
              NativeConfig.extractObjectStoreOptions(hadoopConf, partitionFile.pathUri)
            objectStoreOptions.foreach { case (key, value) =>
              nativeScanBuilder.putObjectStoreOptions(key, value)
            }
          }

          Some(builder.setNativeScan(nativeScanBuilder).build())

        } else {
          // There are unsupported scan type
          withInfo(
            op,
            s"unsupported Comet operator: ${op.nodeName}, due to unsupported data types above")
          None
        }

      case FilterExec(condition, child) if CometConf.COMET_EXEC_FILTER_ENABLED.get(conf) =>
        val cond = exprToProto(condition, child.output)

        if (cond.isDefined && childOp.nonEmpty) {
          // Some native expressions do not support operating on dictionary-encoded arrays, so
          // wrap the child in a CopyExec to unpack dictionaries first.
          def wrapChildInCopyExec(condition: Expression): Boolean = {
            condition.exists(expr => {
              expr.isInstanceOf[StartsWith] || expr.isInstanceOf[EndsWith] || expr
                .isInstanceOf[Contains]
            })
          }

          val filterBuilder = OperatorOuterClass.Filter
            .newBuilder()
            .setPredicate(cond.get)
            .setWrapChildInCopyExec(wrapChildInCopyExec(condition))
          Some(builder.setFilter(filterBuilder).build())
        } else {
          withInfo(op, condition, child)
          None
        }

      case LocalLimitExec(limit, _) if CometConf.COMET_EXEC_LOCAL_LIMIT_ENABLED.get(conf) =>
        if (childOp.nonEmpty) {
          // LocalLimit doesn't use offset, but it shares same operator serde class.
          // Just set it to zero.
          val limitBuilder = OperatorOuterClass.Limit
            .newBuilder()
            .setLimit(limit)
            .setOffset(0)
          Some(builder.setLimit(limitBuilder).build())
        } else {
          withInfo(op, "No child operator")
          None
        }

      case globalLimitExec: GlobalLimitExec
          if CometConf.COMET_EXEC_GLOBAL_LIMIT_ENABLED.get(conf) =>
        if (childOp.nonEmpty) {
          val limitBuilder = OperatorOuterClass.Limit.newBuilder()

          limitBuilder.setLimit(globalLimitExec.limit).setOffset(globalLimitExec.offset)

          Some(builder.setLimit(limitBuilder).build())
        } else {
          withInfo(op, "No child operator")
          None
        }

      case ExpandExec(projections, _, child) if CometConf.COMET_EXEC_EXPAND_ENABLED.get(conf) =>
        var allProjExprs: Seq[Expression] = Seq()
        val projExprs = projections.flatMap(_.map(e => {
          allProjExprs = allProjExprs :+ e
          exprToProto(e, child.output)
        }))

        if (projExprs.forall(_.isDefined) && childOp.nonEmpty) {
          val expandBuilder = OperatorOuterClass.Expand
            .newBuilder()
            .addAllProjectList(projExprs.map(_.get).asJava)
            .setNumExprPerProject(projections.head.size)
          Some(builder.setExpand(expandBuilder).build())
        } else {
          withInfo(op, allProjExprs: _*)
          None
        }

      case WindowExec(windowExpression, partitionSpec, orderSpec, child)
          if CometConf.COMET_EXEC_WINDOW_ENABLED.get(conf) =>
        val output = child.output

        val winExprs: Array[WindowExpression] = windowExpression.flatMap { expr =>
          expr match {
            case alias: Alias =>
              alias.child match {
                case winExpr: WindowExpression =>
                  Some(winExpr)
                case _ =>
                  None
              }
            case _ =>
              None
          }
        }.toArray

        if (winExprs.length != windowExpression.length) {
          withInfo(op, "Unsupported window expression(s)")
          return None
        }

        if (partitionSpec.nonEmpty && orderSpec.nonEmpty &&
          !validatePartitionAndSortSpecsForWindowFunc(partitionSpec, orderSpec, op)) {
          return None
        }

        val windowExprProto = winExprs.map(windowExprToProto(_, output, op.conf))
        val partitionExprs = partitionSpec.map(exprToProto(_, child.output))

        val sortOrders = orderSpec.map(exprToProto(_, child.output))

        if (windowExprProto.forall(_.isDefined) && partitionExprs.forall(_.isDefined)
          && sortOrders.forall(_.isDefined)) {
          val windowBuilder = OperatorOuterClass.Window.newBuilder()
          windowBuilder.addAllWindowExpr(windowExprProto.map(_.get).toIterable.asJava)
          windowBuilder.addAllPartitionByList(partitionExprs.map(_.get).asJava)
          windowBuilder.addAllOrderByList(sortOrders.map(_.get).asJava)
          Some(builder.setWindow(windowBuilder).build())
        } else {
          None
        }

      case aggregate: BaseAggregateExec
          if (aggregate.isInstanceOf[HashAggregateExec] ||
            aggregate.isInstanceOf[ObjectHashAggregateExec]) &&
            CometConf.COMET_EXEC_AGGREGATE_ENABLED.get(conf) =>
        val groupingExpressions = aggregate.groupingExpressions
        val aggregateExpressions = aggregate.aggregateExpressions
        val aggregateAttributes = aggregate.aggregateAttributes
        val resultExpressions = aggregate.resultExpressions
        val child = aggregate.child

        if (groupingExpressions.isEmpty && aggregateExpressions.isEmpty) {
          withInfo(op, "No group by or aggregation")
          return None
        }

        // Aggregate expressions with filter are not supported yet.
        if (aggregateExpressions.exists(_.filter.isDefined)) {
          withInfo(op, "Aggregate expression with filter is not supported")
          return None
        }

        if (groupingExpressions.exists(expr =>
            expr.dataType match {
              case _: MapType => true
              case _ => false
            })) {
          withInfo(op, "Grouping on map types is not supported")
          return None
        }

        val groupingExprs = groupingExpressions.map(exprToProto(_, child.output))
        if (groupingExprs.exists(_.isEmpty)) {
          withInfo(op, "Not all grouping expressions are supported")
          return None
        }

        // In some of the cases, the aggregateExpressions could be empty.
        // For example, if the aggregate functions only have group by or if the aggregate
        // functions only have distinct aggregate functions:
        //
        // SELECT COUNT(distinct col2), col1 FROM test group by col1
        //  +- HashAggregate (keys =[col1# 6], functions =[count (distinct col2#7)] )
        //    +- Exchange hashpartitioning (col1#6, 10), ENSURE_REQUIREMENTS, [plan_id = 36]
        //      +- HashAggregate (keys =[col1#6], functions =[partial_count (distinct col2#7)] )
        //        +- HashAggregate (keys =[col1#6, col2#7], functions =[] )
        //          +- Exchange hashpartitioning (col1#6, col2#7, 10), ENSURE_REQUIREMENTS, ...
        //            +- HashAggregate (keys =[col1#6, col2#7], functions =[] )
        //              +- FileScan parquet spark_catalog.default.test[col1#6, col2#7] ......
        // If the aggregateExpressions is empty, we only want to build groupingExpressions,
        // and skip processing of aggregateExpressions.
        if (aggregateExpressions.isEmpty) {
          val hashAggBuilder = OperatorOuterClass.HashAggregate.newBuilder()
          hashAggBuilder.addAllGroupingExprs(groupingExprs.map(_.get).asJava)
          val attributes = groupingExpressions.map(_.toAttribute) ++ aggregateAttributes
          val resultExprs = resultExpressions.map(exprToProto(_, attributes))
          if (resultExprs.exists(_.isEmpty)) {
            withInfo(
              op,
              s"Unsupported result expressions found in: $resultExpressions",
              resultExpressions: _*)
            return None
          }
          hashAggBuilder.addAllResultExprs(resultExprs.map(_.get).asJava)
          Some(builder.setHashAgg(hashAggBuilder).build())
        } else {
          val modes = aggregateExpressions.map(_.mode).distinct

          if (modes.size != 1) {
            // This shouldn't happen as all aggregation expressions should share the same mode.
            // Fallback to Spark nevertheless here.
            withInfo(op, "All aggregate expressions do not have the same mode")
            return None
          }

          val mode = modes.head match {
            case Partial => CometAggregateMode.Partial
            case Final => CometAggregateMode.Final
            case _ =>
              withInfo(op, s"Unsupported aggregation mode ${modes.head}")
              return None
          }

          // In final mode, the aggregate expressions are bound to the output of the
          // child and partial aggregate expressions buffer attributes produced by partial
          // aggregation. This is done in Spark `HashAggregateExec` internally. In Comet,
          // we don't have to do this because we don't use the merging expression.
          val binding = mode != CometAggregateMode.Final
          // `output` is only used when `binding` is true (i.e., non-Final)
          val output = child.output

          val aggExprs =
            aggregateExpressions.map(aggExprToProto(_, output, binding, op.conf))
          if (childOp.nonEmpty && groupingExprs.forall(_.isDefined) &&
            aggExprs.forall(_.isDefined)) {
            val hashAggBuilder = OperatorOuterClass.HashAggregate.newBuilder()
            hashAggBuilder.addAllGroupingExprs(groupingExprs.map(_.get).asJava)
            hashAggBuilder.addAllAggExprs(aggExprs.map(_.get).asJava)
            if (mode == CometAggregateMode.Final) {
              val attributes = groupingExpressions.map(_.toAttribute) ++ aggregateAttributes
              val resultExprs = resultExpressions.map(exprToProto(_, attributes))
              if (resultExprs.exists(_.isEmpty)) {
                withInfo(
                  op,
                  s"Unsupported result expressions found in: $resultExpressions",
                  resultExpressions: _*)
                return None
              }
              hashAggBuilder.addAllResultExprs(resultExprs.map(_.get).asJava)
            }
            hashAggBuilder.setModeValue(mode.getNumber)
            Some(builder.setHashAgg(hashAggBuilder).build())
          } else {
            val allChildren: Seq[Expression] =
              groupingExpressions ++ aggregateExpressions ++ aggregateAttributes
            withInfo(op, allChildren: _*)
            None
          }
        }

      case join: HashJoin =>
        // `HashJoin` has only two implementations in Spark, but we check the type of the join to
        // make sure we are handling the correct join type.
        if (!(CometConf.COMET_EXEC_HASH_JOIN_ENABLED.get(conf) &&
            join.isInstanceOf[ShuffledHashJoinExec]) &&
          !(CometConf.COMET_EXEC_BROADCAST_HASH_JOIN_ENABLED.get(conf) &&
            join.isInstanceOf[BroadcastHashJoinExec])) {
          withInfo(join, s"Invalid hash join type ${join.nodeName}")
          return None
        }

        if (join.buildSide == BuildRight && join.joinType == LeftAnti) {
          // https://github.com/apache/datafusion-comet/issues/457
          withInfo(join, "BuildRight with LeftAnti is not supported")
          return None
        }

        val condition = join.condition.map { cond =>
          val condProto = exprToProto(cond, join.left.output ++ join.right.output)
          if (condProto.isEmpty) {
            withInfo(join, cond)
            return None
          }
          condProto.get
        }

        val joinType = join.joinType match {
          case Inner => JoinType.Inner
          case LeftOuter => JoinType.LeftOuter
          case RightOuter => JoinType.RightOuter
          case FullOuter => JoinType.FullOuter
          case LeftSemi => JoinType.LeftSemi
          case LeftAnti => JoinType.LeftAnti
          case _ =>
            // Spark doesn't support other join types
            withInfo(join, s"Unsupported join type ${join.joinType}")
            return None
        }

        val leftKeys = join.leftKeys.map(exprToProto(_, join.left.output))
        val rightKeys = join.rightKeys.map(exprToProto(_, join.right.output))

        if (leftKeys.forall(_.isDefined) &&
          rightKeys.forall(_.isDefined) &&
          childOp.nonEmpty) {
          val joinBuilder = OperatorOuterClass.HashJoin
            .newBuilder()
            .setJoinType(joinType)
            .addAllLeftJoinKeys(leftKeys.map(_.get).asJava)
            .addAllRightJoinKeys(rightKeys.map(_.get).asJava)
            .setBuildSide(
              if (join.buildSide == BuildLeft) BuildSide.BuildLeft else BuildSide.BuildRight)
          condition.foreach(joinBuilder.setCondition)
          Some(builder.setHashJoin(joinBuilder).build())
        } else {
          val allExprs: Seq[Expression] = join.leftKeys ++ join.rightKeys
          withInfo(join, allExprs: _*)
          None
        }

      case join: SortMergeJoinExec if CometConf.COMET_EXEC_SORT_MERGE_JOIN_ENABLED.get(conf) =>
        // `requiredOrders` and `getKeyOrdering` are copied from Spark's SortMergeJoinExec.
        def requiredOrders(keys: Seq[Expression]): Seq[SortOrder] = {
          keys.map(SortOrder(_, Ascending))
        }

        def getKeyOrdering(
            keys: Seq[Expression],
            childOutputOrdering: Seq[SortOrder]): Seq[SortOrder] = {
          val requiredOrdering = requiredOrders(keys)
          if (SortOrder.orderingSatisfies(childOutputOrdering, requiredOrdering)) {
            keys.zip(childOutputOrdering).map { case (key, childOrder) =>
              val sameOrderExpressionsSet = ExpressionSet(childOrder.children) - key
              SortOrder(key, Ascending, sameOrderExpressionsSet.toSeq)
            }
          } else {
            requiredOrdering
          }
        }

        if (join.condition.isDefined &&
          !CometConf.COMET_EXEC_SORT_MERGE_JOIN_WITH_JOIN_FILTER_ENABLED
            .get(conf)) {
          withInfo(
            join,
            s"${CometConf.COMET_EXEC_SORT_MERGE_JOIN_WITH_JOIN_FILTER_ENABLED.key} is not enabled",
            join.condition.get)
          return None
        }

        val condition = join.condition.map { cond =>
          val condProto = exprToProto(cond, join.left.output ++ join.right.output)
          if (condProto.isEmpty) {
            withInfo(join, cond)
            return None
          }
          condProto.get
        }

        val joinType = join.joinType match {
          case Inner => JoinType.Inner
          case LeftOuter => JoinType.LeftOuter
          case RightOuter => JoinType.RightOuter
          case FullOuter => JoinType.FullOuter
          case LeftSemi => JoinType.LeftSemi
          case LeftAnti => JoinType.LeftAnti
          case _ =>
            // Spark doesn't support other join types
            withInfo(op, s"Unsupported join type ${join.joinType}")
            return None
        }

        // Checks if the join keys are supported by DataFusion SortMergeJoin.
        val errorMsgs = join.leftKeys.flatMap { key =>
          if (!supportedSortMergeJoinEqualType(key.dataType)) {
            Some(s"Unsupported join key type ${key.dataType} on key: ${key.sql}")
          } else {
            None
          }
        }

        if (errorMsgs.nonEmpty) {
          withInfo(op, errorMsgs.flatten.mkString("\n"))
          return None
        }

        val leftKeys = join.leftKeys.map(exprToProto(_, join.left.output))
        val rightKeys = join.rightKeys.map(exprToProto(_, join.right.output))

        val sortOptions = getKeyOrdering(join.leftKeys, join.left.outputOrdering)
          .map(exprToProto(_, join.left.output))

        if (sortOptions.forall(_.isDefined) &&
          leftKeys.forall(_.isDefined) &&
          rightKeys.forall(_.isDefined) &&
          childOp.nonEmpty) {
          val joinBuilder = OperatorOuterClass.SortMergeJoin
            .newBuilder()
            .setJoinType(joinType)
            .addAllSortOptions(sortOptions.map(_.get).asJava)
            .addAllLeftJoinKeys(leftKeys.map(_.get).asJava)
            .addAllRightJoinKeys(rightKeys.map(_.get).asJava)
          condition.map(joinBuilder.setCondition)
          Some(builder.setSortMergeJoin(joinBuilder).build())
        } else {
          val allExprs: Seq[Expression] = join.leftKeys ++ join.rightKeys
          withInfo(join, allExprs: _*)
          None
        }

      case join: SortMergeJoinExec if !CometConf.COMET_EXEC_SORT_MERGE_JOIN_ENABLED.get(conf) =>
        withInfo(join, "SortMergeJoin is not enabled")
        None

      case op if isCometSink(op) =>
        val supportedTypes =
          op.output.forall(a => supportedDataType(a.dataType, allowComplex = true))

        if (!supportedTypes) {
          withInfo(op, "Unsupported data type")
          return None
        }

        // These operators are source of Comet native execution chain
        val scanBuilder = OperatorOuterClass.Scan.newBuilder()
        val source = op.simpleStringWithNodeId()
        if (source.isEmpty) {
          scanBuilder.setSource(op.getClass.getSimpleName)
        } else {
          scanBuilder.setSource(source)
        }

        val scanTypes = op.output.flatten { attr =>
          serializeDataType(attr.dataType)
        }

        if (scanTypes.length == op.output.length) {
          scanBuilder.addAllFields(scanTypes.asJava)

          // Sink operators don't have children
          builder.clearChildren()

          Some(builder.setScan(scanBuilder).build())
        } else {
          // There are unsupported scan type
          withInfo(
            op,
            s"unsupported Comet operator: ${op.nodeName}, due to unsupported data types above")
          None
        }

      case op =>
        opSerdeMap.get(op.getClass) match {
          case Some(handler) =>
            handler.enabledConfig.foreach { enabledConfig =>
              if (!enabledConfig.get(op.conf)) {
                withInfo(
                  op,
                  s"Native support for operator ${op.getClass.getSimpleName} is disabled. " +
                    s"Set ${enabledConfig.key}=true to enable it.")
                return None
              }
            }
            handler.asInstanceOf[CometOperatorSerde[SparkPlan]].convert(op, builder, childOp: _*)
          case _ =>
            // Emit warning if:
            //  1. it is not Spark shuffle operator, which is handled separately
            //  2. it is not a Comet operator
            if (!op.nodeName.contains("Comet") && !op.isInstanceOf[ShuffleExchangeExec]) {
              withInfo(op, s"unsupported Spark operator: ${op.nodeName}")
            }
            None
        }
    }
  }

  /**
   * Whether the input Spark operator `op` can be considered as a Comet sink, i.e., the start of
   * native execution. If it is true, we'll wrap `op` with `CometScanWrapper` or
   * `CometSinkPlaceHolder` later in `CometSparkSessionExtensions` after `operator2proto` is
   * called.
   */
  private def isCometSink(op: SparkPlan): Boolean = {
    op match {
      case s if isCometScan(s) => true
      case _: CometSparkToColumnarExec => true
      case _: CometSinkPlaceHolder => true
      case _: CoalesceExec => true
      case _: CollectLimitExec => true
      case _: UnionExec => true
      case _: ShuffleExchangeExec => true
      case ShuffleQueryStageExec(_, _: CometShuffleExchangeExec, _) => true
      case ShuffleQueryStageExec(_, ReusedExchangeExec(_, _: CometShuffleExchangeExec), _) => true
      case _: TakeOrderedAndProjectExec => true
      case BroadcastQueryStageExec(_, _: CometBroadcastExchangeExec, _) => true
      case BroadcastQueryStageExec(_, ReusedExchangeExec(_, _: CometBroadcastExchangeExec), _) =>
        true
      case _: BroadcastExchangeExec => true
      case _: WindowExec => true
      case _ => false
    }
  }

  // Utility method. Adds explain info if the result of calling exprToProto is None
  def optExprWithInfo(
      optExpr: Option[Expr],
      expr: Expression,
      childExpr: Expression*): Option[Expr] = {
    optExpr match {
      case None =>
        withInfo(expr, childExpr: _*)
        None
      case o => o
    }

  }

  // TODO: Remove this constraint when we upgrade to new arrow-rs including
  // https://github.com/apache/arrow-rs/pull/6225
  def supportedSortType(op: SparkPlan, sortOrder: Seq[SortOrder]): Boolean = {
    def canRank(dt: DataType): Boolean = {
      dt match {
        case _: ByteType | _: ShortType | _: IntegerType | _: LongType | _: FloatType |
            _: DoubleType | _: TimestampType | _: DecimalType | _: DateType =>
          true
        case _: BinaryType | _: StringType => true
        case _ => false
      }
    }

    if (sortOrder.length == 1) {
      val canSort = sortOrder.head.dataType match {
        case _: BooleanType => true
        case _: ByteType | _: ShortType | _: IntegerType | _: LongType | _: FloatType |
            _: DoubleType | _: TimestampType | _: TimestampNTZType | _: DecimalType |
            _: DateType =>
          true
        case _: BinaryType | _: StringType => true
        case ArrayType(elementType, _) => canRank(elementType)
        case _ => false
      }
      if (!canSort) {
        withInfo(op, s"Sort on single column of type ${sortOrder.head.dataType} is not supported")
        false
      } else {
        true
      }
    } else {
      true
    }
  }

  private def validatePartitionAndSortSpecsForWindowFunc(
      partitionSpec: Seq[Expression],
      orderSpec: Seq[SortOrder],
      op: SparkPlan): Boolean = {
    if (partitionSpec.length != orderSpec.length) {
      return false
    }

    val partitionColumnNames = partitionSpec.collect {
      case a: AttributeReference => a.name
      case other =>
        withInfo(op, s"Unsupported partition expression: ${other.getClass.getSimpleName}")
        return false
    }

    val orderColumnNames = orderSpec.collect { case s: SortOrder =>
      s.child match {
        case a: AttributeReference => a.name
        case other =>
          withInfo(op, s"Unsupported sort expression: ${other.getClass.getSimpleName}")
          return false
      }
    }

    if (partitionColumnNames.zip(orderColumnNames).exists { case (partCol, orderCol) =>
        partCol != orderCol
      }) {
      withInfo(op, "Partitioning and sorting specifications must be the same.")
      return false
    }

    true
  }

  private def schema2Proto(
      fields: Array[StructField]): Array[OperatorOuterClass.SparkStructField] = {
    val fieldBuilder = OperatorOuterClass.SparkStructField.newBuilder()
    fields.map(field => {
      fieldBuilder.setName(field.name)
      fieldBuilder.setDataType(serializeDataType(field.dataType).get)
      fieldBuilder.setNullable(field.nullable)
      fieldBuilder.build()
    })
  }

  private def partition2Proto(
      partition: FilePartition,
      nativeScanBuilder: OperatorOuterClass.NativeScan.Builder,
      partitionSchema: StructType): Unit = {
    val partitionBuilder = OperatorOuterClass.SparkFilePartition.newBuilder()
    partition.files.foreach(file => {
      // Process the partition values
      val partitionValues = file.partitionValues
      assert(partitionValues.numFields == partitionSchema.length)
      val partitionVals =
        partitionValues.toSeq(partitionSchema).zipWithIndex.map { case (value, i) =>
          val attr = partitionSchema(i)
          val valueProto = exprToProto(Literal(value, attr.dataType), Seq.empty)
          // In `CometScanRule`, we have already checked that all partition values are
          // supported. So, we can safely use `get` here.
          assert(
            valueProto.isDefined,
            s"Unsupported partition value: $value, type: ${attr.dataType}")
          valueProto.get
        }

      val fileBuilder = OperatorOuterClass.SparkPartitionedFile.newBuilder()
      partitionVals.foreach(fileBuilder.addPartitionValues)
      fileBuilder
        .setFilePath(file.filePath.toString)
        .setStart(file.start)
        .setLength(file.length)
        .setFileSize(file.fileSize)
      partitionBuilder.addPartitionedFile(fileBuilder.build())
    })
    nativeScanBuilder.addFilePartitions(partitionBuilder.build())
  }
}

/**
 * Trait for providing serialization logic for operators.
 */
trait CometOperatorSerde[T <: SparkPlan] {

  /**
   * Convert a Spark operator into a protocol buffer representation that can be passed into native
   * code.
   *
   * @param op
   *   The Spark operator.
   * @param builder
   *   The protobuf builder for the operator.
   * @param childOp
   *   Child operators that have already been converted to Comet.
   * @return
   *   Protocol buffer representation, or None if the operator could not be converted. In this
   *   case it is expected that the input operator will have been tagged with reasons why it could
   *   not be converted.
   */
  def convert(
      op: T,
      builder: Operator.Builder,
      childOp: Operator*): Option[OperatorOuterClass.Operator]

  /**
   * Get the optional Comet configuration entry that is used to enable or disable native support
   * for this operator.
   */
  def enabledConfig: Option[ConfigEntry[Boolean]]
}

/**
 * Trait for providing serialization logic for expressions.
 */
trait CometExpressionSerde[T <: Expression] {

  /**
   * Convert a Spark expression into a protocol buffer representation that can be passed into
   * native code.
   *
   * @param expr
   *   The Spark expression.
   * @param inputs
   *   The input attributes.
   * @param binding
   *   Whether the attributes are bound (this is only relevant in aggregate expressions).
   * @return
   *   Protocol buffer representation, or None if the expression could not be converted. In this
   *   case it is expected that the input expression will have been tagged with reasons why it
   *   could not be converted.
   */
  def convert(expr: T, inputs: Seq[Attribute], binding: Boolean): Option[ExprOuterClass.Expr]
}

/**
 * Trait for providing serialization logic for aggregate expressions.
 */
trait CometAggregateExpressionSerde {

  /**
   * Convert a Spark expression into a protocol buffer representation that can be passed into
   * native code.
   *
   * @param aggExpr
   *   The aggregate expression.
   * @param expr
   *   The aggregate function.
   * @param inputs
   *   The input attributes.
   * @param binding
   *   Whether the attributes are bound (this is only relevant in aggregate expressions).
   * @param conf
   *   SQLConf
   * @return
   *   Protocol buffer representation, or None if the expression could not be converted. In this
   *   case it is expected that the input expression will have been tagged with reasons why it
   *   could not be converted.
   */
  def convert(
      aggExpr: AggregateExpression,
      expr: Expression,
      inputs: Seq[Attribute],
      binding: Boolean,
      conf: SQLConf): Option[ExprOuterClass.AggExpr]
}

/** Marker trait for an expression that is not guaranteed to be 100% compatible with Spark */
trait IncompatExpr {}

/** Serde for scalar function. */
case class CometScalarFunction[T <: Expression](name: String) extends CometExpressionSerde[T] {
  override def convert(expr: T, inputs: Seq[Attribute], binding: Boolean): Option[Expr] = {
    val childExpr = expr.children.map(exprToProtoInternal(_, inputs, binding))
    val optExpr = scalarFunctionExprToProto(name, childExpr: _*)
    optExprWithInfo(optExpr, expr, expr.children: _*)
  }
}<|MERGE_RESOLUTION|>--- conflicted
+++ resolved
@@ -719,10 +719,6 @@
           (builder, binaryExpr) => builder.setNeqNullSafe(binaryExpr))
 
       case Literal(value, dataType)
-<<<<<<< HEAD
-          if supportedDataType(dataType, allowComplex = value == null) =>
-        val exprBuilder = LiteralOuterClass.Literal.newBuilder()
-=======
           if supportedDataType(
             dataType,
             allowComplex = value == null ||
@@ -733,8 +729,7 @@
                 .contains(CometConf.COMET_NATIVE_SCAN_IMPL.get()) && dataType
                 .isInstanceOf[ArrayType]) && !isComplexType(
                 dataType.asInstanceOf[ArrayType].elementType)) =>
-        val exprBuilder = ExprOuterClass.Literal.newBuilder()
->>>>>>> 1b344def
+        val exprBuilder = LiteralOuterClass.Literal.newBuilder()
 
         if (value == null) {
           exprBuilder.setIsNull(true)
