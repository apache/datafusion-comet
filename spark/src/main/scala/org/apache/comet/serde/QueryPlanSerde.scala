--- conflicted
+++ resolved
@@ -66,6 +66,7 @@
       classOf[GlobalLimitExec] -> CometGlobalLimit,
       classOf[HashJoin] -> CometHashJoin,
       classOf[SortMergeJoinExec] -> CometSortMergeJoin,
+      classOf[WindowExec] -> CometWindowExec,
       classOf[SortExec] -> CometSort)
 
   private val arrayExpressions: Map[Class[_ <: Expression], CometExpressionSerde[_]] = Map(
@@ -952,61 +953,10 @@
           None
         }
 
-      case WindowExec(windowExpression, partitionSpec, orderSpec, child)
-<<<<<<< HEAD
-        if CometConf.COMET_EXEC_WINDOW_ENABLED.get(conf) =>
-=======
-          if CometConf.COMET_EXEC_WINDOW_ENABLED.get(conf) =>
-        withInfo(op, "Window expressions are not supported")
-        None
-      /*
->>>>>>> e4e11487
-        val output = child.output
-
-        val winExprs: Array[WindowExpression] = windowExpression.flatMap { expr =>
-          expr match {
-            case alias: Alias =>
-              alias.child match {
-                case winExpr: WindowExpression =>
-                  Some(winExpr)
-                case _ =>
-                  None
-              }
-            case _ =>
-              None
-          }
-        }.toArray
-
-        if (winExprs.length != windowExpression.length) {
-          withInfo(op, "Unsupported window expression(s)")
-          return None
-        }
-
-        if (partitionSpec.nonEmpty && orderSpec.nonEmpty &&
-          !validatePartitionAndSortSpecsForWindowFunc(partitionSpec, orderSpec, op)) {
-          return None
-        }
-
-        val windowExprProto = winExprs.map(windowExprToProto(_, output, op.conf))
-        val partitionExprs = partitionSpec.map(exprToProto(_, child.output))
-
-        val sortOrders = orderSpec.map(exprToProto(_, child.output))
-
-        if (windowExprProto.forall(_.isDefined) && partitionExprs.forall(_.isDefined)
-          && sortOrders.forall(_.isDefined)) {
-          val windowBuilder = OperatorOuterClass.Window.newBuilder()
-          windowBuilder.addAllWindowExpr(windowExprProto.map(_.get).toIterable.asJava)
-          windowBuilder.addAllPartitionByList(partitionExprs.map(_.get).asJava)
-          windowBuilder.addAllOrderByList(sortOrders.map(_.get).asJava)
-          Some(builder.setWindow(windowBuilder).build())
-        } else {
-          None
-        } */
-
       case aggregate: BaseAggregateExec
-        if (aggregate.isInstanceOf[HashAggregateExec] ||
-          aggregate.isInstanceOf[ObjectHashAggregateExec]) &&
-          CometConf.COMET_EXEC_AGGREGATE_ENABLED.get(conf) =>
+          if (aggregate.isInstanceOf[HashAggregateExec] ||
+            aggregate.isInstanceOf[ObjectHashAggregateExec]) &&
+            CometConf.COMET_EXEC_AGGREGATE_ENABLED.get(conf) =>
         val groupingExpressions = aggregate.groupingExpressions
         val aggregateExpressions = aggregate.aggregateExpressions
         val aggregateAttributes = aggregate.aggregateAttributes
@@ -1025,10 +975,10 @@
         }
 
         if (groupingExpressions.exists(expr =>
-          expr.dataType match {
-            case _: MapType => true
-            case _ => false
-          })) {
+            expr.dataType match {
+              case _: MapType => true
+              case _ => false
+            })) {
           withInfo(op, "Grouping on map types is not supported")
           return None
         }
@@ -1140,7 +1090,7 @@
                   s"Native support for operator ${op.getClass.getSimpleName} is disabled. " +
                     s"Set ${enabledConfig.key}=true to enable it.")
                 if (isCometSink(op)) {
-                  return cometSink(op)
+                  return cometSink(op, builder)
                 } else {
                   return None
                 }
@@ -1149,7 +1099,7 @@
             handler.asInstanceOf[CometOperatorSerde[SparkPlan]].convert(op, builder, childOp: _*)
           case _ =>
             if (isCometSink(op)) {
-              cometSink(op)
+              cometSink(op, builder)
             } else {
               // Emit warning if:
               //  1. it is not Spark shuffle operator, which is handled separately
@@ -1163,61 +1113,61 @@
     }
   }
 
-    def cometSink(op: SparkPlan): Option[Operator] = {
-      val supportedTypes =
-        op.output.forall(a => supportedDataType(a.dataType, allowComplex = true))
-
-      if (!supportedTypes) {
-        withInfo(op, "Unsupported data type")
-        return None
-      }
-
-      // These operators are source of Comet native execution chain
-      val scanBuilder = OperatorOuterClass.Scan.newBuilder()
-      val source = op.simpleStringWithNodeId()
-      if (source.isEmpty) {
-        scanBuilder.setSource(op.getClass.getSimpleName)
-      } else {
-        scanBuilder.setSource(source)
-      }
-
-      val ffiSafe = op match {
-        case _ if isExchangeSink(op) =>
-          // Source of broadcast exchange batches is ArrowStreamReader
-          // Source of shuffle exchange batches is NativeBatchDecoderIterator
-          true
-        case scan: CometScanExec if scan.scanImpl == CometConf.SCAN_NATIVE_COMET =>
-          // native_comet scan reuses mutable buffers
-          false
-        case scan: CometScanExec if scan.scanImpl == CometConf.SCAN_NATIVE_ICEBERG_COMPAT =>
-          // native_iceberg_compat scan reuses mutable buffers for constant columns
-          // https://github.com/apache/datafusion-comet/issues/2152
-          false
-        case _ =>
-          false
-      }
-      scanBuilder.setArrowFfiSafe(ffiSafe)
-
-      val scanTypes = op.output.flatten { attr =>
-        serializeDataType(attr.dataType)
-      }
-
-      if (scanTypes.length == op.output.length) {
-        scanBuilder.addAllFields(scanTypes.asJava)
-
-        // Sink operators don't have children
-        builder.clearChildren()
-
-        Some(builder.setScan(scanBuilder).build())
-      } else {
-        // There are unsupported scan type
-        withInfo(
-          op,
-          s"unsupported Comet operator: ${op.nodeName}, due to unsupported data types above")
-        None
-      }
-
-    }
+  def cometSink(op: SparkPlan, builder: Operator.Builder): Option[Operator] = {
+    val supportedTypes =
+      op.output.forall(a => supportedDataType(a.dataType, allowComplex = true))
+
+    if (!supportedTypes) {
+      withInfo(op, "Unsupported data type")
+      return None
+    }
+
+    // These operators are source of Comet native execution chain
+    val scanBuilder = OperatorOuterClass.Scan.newBuilder()
+    val source = op.simpleStringWithNodeId()
+    if (source.isEmpty) {
+      scanBuilder.setSource(op.getClass.getSimpleName)
+    } else {
+      scanBuilder.setSource(source)
+    }
+
+    val ffiSafe = op match {
+      case _ if isExchangeSink(op) =>
+        // Source of broadcast exchange batches is ArrowStreamReader
+        // Source of shuffle exchange batches is NativeBatchDecoderIterator
+        true
+      case scan: CometScanExec if scan.scanImpl == CometConf.SCAN_NATIVE_COMET =>
+        // native_comet scan reuses mutable buffers
+        false
+      case scan: CometScanExec if scan.scanImpl == CometConf.SCAN_NATIVE_ICEBERG_COMPAT =>
+        // native_iceberg_compat scan reuses mutable buffers for constant columns
+        // https://github.com/apache/datafusion-comet/issues/2152
+        false
+      case _ =>
+        false
+    }
+    scanBuilder.setArrowFfiSafe(ffiSafe)
+
+    val scanTypes = op.output.flatten { attr =>
+      serializeDataType(attr.dataType)
+    }
+
+    if (scanTypes.length == op.output.length) {
+      scanBuilder.addAllFields(scanTypes.asJava)
+
+      // Sink operators don't have children
+      builder.clearChildren()
+
+      Some(builder.setScan(scanBuilder).build())
+    } else {
+      // There are unsupported scan type
+      withInfo(
+        op,
+        s"unsupported Comet operator: ${op.nodeName}, due to unsupported data types above")
+      None
+    }
+
+  }
 
   /**
    * Whether the input Spark operator `op` can be considered as a Comet sink, i.e., the start of
@@ -1315,40 +1265,6 @@
     }
   }
 
-  private def validatePartitionAndSortSpecsForWindowFunc(
-      partitionSpec: Seq[Expression],
-      orderSpec: Seq[SortOrder],
-      op: SparkPlan): Boolean = {
-    if (partitionSpec.length != orderSpec.length) {
-      return false
-    }
-
-    val partitionColumnNames = partitionSpec.collect {
-      case a: AttributeReference => a.name
-      case other =>
-        withInfo(op, s"Unsupported partition expression: ${other.getClass.getSimpleName}")
-        return false
-    }
-
-    val orderColumnNames = orderSpec.collect { case s: SortOrder =>
-      s.child match {
-        case a: AttributeReference => a.name
-        case other =>
-          withInfo(op, s"Unsupported sort expression: ${other.getClass.getSimpleName}")
-          return false
-      }
-    }
-
-    if (partitionColumnNames.zip(orderColumnNames).exists { case (partCol, orderCol) =>
-        partCol != orderCol
-      }) {
-      withInfo(op, "Partitioning and sorting specifications must be the same.")
-      return false
-    }
-
-    true
-  }
-
 }
 
 sealed trait SupportLevel
