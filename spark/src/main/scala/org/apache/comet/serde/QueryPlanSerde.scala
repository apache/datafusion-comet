/*
 * Licensed to the Apache Software Foundation (ASF) under one
 * or more contributor license agreements.  See the NOTICE file
 * distributed with this work for additional information
 * regarding copyright ownership.  The ASF licenses this file
 * to you under the Apache License, Version 2.0 (the
 * "License"); you may not use this file except in compliance
 * with the License.  You may obtain a copy of the License at
 *
 *   http://www.apache.org/licenses/LICENSE-2.0
 *
 * Unless required by applicable law or agreed to in writing,
 * software distributed under the License is distributed on an
 * "AS IS" BASIS, WITHOUT WARRANTIES OR CONDITIONS OF ANY
 * KIND, either express or implied.  See the License for the
 * specific language governing permissions and limitations
 * under the License.
 */

package org.apache.comet.serde

import scala.jdk.CollectionConverters._

import org.apache.spark.internal.Logging
import org.apache.spark.sql.catalyst.expressions._
import org.apache.spark.sql.catalyst.expressions.aggregate._
import org.apache.spark.sql.catalyst.expressions.objects.StaticInvoke
import org.apache.spark.sql.catalyst.optimizer.NormalizeNaNAndZero
import org.apache.spark.sql.comet._
import org.apache.spark.sql.execution
import org.apache.spark.sql.execution._
import org.apache.spark.sql.internal.SQLConf
import org.apache.spark.sql.types._

import org.apache.comet.CometConf
import org.apache.comet.CometSparkSessionExtensions.withInfo
import org.apache.comet.expressions._
import org.apache.comet.serde.ExprOuterClass.{AggExpr, Expr, ScalarFunc}
import org.apache.comet.serde.Types.{DataType => ProtoDataType}
import org.apache.comet.serde.Types.DataType._
import org.apache.comet.serde.literals.CometLiteral
import org.apache.comet.serde.operator._
import org.apache.comet.shims.CometExprShim

/**
 * An utility object for query plan and expression serialization.
 */
object QueryPlanSerde extends Logging with CometExprShim {

  private val arrayExpressions: Map[Class[_ <: Expression], CometExpressionSerde[_]] = Map(
    classOf[ArrayAppend] -> CometArrayAppend,
    classOf[ArrayCompact] -> CometArrayCompact,
    classOf[ArrayContains] -> CometArrayContains,
    classOf[ArrayDistinct] -> CometArrayDistinct,
    classOf[ArrayExcept] -> CometArrayExcept,
    classOf[ArrayFilter] -> CometArrayFilter,
    classOf[ArrayInsert] -> CometArrayInsert,
    classOf[ArrayIntersect] -> CometArrayIntersect,
    classOf[ArrayJoin] -> CometArrayJoin,
    classOf[ArrayMax] -> CometArrayMax,
    classOf[ArrayMin] -> CometArrayMin,
    classOf[ArrayRemove] -> CometArrayRemove,
    classOf[ArrayRepeat] -> CometArrayRepeat,
    classOf[ArraysOverlap] -> CometArraysOverlap,
    classOf[ArrayUnion] -> CometArrayUnion,
    classOf[CreateArray] -> CometCreateArray,
    classOf[ElementAt] -> CometElementAt,
    classOf[Flatten] -> CometFlatten,
    classOf[GetArrayItem] -> CometGetArrayItem)

  private val conditionalExpressions: Map[Class[_ <: Expression], CometExpressionSerde[_]] =
    Map(classOf[CaseWhen] -> CometCaseWhen, classOf[If] -> CometIf)

  private val predicateExpressions: Map[Class[_ <: Expression], CometExpressionSerde[_]] = Map(
    classOf[And] -> CometAnd,
    classOf[EqualTo] -> CometEqualTo,
    classOf[EqualNullSafe] -> CometEqualNullSafe,
    classOf[GreaterThan] -> CometGreaterThan,
    classOf[GreaterThanOrEqual] -> CometGreaterThanOrEqual,
    classOf[LessThan] -> CometLessThan,
    classOf[LessThanOrEqual] -> CometLessThanOrEqual,
    classOf[In] -> CometIn,
    classOf[IsNotNull] -> CometIsNotNull,
    classOf[IsNull] -> CometIsNull,
    classOf[InSet] -> CometInSet,
    classOf[Not] -> CometNot,
    classOf[Or] -> CometOr)

  private val mathExpressions: Map[Class[_ <: Expression], CometExpressionSerde[_]] = Map(
    classOf[Acos] -> CometScalarFunction("acos"),
    classOf[Add] -> CometAdd,
    classOf[Asin] -> CometScalarFunction("asin"),
    classOf[Atan] -> CometScalarFunction("atan"),
    classOf[Atan2] -> CometAtan2,
    classOf[Ceil] -> CometCeil,
    classOf[Cos] -> CometScalarFunction("cos"),
    classOf[Divide] -> CometDivide,
    classOf[Exp] -> CometScalarFunction("exp"),
    classOf[Expm1] -> CometScalarFunction("expm1"),
    classOf[Floor] -> CometFloor,
    classOf[Hex] -> CometHex,
    classOf[IntegralDivide] -> CometIntegralDivide,
    classOf[IsNaN] -> CometIsNaN,
    classOf[Log] -> CometLog,
    classOf[Log2] -> CometLog2,
    classOf[Log10] -> CometLog10,
    classOf[Multiply] -> CometMultiply,
    classOf[Pow] -> CometScalarFunction("pow"),
    classOf[Rand] -> CometRand,
    classOf[Randn] -> CometRandn,
    classOf[Remainder] -> CometRemainder,
    classOf[Round] -> CometRound,
    classOf[Signum] -> CometScalarFunction("signum"),
    classOf[Sin] -> CometScalarFunction("sin"),
    classOf[Sqrt] -> CometScalarFunction("sqrt"),
    classOf[Subtract] -> CometSubtract,
    classOf[Tan] -> CometScalarFunction("tan"),
    classOf[Cot] -> CometScalarFunction("cot"),
    classOf[UnaryMinus] -> CometUnaryMinus,
    classOf[Unhex] -> CometUnhex,
    classOf[Abs] -> CometAbs)

  private val mapExpressions: Map[Class[_ <: Expression], CometExpressionSerde[_]] = Map(
    classOf[GetMapValue] -> CometMapExtract,
    classOf[MapKeys] -> CometMapKeys,
    classOf[MapEntries] -> CometMapEntries,
    classOf[MapValues] -> CometMapValues,
    classOf[MapFromArrays] -> CometMapFromArrays)

  private val structExpressions: Map[Class[_ <: Expression], CometExpressionSerde[_]] = Map(
    classOf[CreateNamedStruct] -> CometCreateNamedStruct,
    classOf[GetArrayStructFields] -> CometGetArrayStructFields,
    classOf[GetStructField] -> CometGetStructField,
    classOf[StructsToJson] -> CometStructsToJson)

  private val hashExpressions: Map[Class[_ <: Expression], CometExpressionSerde[_]] = Map(
    classOf[Md5] -> CometScalarFunction("md5"),
    classOf[Murmur3Hash] -> CometMurmur3Hash,
    classOf[Sha2] -> CometSha2,
    classOf[XxHash64] -> CometXxHash64,
    classOf[Sha1] -> CometSha1)

  private val stringExpressions: Map[Class[_ <: Expression], CometExpressionSerde[_]] = Map(
    classOf[Ascii] -> CometScalarFunction("ascii"),
    classOf[BitLength] -> CometScalarFunction("bit_length"),
    classOf[Chr] -> CometScalarFunction("char"),
    classOf[ConcatWs] -> CometScalarFunction("concat_ws"),
    classOf[Concat] -> CometConcat,
    classOf[Contains] -> CometScalarFunction("contains"),
    classOf[EndsWith] -> CometScalarFunction("ends_with"),
    classOf[InitCap] -> CometInitCap,
    classOf[Length] -> CometLength,
    classOf[Like] -> CometLike,
    classOf[Lower] -> CometLower,
    classOf[OctetLength] -> CometScalarFunction("octet_length"),
    classOf[RegExpReplace] -> CometRegExpReplace,
    classOf[Reverse] -> CometScalarFunction("reverse"),
    classOf[RLike] -> CometRLike,
    classOf[StartsWith] -> CometScalarFunction("starts_with"),
    classOf[StringInstr] -> CometScalarFunction("instr"),
    classOf[StringRepeat] -> CometStringRepeat,
    classOf[StringReplace] -> CometScalarFunction("replace"),
    classOf[StringRPad] -> CometStringRPad,
    classOf[StringLPad] -> CometStringLPad,
    classOf[StringSpace] -> CometScalarFunction("string_space"),
    classOf[StringTranslate] -> CometScalarFunction("translate"),
    classOf[StringTrim] -> CometScalarFunction("trim"),
    classOf[StringTrimBoth] -> CometScalarFunction("btrim"),
    classOf[StringTrimLeft] -> CometScalarFunction("ltrim"),
    classOf[StringTrimRight] -> CometScalarFunction("rtrim"),
    classOf[Substring] -> CometSubstring,
    classOf[Upper] -> CometUpper)

  private val bitwiseExpressions: Map[Class[_ <: Expression], CometExpressionSerde[_]] = Map(
    classOf[BitwiseAnd] -> CometBitwiseAnd,
    classOf[BitwiseCount] -> CometBitwiseCount,
    classOf[BitwiseGet] -> CometBitwiseGet,
    classOf[BitwiseOr] -> CometBitwiseOr,
    classOf[BitwiseNot] -> CometBitwiseNot,
    classOf[BitwiseXor] -> CometBitwiseXor,
    classOf[ShiftLeft] -> CometShiftLeft,
    classOf[ShiftRight] -> CometShiftRight)

  private val temporalExpressions: Map[Class[_ <: Expression], CometExpressionSerde[_]] = Map(
    classOf[DateAdd] -> CometDateAdd,
    classOf[DateSub] -> CometDateSub,
    classOf[FromUnixTime] -> CometFromUnixTime,
    classOf[Hour] -> CometHour,
    classOf[Minute] -> CometMinute,
    classOf[Second] -> CometSecond,
    classOf[TruncDate] -> CometTruncDate,
    classOf[TruncTimestamp] -> CometTruncTimestamp,
    classOf[Year] -> CometYear,
    classOf[Month] -> CometMonth,
    classOf[DayOfMonth] -> CometDayOfMonth,
    classOf[DayOfWeek] -> CometDayOfWeek,
    classOf[WeekDay] -> CometWeekDay,
    classOf[DayOfYear] -> CometDayOfYear,
    classOf[WeekOfYear] -> CometWeekOfYear,
    classOf[Quarter] -> CometQuarter)

  private val conversionExpressions: Map[Class[_ <: Expression], CometExpressionSerde[_]] = Map(
    classOf[Cast] -> CometCast)

  private val miscExpressions: Map[Class[_ <: Expression], CometExpressionSerde[_]] = Map(
    // TODO PromotePrecision
    // TODO KnownFloatingPointNormalized
    // TODO ScalarSubquery
    // TODO UnscaledValue
    // TODO MakeDecimal
    // TODO BloomFilterMightContain
    // TODO RegExpReplace
    classOf[Alias] -> CometAlias,
    classOf[AttributeReference] -> CometAttributeReference,
    classOf[CheckOverflow] -> CometCheckOverflow,
    classOf[Coalesce] -> CometCoalesce,
    classOf[Literal] -> CometLiteral,
    classOf[MonotonicallyIncreasingID] -> CometMonotonicallyIncreasingId,
    classOf[SparkPartitionID] -> CometSparkPartitionId,
    classOf[SortOrder] -> CometSortOrder,
    classOf[StaticInvoke] -> CometStaticInvoke)

  /**
   * Mapping of Spark expression class to Comet expression handler.
   */
  val exprSerdeMap: Map[Class[_ <: Expression], CometExpressionSerde[_]] =
    mathExpressions ++ hashExpressions ++ stringExpressions ++
      conditionalExpressions ++ mapExpressions ++ predicateExpressions ++
      structExpressions ++ bitwiseExpressions ++ miscExpressions ++ arrayExpressions ++
      temporalExpressions ++ conversionExpressions

  /**
   * Mapping of Spark aggregate expression class to Comet expression handler.
   */
  val aggrSerdeMap: Map[Class[_], CometAggregateExpressionSerde[_]] = Map(
    classOf[Average] -> CometAverage,
    classOf[BitAndAgg] -> CometBitAndAgg,
    classOf[BitOrAgg] -> CometBitOrAgg,
    classOf[BitXorAgg] -> CometBitXOrAgg,
    classOf[BloomFilterAggregate] -> CometBloomFilterAggregate,
    classOf[Corr] -> CometCorr,
    classOf[Count] -> CometCount,
    classOf[CovPopulation] -> CometCovPopulation,
    classOf[CovSample] -> CometCovSample,
    classOf[First] -> CometFirst,
    classOf[Last] -> CometLast,
    classOf[Max] -> CometMax,
    classOf[Min] -> CometMin,
    classOf[StddevPop] -> CometStddevPop,
    classOf[StddevSamp] -> CometStddevSamp,
    classOf[Sum] -> CometSum,
    classOf[VariancePop] -> CometVariancePop,
    classOf[VarianceSamp] -> CometVarianceSamp)

  def supportedDataType(dt: DataType, allowComplex: Boolean = false): Boolean = dt match {
    case _: ByteType | _: ShortType | _: IntegerType | _: LongType | _: FloatType |
        _: DoubleType | _: StringType | _: BinaryType | _: TimestampType | _: TimestampNTZType |
        _: DecimalType | _: DateType | _: BooleanType | _: NullType =>
      true
    case s: StructType if allowComplex =>
      s.fields.nonEmpty && s.fields.map(_.dataType).forall(supportedDataType(_, allowComplex))
    case a: ArrayType if allowComplex =>
      supportedDataType(a.elementType, allowComplex)
    case m: MapType if allowComplex =>
      supportedDataType(m.keyType, allowComplex) && supportedDataType(m.valueType, allowComplex)
    case _ =>
      false
  }

  /**
   * Serializes Spark datatype to protobuf. Note that, a datatype can be serialized by this method
   * doesn't mean it is supported by Comet native execution, i.e., `supportedDataType` may return
   * false for it.
   */
  def serializeDataType(dt: org.apache.spark.sql.types.DataType): Option[Types.DataType] = {
    val typeId = dt match {
      case _: BooleanType => 0
      case _: ByteType => 1
      case _: ShortType => 2
      case _: IntegerType => 3
      case _: LongType => 4
      case _: FloatType => 5
      case _: DoubleType => 6
      case _: StringType => 7
      case _: BinaryType => 8
      case _: TimestampType => 9
      case _: DecimalType => 10
      case _: TimestampNTZType => 11
      case _: DateType => 12
      case _: NullType => 13
      case _: ArrayType => 14
      case _: MapType => 15
      case _: StructType => 16
      case dt =>
        logWarning(s"Cannot serialize Spark data type: $dt")
        return None
    }

    val builder = ProtoDataType.newBuilder()
    builder.setTypeIdValue(typeId)

    // Decimal
    val dataType = dt match {
      case t: DecimalType =>
        val info = DataTypeInfo.newBuilder()
        val decimal = DecimalInfo.newBuilder()
        decimal.setPrecision(t.precision)
        decimal.setScale(t.scale)
        info.setDecimal(decimal)
        builder.setTypeInfo(info.build()).build()

      case a: ArrayType =>
        val elementType = serializeDataType(a.elementType)

        if (elementType.isEmpty) {
          return None
        }

        val info = DataTypeInfo.newBuilder()
        val list = ListInfo.newBuilder()
        list.setElementType(elementType.get)
        list.setContainsNull(a.containsNull)

        info.setList(list)
        builder.setTypeInfo(info.build()).build()

      case m: MapType =>
        val keyType = serializeDataType(m.keyType)
        if (keyType.isEmpty) {
          return None
        }

        val valueType = serializeDataType(m.valueType)
        if (valueType.isEmpty) {
          return None
        }

        val info = DataTypeInfo.newBuilder()
        val map = MapInfo.newBuilder()
        map.setKeyType(keyType.get)
        map.setValueType(valueType.get)
        map.setValueContainsNull(m.valueContainsNull)

        info.setMap(map)
        builder.setTypeInfo(info.build()).build()

      case s: StructType =>
        val info = DataTypeInfo.newBuilder()
        val struct = StructInfo.newBuilder()

        val fieldNames = s.fields.map(_.name).toIterable.asJava
        val fieldDatatypes = s.fields.map(f => serializeDataType(f.dataType)).toSeq
        val fieldNullable = s.fields.map(f => Boolean.box(f.nullable)).toIterable.asJava

        if (fieldDatatypes.exists(_.isEmpty)) {
          return None
        }

        struct.addAllFieldNames(fieldNames)
        struct.addAllFieldDatatypes(fieldDatatypes.map(_.get).asJava)
        struct.addAllFieldNullable(fieldNullable)

        info.setStruct(struct)
        builder.setTypeInfo(info.build()).build()
      case _ => builder.build()
    }

    Some(dataType)
  }

  def windowExprToProto(
      windowExpr: WindowExpression,
      output: Seq[Attribute],
      conf: SQLConf): Option[OperatorOuterClass.WindowExpr] = {

    val aggregateExpressions: Array[AggregateExpression] = windowExpr.flatMap { expr =>
      expr match {
        case agg: AggregateExpression =>
          agg.aggregateFunction match {
            case _: Count =>
              Some(agg)
            case min: Min =>
              if (AggSerde.minMaxDataTypeSupported(min.dataType)) {
                Some(agg)
              } else {
                withInfo(windowExpr, s"datatype ${min.dataType} is not supported", expr)
                None
              }
            case max: Max =>
              if (AggSerde.minMaxDataTypeSupported(max.dataType)) {
                Some(agg)
              } else {
                withInfo(windowExpr, s"datatype ${max.dataType} is not supported", expr)
                None
              }
            case s: Sum =>
              if (AggSerde.sumDataTypeSupported(s.dataType) && !s.dataType
                  .isInstanceOf[DecimalType]) {
                Some(agg)
              } else {
                withInfo(windowExpr, s"datatype ${s.dataType} is not supported", expr)
                None
              }
            case _ =>
              withInfo(
                windowExpr,
                s"aggregate ${agg.aggregateFunction}" +
                  " is not supported for window function",
                expr)
              None
          }
        case _ =>
          None
      }
    }.toArray

    val (aggExpr, builtinFunc) = if (aggregateExpressions.nonEmpty) {
      val modes = aggregateExpressions.map(_.mode).distinct
      assert(modes.size == 1 && modes.head == Complete)
      (aggExprToProto(aggregateExpressions.head, output, true, conf), None)
    } else {
      (None, exprToProto(windowExpr.windowFunction, output))
    }

    if (aggExpr.isEmpty && builtinFunc.isEmpty) {
      return None
    }

    val f = windowExpr.windowSpec.frameSpecification

    val (frameType, lowerBound, upperBound) = f match {
      case SpecifiedWindowFrame(frameType, lBound, uBound) =>
        val frameProto = frameType match {
          case RowFrame => OperatorOuterClass.WindowFrameType.Rows
          case RangeFrame => OperatorOuterClass.WindowFrameType.Range
        }

        val lBoundProto = lBound match {
          case UnboundedPreceding =>
            OperatorOuterClass.LowerWindowFrameBound
              .newBuilder()
              .setUnboundedPreceding(OperatorOuterClass.UnboundedPreceding.newBuilder().build())
              .build()
          case CurrentRow =>
            OperatorOuterClass.LowerWindowFrameBound
              .newBuilder()
              .setCurrentRow(OperatorOuterClass.CurrentRow.newBuilder().build())
              .build()
          case e if frameType == RowFrame =>
            val offset = e.eval() match {
              case i: Integer => i.toLong
              case l: Long => l
              case _ => return None
            }
            OperatorOuterClass.LowerWindowFrameBound
              .newBuilder()
              .setPreceding(
                OperatorOuterClass.Preceding
                  .newBuilder()
                  .setOffset(offset)
                  .build())
              .build()
          case _ =>
            // TODO add support for numeric and temporal RANGE BETWEEN expressions
            // see https://github.com/apache/datafusion-comet/issues/1246
            return None
        }

        val uBoundProto = uBound match {
          case UnboundedFollowing =>
            OperatorOuterClass.UpperWindowFrameBound
              .newBuilder()
              .setUnboundedFollowing(OperatorOuterClass.UnboundedFollowing.newBuilder().build())
              .build()
          case CurrentRow =>
            OperatorOuterClass.UpperWindowFrameBound
              .newBuilder()
              .setCurrentRow(OperatorOuterClass.CurrentRow.newBuilder().build())
              .build()
          case e if frameType == RowFrame =>
            val offset = e.eval() match {
              case i: Integer => i.toLong
              case l: Long => l
              case _ => return None
            }
            OperatorOuterClass.UpperWindowFrameBound
              .newBuilder()
              .setFollowing(
                OperatorOuterClass.Following
                  .newBuilder()
                  .setOffset(offset)
                  .build())
              .build()
          case _ =>
            // TODO add support for numeric and temporal RANGE BETWEEN expressions
            // see https://github.com/apache/datafusion-comet/issues/1246
            return None
        }

        (frameProto, lBoundProto, uBoundProto)
      case _ =>
        (
          OperatorOuterClass.WindowFrameType.Rows,
          OperatorOuterClass.LowerWindowFrameBound
            .newBuilder()
            .setUnboundedPreceding(OperatorOuterClass.UnboundedPreceding.newBuilder().build())
            .build(),
          OperatorOuterClass.UpperWindowFrameBound
            .newBuilder()
            .setUnboundedFollowing(OperatorOuterClass.UnboundedFollowing.newBuilder().build())
            .build())
    }

    val frame = OperatorOuterClass.WindowFrame
      .newBuilder()
      .setFrameType(frameType)
      .setLowerBound(lowerBound)
      .setUpperBound(upperBound)
      .build()

    val spec =
      OperatorOuterClass.WindowSpecDefinition.newBuilder().setFrameSpecification(frame).build()

    if (builtinFunc.isDefined) {
      Some(
        OperatorOuterClass.WindowExpr
          .newBuilder()
          .setBuiltInWindowFunction(builtinFunc.get)
          .setSpec(spec)
          .build())
    } else if (aggExpr.isDefined) {
      Some(
        OperatorOuterClass.WindowExpr
          .newBuilder()
          .setAggFunc(aggExpr.get)
          .setSpec(spec)
          .build())
    } else {
      None
    }
  }

  def aggExprToProto(
      aggExpr: AggregateExpression,
      inputs: Seq[Attribute],
      binding: Boolean,
      conf: SQLConf): Option[AggExpr] = {

    // Support Count(distinct single_value)
    // COUNT(DISTINCT x) - supported
    // COUNT(DISTINCT x, x) - supported through transition to COUNT(DISTINCT x)
    // COUNT(DISTINCT x, y) - not supported
    if (aggExpr.isDistinct
      &&
      !(aggExpr.aggregateFunction.prettyName == "count" &&
        aggExpr.aggregateFunction.children.length == 1)) {
      withInfo(aggExpr, s"Distinct aggregate not supported for: $aggExpr")
      return None
    }

    val fn = aggExpr.aggregateFunction
    val cometExpr = aggrSerdeMap.get(fn.getClass)
    cometExpr match {
      case Some(handler) =>
        val aggHandler = handler.asInstanceOf[CometAggregateExpressionSerde[AggregateFunction]]
        val exprConfName = aggHandler.getExprConfigName(fn)
        if (!CometConf.isExprEnabled(exprConfName)) {
          withInfo(
            aggExpr,
            "Expression support is disabled. Set " +
              s"${CometConf.getExprEnabledConfigKey(exprConfName)}=true to enable it.")
          return None
        }
        aggHandler.convert(aggExpr, fn, inputs, binding, conf)
      case _ =>
        withInfo(
          aggExpr,
          s"unsupported Spark aggregate function: ${fn.prettyName}",
          fn.children: _*)
        None
    }
  }

  def evalModeToProto(evalMode: CometEvalMode.Value): ExprOuterClass.EvalMode = {
    evalMode match {
      case CometEvalMode.LEGACY => ExprOuterClass.EvalMode.LEGACY
      case CometEvalMode.TRY => ExprOuterClass.EvalMode.TRY
      case CometEvalMode.ANSI => ExprOuterClass.EvalMode.ANSI
      case _ => throw new IllegalStateException(s"Invalid evalMode $evalMode")
    }
  }

  /**
   * Convert a Spark expression to a protocol-buffer representation of a native Comet/DataFusion
   * expression.
   *
   * This method performs a transformation on the plan to handle decimal promotion and then calls
   * into the recursive method [[exprToProtoInternal]].
   *
   * @param expr
   *   The input expression
   * @param inputs
   *   The input attributes
   * @param binding
   *   Whether to bind the expression to the input attributes
   * @return
   *   The protobuf representation of the expression, or None if the expression is not supported.
   *   In the case where None is returned, the expression will be tagged with the reason(s) why it
   *   is not supported.
   */
  def exprToProto(
      expr: Expression,
      inputs: Seq[Attribute],
      binding: Boolean = true): Option[Expr] = {

    val conf = SQLConf.get
    val newExpr =
      DecimalPrecision.promote(conf.decimalOperationsAllowPrecisionLoss, expr, !conf.ansiEnabled)
    exprToProtoInternal(newExpr, inputs, binding)
  }

  /**
   * Convert a Spark expression to a protocol-buffer representation of a native Comet/DataFusion
   * expression.
   *
   * @param expr
   *   The input expression
   * @param inputs
   *   The input attributes
   * @param binding
   *   Whether to bind the expression to the input attributes
   * @return
   *   The protobuf representation of the expression, or None if the expression is not supported.
   *   In the case where None is returned, the expression will be tagged with the reason(s) why it
   *   is not supported.
   */
  def exprToProtoInternal(
      expr: Expression,
      inputs: Seq[Attribute],
      binding: Boolean): Option[Expr] = {

    def convert[T <: Expression](expr: T, handler: CometExpressionSerde[T]): Option[Expr] = {
      val exprConfName = handler.getExprConfigName(expr)
      if (!CometConf.isExprEnabled(exprConfName)) {
        withInfo(
          expr,
          "Expression support is disabled. Set " +
            s"${CometConf.getExprEnabledConfigKey(exprConfName)}=true to enable it.")
        return None
      }
      handler.getSupportLevel(expr) match {
        case Unsupported(notes) =>
          withInfo(expr, notes.getOrElse(""))
          None
        case Incompatible(notes) =>
          val exprAllowIncompat = CometConf.isExprAllowIncompat(exprConfName)
          if (exprAllowIncompat || CometConf.COMET_EXPR_ALLOW_INCOMPATIBLE.get()) {
            if (notes.isDefined) {
              logWarning(
                s"Comet supports $expr when ${CometConf.COMET_EXPR_ALLOW_INCOMPATIBLE.key}=true " +
                  s"but has notes: ${notes.get}")
            }
            handler.convert(expr, inputs, binding)
          } else {
            val optionalNotes = notes.map(str => s" ($str)").getOrElse("")
            withInfo(
              expr,
              s"$expr is not fully compatible with Spark$optionalNotes. To enable it anyway, " +
                s"set ${CometConf.getExprAllowIncompatConfigKey(exprConfName)}=true, or set " +
                s"${CometConf.COMET_EXPR_ALLOW_INCOMPATIBLE.key}=true to enable all " +
                s"incompatible expressions. ${CometConf.COMPAT_GUIDE}.")
            None
          }
        case Compatible(notes) =>
          if (notes.isDefined) {
            logWarning(s"Comet supports $expr but has notes: ${notes.get}")
          }
          handler.convert(expr, inputs, binding)
      }
    }

    versionSpecificExprToProtoInternal(expr, inputs, binding).orElse(expr match {

      case UnaryExpression(child) if expr.prettyName == "promote_precision" =>
        // `UnaryExpression` includes `PromotePrecision` for Spark 3.3
        // `PromotePrecision` is just a wrapper, don't need to serialize it.
        exprToProtoInternal(child, inputs, binding)

      case KnownFloatingPointNormalized(NormalizeNaNAndZero(expr)) =>
        val dataType = serializeDataType(expr.dataType)
        if (dataType.isEmpty) {
          withInfo(expr, s"Unsupported datatype ${expr.dataType}")
          return None
        }
        val ex = exprToProtoInternal(expr, inputs, binding)
        ex.map { child =>
          val builder = ExprOuterClass.NormalizeNaNAndZero
            .newBuilder()
            .setChild(child)
            .setDatatype(dataType.get)
          ExprOuterClass.Expr.newBuilder().setNormalizeNanAndZero(builder).build()
        }

      case s @ execution.ScalarSubquery(_, _) =>
        if (supportedDataType(s.dataType)) {
          val dataType = serializeDataType(s.dataType)
          if (dataType.isEmpty) {
            withInfo(s, s"Scalar subquery returns unsupported datatype ${s.dataType}")
            return None
          }

          val builder = ExprOuterClass.Subquery
            .newBuilder()
            .setId(s.exprId.id)
            .setDatatype(dataType.get)
          Some(ExprOuterClass.Expr.newBuilder().setSubquery(builder).build())
        } else {
          withInfo(s, s"Unsupported data type: ${s.dataType}")
          None
        }

      case UnscaledValue(child) =>
        val childExpr = exprToProtoInternal(child, inputs, binding)
        val optExpr =
          scalarFunctionExprToProtoWithReturnType("unscaled_value", LongType, false, childExpr)
        optExprWithInfo(optExpr, expr, child)

      case MakeDecimal(child, precision, scale, true) =>
        val childExpr = exprToProtoInternal(child, inputs, binding)
        val optExpr = scalarFunctionExprToProtoWithReturnType(
          "make_decimal",
          DecimalType(precision, scale),
          false,
          childExpr)
        optExprWithInfo(optExpr, expr, child)

      case b @ BloomFilterMightContain(_, _) =>
        val bloomFilter = b.left
        val value = b.right
        val bloomFilterExpr = exprToProtoInternal(bloomFilter, inputs, binding)
        val valueExpr = exprToProtoInternal(value, inputs, binding)
        if (bloomFilterExpr.isDefined && valueExpr.isDefined) {
          val builder = ExprOuterClass.BloomFilterMightContain.newBuilder()
          builder.setBloomFilter(bloomFilterExpr.get)
          builder.setValue(valueExpr.get)
          Some(
            ExprOuterClass.Expr
              .newBuilder()
              .setBloomFilterMightContain(builder)
              .build())
        } else {
          withInfo(expr, bloomFilter, value)
          None
        }
      case r @ Reverse(child) if child.dataType.isInstanceOf[ArrayType] =>
        convert(r, CometArrayReverse)
      case expr =>
        QueryPlanSerde.exprSerdeMap.get(expr.getClass) match {
          case Some(handler) =>
            convert(expr, handler.asInstanceOf[CometExpressionSerde[Expression]])
          case _ =>
            withInfo(expr, s"${expr.prettyName} is not supported", expr.children: _*)
            None
        }
    })
  }

  /**
   * Creates a UnaryExpr by calling exprToProtoInternal for the provided child expression and then
   * invokes the supplied function to wrap this UnaryExpr in a top-level Expr.
   *
   * @param child
   *   Spark expression
   * @param inputs
   *   Inputs to the expression
   * @param f
   *   Function that accepts an Expr.Builder and a UnaryExpr and builds the specific top-level
   *   Expr
   * @return
   *   Some(Expr) or None if not supported
   */
  def createUnaryExpr(
      expr: Expression,
      child: Expression,
      inputs: Seq[Attribute],
      binding: Boolean,
      f: (ExprOuterClass.Expr.Builder, ExprOuterClass.UnaryExpr) => ExprOuterClass.Expr.Builder)
      : Option[ExprOuterClass.Expr] = {
    val childExpr = exprToProtoInternal(child, inputs, binding) // TODO review
    if (childExpr.isDefined) {
      // create the generic UnaryExpr message
      val inner = ExprOuterClass.UnaryExpr
        .newBuilder()
        .setChild(childExpr.get)
        .build()
      // call the user-supplied function to wrap UnaryExpr in a top-level Expr
      // such as Expr.IsNull or Expr.IsNotNull
      Some(
        f(
          ExprOuterClass.Expr
            .newBuilder(),
          inner).build())
    } else {
      withInfo(expr, child)
      None
    }
  }

  def createBinaryExpr(
      expr: Expression,
      left: Expression,
      right: Expression,
      inputs: Seq[Attribute],
      binding: Boolean,
      f: (ExprOuterClass.Expr.Builder, ExprOuterClass.BinaryExpr) => ExprOuterClass.Expr.Builder)
      : Option[ExprOuterClass.Expr] = {
    val leftExpr = exprToProtoInternal(left, inputs, binding)
    val rightExpr = exprToProtoInternal(right, inputs, binding)
    if (leftExpr.isDefined && rightExpr.isDefined) {
      // create the generic BinaryExpr message
      val inner = ExprOuterClass.BinaryExpr
        .newBuilder()
        .setLeft(leftExpr.get)
        .setRight(rightExpr.get)
        .build()
      // call the user-supplied function to wrap BinaryExpr in a top-level Expr
      // such as Expr.And or Expr.Or
      Some(
        f(
          ExprOuterClass.Expr
            .newBuilder(),
          inner).build())
    } else {
      withInfo(expr, left, right)
      None
    }
  }

  def scalarFunctionExprToProtoWithReturnType(
      funcName: String,
      returnType: DataType,
      failOnError: Boolean,
      args: Option[Expr]*): Option[Expr] = {
    val builder = ExprOuterClass.ScalarFunc.newBuilder()
    builder.setFunc(funcName)
    builder.setFailOnError(failOnError)
    serializeDataType(returnType).flatMap { t =>
      builder.setReturnType(t)
      scalarFunctionExprToProto0(builder, args: _*)
    }
  }

  def scalarFunctionExprToProto(funcName: String, args: Option[Expr]*): Option[Expr] = {
    val builder = ExprOuterClass.ScalarFunc.newBuilder()
    builder.setFunc(funcName)
    builder.setFailOnError(false)
    scalarFunctionExprToProto0(builder, args: _*)
  }

  private def scalarFunctionExprToProto0(
      builder: ScalarFunc.Builder,
      args: Option[Expr]*): Option[Expr] = {
    args.foreach {
      case Some(a) => builder.addArgs(a)
      case _ =>
        return None
    }
    Some(ExprOuterClass.Expr.newBuilder().setScalarFunc(builder).build())
  }

<<<<<<< HEAD
  /**
   * Convert a Spark plan operator to a protobuf Comet operator.
   *
   * @param op
   *   Spark plan operator
   * @param childOp
   *   previously converted protobuf Comet operators, which will be consumed by the Spark plan
   *   operator as its children
   * @return
   *   The converted Comet native operator for the input `op`, or `None` if the `op` cannot be
   *   converted to a native operator.
   */
  def operator2Proto(op: SparkPlan, childOp: Operator*): Option[Operator] = {
    val builder = OperatorOuterClass.Operator.newBuilder().setPlanId(op.id)
    childOp.foreach(builder.addChildren)

    // look for registered handler first
    val serde = opSerdeMap.get(op.getClass)
    serde match {
      case Some(handler) if isOperatorEnabled(handler, op) =>
        val opSerde = handler.asInstanceOf[CometOperatorSerde[SparkPlan]]
        val maybeConverted = opSerde.convert(op, builder, childOp: _*)
        if (maybeConverted.isDefined) {
          return maybeConverted
        }
      case _ =>
    }

    // now handle special cases that cannot be handled as a simple mapping from class name
    // and see if operator can be used as a sink
    op match {

      // Fully native scan for V1
      case scan: CometScanExec if scan.scanImpl == CometConf.SCAN_NATIVE_DATAFUSION =>
        CometNativeScan.convert(scan, builder, childOp: _*)

      // Iceberg scan with native execution enabled
      // Config checks (COMET_ICEBERG_NATIVE_ENABLED, COMET_EXEC_ENABLED) are done in CometExecRule
      case scan: CometBatchScanExec
          if scan.wrapped.scan.getClass.getName ==
            "org.apache.iceberg.spark.source.SparkBatchQueryScan" =>
        CometIcebergNativeScan.convert(scan, builder, childOp: _*)

      case op if isCometSink(op) =>
        val supportedTypes =
          op.output.forall(a => supportedDataType(a.dataType, allowComplex = true))

        if (!supportedTypes) {
          withInfo(op, "Unsupported data type")
          return None
        }

        // These operators are source of Comet native execution chain
        val scanBuilder = OperatorOuterClass.Scan.newBuilder()
        val source = op.simpleStringWithNodeId()
        if (source.isEmpty) {
          scanBuilder.setSource(op.getClass.getSimpleName)
        } else {
          scanBuilder.setSource(source)
        }

        val ffiSafe = op match {
          case _ if isExchangeSink(op) =>
            // Source of broadcast exchange batches is ArrowStreamReader
            // Source of shuffle exchange batches is NativeBatchDecoderIterator
            true
          case scan: CometScanExec if scan.scanImpl == CometConf.SCAN_NATIVE_COMET =>
            // native_comet scan reuses mutable buffers
            false
          case scan: CometScanExec if scan.scanImpl == CometConf.SCAN_NATIVE_ICEBERG_COMPAT =>
            // native_iceberg_compat scan reuses mutable buffers for constant columns
            // https://github.com/apache/datafusion-comet/issues/2152
            false
          case _ =>
            false
        }
        scanBuilder.setArrowFfiSafe(ffiSafe)

        val scanTypes = op.output.flatten { attr =>
          serializeDataType(attr.dataType)
        }

        if (scanTypes.length == op.output.length) {
          scanBuilder.addAllFields(scanTypes.asJava)

          // Sink operators don't have children
          builder.clearChildren()

          Some(builder.setScan(scanBuilder).build())
        } else {
          // There are unsupported scan type
          withInfo(
            op,
            s"unsupported Comet operator: ${op.nodeName}, due to unsupported data types above")
          None
        }

      case _ =>
        // Emit warning if:
        //  1. it is not Spark shuffle operator, which is handled separately
        //  2. it is not a Comet operator
        if (serde.isEmpty && !op.nodeName.contains("Comet") &&
          !op.isInstanceOf[ShuffleExchangeExec]) {
          withInfo(op, s"unsupported Spark operator: ${op.nodeName}")
        }
        None
    }
  }

  private def isOperatorEnabled(handler: CometOperatorSerde[_], op: SparkPlan): Boolean = {
    val enabled = handler.enabledConfig.forall(_.get(op.conf))
    val opName = op.getClass.getSimpleName
    if (enabled) {
      val opSerde = handler.asInstanceOf[CometOperatorSerde[SparkPlan]]
      opSerde.getSupportLevel(op) match {
        case Unsupported(notes) =>
          withInfo(op, notes.getOrElse(""))
          false
        case Incompatible(notes) =>
          val allowIncompat = CometConf.isOperatorAllowIncompat(opName)
          val incompatConf = CometConf.getOperatorAllowIncompatConfigKey(opName)
          if (allowIncompat) {
            if (notes.isDefined) {
              logWarning(
                s"Comet supports $opName when $incompatConf=true " +
                  s"but has notes: ${notes.get}")
            }
            true
          } else {
            val optionalNotes = notes.map(str => s" ($str)").getOrElse("")
            withInfo(
              op,
              s"$opName is not fully compatible with Spark$optionalNotes. " +
                s"To enable it anyway, set $incompatConf=true. " +
                s"${CometConf.COMPAT_GUIDE}.")
            false
          }
        case Compatible(notes) =>
          if (notes.isDefined) {
            logWarning(s"Comet supports $opName but has notes: ${notes.get}")
          }
          true
      }
    } else {
      withInfo(
        op,
        s"Native support for operator $opName is disabled. " +
          s"Set ${handler.enabledConfig.get.key}=true to enable it.")
      false
    }
  }

  /**
   * Whether the input Spark operator `op` can be considered as a Comet sink, i.e., the start of
   * native execution. If it is true, we'll wrap `op` with `CometScanWrapper` or
   * `CometSinkPlaceHolder` later in `CometSparkSessionExtensions` after `operator2proto` is
   * called.
   */
  private def isCometSink(op: SparkPlan): Boolean = {
    if (isExchangeSink(op)) {
      return true
    }
    op match {
      case s if isCometScan(s) => true
      case _: CometSparkToColumnarExec => true
      case _: CometSinkPlaceHolder => true
      case _: CoalesceExec => true
      case _: CollectLimitExec => true
      case _: UnionExec => true
      case _: TakeOrderedAndProjectExec => true
      case _ => false
    }
  }

  private def isExchangeSink(op: SparkPlan): Boolean = {
    op match {
      case _: ShuffleExchangeExec => true
      case ShuffleQueryStageExec(_, _: CometShuffleExchangeExec, _) => true
      case ShuffleQueryStageExec(_, ReusedExchangeExec(_, _: CometShuffleExchangeExec), _) => true
      case BroadcastQueryStageExec(_, _: CometBroadcastExchangeExec, _) => true
      case BroadcastQueryStageExec(_, ReusedExchangeExec(_, _: CometBroadcastExchangeExec), _) =>
        true
      case _: BroadcastExchangeExec => true
      case _ => false
    }
  }

=======
>>>>>>> 8769b9e5
  // Utility method. Adds explain info if the result of calling exprToProto is None
  def optExprWithInfo(
      optExpr: Option[Expr],
      expr: Expression,
      childExpr: Expression*): Option[Expr] = {
    optExpr match {
      case None =>
        withInfo(expr, childExpr: _*)
        None
      case o => o
    }

  }

  // scalastyle:off
  /**
   * Align w/ Arrow's
   * [[https://github.com/apache/arrow-rs/blob/55.2.0/arrow-ord/src/rank.rs#L30-L40 can_rank]] and
   * [[https://github.com/apache/arrow-rs/blob/55.2.0/arrow-ord/src/sort.rs#L193-L215 can_sort_to_indices]]
   *
   * TODO: Include SparkSQL's [[YearMonthIntervalType]] and [[DayTimeIntervalType]]
   */
  // scalastyle:on
  def supportedSortType(op: SparkPlan, sortOrder: Seq[SortOrder]): Boolean = {
    def canRank(dt: DataType): Boolean = {
      dt match {
        case _: ByteType | _: ShortType | _: IntegerType | _: LongType | _: FloatType |
            _: DoubleType | _: DecimalType =>
          true
        case _: DateType | _: TimestampType | _: TimestampNTZType =>
          true
        case _: BooleanType | _: BinaryType | _: StringType => true
        case _ => false
      }
    }

    if (sortOrder.length == 1) {
      val canSort = sortOrder.head.dataType match {
        case _: ByteType | _: ShortType | _: IntegerType | _: LongType | _: FloatType |
            _: DoubleType | _: DecimalType =>
          true
        case _: DateType | _: TimestampType | _: TimestampNTZType =>
          true
        case _: BooleanType | _: BinaryType | _: StringType => true
        case ArrayType(elementType, _) => canRank(elementType)
        case MapType(_, valueType, _) => canRank(valueType)
        case _ => false
      }
      if (!canSort) {
        withInfo(op, s"Sort on single column of type ${sortOrder.head.dataType} is not supported")
        false
      } else {
        true
      }
    } else {
      true
    }
  }

}<|MERGE_RESOLUTION|>--- conflicted
+++ resolved
@@ -868,196 +868,6 @@
     Some(ExprOuterClass.Expr.newBuilder().setScalarFunc(builder).build())
   }
 
-<<<<<<< HEAD
-  /**
-   * Convert a Spark plan operator to a protobuf Comet operator.
-   *
-   * @param op
-   *   Spark plan operator
-   * @param childOp
-   *   previously converted protobuf Comet operators, which will be consumed by the Spark plan
-   *   operator as its children
-   * @return
-   *   The converted Comet native operator for the input `op`, or `None` if the `op` cannot be
-   *   converted to a native operator.
-   */
-  def operator2Proto(op: SparkPlan, childOp: Operator*): Option[Operator] = {
-    val builder = OperatorOuterClass.Operator.newBuilder().setPlanId(op.id)
-    childOp.foreach(builder.addChildren)
-
-    // look for registered handler first
-    val serde = opSerdeMap.get(op.getClass)
-    serde match {
-      case Some(handler) if isOperatorEnabled(handler, op) =>
-        val opSerde = handler.asInstanceOf[CometOperatorSerde[SparkPlan]]
-        val maybeConverted = opSerde.convert(op, builder, childOp: _*)
-        if (maybeConverted.isDefined) {
-          return maybeConverted
-        }
-      case _ =>
-    }
-
-    // now handle special cases that cannot be handled as a simple mapping from class name
-    // and see if operator can be used as a sink
-    op match {
-
-      // Fully native scan for V1
-      case scan: CometScanExec if scan.scanImpl == CometConf.SCAN_NATIVE_DATAFUSION =>
-        CometNativeScan.convert(scan, builder, childOp: _*)
-
-      // Iceberg scan with native execution enabled
-      // Config checks (COMET_ICEBERG_NATIVE_ENABLED, COMET_EXEC_ENABLED) are done in CometExecRule
-      case scan: CometBatchScanExec
-          if scan.wrapped.scan.getClass.getName ==
-            "org.apache.iceberg.spark.source.SparkBatchQueryScan" =>
-        CometIcebergNativeScan.convert(scan, builder, childOp: _*)
-
-      case op if isCometSink(op) =>
-        val supportedTypes =
-          op.output.forall(a => supportedDataType(a.dataType, allowComplex = true))
-
-        if (!supportedTypes) {
-          withInfo(op, "Unsupported data type")
-          return None
-        }
-
-        // These operators are source of Comet native execution chain
-        val scanBuilder = OperatorOuterClass.Scan.newBuilder()
-        val source = op.simpleStringWithNodeId()
-        if (source.isEmpty) {
-          scanBuilder.setSource(op.getClass.getSimpleName)
-        } else {
-          scanBuilder.setSource(source)
-        }
-
-        val ffiSafe = op match {
-          case _ if isExchangeSink(op) =>
-            // Source of broadcast exchange batches is ArrowStreamReader
-            // Source of shuffle exchange batches is NativeBatchDecoderIterator
-            true
-          case scan: CometScanExec if scan.scanImpl == CometConf.SCAN_NATIVE_COMET =>
-            // native_comet scan reuses mutable buffers
-            false
-          case scan: CometScanExec if scan.scanImpl == CometConf.SCAN_NATIVE_ICEBERG_COMPAT =>
-            // native_iceberg_compat scan reuses mutable buffers for constant columns
-            // https://github.com/apache/datafusion-comet/issues/2152
-            false
-          case _ =>
-            false
-        }
-        scanBuilder.setArrowFfiSafe(ffiSafe)
-
-        val scanTypes = op.output.flatten { attr =>
-          serializeDataType(attr.dataType)
-        }
-
-        if (scanTypes.length == op.output.length) {
-          scanBuilder.addAllFields(scanTypes.asJava)
-
-          // Sink operators don't have children
-          builder.clearChildren()
-
-          Some(builder.setScan(scanBuilder).build())
-        } else {
-          // There are unsupported scan type
-          withInfo(
-            op,
-            s"unsupported Comet operator: ${op.nodeName}, due to unsupported data types above")
-          None
-        }
-
-      case _ =>
-        // Emit warning if:
-        //  1. it is not Spark shuffle operator, which is handled separately
-        //  2. it is not a Comet operator
-        if (serde.isEmpty && !op.nodeName.contains("Comet") &&
-          !op.isInstanceOf[ShuffleExchangeExec]) {
-          withInfo(op, s"unsupported Spark operator: ${op.nodeName}")
-        }
-        None
-    }
-  }
-
-  private def isOperatorEnabled(handler: CometOperatorSerde[_], op: SparkPlan): Boolean = {
-    val enabled = handler.enabledConfig.forall(_.get(op.conf))
-    val opName = op.getClass.getSimpleName
-    if (enabled) {
-      val opSerde = handler.asInstanceOf[CometOperatorSerde[SparkPlan]]
-      opSerde.getSupportLevel(op) match {
-        case Unsupported(notes) =>
-          withInfo(op, notes.getOrElse(""))
-          false
-        case Incompatible(notes) =>
-          val allowIncompat = CometConf.isOperatorAllowIncompat(opName)
-          val incompatConf = CometConf.getOperatorAllowIncompatConfigKey(opName)
-          if (allowIncompat) {
-            if (notes.isDefined) {
-              logWarning(
-                s"Comet supports $opName when $incompatConf=true " +
-                  s"but has notes: ${notes.get}")
-            }
-            true
-          } else {
-            val optionalNotes = notes.map(str => s" ($str)").getOrElse("")
-            withInfo(
-              op,
-              s"$opName is not fully compatible with Spark$optionalNotes. " +
-                s"To enable it anyway, set $incompatConf=true. " +
-                s"${CometConf.COMPAT_GUIDE}.")
-            false
-          }
-        case Compatible(notes) =>
-          if (notes.isDefined) {
-            logWarning(s"Comet supports $opName but has notes: ${notes.get}")
-          }
-          true
-      }
-    } else {
-      withInfo(
-        op,
-        s"Native support for operator $opName is disabled. " +
-          s"Set ${handler.enabledConfig.get.key}=true to enable it.")
-      false
-    }
-  }
-
-  /**
-   * Whether the input Spark operator `op` can be considered as a Comet sink, i.e., the start of
-   * native execution. If it is true, we'll wrap `op` with `CometScanWrapper` or
-   * `CometSinkPlaceHolder` later in `CometSparkSessionExtensions` after `operator2proto` is
-   * called.
-   */
-  private def isCometSink(op: SparkPlan): Boolean = {
-    if (isExchangeSink(op)) {
-      return true
-    }
-    op match {
-      case s if isCometScan(s) => true
-      case _: CometSparkToColumnarExec => true
-      case _: CometSinkPlaceHolder => true
-      case _: CoalesceExec => true
-      case _: CollectLimitExec => true
-      case _: UnionExec => true
-      case _: TakeOrderedAndProjectExec => true
-      case _ => false
-    }
-  }
-
-  private def isExchangeSink(op: SparkPlan): Boolean = {
-    op match {
-      case _: ShuffleExchangeExec => true
-      case ShuffleQueryStageExec(_, _: CometShuffleExchangeExec, _) => true
-      case ShuffleQueryStageExec(_, ReusedExchangeExec(_, _: CometShuffleExchangeExec), _) => true
-      case BroadcastQueryStageExec(_, _: CometBroadcastExchangeExec, _) => true
-      case BroadcastQueryStageExec(_, ReusedExchangeExec(_, _: CometBroadcastExchangeExec), _) =>
-        true
-      case _: BroadcastExchangeExec => true
-      case _ => false
-    }
-  }
-
-=======
->>>>>>> 8769b9e5
   // Utility method. Adds explain info if the result of calling exprToProto is None
   def optExprWithInfo(
       optExpr: Option[Expr],
