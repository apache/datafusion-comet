/*
 * Licensed to the Apache Software Foundation (ASF) under one
 * or more contributor license agreements.  See the NOTICE file
 * distributed with this work for additional information
 * regarding copyright ownership.  The ASF licenses this file
 * to you under the Apache License, Version 2.0 (the
 * "License"); you may not use this file except in compliance
 * with the License.  You may obtain a copy of the License at
 *
 *   http://www.apache.org/licenses/LICENSE-2.0
 *
 * Unless required by applicable law or agreed to in writing,
 * software distributed under the License is distributed on an
 * "AS IS" BASIS, WITHOUT WARRANTIES OR CONDITIONS OF ANY
 * KIND, either express or implied.  See the License for the
 * specific language governing permissions and limitations
 * under the License.
 */

package org.apache.comet.serde

import java.util.Locale

import scala.collection.JavaConverters._
import scala.math.min

import org.apache.spark.internal.Logging
import org.apache.spark.sql.catalyst.expressions._
import org.apache.spark.sql.catalyst.expressions.aggregate._
import org.apache.spark.sql.catalyst.expressions.objects.StaticInvoke
import org.apache.spark.sql.catalyst.optimizer.{BuildLeft, BuildRight, NormalizeNaNAndZero}
import org.apache.spark.sql.catalyst.plans._
import org.apache.spark.sql.catalyst.plans.physical._
import org.apache.spark.sql.catalyst.util.CharVarcharCodegenUtils
import org.apache.spark.sql.catalyst.util.ResolveDefaultColumns.getExistenceDefaultValues
import org.apache.spark.sql.comet._
import org.apache.spark.sql.comet.execution.shuffle.CometShuffleExchangeExec
import org.apache.spark.sql.execution
import org.apache.spark.sql.execution._
import org.apache.spark.sql.execution.adaptive.{BroadcastQueryStageExec, ShuffleQueryStageExec}
import org.apache.spark.sql.execution.aggregate.{BaseAggregateExec, HashAggregateExec, ObjectHashAggregateExec}
import org.apache.spark.sql.execution.datasources.{FilePartition, FileScanRDD, PartitionedFile}
import org.apache.spark.sql.execution.datasources.v2.{DataSourceRDD, DataSourceRDDPartition}
import org.apache.spark.sql.execution.exchange.{BroadcastExchangeExec, ReusedExchangeExec, ShuffleExchangeExec}
import org.apache.spark.sql.execution.joins.{BroadcastHashJoinExec, HashJoin, ShuffledHashJoinExec, SortMergeJoinExec}
import org.apache.spark.sql.execution.window.WindowExec
import org.apache.spark.sql.internal.SQLConf
import org.apache.spark.sql.types._
import org.apache.spark.unsafe.types.UTF8String

import org.apache.comet.CometConf
import org.apache.comet.CometSparkSessionExtensions.{isCometScan, withInfo}
import org.apache.comet.expressions._
import org.apache.comet.objectstore.NativeConfig
import org.apache.comet.serde.ExprOuterClass.{AggExpr, DataType => ProtoDataType, Expr, ScalarFunc}
import org.apache.comet.serde.ExprOuterClass.DataType._
import org.apache.comet.serde.OperatorOuterClass.{AggregateMode => CometAggregateMode, BuildSide, JoinType, Operator}
import org.apache.comet.shims.CometExprShim

/**
 * An utility object for query plan and expression serialization.
 */
object QueryPlanSerde extends Logging with CometExprShim {

  /**
   * Mapping of Spark expression class to Comet expression handler.
   */
  private val exprSerdeMap: Map[Class[_], CometExpressionSerde] = Map(
    classOf[ArrayAppend] -> CometArrayAppend,
    classOf[ArrayContains] -> CometArrayContains,
    classOf[ArrayExcept] -> CometArrayExcept,
    classOf[ArrayInsert] -> CometArrayInsert,
    classOf[ArrayIntersect] -> CometArrayIntersect,
    classOf[ArrayJoin] -> CometArrayJoin,
    classOf[ArrayMax] -> CometArrayMax,
    classOf[ArrayRemove] -> CometArrayRemove,
    classOf[ArrayRepeat] -> CometArrayRepeat,
    classOf[ArraysOverlap] -> CometArraysOverlap,
    classOf[Ascii] -> CometAscii,
    classOf[ConcatWs] -> CometConcatWs,
    classOf[Chr] -> CometChr,
    classOf[InitCap] -> CometInitCap,
    classOf[BitLength] -> CometBitLength,
    classOf[Length] -> CometLength,
    classOf[StringInstr] -> CometStringInstr,
    classOf[StringRepeat] -> CometStringRepeat,
    classOf[StringReplace] -> CometStringReplace,
    classOf[StringTranslate] -> CometStringTranslate,
    classOf[StringTrim] -> CometTrim,
    classOf[StringTrimLeft] -> CometStringTrimLeft,
    classOf[StringTrimRight] -> CometStringTrimRight,
    classOf[StringTrimBoth] -> CometStringTrimBoth,
    classOf[Upper] -> CometUpper,
    classOf[Lower] -> CometLower,
    classOf[Murmur3Hash] -> CometMurmur3Hash,
    classOf[XxHash64] -> CometXxHash64)

  def emitWarning(reason: String): Unit = {
    logWarning(s"Comet native execution is disabled due to: $reason")
  }

  def supportedDataType(dt: DataType, allowComplex: Boolean = false): Boolean = dt match {
    case _: ByteType | _: ShortType | _: IntegerType | _: LongType | _: FloatType |
        _: DoubleType | _: StringType | _: BinaryType | _: TimestampType | _: TimestampNTZType |
        _: DecimalType | _: DateType | _: BooleanType | _: NullType =>
      true
    case s: StructType if allowComplex =>
      s.fields.map(_.dataType).forall(supportedDataType(_, allowComplex))
    case a: ArrayType if allowComplex =>
      supportedDataType(a.elementType, allowComplex)
    case m: MapType if allowComplex =>
      supportedDataType(m.keyType, allowComplex) && supportedDataType(m.valueType, allowComplex)
    case dt =>
      emitWarning(s"unsupported Spark data type: $dt")
      false
  }

  /**
   * Serializes Spark datatype to protobuf. Note that, a datatype can be serialized by this method
   * doesn't mean it is supported by Comet native execution, i.e., `supportedDataType` may return
   * false for it.
   */
  def serializeDataType(dt: DataType): Option[ExprOuterClass.DataType] = {
    val typeId = dt match {
      case _: BooleanType => 0
      case _: ByteType => 1
      case _: ShortType => 2
      case _: IntegerType => 3
      case _: LongType => 4
      case _: FloatType => 5
      case _: DoubleType => 6
      case _: StringType => 7
      case _: BinaryType => 8
      case _: TimestampType => 9
      case _: DecimalType => 10
      case _: TimestampNTZType => 11
      case _: DateType => 12
      case _: NullType => 13
      case _: ArrayType => 14
      case _: MapType => 15
      case _: StructType => 16
      case dt =>
        emitWarning(s"Cannot serialize Spark data type: $dt")
        return None
    }

    val builder = ProtoDataType.newBuilder()
    builder.setTypeIdValue(typeId)

    // Decimal
    val dataType = dt match {
      case t: DecimalType =>
        val info = DataTypeInfo.newBuilder()
        val decimal = DecimalInfo.newBuilder()
        decimal.setPrecision(t.precision)
        decimal.setScale(t.scale)
        info.setDecimal(decimal)
        builder.setTypeInfo(info.build()).build()

      case a: ArrayType =>
        val elementType = serializeDataType(a.elementType)

        if (elementType.isEmpty) {
          return None
        }

        val info = DataTypeInfo.newBuilder()
        val list = ListInfo.newBuilder()
        list.setElementType(elementType.get)
        list.setContainsNull(a.containsNull)

        info.setList(list)
        builder.setTypeInfo(info.build()).build()

      case m: MapType =>
        val keyType = serializeDataType(m.keyType)
        if (keyType.isEmpty) {
          return None
        }

        val valueType = serializeDataType(m.valueType)
        if (valueType.isEmpty) {
          return None
        }

        val info = DataTypeInfo.newBuilder()
        val map = MapInfo.newBuilder()
        map.setKeyType(keyType.get)
        map.setValueType(valueType.get)
        map.setValueContainsNull(m.valueContainsNull)

        info.setMap(map)
        builder.setTypeInfo(info.build()).build()

      case s: StructType =>
        val info = DataTypeInfo.newBuilder()
        val struct = StructInfo.newBuilder()

        val fieldNames = s.fields.map(_.name).toIterable.asJava
        val fieldDatatypes = s.fields.map(f => serializeDataType(f.dataType)).toSeq
        val fieldNullable = s.fields.map(f => Boolean.box(f.nullable)).toIterable.asJava

        if (fieldDatatypes.exists(_.isEmpty)) {
          return None
        }

        struct.addAllFieldNames(fieldNames)
        struct.addAllFieldDatatypes(fieldDatatypes.map(_.get).asJava)
        struct.addAllFieldNullable(fieldNullable)

        info.setStruct(struct)
        builder.setTypeInfo(info.build()).build()
      case _ => builder.build()
    }

    Some(dataType)
  }

  def windowExprToProto(
      windowExpr: WindowExpression,
      output: Seq[Attribute],
      conf: SQLConf): Option[OperatorOuterClass.WindowExpr] = {

    val aggregateExpressions: Array[AggregateExpression] = windowExpr.flatMap { expr =>
      expr match {
        case agg: AggregateExpression =>
          agg.aggregateFunction match {
            case _: Count =>
              Some(agg)
            case min: Min =>
              if (AggSerde.minMaxDataTypeSupported(min.dataType)) {
                Some(agg)
              } else {
                withInfo(windowExpr, s"datatype ${min.dataType} is not supported", expr)
                None
              }
            case max: Max =>
              if (AggSerde.minMaxDataTypeSupported(max.dataType)) {
                Some(agg)
              } else {
                withInfo(windowExpr, s"datatype ${max.dataType} is not supported", expr)
                None
              }
            case s: Sum =>
              if (AggSerde.sumDataTypeSupported(s.dataType) && !s.dataType
                  .isInstanceOf[DecimalType]) {
                Some(agg)
              } else {
                withInfo(windowExpr, s"datatype ${s.dataType} is not supported", expr)
                None
              }
            case _ =>
              withInfo(
                windowExpr,
                s"aggregate ${agg.aggregateFunction}" +
                  " is not supported for window function",
                expr)
              None
          }
        case _ =>
          None
      }
    }.toArray

    val (aggExpr, builtinFunc) = if (aggregateExpressions.nonEmpty) {
      val modes = aggregateExpressions.map(_.mode).distinct
      assert(modes.size == 1 && modes.head == Complete)
      (aggExprToProto(aggregateExpressions.head, output, true, conf), None)
    } else {
      (None, exprToProto(windowExpr.windowFunction, output))
    }

    if (aggExpr.isEmpty && builtinFunc.isEmpty) {
      return None
    }

    val f = windowExpr.windowSpec.frameSpecification

    val (frameType, lowerBound, upperBound) = f match {
      case SpecifiedWindowFrame(frameType, lBound, uBound) =>
        val frameProto = frameType match {
          case RowFrame => OperatorOuterClass.WindowFrameType.Rows
          case RangeFrame => OperatorOuterClass.WindowFrameType.Range
        }

        val lBoundProto = lBound match {
          case UnboundedPreceding =>
            OperatorOuterClass.LowerWindowFrameBound
              .newBuilder()
              .setUnboundedPreceding(OperatorOuterClass.UnboundedPreceding.newBuilder().build())
              .build()
          case CurrentRow =>
            OperatorOuterClass.LowerWindowFrameBound
              .newBuilder()
              .setCurrentRow(OperatorOuterClass.CurrentRow.newBuilder().build())
              .build()
          case e if frameType == RowFrame =>
            val offset = e.eval() match {
              case i: Integer => i.toLong
              case l: Long => l
              case _ => return None
            }
            OperatorOuterClass.LowerWindowFrameBound
              .newBuilder()
              .setPreceding(
                OperatorOuterClass.Preceding
                  .newBuilder()
                  .setOffset(offset)
                  .build())
              .build()
          case _ =>
            // TODO add support for numeric and temporal RANGE BETWEEN expressions
            // see https://github.com/apache/datafusion-comet/issues/1246
            return None
        }

        val uBoundProto = uBound match {
          case UnboundedFollowing =>
            OperatorOuterClass.UpperWindowFrameBound
              .newBuilder()
              .setUnboundedFollowing(OperatorOuterClass.UnboundedFollowing.newBuilder().build())
              .build()
          case CurrentRow =>
            OperatorOuterClass.UpperWindowFrameBound
              .newBuilder()
              .setCurrentRow(OperatorOuterClass.CurrentRow.newBuilder().build())
              .build()
          case e if frameType == RowFrame =>
            val offset = e.eval() match {
              case i: Integer => i.toLong
              case l: Long => l
              case _ => return None
            }
            OperatorOuterClass.UpperWindowFrameBound
              .newBuilder()
              .setFollowing(
                OperatorOuterClass.Following
                  .newBuilder()
                  .setOffset(offset)
                  .build())
              .build()
          case _ =>
            // TODO add support for numeric and temporal RANGE BETWEEN expressions
            // see https://github.com/apache/datafusion-comet/issues/1246
            return None
        }

        (frameProto, lBoundProto, uBoundProto)
      case _ =>
        (
          OperatorOuterClass.WindowFrameType.Rows,
          OperatorOuterClass.LowerWindowFrameBound
            .newBuilder()
            .setUnboundedPreceding(OperatorOuterClass.UnboundedPreceding.newBuilder().build())
            .build(),
          OperatorOuterClass.UpperWindowFrameBound
            .newBuilder()
            .setUnboundedFollowing(OperatorOuterClass.UnboundedFollowing.newBuilder().build())
            .build())
    }

    val frame = OperatorOuterClass.WindowFrame
      .newBuilder()
      .setFrameType(frameType)
      .setLowerBound(lowerBound)
      .setUpperBound(upperBound)
      .build()

    val spec =
      OperatorOuterClass.WindowSpecDefinition.newBuilder().setFrameSpecification(frame).build()

    if (builtinFunc.isDefined) {
      Some(
        OperatorOuterClass.WindowExpr
          .newBuilder()
          .setBuiltInWindowFunction(builtinFunc.get)
          .setSpec(spec)
          .build())
    } else if (aggExpr.isDefined) {
      Some(
        OperatorOuterClass.WindowExpr
          .newBuilder()
          .setAggFunc(aggExpr.get)
          .setSpec(spec)
          .build())
    } else {
      None
    }
  }

  def aggExprToProto(
      aggExpr: AggregateExpression,
      inputs: Seq[Attribute],
      binding: Boolean,
      conf: SQLConf): Option[AggExpr] = {

    if (aggExpr.isDistinct) {
      // https://github.com/apache/datafusion-comet/issues/1260
      withInfo(aggExpr, "distinct aggregates are not supported")
      return None
    }

    val cometExpr: CometAggregateExpressionSerde = aggExpr.aggregateFunction match {
      case _: Sum => CometSum
      case _: Average => CometAverage
      case _: Count => CometCount
      case _: Min => CometMin
      case _: Max => CometMax
      case _: First => CometFirst
      case _: Last => CometLast
      case _: BitAndAgg => CometBitAndAgg
      case _: BitOrAgg => CometBitOrAgg
      case _: BitXorAgg => CometBitXOrAgg
      case _: CovSample => CometCovSample
      case _: CovPopulation => CometCovPopulation
      case _: VarianceSamp => CometVarianceSamp
      case _: VariancePop => CometVariancePop
      case _: StddevSamp => CometStddevSamp
      case _: StddevPop => CometStddevPop
      case _: Corr => CometCorr
      case _: BloomFilterAggregate => CometBloomFilterAggregate
      case fn =>
        val msg = s"unsupported Spark aggregate function: ${fn.prettyName}"
        emitWarning(msg)
        withInfo(aggExpr, msg, fn.children: _*)
        return None

    }
    cometExpr.convert(aggExpr, aggExpr.aggregateFunction, inputs, binding, conf)
  }

  def evalModeToProto(evalMode: CometEvalMode.Value): ExprOuterClass.EvalMode = {
    evalMode match {
      case CometEvalMode.LEGACY => ExprOuterClass.EvalMode.LEGACY
      case CometEvalMode.TRY => ExprOuterClass.EvalMode.TRY
      case CometEvalMode.ANSI => ExprOuterClass.EvalMode.ANSI
      case _ => throw new IllegalStateException(s"Invalid evalMode $evalMode")
    }
  }

  /**
   * Wrap an expression in a cast.
   */
  def castToProto(
      expr: Expression,
      timeZoneId: Option[String],
      dt: DataType,
      childExpr: Expr,
      evalMode: CometEvalMode.Value): Option[Expr] = {
    serializeDataType(dt) match {
      case Some(dataType) =>
        val castBuilder = ExprOuterClass.Cast.newBuilder()
        castBuilder.setChild(childExpr)
        castBuilder.setDatatype(dataType)
        castBuilder.setEvalMode(evalModeToProto(evalMode))
        castBuilder.setAllowIncompat(CometConf.COMET_CAST_ALLOW_INCOMPATIBLE.get())
        castBuilder.setTimezone(timeZoneId.getOrElse("UTC"))
        Some(
          ExprOuterClass.Expr
            .newBuilder()
            .setCast(castBuilder)
            .build())
      case _ =>
        withInfo(expr, s"Unsupported datatype in castToProto: $dt")
        None
    }
  }

  def handleCast(
      expr: Expression,
      child: Expression,
      inputs: Seq[Attribute],
      binding: Boolean,
      dt: DataType,
      timeZoneId: Option[String],
      evalMode: CometEvalMode.Value): Option[Expr] = {

    val childExpr = exprToProtoInternal(child, inputs, binding)
    if (childExpr.isDefined) {
      val castSupport =
        CometCast.isSupported(child.dataType, dt, timeZoneId, evalMode)

      def getIncompatMessage(reason: Option[String]): String =
        "Comet does not guarantee correct results for cast " +
          s"from ${child.dataType} to $dt " +
          s"with timezone $timeZoneId and evalMode $evalMode" +
          reason.map(str => s" ($str)").getOrElse("")

      castSupport match {
        case Compatible(_) =>
          castToProto(expr, timeZoneId, dt, childExpr.get, evalMode)
        case Incompatible(reason) =>
          if (CometConf.COMET_CAST_ALLOW_INCOMPATIBLE.get()) {
            logWarning(getIncompatMessage(reason))
            castToProto(expr, timeZoneId, dt, childExpr.get, evalMode)
          } else {
            withInfo(
              expr,
              s"${getIncompatMessage(reason)}. To enable all incompatible casts, set " +
                s"${CometConf.COMET_CAST_ALLOW_INCOMPATIBLE.key}=true")
            None
          }
        case Unsupported =>
          withInfo(
            expr,
            s"Unsupported cast from ${child.dataType} to $dt " +
              s"with timezone $timeZoneId and evalMode $evalMode")
          None
      }
    } else {
      withInfo(expr, child)
      None
    }
  }

  /**
   * Convert a Spark expression to a protocol-buffer representation of a native Comet/DataFusion
   * expression.
   *
   * This method performs a transformation on the plan to handle decimal promotion and then calls
   * into the recursive method [[exprToProtoInternal]].
   *
   * @param expr
   *   The input expression
   * @param inputs
   *   The input attributes
   * @param binding
   *   Whether to bind the expression to the input attributes
   * @return
   *   The protobuf representation of the expression, or None if the expression is not supported.
   *   In the case where None is returned, the expression will be tagged with the reason(s) why it
   *   is not supported.
   */
  def exprToProto(
      expr: Expression,
      inputs: Seq[Attribute],
      binding: Boolean = true): Option[Expr] = {

    val conf = SQLConf.get
    val newExpr =
      DecimalPrecision.promote(conf.decimalOperationsAllowPrecisionLoss, expr, !conf.ansiEnabled)
    exprToProtoInternal(newExpr, inputs, binding)
  }

  /**
   * Convert a Spark expression to a protocol-buffer representation of a native Comet/DataFusion
   * expression.
   *
   * @param expr
   *   The input expression
   * @param inputs
   *   The input attributes
   * @param binding
   *   Whether to bind the expression to the input attributes
   * @return
   *   The protobuf representation of the expression, or None if the expression is not supported.
   *   In the case where None is returned, the expression will be tagged with the reason(s) why it
   *   is not supported.
   */
  def exprToProtoInternal(
      expr: Expression,
      inputs: Seq[Attribute],
      binding: Boolean): Option[Expr] = {
    SQLConf.get

    def convert(handler: CometExpressionSerde): Option[Expr] = {
      handler match {
        case _: IncompatExpr if !CometConf.COMET_EXPR_ALLOW_INCOMPATIBLE.get() =>
          withInfo(
            expr,
            s"$expr is not fully compatible with Spark. To enable it anyway, set " +
              s"${CometConf.COMET_EXPR_ALLOW_INCOMPATIBLE.key}=true. ${CometConf.COMPAT_GUIDE}.")
          None
        case _ =>
          handler.convert(expr, inputs, binding)
      }
    }

    expr match {
      case a @ Alias(_, _) =>
        val r = exprToProtoInternal(a.child, inputs, binding)
        if (r.isEmpty) {
          withInfo(expr, a.child)
        }
        r

      case cast @ Cast(_: Literal, dataType, _, _) =>
        // This can happen after promoting decimal precisions
        val value = cast.eval()
        exprToProtoInternal(Literal(value, dataType), inputs, binding)

      case UnaryExpression(child) if expr.prettyName == "trycast" =>
        val timeZoneId = SQLConf.get.sessionLocalTimeZone
        handleCast(
          expr,
          child,
          inputs,
          binding,
          expr.dataType,
          Some(timeZoneId),
          CometEvalMode.TRY)

      case c @ Cast(child, dt, timeZoneId, _) =>
        handleCast(expr, child, inputs, binding, dt, timeZoneId, evalMode(c))

      case add @ Add(left, right, _) if supportedDataType(left.dataType) =>
        createMathExpression(
          expr,
          left,
          right,
          inputs,
          binding,
          add.dataType,
          add.evalMode == EvalMode.ANSI,
          (builder, mathExpr) => builder.setAdd(mathExpr))

      case add @ Add(left, _, _) if !supportedDataType(left.dataType) =>
        withInfo(add, s"Unsupported datatype ${left.dataType}")
        None

      case sub @ Subtract(left, right, _) if supportedDataType(left.dataType) =>
        createMathExpression(
          expr,
          left,
          right,
          inputs,
          binding,
          sub.dataType,
          sub.evalMode == EvalMode.ANSI,
          (builder, mathExpr) => builder.setSubtract(mathExpr))

      case sub @ Subtract(left, _, _) if !supportedDataType(left.dataType) =>
        withInfo(sub, s"Unsupported datatype ${left.dataType}")
        None

      case mul @ Multiply(left, right, _) if supportedDataType(left.dataType) =>
        createMathExpression(
          expr,
          left,
          right,
          inputs,
          binding,
          mul.dataType,
          mul.evalMode == EvalMode.ANSI,
          (builder, mathExpr) => builder.setMultiply(mathExpr))

      case mul @ Multiply(left, _, _) =>
        if (!supportedDataType(left.dataType)) {
          withInfo(mul, s"Unsupported datatype ${left.dataType}")
        }
        None

      case div @ Divide(left, right, _) if supportedDataType(left.dataType) =>
        // Datafusion now throws an exception for dividing by zero
        // See https://github.com/apache/arrow-datafusion/pull/6792
        // For now, use NullIf to swap zeros with nulls.
        val rightExpr = nullIfWhenPrimitive(right)

        createMathExpression(
          expr,
          left,
          rightExpr,
          inputs,
          binding,
          div.dataType,
          div.evalMode == EvalMode.ANSI,
          (builder, mathExpr) => builder.setDivide(mathExpr))

      case div @ Divide(left, _, _) =>
        if (!supportedDataType(left.dataType)) {
          withInfo(div, s"Unsupported datatype ${left.dataType}")
        }
        None

      case div @ IntegralDivide(left, right, _) if supportedDataType(left.dataType) =>
        val rightExpr = nullIfWhenPrimitive(right)

        val dataType = (left.dataType, right.dataType) match {
          case (l: DecimalType, r: DecimalType) =>
            // copy from IntegralDivide.resultDecimalType
            val intDig = l.precision - l.scale + r.scale
            DecimalType(min(if (intDig == 0) 1 else intDig, DecimalType.MAX_PRECISION), 0)
          case _ => left.dataType
        }

        val divideExpr = createMathExpression(
          expr,
          left,
          rightExpr,
          inputs,
          binding,
          dataType,
          div.evalMode == EvalMode.ANSI,
          (builder, mathExpr) => builder.setIntegralDivide(mathExpr))

        if (divideExpr.isDefined) {
          val childExpr = if (dataType.isInstanceOf[DecimalType]) {
            // check overflow for decimal type
            val builder = ExprOuterClass.CheckOverflow.newBuilder()
            builder.setChild(divideExpr.get)
            builder.setFailOnError(div.evalMode == EvalMode.ANSI)
            builder.setDatatype(serializeDataType(dataType).get)
            Some(
              ExprOuterClass.Expr
                .newBuilder()
                .setCheckOverflow(builder)
                .build())
          } else {
            divideExpr
          }

          // cast result to long
          castToProto(expr, None, LongType, childExpr.get, CometEvalMode.LEGACY)
        } else {
          None
        }

      case div @ IntegralDivide(left, _, _) =>
        if (!supportedDataType(left.dataType)) {
          withInfo(div, s"Unsupported datatype ${left.dataType}")
        }
        None

      case rem @ Remainder(left, right, _) if supportedDataType(left.dataType) =>
        val rightExpr = nullIfWhenPrimitive(right)

        createMathExpression(
          expr,
          left,
          rightExpr,
          inputs,
          binding,
          rem.dataType,
          rem.evalMode == EvalMode.ANSI,
          (builder, mathExpr) => builder.setRemainder(mathExpr))

      case rem @ Remainder(left, _, _) =>
        if (!supportedDataType(left.dataType)) {
          withInfo(rem, s"Unsupported datatype ${left.dataType}")
        }
        None

      case EqualTo(left, right) =>
        createBinaryExpr(
          expr,
          left,
          right,
          inputs,
          binding,
          (builder, binaryExpr) => builder.setEq(binaryExpr))

      case Not(EqualTo(left, right)) =>
        createBinaryExpr(
          expr,
          left,
          right,
          inputs,
          binding,
          (builder, binaryExpr) => builder.setNeq(binaryExpr))

      case EqualNullSafe(left, right) =>
        createBinaryExpr(
          expr,
          left,
          right,
          inputs,
          binding,
          (builder, binaryExpr) => builder.setEqNullSafe(binaryExpr))

      case Not(EqualNullSafe(left, right)) =>
        createBinaryExpr(
          expr,
          left,
          right,
          inputs,
          binding,
          (builder, binaryExpr) => builder.setNeqNullSafe(binaryExpr))

      case GreaterThan(left, right) =>
        createBinaryExpr(
          expr,
          left,
          right,
          inputs,
          binding,
          (builder, binaryExpr) => builder.setGt(binaryExpr))

      case GreaterThanOrEqual(left, right) =>
        createBinaryExpr(
          expr,
          left,
          right,
          inputs,
          binding,
          (builder, binaryExpr) => builder.setGtEq(binaryExpr))

      case LessThan(left, right) =>
        createBinaryExpr(
          expr,
          left,
          right,
          inputs,
          binding,
          (builder, binaryExpr) => builder.setLt(binaryExpr))

      case LessThanOrEqual(left, right) =>
        createBinaryExpr(
          expr,
          left,
          right,
          inputs,
          binding,
          (builder, binaryExpr) => builder.setLtEq(binaryExpr))

      case Literal(value, dataType)
          if supportedDataType(dataType, allowComplex = value == null) =>
        val exprBuilder = ExprOuterClass.Literal.newBuilder()

        if (value == null) {
          exprBuilder.setIsNull(true)
        } else {
          exprBuilder.setIsNull(false)
          dataType match {
            case _: BooleanType => exprBuilder.setBoolVal(value.asInstanceOf[Boolean])
            case _: ByteType => exprBuilder.setByteVal(value.asInstanceOf[Byte])
            case _: ShortType => exprBuilder.setShortVal(value.asInstanceOf[Short])
            case _: IntegerType => exprBuilder.setIntVal(value.asInstanceOf[Int])
            case _: LongType => exprBuilder.setLongVal(value.asInstanceOf[Long])
            case _: FloatType => exprBuilder.setFloatVal(value.asInstanceOf[Float])
            case _: DoubleType => exprBuilder.setDoubleVal(value.asInstanceOf[Double])
            case _: StringType =>
              exprBuilder.setStringVal(value.asInstanceOf[UTF8String].toString)
            case _: TimestampType => exprBuilder.setLongVal(value.asInstanceOf[Long])
            case _: TimestampNTZType => exprBuilder.setLongVal(value.asInstanceOf[Long])
            case _: DecimalType =>
              // Pass decimal literal as bytes.
              val unscaled = value.asInstanceOf[Decimal].toBigDecimal.underlying.unscaledValue
              exprBuilder.setDecimalVal(
                com.google.protobuf.ByteString.copyFrom(unscaled.toByteArray))
            case _: BinaryType =>
              val byteStr =
                com.google.protobuf.ByteString.copyFrom(value.asInstanceOf[Array[Byte]])
              exprBuilder.setBytesVal(byteStr)
            case _: DateType => exprBuilder.setIntVal(value.asInstanceOf[Int])
            case dt =>
              logWarning(s"Unexpected datatype '$dt' for literal value '$value'")
          }
        }

        val dt = serializeDataType(dataType)

        if (dt.isDefined) {
          exprBuilder.setDatatype(dt.get)

          Some(
            ExprOuterClass.Expr
              .newBuilder()
              .setLiteral(exprBuilder)
              .build())
        } else {
          withInfo(expr, s"Unsupported datatype $dataType")
          None
        }
      case Literal(_, dataType) if !supportedDataType(dataType) =>
        withInfo(expr, s"Unsupported datatype $dataType")
        None

      case Substring(str, Literal(pos, _), Literal(len, _)) =>
        val strExpr = exprToProtoInternal(str, inputs, binding)

        if (strExpr.isDefined) {
          val builder = ExprOuterClass.Substring.newBuilder()
          builder.setChild(strExpr.get)
          builder.setStart(pos.asInstanceOf[Int])
          builder.setLen(len.asInstanceOf[Int])

          Some(
            ExprOuterClass.Expr
              .newBuilder()
              .setSubstring(builder)
              .build())
        } else {
          withInfo(expr, str)
          None
        }

      // ToPrettyString is new in Spark 3.5
      case _
          if expr.getClass.getSimpleName == "ToPrettyString" && expr
            .isInstanceOf[UnaryExpression] && expr.isInstanceOf[TimeZoneAwareExpression] =>
        val child = expr.asInstanceOf[UnaryExpression].child
        val timezoneId = expr.asInstanceOf[TimeZoneAwareExpression].timeZoneId

        handleCast(
          expr,
          child,
          inputs,
          binding,
          DataTypes.StringType,
          timezoneId,
          CometEvalMode.TRY) match {
          case Some(_) =>
            exprToProtoInternal(child, inputs, binding) match {
              case Some(p) =>
                val toPrettyString = ExprOuterClass.ToPrettyString
                  .newBuilder()
                  .setChild(p)
                  .setTimezone(timezoneId.getOrElse("UTC"))
                  .build()
                Some(
                  ExprOuterClass.Expr
                    .newBuilder()
                    .setToPrettyString(toPrettyString)
                    .build())
              case _ =>
                withInfo(expr, child)
                None
            }
          case None =>
            None
        }

      case StructsToJson(options, child, timezoneId) =>
        if (options.nonEmpty) {
          withInfo(expr, "StructsToJson with options is not supported")
          None
        } else {

          def isSupportedType(dt: DataType): Boolean = {
            dt match {
              case StructType(fields) =>
                fields.forall(f => isSupportedType(f.dataType))
              case DataTypes.BooleanType | DataTypes.ByteType | DataTypes.ShortType |
                  DataTypes.IntegerType | DataTypes.LongType | DataTypes.FloatType |
                  DataTypes.DoubleType | DataTypes.StringType =>
                true
              case DataTypes.DateType | DataTypes.TimestampType =>
                // TODO implement these types with tests for formatting options and timezone
                false
              case _: MapType | _: ArrayType =>
                // Spark supports map and array in StructsToJson but this is not yet
                // implemented in Comet
                false
              case _ => false
            }
          }

          val isSupported = child.dataType match {
            case s: StructType =>
              s.fields.forall(f => isSupportedType(f.dataType))
            case _: MapType | _: ArrayType =>
              // Spark supports map and array in StructsToJson but this is not yet
              // implemented in Comet
              false
            case _ =>
              false
          }

          if (isSupported) {
            exprToProtoInternal(child, inputs, binding) match {
              case Some(p) =>
                val toJson = ExprOuterClass.ToJson
                  .newBuilder()
                  .setChild(p)
                  .setTimezone(timezoneId.getOrElse("UTC"))
                  .setIgnoreNullFields(true)
                  .build()
                Some(
                  ExprOuterClass.Expr
                    .newBuilder()
                    .setToJson(toJson)
                    .build())
              case _ =>
                withInfo(expr, child)
                None
            }
          } else {
            withInfo(expr, "Unsupported data type", child)
            None
          }
        }

      case Like(left, right, escapeChar) =>
        if (escapeChar == '\\') {
          createBinaryExpr(
            expr,
            left,
            right,
            inputs,
            binding,
            (builder, binaryExpr) => builder.setLike(binaryExpr))
        } else {
          // TODO custom escape char
          withInfo(expr, s"custom escape character $escapeChar not supported in LIKE")
          None
        }

      case RLike(left, right) =>
        // we currently only support scalar regex patterns
        right match {
          case Literal(pattern, DataTypes.StringType) =>
            if (!RegExp.isSupportedPattern(pattern.toString) &&
              !CometConf.COMET_REGEXP_ALLOW_INCOMPATIBLE.get()) {
              withInfo(
                expr,
                s"Regexp pattern $pattern is not compatible with Spark. " +
                  s"Set ${CometConf.COMET_REGEXP_ALLOW_INCOMPATIBLE.key}=true " +
                  "to allow it anyway.")
              return None
            }
          case _ =>
            withInfo(expr, "Only scalar regexp patterns are supported")
            return None
        }

        createBinaryExpr(
          expr,
          left,
          right,
          inputs,
          binding,
          (builder, binaryExpr) => builder.setRlike(binaryExpr))

      case StartsWith(left, right) =>
        createBinaryExpr(
          expr,
          left,
          right,
          inputs,
          binding,
          (builder, binaryExpr) => builder.setStartsWith(binaryExpr))

      case EndsWith(left, right) =>
        createBinaryExpr(
          expr,
          left,
          right,
          inputs,
          binding,
          (builder, binaryExpr) => builder.setEndsWith(binaryExpr))

      case Contains(left, right) =>
        createBinaryExpr(
          expr,
          left,
          right,
          inputs,
          binding,
          (builder, binaryExpr) => builder.setContains(binaryExpr))

      case StringSpace(child) =>
        createUnaryExpr(
          expr,
          child,
          inputs,
          binding,
          (builder, unaryExpr) => builder.setStringSpace(unaryExpr))

      case Hour(child, timeZoneId) =>
        val childExpr = exprToProtoInternal(child, inputs, binding)

        if (childExpr.isDefined) {
          val builder = ExprOuterClass.Hour.newBuilder()
          builder.setChild(childExpr.get)

          val timeZone = timeZoneId.getOrElse("UTC")
          builder.setTimezone(timeZone)

          Some(
            ExprOuterClass.Expr
              .newBuilder()
              .setHour(builder)
              .build())
        } else {
          withInfo(expr, child)
          None
        }

      case Minute(child, timeZoneId) =>
        val childExpr = exprToProtoInternal(child, inputs, binding)

        if (childExpr.isDefined) {
          val builder = ExprOuterClass.Minute.newBuilder()
          builder.setChild(childExpr.get)

          val timeZone = timeZoneId.getOrElse("UTC")
          builder.setTimezone(timeZone)

          Some(
            ExprOuterClass.Expr
              .newBuilder()
              .setMinute(builder)
              .build())
        } else {
          withInfo(expr, child)
          None
        }

      case DateAdd(left, right) =>
        val leftExpr = exprToProtoInternal(left, inputs, binding)
        val rightExpr = exprToProtoInternal(right, inputs, binding)
        val optExpr =
          scalarFunctionExprToProtoWithReturnType("date_add", DateType, leftExpr, rightExpr)
        optExprWithInfo(optExpr, expr, left, right)

      case DateSub(left, right) =>
        val leftExpr = exprToProtoInternal(left, inputs, binding)
        val rightExpr = exprToProtoInternal(right, inputs, binding)
        val optExpr =
          scalarFunctionExprToProtoWithReturnType("date_sub", DateType, leftExpr, rightExpr)
        optExprWithInfo(optExpr, expr, left, right)

      case TruncDate(child, format) =>
        val childExpr = exprToProtoInternal(child, inputs, binding)
        val formatExpr = exprToProtoInternal(format, inputs, binding)
        val optExpr =
          scalarFunctionExprToProtoWithReturnType("date_trunc", DateType, childExpr, formatExpr)
        optExprWithInfo(optExpr, expr, child, format)

      case TruncTimestamp(format, child, timeZoneId) =>
        val childExpr = exprToProtoInternal(child, inputs, binding)
        val formatExpr = exprToProtoInternal(format, inputs, binding)

        if (childExpr.isDefined && formatExpr.isDefined) {
          val builder = ExprOuterClass.TruncTimestamp.newBuilder()
          builder.setChild(childExpr.get)
          builder.setFormat(formatExpr.get)

          val timeZone = timeZoneId.getOrElse("UTC")
          builder.setTimezone(timeZone)

          Some(
            ExprOuterClass.Expr
              .newBuilder()
              .setTruncTimestamp(builder)
              .build())
        } else {
          withInfo(expr, child, format)
          None
        }

      case Second(child, timeZoneId) =>
        val childExpr = exprToProtoInternal(child, inputs, binding)

        if (childExpr.isDefined) {
          val builder = ExprOuterClass.Second.newBuilder()
          builder.setChild(childExpr.get)

          val timeZone = timeZoneId.getOrElse("UTC")
          builder.setTimezone(timeZone)

          Some(
            ExprOuterClass.Expr
              .newBuilder()
              .setSecond(builder)
              .build())
        } else {
          withInfo(expr, child)
          None
        }

      case Year(child) =>
        val periodType = exprToProtoInternal(Literal("year"), inputs, binding)
        val childExpr = exprToProtoInternal(child, inputs, binding)
        val optExpr = scalarFunctionExprToProto("datepart", Seq(periodType, childExpr): _*)
          .map(e => {
            Expr
              .newBuilder()
              .setCast(
                ExprOuterClass.Cast
                  .newBuilder()
                  .setChild(e)
                  .setDatatype(serializeDataType(IntegerType).get)
                  .setEvalMode(ExprOuterClass.EvalMode.LEGACY)
                  .setAllowIncompat(false)
                  .build())
              .build()
          })
        optExprWithInfo(optExpr, expr, child)

      case IsNull(child) =>
        createUnaryExpr(
          expr,
          child,
          inputs,
          binding,
          (builder, unaryExpr) => builder.setIsNull(unaryExpr))

      case IsNotNull(child) =>
        createUnaryExpr(
          expr,
          child,
          inputs,
          binding,
          (builder, unaryExpr) => builder.setIsNotNull(unaryExpr))

      case IsNaN(child) =>
        val childExpr = exprToProtoInternal(child, inputs, binding)
        val optExpr =
          scalarFunctionExprToProtoWithReturnType("isnan", BooleanType, childExpr)

        optExprWithInfo(optExpr, expr, child)

      case SortOrder(child, direction, nullOrdering, _) =>
        val childExpr = exprToProtoInternal(child, inputs, binding)

        if (childExpr.isDefined) {
          val sortOrderBuilder = ExprOuterClass.SortOrder.newBuilder()
          sortOrderBuilder.setChild(childExpr.get)

          direction match {
            case Ascending => sortOrderBuilder.setDirectionValue(0)
            case Descending => sortOrderBuilder.setDirectionValue(1)
          }

          nullOrdering match {
            case NullsFirst => sortOrderBuilder.setNullOrderingValue(0)
            case NullsLast => sortOrderBuilder.setNullOrderingValue(1)
          }

          Some(
            ExprOuterClass.Expr
              .newBuilder()
              .setSortOrder(sortOrderBuilder)
              .build())
        } else {
          withInfo(expr, child)
          None
        }

      case And(left, right) =>
        createBinaryExpr(
          expr,
          left,
          right,
          inputs,
          binding,
          (builder, binaryExpr) => builder.setAnd(binaryExpr))

      case Or(left, right) =>
        createBinaryExpr(
          expr,
          left,
          right,
          inputs,
          binding,
          (builder, binaryExpr) => builder.setOr(binaryExpr))

      case UnaryExpression(child) if expr.prettyName == "promote_precision" =>
        // `UnaryExpression` includes `PromotePrecision` for Spark 3.3
        // `PromotePrecision` is just a wrapper, don't need to serialize it.
        exprToProtoInternal(child, inputs, binding)

      case CheckOverflow(child, dt, nullOnOverflow) =>
        val childExpr = exprToProtoInternal(child, inputs, binding)

        if (childExpr.isDefined) {
          val builder = ExprOuterClass.CheckOverflow.newBuilder()
          builder.setChild(childExpr.get)
          builder.setFailOnError(!nullOnOverflow)

          // `dataType` must be decimal type
          val dataType = serializeDataType(dt)
          builder.setDatatype(dataType.get)

          Some(
            ExprOuterClass.Expr
              .newBuilder()
              .setCheckOverflow(builder)
              .build())
        } else {
          withInfo(expr, child)
          None
        }

      case attr: AttributeReference =>
        val dataType = serializeDataType(attr.dataType)

        if (dataType.isDefined) {
          if (binding) {
            // Spark may produce unresolvable attributes in some cases,
            // for example https://github.com/apache/datafusion-comet/issues/925.
            // So, we allow the binding to fail.
            val boundRef: Any = BindReferences
              .bindReference(attr, inputs, allowFailures = true)

            if (boundRef.isInstanceOf[AttributeReference]) {
              withInfo(attr, s"cannot resolve $attr among ${inputs.mkString(", ")}")
              return None
            }

            val boundExpr = ExprOuterClass.BoundReference
              .newBuilder()
              .setIndex(boundRef.asInstanceOf[BoundReference].ordinal)
              .setDatatype(dataType.get)
              .build()

            Some(
              ExprOuterClass.Expr
                .newBuilder()
                .setBound(boundExpr)
                .build())
          } else {
            val unboundRef = ExprOuterClass.UnboundReference
              .newBuilder()
              .setName(attr.name)
              .setDatatype(dataType.get)
              .build()

            Some(
              ExprOuterClass.Expr
                .newBuilder()
                .setUnbound(unboundRef)
                .build())
          }
        } else {
          withInfo(attr, s"unsupported datatype: ${attr.dataType}")
          None
        }

      // abs implementation is not correct
      // https://github.com/apache/datafusion-comet/issues/666
//        case Abs(child, failOnErr) =>
//          val childExpr = exprToProtoInternal(child, inputs)
//          if (childExpr.isDefined) {
//            val evalModeStr =
//              if (failOnErr) ExprOuterClass.EvalMode.ANSI else ExprOuterClass.EvalMode.LEGACY
//            val absBuilder = ExprOuterClass.Abs.newBuilder()
//            absBuilder.setChild(childExpr.get)
//            absBuilder.setEvalMode(evalModeStr)
//            Some(Expr.newBuilder().setAbs(absBuilder).build())
//          } else {
//            withInfo(expr, child)
//            None
//          }

      case Acos(child) =>
        val childExpr = exprToProtoInternal(child, inputs, binding)
        val optExpr = scalarFunctionExprToProto("acos", childExpr)
        optExprWithInfo(optExpr, expr, child)

      case Asin(child) =>
        val childExpr = exprToProtoInternal(child, inputs, binding)
        val optExpr = scalarFunctionExprToProto("asin", childExpr)
        optExprWithInfo(optExpr, expr, child)

      case Atan(child) =>
        val childExpr = exprToProtoInternal(child, inputs, binding)
        val optExpr = scalarFunctionExprToProto("atan", childExpr)
        optExprWithInfo(optExpr, expr, child)

      case Atan2(left, right) =>
        val leftExpr = exprToProtoInternal(left, inputs, binding)
        val rightExpr = exprToProtoInternal(right, inputs, binding)
        val optExpr = scalarFunctionExprToProto("atan2", leftExpr, rightExpr)
        optExprWithInfo(optExpr, expr, left, right)

      case Hex(child) =>
        val childExpr = exprToProtoInternal(child, inputs, binding)
        val optExpr =
          scalarFunctionExprToProtoWithReturnType("hex", StringType, childExpr)

        optExprWithInfo(optExpr, expr, child)

      case e: Unhex =>
        val unHex = unhexSerde(e)

        val childExpr = exprToProtoInternal(unHex._1, inputs, binding)
        val failOnErrorExpr = exprToProtoInternal(unHex._2, inputs, binding)

        val optExpr =
          scalarFunctionExprToProtoWithReturnType("unhex", e.dataType, childExpr, failOnErrorExpr)
        optExprWithInfo(optExpr, expr, unHex._1)

      case e @ Ceil(child) =>
        val childExpr = exprToProtoInternal(child, inputs, binding)
        child.dataType match {
          case t: DecimalType if t.scale == 0 => // zero scale is no-op
            childExpr
          case t: DecimalType if t.scale < 0 => // Spark disallows negative scale SPARK-30252
            withInfo(e, s"Decimal type $t has negative scale")
            None
          case _ =>
            val optExpr = scalarFunctionExprToProtoWithReturnType("ceil", e.dataType, childExpr)
            optExprWithInfo(optExpr, expr, child)
        }

      case Cos(child) =>
        val childExpr = exprToProtoInternal(child, inputs, binding)
        val optExpr = scalarFunctionExprToProto("cos", childExpr)
        optExprWithInfo(optExpr, expr, child)

      case Exp(child) =>
        val childExpr = exprToProtoInternal(child, inputs, binding)
        val optExpr = scalarFunctionExprToProto("exp", childExpr)
        optExprWithInfo(optExpr, expr, child)

      case e @ Floor(child) =>
        val childExpr = exprToProtoInternal(child, inputs, binding)
        child.dataType match {
          case t: DecimalType if t.scale == 0 => // zero scale is no-op
            childExpr
          case t: DecimalType if t.scale < 0 => // Spark disallows negative scale SPARK-30252
            withInfo(e, s"Decimal type $t has negative scale")
            None
          case _ =>
            val optExpr = scalarFunctionExprToProtoWithReturnType("floor", e.dataType, childExpr)
            optExprWithInfo(optExpr, expr, child)
        }

      // The expression for `log` functions is defined as null on numbers less than or equal
      // to 0. This matches Spark and Hive behavior, where non positive values eval to null
      // instead of NaN or -Infinity.
      case Log(child) =>
        val childExpr = exprToProtoInternal(nullIfNegative(child), inputs, binding)
        val optExpr = scalarFunctionExprToProto("ln", childExpr)
        optExprWithInfo(optExpr, expr, child)

      case Log10(child) =>
        val childExpr = exprToProtoInternal(nullIfNegative(child), inputs, binding)
        val optExpr = scalarFunctionExprToProto("log10", childExpr)
        optExprWithInfo(optExpr, expr, child)

      case Log2(child) =>
        val childExpr = exprToProtoInternal(nullIfNegative(child), inputs, binding)
        val optExpr = scalarFunctionExprToProto("log2", childExpr)
        optExprWithInfo(optExpr, expr, child)

      case Pow(left, right) =>
        val leftExpr = exprToProtoInternal(left, inputs, binding)
        val rightExpr = exprToProtoInternal(right, inputs, binding)
        val optExpr = scalarFunctionExprToProto("pow", leftExpr, rightExpr)
        optExprWithInfo(optExpr, expr, left, right)

      case r: Round =>
        // _scale s a constant, copied from Spark's RoundBase because it is a protected val
        val scaleV: Any = r.scale.eval(EmptyRow)
        val _scale: Int = scaleV.asInstanceOf[Int]

        lazy val childExpr = exprToProtoInternal(r.child, inputs, binding)
        r.child.dataType match {
          case t: DecimalType if t.scale < 0 => // Spark disallows negative scale SPARK-30252
            withInfo(r, "Decimal type has negative scale")
            None
          case _ if scaleV == null =>
            exprToProtoInternal(Literal(null), inputs, binding)
          case _: ByteType | ShortType | IntegerType | LongType if _scale >= 0 =>
            childExpr // _scale(I.e. decimal place) >= 0 is a no-op for integer types in Spark
          case _: FloatType | DoubleType =>
            // We cannot properly match with the Spark behavior for floating-point numbers.
            // Spark uses BigDecimal for rounding float/double, and BigDecimal fist converts a
            // double to string internally in order to create its own internal representation.
            // The problem is BigDecimal uses java.lang.Double.toString() and it has complicated
            // rounding algorithm. E.g. -5.81855622136895E8 is actually
            // -581855622.13689494132995605468750. Note the 5th fractional digit is 4 instead of
            // 5. Java(Scala)'s toString() rounds it up to -581855622.136895. This makes a
            // difference when rounding at 5th digit, I.e. round(-5.81855622136895E8, 5) should be
            // -5.818556221369E8, instead of -5.8185562213689E8. There is also an example that
            // toString() does NOT round up. 6.1317116247283497E18 is 6131711624728349696. It can
            // be rounded up to 6.13171162472835E18 that still represents the same double number.
            // I.e. 6.13171162472835E18 == 6.1317116247283497E18. However, toString() does not.
            // That results in round(6.1317116247283497E18, -5) == 6.1317116247282995E18 instead
            // of 6.1317116247283999E18.
            withInfo(r, "Comet does not support Spark's BigDecimal rounding")
            None
          case _ =>
            // `scale` must be Int64 type in DataFusion
            val scaleExpr = exprToProtoInternal(Literal(_scale.toLong, LongType), inputs, binding)
            val optExpr =
              scalarFunctionExprToProtoWithReturnType("round", r.dataType, childExpr, scaleExpr)
            optExprWithInfo(optExpr, expr, r.child)
        }

      case Signum(child) =>
        val childExpr = exprToProtoInternal(child, inputs, binding)
        val optExpr = scalarFunctionExprToProto("signum", childExpr)
        optExprWithInfo(optExpr, expr, child)

      case Sin(child) =>
        val childExpr = exprToProtoInternal(child, inputs, binding)
        val optExpr = scalarFunctionExprToProto("sin", childExpr)
        optExprWithInfo(optExpr, expr, child)

      case Sqrt(child) =>
        val childExpr = exprToProtoInternal(child, inputs, binding)
        val optExpr = scalarFunctionExprToProto("sqrt", childExpr)
        optExprWithInfo(optExpr, expr, child)

      case Tan(child) =>
        val childExpr = exprToProtoInternal(child, inputs, binding)
        val optExpr = scalarFunctionExprToProto("tan", childExpr)
        optExprWithInfo(optExpr, expr, child)

      case Expm1(child) =>
        val childExpr = exprToProtoInternal(child, inputs, binding)
        val optExpr = scalarFunctionExprToProto("expm1", childExpr)
        optExprWithInfo(optExpr, expr, child)

      case s: StringDecode =>
        // Right child is the encoding expression.
        s.right match {
          case Literal(str, DataTypes.StringType)
              if str.toString.toLowerCase(Locale.ROOT) == "utf-8" =>
            // decode(col, 'utf-8') can be treated as a cast with "try" eval mode that puts nulls
            // for invalid strings.
            // Left child is the binary expression.
            castToProto(
              expr,
              None,
              DataTypes.StringType,
              exprToProtoInternal(s.left, inputs, binding).get,
              CometEvalMode.TRY)
          case _ =>
            withInfo(expr, "Comet only supports decoding with 'utf-8'.")
            None
        }

      case RegExpReplace(subject, pattern, replacement, startPosition) =>
        if (!RegExp.isSupportedPattern(pattern.toString) &&
          !CometConf.COMET_REGEXP_ALLOW_INCOMPATIBLE.get()) {
          withInfo(
            expr,
            s"Regexp pattern $pattern is not compatible with Spark. " +
              s"Set ${CometConf.COMET_REGEXP_ALLOW_INCOMPATIBLE.key}=true " +
              "to allow it anyway.")
          return None
        }
        startPosition match {
          case Literal(value, DataTypes.IntegerType) if value == 1 =>
            val subjectExpr = exprToProtoInternal(subject, inputs, binding)
            val patternExpr = exprToProtoInternal(pattern, inputs, binding)
            val replacementExpr = exprToProtoInternal(replacement, inputs, binding)
            // DataFusion's regexp_replace stops at the first match. We need to add the 'g' flag
            // to apply the regex globally to match Spark behavior.
            val flagsExpr = exprToProtoInternal(Literal("g"), inputs, binding)
            val optExpr = scalarFunctionExprToProto(
              "regexp_replace",
              subjectExpr,
              patternExpr,
              replacementExpr,
              flagsExpr)
            optExprWithInfo(optExpr, expr, subject, pattern, replacement, startPosition)
          case _ =>
            withInfo(expr, "Comet only supports regexp_replace with an offset of 1 (no offset).")
            None
        }

      case If(predicate, trueValue, falseValue) =>
        val predicateExpr = exprToProtoInternal(predicate, inputs, binding)
        val trueExpr = exprToProtoInternal(trueValue, inputs, binding)
        val falseExpr = exprToProtoInternal(falseValue, inputs, binding)
        if (predicateExpr.isDefined && trueExpr.isDefined && falseExpr.isDefined) {
          val builder = ExprOuterClass.IfExpr.newBuilder()
          builder.setIfExpr(predicateExpr.get)
          builder.setTrueExpr(trueExpr.get)
          builder.setFalseExpr(falseExpr.get)
          Some(
            ExprOuterClass.Expr
              .newBuilder()
              .setIf(builder)
              .build())
        } else {
          withInfo(expr, predicate, trueValue, falseValue)
          None
        }

      case CaseWhen(branches, elseValue) =>
        var allBranches: Seq[Expression] = Seq()
        val whenSeq = branches.map(elements => {
          allBranches = allBranches :+ elements._1
          exprToProtoInternal(elements._1, inputs, binding)
        })
        val thenSeq = branches.map(elements => {
          allBranches = allBranches :+ elements._2
          exprToProtoInternal(elements._2, inputs, binding)
        })
        assert(whenSeq.length == thenSeq.length)
        if (whenSeq.forall(_.isDefined) && thenSeq.forall(_.isDefined)) {
          val builder = ExprOuterClass.CaseWhen.newBuilder()
          builder.addAllWhen(whenSeq.map(_.get).asJava)
          builder.addAllThen(thenSeq.map(_.get).asJava)
          if (elseValue.isDefined) {
            val elseValueExpr =
              exprToProtoInternal(elseValue.get, inputs, binding)
            if (elseValueExpr.isDefined) {
              builder.setElseExpr(elseValueExpr.get)
            } else {
              withInfo(expr, elseValue.get)
              return None
            }
          }
          Some(
            ExprOuterClass.Expr
              .newBuilder()
              .setCaseWhen(builder)
              .build())
        } else {
          withInfo(expr, allBranches: _*)
          None
        }

      case Md5(child) =>
        val childExpr = exprToProtoInternal(child, inputs, binding)
        val optExpr = scalarFunctionExprToProto("md5", childExpr)
        optExprWithInfo(optExpr, expr, child)

      case OctetLength(child) =>
        val castExpr = Cast(child, StringType)
        val childExpr = exprToProtoInternal(castExpr, inputs, binding)
        val optExpr = scalarFunctionExprToProto("octet_length", childExpr)
        optExprWithInfo(optExpr, expr, castExpr)

      case Reverse(child) =>
        val castExpr = Cast(child, StringType)
        val childExpr = exprToProtoInternal(castExpr, inputs, binding)
        val optExpr = scalarFunctionExprToProto("reverse", childExpr)
        optExprWithInfo(optExpr, expr, castExpr)

<<<<<<< HEAD
      case _: StringInstr =>
        CometStringInstr.convert(expr, inputs, binding)

      case _: StringRepeat =>
        CometStringRepeat.convert(expr, inputs, binding)

      case _: StringReplace =>
        CometStringReplace.convert(expr, inputs, binding)

      case _: StringTranslate =>
        CometStringTranslate.convert(expr, inputs, binding)

      case _: StringTrim =>
        CometTrim.convert(expr, inputs, binding)

      case _: StringTrimLeft =>
        CometStringTrimLeft.convert(expr, inputs, binding)

      case _: StringTrimRight =>
        CometStringTrimRight.convert(expr, inputs, binding)

      case _: StringTrimBoth =>
        CometStringTrimBoth.convert(expr, inputs, binding)

      case _: Upper =>
        CometUpper.convert(expr, inputs, binding)

      case _: Lower =>
        CometLower.convert(expr, inputs, binding)

      case _: BitwiseAnd =>
        CometBitwiseAdd.convert(expr, inputs, binding)
=======
      case BitwiseAnd(left, right) =>
        createBinaryExpr(
          expr,
          left,
          right,
          inputs,
          binding,
          (builder, binaryExpr) => builder.setBitwiseAnd(binaryExpr))
>>>>>>> d72e54c2

      case _: BitwiseNot =>
        CometBitwiseNot.convert(expr, inputs, binding)

      case _: BitwiseOr =>
        CometBitwiseOr.convert(expr, inputs, binding)

      case _: BitwiseXor =>
        CometBitwiseXor.convert(expr, inputs, binding)

      case _: ShiftRight =>
        CometShiftRight.convert(expr, inputs, binding)

      case _: BitwiseCount =>
        CometBitwiseCount.convert(expr, inputs, binding)

      case _: ShiftLeft =>
        CometShiftLeft.convert(expr, inputs, binding)

      case _: BitwiseGet =>
        CometBitwiseGet.convert(expr, inputs, binding)

      case In(value, list) =>
        in(expr, value, list, inputs, binding, negate = false)

      case InSet(value, hset) =>
        val valueDataType = value.dataType
        val list = hset.map { setVal =>
          Literal(setVal, valueDataType)
        }.toSeq
        // Change `InSet` to `In` expression
        // We do Spark `InSet` optimization in native (DataFusion) side.
        in(expr, value, list, inputs, binding, negate = false)

      case Not(In(value, list)) =>
        in(expr, value, list, inputs, binding, negate = true)

      case Not(child) =>
        createUnaryExpr(
          expr,
          child,
          inputs,
          binding,
          (builder, unaryExpr) => builder.setNot(unaryExpr))

      case UnaryMinus(child, failOnError) =>
        val childExpr = exprToProtoInternal(child, inputs, binding)
        if (childExpr.isDefined) {
          val builder = ExprOuterClass.UnaryMinus.newBuilder()
          builder.setChild(childExpr.get)
          builder.setFailOnError(failOnError)
          Some(
            ExprOuterClass.Expr
              .newBuilder()
              .setUnaryMinus(builder)
              .build())
        } else {
          withInfo(expr, child)
          None
        }

      case a @ Coalesce(_) =>
        val exprChildren = a.children.map(exprToProtoInternal(_, inputs, binding))
        scalarFunctionExprToProto("coalesce", exprChildren: _*)

      // With Spark 3.4, CharVarcharCodegenUtils.readSidePadding gets called to pad spaces for
      // char types.
      // See https://github.com/apache/spark/pull/38151
      case s: StaticInvoke
          // classOf gets ther runtime class of T, which lets us compare directly
          // Otherwise isInstanceOf[Class[T]] will always evaluate to true for Class[_]
          if s.staticObject == classOf[CharVarcharCodegenUtils] &&
            s.dataType.isInstanceOf[StringType] &&
            s.functionName == "readSidePadding" &&
            s.arguments.size == 2 &&
            s.propagateNull &&
            !s.returnNullable &&
            s.isDeterministic =>
        val argsExpr = Seq(
          exprToProtoInternal(Cast(s.arguments(0), StringType), inputs, binding),
          exprToProtoInternal(s.arguments(1), inputs, binding))

        if (argsExpr.forall(_.isDefined)) {
          scalarFunctionExprToProto("read_side_padding", argsExpr: _*)
        } else {
          withInfo(expr, s.arguments: _*)
          None
        }

      // read-side padding in Spark 3.5.2+ is represented by rpad function
      case StringRPad(srcStr, size, chars) =>
        chars match {
          case Literal(str, DataTypes.StringType) if str.toString == " " =>
            val arg0 = exprToProtoInternal(srcStr, inputs, binding)
            val arg1 = exprToProtoInternal(size, inputs, binding)
            if (arg0.isDefined && arg1.isDefined) {
              scalarFunctionExprToProto("rpad", arg0, arg1)
            } else {
              withInfo(expr, "rpad unsupported arguments", srcStr, size)
              None
            }

          case _ =>
            withInfo(expr, "rpad only supports padding with spaces")
            None
        }

      case KnownFloatingPointNormalized(NormalizeNaNAndZero(expr)) =>
        val dataType = serializeDataType(expr.dataType)
        if (dataType.isEmpty) {
          withInfo(expr, s"Unsupported datatype ${expr.dataType}")
          return None
        }
        val ex = exprToProtoInternal(expr, inputs, binding)
        ex.map { child =>
          val builder = ExprOuterClass.NormalizeNaNAndZero
            .newBuilder()
            .setChild(child)
            .setDatatype(dataType.get)
          ExprOuterClass.Expr.newBuilder().setNormalizeNanAndZero(builder).build()
        }

      case s @ execution.ScalarSubquery(_, _) if supportedDataType(s.dataType) =>
        val dataType = serializeDataType(s.dataType)
        if (dataType.isEmpty) {
          withInfo(s, s"Scalar subquery returns unsupported datatype ${s.dataType}")
          return None
        }

        val builder = ExprOuterClass.Subquery
          .newBuilder()
          .setId(s.exprId.id)
          .setDatatype(dataType.get)
        Some(ExprOuterClass.Expr.newBuilder().setSubquery(builder).build())

      case UnscaledValue(child) =>
        val childExpr = exprToProtoInternal(child, inputs, binding)
        val optExpr =
          scalarFunctionExprToProtoWithReturnType("unscaled_value", LongType, childExpr)
        optExprWithInfo(optExpr, expr, child)

      case MakeDecimal(child, precision, scale, true) =>
        val childExpr = exprToProtoInternal(child, inputs, binding)
        val optExpr = scalarFunctionExprToProtoWithReturnType(
          "make_decimal",
          DecimalType(precision, scale),
          childExpr)
        optExprWithInfo(optExpr, expr, child)

      case b @ BloomFilterMightContain(_, _) =>
        val bloomFilter = b.left
        val value = b.right
        val bloomFilterExpr = exprToProtoInternal(bloomFilter, inputs, binding)
        val valueExpr = exprToProtoInternal(value, inputs, binding)
        if (bloomFilterExpr.isDefined && valueExpr.isDefined) {
          val builder = ExprOuterClass.BloomFilterMightContain.newBuilder()
          builder.setBloomFilter(bloomFilterExpr.get)
          builder.setValue(valueExpr.get)
          Some(
            ExprOuterClass.Expr
              .newBuilder()
              .setBloomFilterMightContain(builder)
              .build())
        } else {
          withInfo(expr, bloomFilter, value)
          None
        }

      case Sha2(left, numBits) =>
        if (!numBits.foldable) {
          withInfo(expr, "non literal numBits is not supported")
          return None
        }
        // it's possible for spark to dynamically compute the number of bits from input
        // expression, however DataFusion does not support that yet.
        val childExpr = exprToProtoInternal(left, inputs, binding)
        val bits = numBits.eval().asInstanceOf[Int]
        val algorithm = bits match {
          case 224 => "sha224"
          case 256 | 0 => "sha256"
          case 384 => "sha384"
          case 512 => "sha512"
          case _ =>
            null
        }
        if (algorithm == null) {
          exprToProtoInternal(Literal(null, StringType), inputs, binding)
        } else {
          scalarFunctionExprToProtoWithReturnType(algorithm, StringType, childExpr)
        }

      case struct @ CreateNamedStruct(_) =>
        if (struct.names.length != struct.names.distinct.length) {
          withInfo(expr, "CreateNamedStruct with duplicate field names are not supported")
          return None
        }

        val valExprs = struct.valExprs.map(exprToProtoInternal(_, inputs, binding))

        if (valExprs.forall(_.isDefined)) {
          val structBuilder = ExprOuterClass.CreateNamedStruct.newBuilder()
          structBuilder.addAllValues(valExprs.map(_.get).asJava)
          structBuilder.addAllNames(struct.names.map(_.toString).asJava)

          Some(
            ExprOuterClass.Expr
              .newBuilder()
              .setCreateNamedStruct(structBuilder)
              .build())
        } else {
          withInfo(expr, "unsupported arguments for CreateNamedStruct", struct.valExprs: _*)
          None
        }

      case GetStructField(child, ordinal, _) =>
        exprToProtoInternal(child, inputs, binding).map { childExpr =>
          val getStructFieldBuilder = ExprOuterClass.GetStructField
            .newBuilder()
            .setChild(childExpr)
            .setOrdinal(ordinal)

          ExprOuterClass.Expr
            .newBuilder()
            .setGetStructField(getStructFieldBuilder)
            .build()
        }

      case CreateArray(children, _) =>
        val childExprs = children.map(exprToProtoInternal(_, inputs, binding))

        if (childExprs.forall(_.isDefined)) {
          scalarFunctionExprToProto("make_array", childExprs: _*)
        } else {
          withInfo(expr, "unsupported arguments for CreateArray", children: _*)
          None
        }

      case GetArrayItem(child, ordinal, failOnError) =>
        val childExpr = exprToProtoInternal(child, inputs, binding)
        val ordinalExpr = exprToProtoInternal(ordinal, inputs, binding)

        if (childExpr.isDefined && ordinalExpr.isDefined) {
          val listExtractBuilder = ExprOuterClass.ListExtract
            .newBuilder()
            .setChild(childExpr.get)
            .setOrdinal(ordinalExpr.get)
            .setOneBased(false)
            .setFailOnError(failOnError)

          Some(
            ExprOuterClass.Expr
              .newBuilder()
              .setListExtract(listExtractBuilder)
              .build())
        } else {
          withInfo(expr, "unsupported arguments for GetArrayItem", child, ordinal)
          None
        }

      case ElementAt(child, ordinal, defaultValue, failOnError)
          if child.dataType.isInstanceOf[ArrayType] =>
        val childExpr = exprToProtoInternal(child, inputs, binding)
        val ordinalExpr = exprToProtoInternal(ordinal, inputs, binding)
        val defaultExpr = defaultValue.flatMap(exprToProtoInternal(_, inputs, binding))

        if (childExpr.isDefined && ordinalExpr.isDefined &&
          defaultExpr.isDefined == defaultValue.isDefined) {
          val arrayExtractBuilder = ExprOuterClass.ListExtract
            .newBuilder()
            .setChild(childExpr.get)
            .setOrdinal(ordinalExpr.get)
            .setOneBased(true)
            .setFailOnError(failOnError)

          defaultExpr.foreach(arrayExtractBuilder.setDefaultValue(_))

          Some(
            ExprOuterClass.Expr
              .newBuilder()
              .setListExtract(arrayExtractBuilder)
              .build())
        } else {
          withInfo(expr, "unsupported arguments for ElementAt", child, ordinal)
          None
        }

      case GetArrayStructFields(child, _, ordinal, _, _) =>
        val childExpr = exprToProtoInternal(child, inputs, binding)

        if (childExpr.isDefined) {
          val arrayStructFieldsBuilder = ExprOuterClass.GetArrayStructFields
            .newBuilder()
            .setChild(childExpr.get)
            .setOrdinal(ordinal)

          Some(
            ExprOuterClass.Expr
              .newBuilder()
              .setGetArrayStructFields(arrayStructFieldsBuilder)
              .build())
        } else {
          withInfo(expr, "unsupported arguments for GetArrayStructFields", child)
          None
        }
      case _ @ArrayFilter(_, func) if func.children.head.isInstanceOf[IsNotNull] =>
        convert(CometArrayCompact)
      case _: ArrayExcept =>
        convert(CometArrayExcept)
      case Rand(child, _) =>
        createUnaryExpr(
          expr,
          child,
          inputs,
          binding,
          (builder, unaryExpr) => builder.setRand(unaryExpr))

      case mk: MapKeys =>
        val childExpr = exprToProtoInternal(mk.child, inputs, binding)
        scalarFunctionExprToProto("map_keys", childExpr)
      case mv: MapValues =>
        val childExpr = exprToProtoInternal(mv.child, inputs, binding)
        scalarFunctionExprToProto("map_values", childExpr)
      case gmv: GetMapValue =>
        val mapExpr = exprToProtoInternal(gmv.child, inputs, binding)
        val keyExpr = exprToProtoInternal(gmv.key, inputs, binding)
        scalarFunctionExprToProto("map_extract", mapExpr, keyExpr)
      case expr =>
        QueryPlanSerde.exprSerdeMap.get(expr.getClass) match {
          case Some(handler) => convert(handler)
          case _ =>
            withInfo(expr, s"${expr.prettyName} is not supported", expr.children: _*)
            None
        }
    }
  }

  /**
   * Creates a UnaryExpr by calling exprToProtoInternal for the provided child expression and then
   * invokes the supplied function to wrap this UnaryExpr in a top-level Expr.
   *
   * @param child
   *   Spark expression
   * @param inputs
   *   Inputs to the expression
   * @param f
   *   Function that accepts an Expr.Builder and a UnaryExpr and builds the specific top-level
   *   Expr
   * @return
   *   Some(Expr) or None if not supported
   */
  def createUnaryExpr(
      expr: Expression,
      child: Expression,
      inputs: Seq[Attribute],
      binding: Boolean,
      f: (ExprOuterClass.Expr.Builder, ExprOuterClass.UnaryExpr) => ExprOuterClass.Expr.Builder)
      : Option[ExprOuterClass.Expr] = {
    val childExpr = exprToProtoInternal(child, inputs, binding) // TODO review
    if (childExpr.isDefined) {
      // create the generic UnaryExpr message
      val inner = ExprOuterClass.UnaryExpr
        .newBuilder()
        .setChild(childExpr.get)
        .build()
      // call the user-supplied function to wrap UnaryExpr in a top-level Expr
      // such as Expr.IsNull or Expr.IsNotNull
      Some(
        f(
          ExprOuterClass.Expr
            .newBuilder(),
          inner).build())
    } else {
      withInfo(expr, child)
      None
    }
  }

  def createBinaryExpr(
      expr: Expression,
      left: Expression,
      right: Expression,
      inputs: Seq[Attribute],
      binding: Boolean,
      f: (ExprOuterClass.Expr.Builder, ExprOuterClass.BinaryExpr) => ExprOuterClass.Expr.Builder)
      : Option[ExprOuterClass.Expr] = {
    val leftExpr = exprToProtoInternal(left, inputs, binding)
    val rightExpr = exprToProtoInternal(right, inputs, binding)
    if (leftExpr.isDefined && rightExpr.isDefined) {
      // create the generic BinaryExpr message
      val inner = ExprOuterClass.BinaryExpr
        .newBuilder()
        .setLeft(leftExpr.get)
        .setRight(rightExpr.get)
        .build()
      // call the user-supplied function to wrap BinaryExpr in a top-level Expr
      // such as Expr.And or Expr.Or
      Some(
        f(
          ExprOuterClass.Expr
            .newBuilder(),
          inner).build())
    } else {
      withInfo(expr, left, right)
      None
    }
  }

  private def createMathExpression(
      expr: Expression,
      left: Expression,
      right: Expression,
      inputs: Seq[Attribute],
      binding: Boolean,
      dataType: DataType,
      failOnError: Boolean,
      f: (ExprOuterClass.Expr.Builder, ExprOuterClass.MathExpr) => ExprOuterClass.Expr.Builder)
      : Option[ExprOuterClass.Expr] = {
    val leftExpr = exprToProtoInternal(left, inputs, binding)
    val rightExpr = exprToProtoInternal(right, inputs, binding)

    if (leftExpr.isDefined && rightExpr.isDefined) {
      // create the generic MathExpr message
      val builder = ExprOuterClass.MathExpr.newBuilder()
      builder.setLeft(leftExpr.get)
      builder.setRight(rightExpr.get)
      builder.setFailOnError(failOnError)
      serializeDataType(dataType).foreach { t =>
        builder.setReturnType(t)
      }
      val inner = builder.build()
      // call the user-supplied function to wrap MathExpr in a top-level Expr
      // such as Expr.Add or Expr.Divide
      Some(
        f(
          ExprOuterClass.Expr
            .newBuilder(),
          inner).build())
    } else {
      withInfo(expr, left, right)
      None
    }
  }

  def in(
      expr: Expression,
      value: Expression,
      list: Seq[Expression],
      inputs: Seq[Attribute],
      binding: Boolean,
      negate: Boolean): Option[Expr] = {
    val valueExpr = exprToProtoInternal(value, inputs, binding)
    val listExprs = list.map(exprToProtoInternal(_, inputs, binding))
    if (valueExpr.isDefined && listExprs.forall(_.isDefined)) {
      val builder = ExprOuterClass.In.newBuilder()
      builder.setInValue(valueExpr.get)
      builder.addAllLists(listExprs.map(_.get).asJava)
      builder.setNegated(negate)
      Some(
        ExprOuterClass.Expr
          .newBuilder()
          .setIn(builder)
          .build())
    } else {
      val allExprs = list ++ Seq(value)
      withInfo(expr, allExprs: _*)
      None
    }
  }

  def scalarFunctionExprToProtoWithReturnType(
      funcName: String,
      returnType: DataType,
      args: Option[Expr]*): Option[Expr] = {
    val builder = ExprOuterClass.ScalarFunc.newBuilder()
    builder.setFunc(funcName)
    serializeDataType(returnType).flatMap { t =>
      builder.setReturnType(t)
      scalarFunctionExprToProto0(builder, args: _*)
    }
  }

  def scalarFunctionExprToProto(funcName: String, args: Option[Expr]*): Option[Expr] = {
    val builder = ExprOuterClass.ScalarFunc.newBuilder()
    builder.setFunc(funcName)
    scalarFunctionExprToProto0(builder, args: _*)
  }

  private def scalarFunctionExprToProto0(
      builder: ScalarFunc.Builder,
      args: Option[Expr]*): Option[Expr] = {
    args.foreach {
      case Some(a) => builder.addArgs(a)
      case _ =>
        return None
    }
    Some(ExprOuterClass.Expr.newBuilder().setScalarFunc(builder).build())
  }

  private def isPrimitive(expression: Expression): Boolean = expression.dataType match {
    case _: ByteType | _: ShortType | _: IntegerType | _: LongType | _: FloatType |
        _: DoubleType | _: TimestampType | _: DateType | _: BooleanType | _: DecimalType =>
      true
    case _ => false
  }

  private def nullIfWhenPrimitive(expression: Expression): Expression =
    if (isPrimitive(expression)) {
      val zero = Literal.default(expression.dataType)
      expression match {
        case _: Literal if expression != zero => expression
        case _ =>
          If(EqualTo(expression, zero), Literal.create(null, expression.dataType), expression)
      }
    } else {
      expression
    }

  private def nullIfNegative(expression: Expression): Expression = {
    val zero = Literal.default(expression.dataType)
    If(LessThanOrEqual(expression, zero), Literal.create(null, expression.dataType), expression)
  }

  /**
   * Returns true if given datatype is supported as a key in DataFusion sort merge join.
   */
  private def supportedSortMergeJoinEqualType(dataType: DataType): Boolean = dataType match {
    case _: ByteType | _: ShortType | _: IntegerType | _: LongType | _: FloatType |
        _: DoubleType | _: StringType | _: DateType | _: DecimalType | _: BooleanType =>
      true
    case TimestampNTZType => true
    case _ => false
  }

  /**
   * Convert a Spark plan operator to a protobuf Comet operator.
   *
   * @param op
   *   Spark plan operator
   * @param childOp
   *   previously converted protobuf Comet operators, which will be consumed by the Spark plan
   *   operator as its children
   * @return
   *   The converted Comet native operator for the input `op`, or `None` if the `op` cannot be
   *   converted to a native operator.
   */
  def operator2Proto(op: SparkPlan, childOp: Operator*): Option[Operator] = {
    val conf = op.conf
    val result = OperatorOuterClass.Operator.newBuilder().setPlanId(op.id)
    childOp.foreach(result.addChildren)

    op match {

      // Fully native scan for V1
      case scan: CometScanExec if scan.scanImpl == CometConf.SCAN_NATIVE_DATAFUSION =>
        val nativeScanBuilder = OperatorOuterClass.NativeScan.newBuilder()
        nativeScanBuilder.setSource(op.simpleStringWithNodeId())

        val scanTypes = op.output.flatten { attr =>
          serializeDataType(attr.dataType)
        }

        if (scanTypes.length == op.output.length) {
          nativeScanBuilder.addAllFields(scanTypes.asJava)

          // Sink operators don't have children
          result.clearChildren()

          if (conf.getConf(SQLConf.PARQUET_FILTER_PUSHDOWN_ENABLED)) {
            // TODO remove flatMap and add error handling for unsupported data filters
            val dataFilters = scan.dataFilters.flatMap(exprToProto(_, scan.output))
            nativeScanBuilder.addAllDataFilters(dataFilters.asJava)
          }

          val possibleDefaultValues = getExistenceDefaultValues(scan.requiredSchema)
          if (possibleDefaultValues.exists(_ != null)) {
            // Our schema has default values. Serialize two lists, one with the default values
            // and another with the indexes in the schema so the native side can map missing
            // columns to these default values.
            val (defaultValues, indexes) = possibleDefaultValues.zipWithIndex
              .filter { case (expr, _) => expr != null }
              .map { case (expr, index) =>
                // ResolveDefaultColumnsUtil.getExistenceDefaultValues has evaluated these
                // expressions and they should now just be literals.
                (Literal(expr), index.toLong.asInstanceOf[java.lang.Long])
              }
              .unzip
            nativeScanBuilder.addAllDefaultValues(
              defaultValues.flatMap(exprToProto(_, scan.output)).toIterable.asJava)
            nativeScanBuilder.addAllDefaultValuesIndexes(indexes.toIterable.asJava)
          }

          // TODO: modify CometNativeScan to generate the file partitions without instantiating RDD.
          var firstPartition: Option[PartitionedFile] = None
          scan.inputRDD match {
            case rdd: DataSourceRDD =>
              val partitions = rdd.partitions
              partitions.foreach(p => {
                val inputPartitions = p.asInstanceOf[DataSourceRDDPartition].inputPartitions
                inputPartitions.foreach(partition => {
                  if (firstPartition.isEmpty) {
                    firstPartition = partition.asInstanceOf[FilePartition].files.headOption
                  }
                  partition2Proto(
                    partition.asInstanceOf[FilePartition],
                    nativeScanBuilder,
                    scan.relation.partitionSchema)
                })
              })
            case rdd: FileScanRDD =>
              rdd.filePartitions.foreach(partition => {
                if (firstPartition.isEmpty) {
                  firstPartition = partition.files.headOption
                }
                partition2Proto(partition, nativeScanBuilder, scan.relation.partitionSchema)
              })
            case _ =>
          }

          val partitionSchema = schema2Proto(scan.relation.partitionSchema.fields)
          val requiredSchema = schema2Proto(scan.requiredSchema.fields)
          val dataSchema = schema2Proto(scan.relation.dataSchema.fields)

          val dataSchemaIndexes = scan.requiredSchema.fields.map(field => {
            scan.relation.dataSchema.fieldIndex(field.name)
          })
          val partitionSchemaIndexes = Array
            .range(
              scan.relation.dataSchema.fields.length,
              scan.relation.dataSchema.length + scan.relation.partitionSchema.fields.length)

          val projectionVector = (dataSchemaIndexes ++ partitionSchemaIndexes).map(idx =>
            idx.toLong.asInstanceOf[java.lang.Long])

          nativeScanBuilder.addAllProjectionVector(projectionVector.toIterable.asJava)

          // In `CometScanRule`, we ensure partitionSchema is supported.
          assert(partitionSchema.length == scan.relation.partitionSchema.fields.length)

          nativeScanBuilder.addAllDataSchema(dataSchema.toIterable.asJava)
          nativeScanBuilder.addAllRequiredSchema(requiredSchema.toIterable.asJava)
          nativeScanBuilder.addAllPartitionSchema(partitionSchema.toIterable.asJava)
          nativeScanBuilder.setSessionTimezone(conf.getConfString("spark.sql.session.timeZone"))
          nativeScanBuilder.setCaseSensitive(conf.getConf[Boolean](SQLConf.CASE_SENSITIVE))

          // Collect S3/cloud storage configurations
          val hadoopConf = scan.relation.sparkSession.sessionState
            .newHadoopConfWithOptions(scan.relation.options)
          firstPartition.foreach { partitionFile =>
            val objectStoreOptions =
              NativeConfig.extractObjectStoreOptions(hadoopConf, partitionFile.pathUri)
            objectStoreOptions.foreach { case (key, value) =>
              nativeScanBuilder.putObjectStoreOptions(key, value)
            }
          }

          Some(result.setNativeScan(nativeScanBuilder).build())

        } else {
          // There are unsupported scan type
          val msg =
            s"unsupported Comet operator: ${op.nodeName}, due to unsupported data types above"
          emitWarning(msg)
          withInfo(op, msg)
          None
        }

      case ProjectExec(projectList, child) if CometConf.COMET_EXEC_PROJECT_ENABLED.get(conf) =>
        val exprs = projectList.map(exprToProto(_, child.output))

        if (exprs.forall(_.isDefined) && childOp.nonEmpty) {
          val projectBuilder = OperatorOuterClass.Projection
            .newBuilder()
            .addAllProjectList(exprs.map(_.get).asJava)
          Some(result.setProjection(projectBuilder).build())
        } else {
          withInfo(op, projectList: _*)
          None
        }

      case FilterExec(condition, child) if CometConf.COMET_EXEC_FILTER_ENABLED.get(conf) =>
        val cond = exprToProto(condition, child.output)

        if (cond.isDefined && childOp.nonEmpty) {
          // We need to determine whether to use DataFusion's FilterExec or Comet's
          // FilterExec. The difference is that DataFusion's implementation will sometimes pass
          // batches through whereas the Comet implementation guarantees that a copy is always
          // made, which is critical when using `native_comet` scans due to buffer re-use

          // TODO this could be optimized more to stop walking the tree on hitting
          //  certain operators such as join or aggregate which will copy batches
          def containsNativeCometScan(plan: SparkPlan): Boolean = {
            plan match {
              case w: CometScanWrapper => containsNativeCometScan(w.originalPlan)
              case scan: CometScanExec => scan.scanImpl == CometConf.SCAN_NATIVE_COMET
              case _: CometNativeScanExec => false
              case _ => plan.children.exists(containsNativeCometScan)
            }
          }

          val filterBuilder = OperatorOuterClass.Filter
            .newBuilder()
            .setPredicate(cond.get)
            .setUseDatafusionFilter(!containsNativeCometScan(op))
          Some(result.setFilter(filterBuilder).build())
        } else {
          withInfo(op, condition, child)
          None
        }

      case SortExec(sortOrder, _, child, _) if CometConf.COMET_EXEC_SORT_ENABLED.get(conf) =>
        if (!supportedSortType(op, sortOrder)) {
          return None
        }

        val sortOrders = sortOrder.map(exprToProto(_, child.output))

        if (sortOrders.forall(_.isDefined) && childOp.nonEmpty) {
          val sortBuilder = OperatorOuterClass.Sort
            .newBuilder()
            .addAllSortOrders(sortOrders.map(_.get).asJava)
          Some(result.setSort(sortBuilder).build())
        } else {
          withInfo(op, "sort order not supported", sortOrder: _*)
          None
        }

      case LocalLimitExec(limit, _) if CometConf.COMET_EXEC_LOCAL_LIMIT_ENABLED.get(conf) =>
        if (childOp.nonEmpty) {
          // LocalLimit doesn't use offset, but it shares same operator serde class.
          // Just set it to zero.
          val limitBuilder = OperatorOuterClass.Limit
            .newBuilder()
            .setLimit(limit)
            .setOffset(0)
          Some(result.setLimit(limitBuilder).build())
        } else {
          withInfo(op, "No child operator")
          None
        }

      case globalLimitExec: GlobalLimitExec
          if CometConf.COMET_EXEC_GLOBAL_LIMIT_ENABLED.get(conf) =>
        // TODO: We don't support negative limit for now.
        if (childOp.nonEmpty && globalLimitExec.limit >= 0) {
          val limitBuilder = OperatorOuterClass.Limit.newBuilder()

          // TODO: Spark 3.3 might have negative limit (-1) for Offset usage.
          // When we upgrade to Spark 3.3., we need to address it here.
          limitBuilder.setLimit(globalLimitExec.limit)

          Some(result.setLimit(limitBuilder).build())
        } else {
          withInfo(op, "No child operator")
          None
        }

      case ExpandExec(projections, _, child) if CometConf.COMET_EXEC_EXPAND_ENABLED.get(conf) =>
        var allProjExprs: Seq[Expression] = Seq()
        val projExprs = projections.flatMap(_.map(e => {
          allProjExprs = allProjExprs :+ e
          exprToProto(e, child.output)
        }))

        if (projExprs.forall(_.isDefined) && childOp.nonEmpty) {
          val expandBuilder = OperatorOuterClass.Expand
            .newBuilder()
            .addAllProjectList(projExprs.map(_.get).asJava)
            .setNumExprPerProject(projections.head.size)
          Some(result.setExpand(expandBuilder).build())
        } else {
          withInfo(op, allProjExprs: _*)
          None
        }

      case WindowExec(windowExpression, partitionSpec, orderSpec, child)
          if CometConf.COMET_EXEC_WINDOW_ENABLED.get(conf) =>
        val output = child.output

        val winExprs: Array[WindowExpression] = windowExpression.flatMap { expr =>
          expr match {
            case alias: Alias =>
              alias.child match {
                case winExpr: WindowExpression =>
                  Some(winExpr)
                case _ =>
                  None
              }
            case _ =>
              None
          }
        }.toArray

        if (winExprs.length != windowExpression.length) {
          withInfo(op, "Unsupported window expression(s)")
          return None
        }

        if (partitionSpec.nonEmpty && orderSpec.nonEmpty &&
          !validatePartitionAndSortSpecsForWindowFunc(partitionSpec, orderSpec, op)) {
          return None
        }

        val windowExprProto = winExprs.map(windowExprToProto(_, output, op.conf))
        val partitionExprs = partitionSpec.map(exprToProto(_, child.output))

        val sortOrders = orderSpec.map(exprToProto(_, child.output))

        if (windowExprProto.forall(_.isDefined) && partitionExprs.forall(_.isDefined)
          && sortOrders.forall(_.isDefined)) {
          val windowBuilder = OperatorOuterClass.Window.newBuilder()
          windowBuilder.addAllWindowExpr(windowExprProto.map(_.get).toIterable.asJava)
          windowBuilder.addAllPartitionByList(partitionExprs.map(_.get).asJava)
          windowBuilder.addAllOrderByList(sortOrders.map(_.get).asJava)
          Some(result.setWindow(windowBuilder).build())
        } else {
          None
        }

      case aggregate: BaseAggregateExec
          if (aggregate.isInstanceOf[HashAggregateExec] ||
            aggregate.isInstanceOf[ObjectHashAggregateExec]) &&
            CometConf.COMET_EXEC_AGGREGATE_ENABLED.get(conf) =>
        val groupingExpressions = aggregate.groupingExpressions
        val aggregateExpressions = aggregate.aggregateExpressions
        val aggregateAttributes = aggregate.aggregateAttributes
        val resultExpressions = aggregate.resultExpressions
        val child = aggregate.child

        if (groupingExpressions.isEmpty && aggregateExpressions.isEmpty) {
          withInfo(op, "No group by or aggregation")
          return None
        }

        // Aggregate expressions with filter are not supported yet.
        if (aggregateExpressions.exists(_.filter.isDefined)) {
          withInfo(op, "Aggregate expression with filter is not supported")
          return None
        }

        if (groupingExpressions.exists(expr =>
            expr.dataType match {
              case _: MapType => true
              case _ => false
            })) {
          withInfo(op, "Grouping on map types is not supported")
          return None
        }

        val groupingExprs = groupingExpressions.map(exprToProto(_, child.output))
        if (groupingExprs.exists(_.isEmpty)) {
          withInfo(op, "Not all grouping expressions are supported")
          return None
        }

        // In some of the cases, the aggregateExpressions could be empty.
        // For example, if the aggregate functions only have group by or if the aggregate
        // functions only have distinct aggregate functions:
        //
        // SELECT COUNT(distinct col2), col1 FROM test group by col1
        //  +- HashAggregate (keys =[col1# 6], functions =[count (distinct col2#7)] )
        //    +- Exchange hashpartitioning (col1#6, 10), ENSURE_REQUIREMENTS, [plan_id = 36]
        //      +- HashAggregate (keys =[col1#6], functions =[partial_count (distinct col2#7)] )
        //        +- HashAggregate (keys =[col1#6, col2#7], functions =[] )
        //          +- Exchange hashpartitioning (col1#6, col2#7, 10), ENSURE_REQUIREMENTS, ...
        //            +- HashAggregate (keys =[col1#6, col2#7], functions =[] )
        //              +- FileScan parquet spark_catalog.default.test[col1#6, col2#7] ......
        // If the aggregateExpressions is empty, we only want to build groupingExpressions,
        // and skip processing of aggregateExpressions.
        if (aggregateExpressions.isEmpty) {
          val hashAggBuilder = OperatorOuterClass.HashAggregate.newBuilder()
          hashAggBuilder.addAllGroupingExprs(groupingExprs.map(_.get).asJava)
          val attributes = groupingExpressions.map(_.toAttribute) ++ aggregateAttributes
          val resultExprs = resultExpressions.map(exprToProto(_, attributes))
          if (resultExprs.exists(_.isEmpty)) {
            val msg = s"Unsupported result expressions found in: ${resultExpressions}"
            emitWarning(msg)
            withInfo(op, msg, resultExpressions: _*)
            return None
          }
          hashAggBuilder.addAllResultExprs(resultExprs.map(_.get).asJava)
          Some(result.setHashAgg(hashAggBuilder).build())
        } else {
          val modes = aggregateExpressions.map(_.mode).distinct

          if (modes.size != 1) {
            // This shouldn't happen as all aggregation expressions should share the same mode.
            // Fallback to Spark nevertheless here.
            withInfo(op, "All aggregate expressions do not have the same mode")
            return None
          }

          val mode = modes.head match {
            case Partial => CometAggregateMode.Partial
            case Final => CometAggregateMode.Final
            case _ =>
              withInfo(op, s"Unsupported aggregation mode ${modes.head}")
              return None
          }

          // In final mode, the aggregate expressions are bound to the output of the
          // child and partial aggregate expressions buffer attributes produced by partial
          // aggregation. This is done in Spark `HashAggregateExec` internally. In Comet,
          // we don't have to do this because we don't use the merging expression.
          val binding = mode != CometAggregateMode.Final
          // `output` is only used when `binding` is true (i.e., non-Final)
          val output = child.output

          val aggExprs =
            aggregateExpressions.map(aggExprToProto(_, output, binding, op.conf))
          if (childOp.nonEmpty && groupingExprs.forall(_.isDefined) &&
            aggExprs.forall(_.isDefined)) {
            val hashAggBuilder = OperatorOuterClass.HashAggregate.newBuilder()
            hashAggBuilder.addAllGroupingExprs(groupingExprs.map(_.get).asJava)
            hashAggBuilder.addAllAggExprs(aggExprs.map(_.get).asJava)
            if (mode == CometAggregateMode.Final) {
              val attributes = groupingExpressions.map(_.toAttribute) ++ aggregateAttributes
              val resultExprs = resultExpressions.map(exprToProto(_, attributes))
              if (resultExprs.exists(_.isEmpty)) {
                val msg = s"Unsupported result expressions found in: ${resultExpressions}"
                emitWarning(msg)
                withInfo(op, msg, resultExpressions: _*)
                return None
              }
              hashAggBuilder.addAllResultExprs(resultExprs.map(_.get).asJava)
            }
            hashAggBuilder.setModeValue(mode.getNumber)
            Some(result.setHashAgg(hashAggBuilder).build())
          } else {
            val allChildren: Seq[Expression] =
              groupingExpressions ++ aggregateExpressions ++ aggregateAttributes
            withInfo(op, allChildren: _*)
            None
          }
        }

      case join: HashJoin =>
        // `HashJoin` has only two implementations in Spark, but we check the type of the join to
        // make sure we are handling the correct join type.
        if (!(CometConf.COMET_EXEC_HASH_JOIN_ENABLED.get(conf) &&
            join.isInstanceOf[ShuffledHashJoinExec]) &&
          !(CometConf.COMET_EXEC_BROADCAST_HASH_JOIN_ENABLED.get(conf) &&
            join.isInstanceOf[BroadcastHashJoinExec])) {
          withInfo(join, s"Invalid hash join type ${join.nodeName}")
          return None
        }

        if (join.buildSide == BuildRight && join.joinType == LeftAnti) {
          // https://github.com/apache/datafusion-comet/issues/457
          withInfo(join, "BuildRight with LeftAnti is not supported")
          return None
        }

        val condition = join.condition.map { cond =>
          val condProto = exprToProto(cond, join.left.output ++ join.right.output)
          if (condProto.isEmpty) {
            withInfo(join, cond)
            return None
          }
          condProto.get
        }

        val joinType = join.joinType match {
          case Inner => JoinType.Inner
          case LeftOuter => JoinType.LeftOuter
          case RightOuter => JoinType.RightOuter
          case FullOuter => JoinType.FullOuter
          case LeftSemi => JoinType.LeftSemi
          case LeftAnti => JoinType.LeftAnti
          case _ =>
            // Spark doesn't support other join types
            withInfo(join, s"Unsupported join type ${join.joinType}")
            return None
        }

        val leftKeys = join.leftKeys.map(exprToProto(_, join.left.output))
        val rightKeys = join.rightKeys.map(exprToProto(_, join.right.output))

        if (leftKeys.forall(_.isDefined) &&
          rightKeys.forall(_.isDefined) &&
          childOp.nonEmpty) {
          val joinBuilder = OperatorOuterClass.HashJoin
            .newBuilder()
            .setJoinType(joinType)
            .addAllLeftJoinKeys(leftKeys.map(_.get).asJava)
            .addAllRightJoinKeys(rightKeys.map(_.get).asJava)
            .setBuildSide(
              if (join.buildSide == BuildLeft) BuildSide.BuildLeft else BuildSide.BuildRight)
          condition.foreach(joinBuilder.setCondition)
          Some(result.setHashJoin(joinBuilder).build())
        } else {
          val allExprs: Seq[Expression] = join.leftKeys ++ join.rightKeys
          withInfo(join, allExprs: _*)
          None
        }

      case join: SortMergeJoinExec if CometConf.COMET_EXEC_SORT_MERGE_JOIN_ENABLED.get(conf) =>
        // `requiredOrders` and `getKeyOrdering` are copied from Spark's SortMergeJoinExec.
        def requiredOrders(keys: Seq[Expression]): Seq[SortOrder] = {
          keys.map(SortOrder(_, Ascending))
        }

        def getKeyOrdering(
            keys: Seq[Expression],
            childOutputOrdering: Seq[SortOrder]): Seq[SortOrder] = {
          val requiredOrdering = requiredOrders(keys)
          if (SortOrder.orderingSatisfies(childOutputOrdering, requiredOrdering)) {
            keys.zip(childOutputOrdering).map { case (key, childOrder) =>
              val sameOrderExpressionsSet = ExpressionSet(childOrder.children) - key
              SortOrder(key, Ascending, sameOrderExpressionsSet.toSeq)
            }
          } else {
            requiredOrdering
          }
        }

        if (join.condition.isDefined &&
          !CometConf.COMET_EXEC_SORT_MERGE_JOIN_WITH_JOIN_FILTER_ENABLED
            .get(conf)) {
          withInfo(
            join,
            s"${CometConf.COMET_EXEC_SORT_MERGE_JOIN_WITH_JOIN_FILTER_ENABLED.key} is not enabled",
            join.condition.get)
          return None
        }

        val condition = join.condition.map { cond =>
          val condProto = exprToProto(cond, join.left.output ++ join.right.output)
          if (condProto.isEmpty) {
            withInfo(join, cond)
            return None
          }
          condProto.get
        }

        val joinType = join.joinType match {
          case Inner => JoinType.Inner
          case LeftOuter => JoinType.LeftOuter
          case RightOuter => JoinType.RightOuter
          case FullOuter => JoinType.FullOuter
          case LeftSemi => JoinType.LeftSemi
          case LeftAnti => JoinType.LeftAnti
          case _ =>
            // Spark doesn't support other join types
            withInfo(op, s"Unsupported join type ${join.joinType}")
            return None
        }

        // Checks if the join keys are supported by DataFusion SortMergeJoin.
        val errorMsgs = join.leftKeys.flatMap { key =>
          if (!supportedSortMergeJoinEqualType(key.dataType)) {
            Some(s"Unsupported join key type ${key.dataType} on key: ${key.sql}")
          } else {
            None
          }
        }

        if (errorMsgs.nonEmpty) {
          withInfo(op, errorMsgs.flatten.mkString("\n"))
          return None
        }

        val leftKeys = join.leftKeys.map(exprToProto(_, join.left.output))
        val rightKeys = join.rightKeys.map(exprToProto(_, join.right.output))

        val sortOptions = getKeyOrdering(join.leftKeys, join.left.outputOrdering)
          .map(exprToProto(_, join.left.output))

        if (sortOptions.forall(_.isDefined) &&
          leftKeys.forall(_.isDefined) &&
          rightKeys.forall(_.isDefined) &&
          childOp.nonEmpty) {
          val joinBuilder = OperatorOuterClass.SortMergeJoin
            .newBuilder()
            .setJoinType(joinType)
            .addAllSortOptions(sortOptions.map(_.get).asJava)
            .addAllLeftJoinKeys(leftKeys.map(_.get).asJava)
            .addAllRightJoinKeys(rightKeys.map(_.get).asJava)
          condition.map(joinBuilder.setCondition)
          Some(result.setSortMergeJoin(joinBuilder).build())
        } else {
          val allExprs: Seq[Expression] = join.leftKeys ++ join.rightKeys
          withInfo(join, allExprs: _*)
          None
        }

      case join: SortMergeJoinExec if !CometConf.COMET_EXEC_SORT_MERGE_JOIN_ENABLED.get(conf) =>
        withInfo(join, "SortMergeJoin is not enabled")
        None

      case op if isCometSink(op) =>
        val supportedTypes =
          op.output.forall(a => supportedDataType(a.dataType, allowComplex = true))

        if (!supportedTypes) {
          return None
        }

        // These operators are source of Comet native execution chain
        val scanBuilder = OperatorOuterClass.Scan.newBuilder()
        val source = op.simpleStringWithNodeId()
        if (source.isEmpty) {
          scanBuilder.setSource(op.getClass.getSimpleName)
        } else {
          scanBuilder.setSource(source)
        }

        val scanTypes = op.output.flatten { attr =>
          serializeDataType(attr.dataType)
        }

        if (scanTypes.length == op.output.length) {
          scanBuilder.addAllFields(scanTypes.asJava)

          // Sink operators don't have children
          result.clearChildren()

          Some(result.setScan(scanBuilder).build())
        } else {
          // There are unsupported scan type
          val msg =
            s"unsupported Comet operator: ${op.nodeName}, due to unsupported data types above"
          emitWarning(msg)
          withInfo(op, msg)
          None
        }

      case op =>
        // Emit warning if:
        //  1. it is not Spark shuffle operator, which is handled separately
        //  2. it is not a Comet operator
        if (!op.nodeName.contains("Comet") && !op.isInstanceOf[ShuffleExchangeExec]) {
          val msg = s"unsupported Spark operator: ${op.nodeName}"
          emitWarning(msg)
          withInfo(op, msg)
        }
        None
    }
  }

  /**
   * Whether the input Spark operator `op` can be considered as a Comet sink, i.e., the start of
   * native execution. If it is true, we'll wrap `op` with `CometScanWrapper` or
   * `CometSinkPlaceHolder` later in `CometSparkSessionExtensions` after `operator2proto` is
   * called.
   */
  private def isCometSink(op: SparkPlan): Boolean = {
    op match {
      case s if isCometScan(s) => true
      case _: CometSparkToColumnarExec => true
      case _: CometSinkPlaceHolder => true
      case _: CoalesceExec => true
      case _: CollectLimitExec => true
      case _: UnionExec => true
      case _: ShuffleExchangeExec => true
      case ShuffleQueryStageExec(_, _: CometShuffleExchangeExec, _) => true
      case ShuffleQueryStageExec(_, ReusedExchangeExec(_, _: CometShuffleExchangeExec), _) => true
      case _: TakeOrderedAndProjectExec => true
      case BroadcastQueryStageExec(_, _: CometBroadcastExchangeExec, _) => true
      case BroadcastQueryStageExec(_, ReusedExchangeExec(_, _: CometBroadcastExchangeExec), _) =>
        true
      case _: BroadcastExchangeExec => true
      case _: WindowExec => true
      case _ => false
    }
  }

  /**
   * Check if the datatypes of shuffle input are supported. This is used for Columnar shuffle
   * which supports struct/array.
   */
  def columnarShuffleSupported(s: ShuffleExchangeExec): (Boolean, String) = {
    val inputs = s.child.output
    val partitioning = s.outputPartitioning
    var msg = ""
    val supported = partitioning match {
      case HashPartitioning(expressions, _) =>
        // columnar shuffle supports the same data types (including complex types) both for
        // partition keys and for other columns
        val supported =
          expressions.map(QueryPlanSerde.exprToProto(_, inputs)).forall(_.isDefined) &&
            expressions.forall(e => supportedShuffleDataType(e.dataType)) &&
            inputs.forall(attr => supportedShuffleDataType(attr.dataType))
        if (!supported) {
          msg = s"unsupported Spark partitioning expressions: $expressions"
        }
        supported
      case SinglePartition =>
        inputs.forall(attr => supportedShuffleDataType(attr.dataType))
      case RoundRobinPartitioning(_) =>
        inputs.forall(attr => supportedShuffleDataType(attr.dataType))
      case RangePartitioning(orderings, _) =>
        val supported =
          orderings.map(QueryPlanSerde.exprToProto(_, inputs)).forall(_.isDefined) &&
            orderings.forall(e => supportedShuffleDataType(e.dataType)) &&
            inputs.forall(attr => supportedShuffleDataType(attr.dataType))
        if (!supported) {
          msg = s"unsupported Spark partitioning expressions: $orderings"
        }
        supported
      case _ =>
        msg = s"unsupported Spark partitioning: ${partitioning.getClass.getName}"
        false
    }

    if (!supported) {
      emitWarning(msg)
      (false, msg)
    } else {
      (true, null)
    }
  }

  /**
   * Whether the given Spark partitioning is supported by Comet native shuffle.
   */
  def nativeShuffleSupported(s: ShuffleExchangeExec): (Boolean, String) = {

    /**
     * Determine which data types are supported as hash-partition keys in native shuffle.
     *
     * Hash Partition Key determines how data should be collocated for operations like
     * `groupByKey`, `reduceByKey` or `join`.
     */
    def supportedHashPartitionKeyDataType(dt: DataType): Boolean = dt match {
      case _: BooleanType | _: ByteType | _: ShortType | _: IntegerType | _: LongType |
          _: FloatType | _: DoubleType | _: StringType | _: BinaryType | _: TimestampType |
          _: TimestampNTZType | _: DecimalType | _: DateType =>
        true
      case _ =>
        false
    }

    val inputs = s.child.output
    val partitioning = s.outputPartitioning
    val conf = SQLConf.get
    var msg = ""
    val supported = partitioning match {
      case HashPartitioning(expressions, _) =>
        // native shuffle currently does not support complex types as partition keys
        // due to lack of hashing support for those types
        val supported =
          expressions.map(QueryPlanSerde.exprToProto(_, inputs)).forall(_.isDefined) &&
            expressions.forall(e => supportedHashPartitionKeyDataType(e.dataType)) &&
            inputs.forall(attr => supportedShuffleDataType(attr.dataType)) &&
            CometConf.COMET_EXEC_SHUFFLE_WITH_HASH_PARTITIONING_ENABLED.get(conf)
        if (!supported) {
          msg = s"unsupported Spark partitioning: $expressions"
        }
        supported
      case SinglePartition =>
        inputs.forall(attr => supportedShuffleDataType(attr.dataType))
      case RangePartitioning(ordering, _) =>
        val supported = ordering.map(QueryPlanSerde.exprToProto(_, inputs)).forall(_.isDefined) &&
          inputs.forall(attr => supportedShuffleDataType(attr.dataType)) &&
          CometConf.COMET_EXEC_SHUFFLE_WITH_RANGE_PARTITIONING_ENABLED.get(conf)
        if (!supported) {
          msg = s"unsupported Spark partitioning: $ordering"
        }
        supported
      case _ =>
        msg = s"unsupported Spark partitioning: ${partitioning.getClass.getName}"
        false
    }

    if (!supported) {
      emitWarning(msg)
      (false, msg)
    } else {
      (true, null)
    }
  }

  /**
   * Determine which data types are supported in a shuffle.
   */
  def supportedShuffleDataType(dt: DataType): Boolean = dt match {
    case _: BooleanType | _: ByteType | _: ShortType | _: IntegerType | _: LongType |
        _: FloatType | _: DoubleType | _: StringType | _: BinaryType | _: TimestampType |
        _: TimestampNTZType | _: DecimalType | _: DateType =>
      true
    case StructType(fields) =>
      fields.forall(f => supportedShuffleDataType(f.dataType)) &&
      // Java Arrow stream reader cannot work on duplicate field name
      fields.map(f => f.name).distinct.length == fields.length
    case ArrayType(ArrayType(_, _), _) => false // TODO: nested array is not supported
    case ArrayType(MapType(_, _, _), _) => false // TODO: map array element is not supported
    case ArrayType(elementType, _) =>
      supportedShuffleDataType(elementType)
    case MapType(MapType(_, _, _), _, _) => false // TODO: nested map is not supported
    case MapType(_, MapType(_, _, _), _) => false
    case MapType(StructType(_), _, _) => false // TODO: struct map key/value is not supported
    case MapType(_, StructType(_), _) => false
    case MapType(ArrayType(_, _), _, _) => false // TODO: array map key/value is not supported
    case MapType(_, ArrayType(_, _), _) => false
    case MapType(keyType, valueType, _) =>
      supportedShuffleDataType(keyType) && supportedShuffleDataType(valueType)
    case _ =>
      false
  }

  // Utility method. Adds explain info if the result of calling exprToProto is None
  def optExprWithInfo(
      optExpr: Option[Expr],
      expr: Expression,
      childExpr: Expression*): Option[Expr] = {
    optExpr match {
      case None =>
        withInfo(expr, childExpr: _*)
        None
      case o => o
    }

  }

  // TODO: Remove this constraint when we upgrade to new arrow-rs including
  // https://github.com/apache/arrow-rs/pull/6225
  def supportedSortType(op: SparkPlan, sortOrder: Seq[SortOrder]): Boolean = {
    def canRank(dt: DataType): Boolean = {
      dt match {
        case _: ByteType | _: ShortType | _: IntegerType | _: LongType | _: FloatType |
            _: DoubleType | _: TimestampType | _: DecimalType | _: DateType =>
          true
        case _: BinaryType | _: StringType => true
        case _ => false
      }
    }

    if (sortOrder.length == 1) {
      val canSort = sortOrder.head.dataType match {
        case _: BooleanType => true
        case _: ByteType | _: ShortType | _: IntegerType | _: LongType | _: FloatType |
            _: DoubleType | _: TimestampType | _: TimestampNTZType | _: DecimalType |
            _: DateType =>
          true
        case _: BinaryType | _: StringType => true
        case ArrayType(elementType, _) => canRank(elementType)
        case _ => false
      }
      if (!canSort) {
        withInfo(op, s"Sort on single column of type ${sortOrder.head.dataType} is not supported")
        false
      } else {
        true
      }
    } else {
      true
    }
  }

  private def validatePartitionAndSortSpecsForWindowFunc(
      partitionSpec: Seq[Expression],
      orderSpec: Seq[SortOrder],
      op: SparkPlan): Boolean = {
    if (partitionSpec.length != orderSpec.length) {
      return false
    }

    val partitionColumnNames = partitionSpec.collect {
      case a: AttributeReference => a.name
      case other =>
        withInfo(op, s"Unsupported partition expression: ${other.getClass.getSimpleName}")
        return false
    }

    val orderColumnNames = orderSpec.collect { case s: SortOrder =>
      s.child match {
        case a: AttributeReference => a.name
        case other =>
          withInfo(op, s"Unsupported sort expression: ${other.getClass.getSimpleName}")
          return false
      }
    }

    if (partitionColumnNames.zip(orderColumnNames).exists { case (partCol, orderCol) =>
        partCol != orderCol
      }) {
      withInfo(op, "Partitioning and sorting specifications must be the same.")
      return false
    }

    true
  }

  private def schema2Proto(
      fields: Array[StructField]): Array[OperatorOuterClass.SparkStructField] = {
    val fieldBuilder = OperatorOuterClass.SparkStructField.newBuilder()
    fields.map(field => {
      fieldBuilder.setName(field.name)
      fieldBuilder.setDataType(serializeDataType(field.dataType).get)
      fieldBuilder.setNullable(field.nullable)
      fieldBuilder.build()
    })
  }

  private def partition2Proto(
      partition: FilePartition,
      nativeScanBuilder: OperatorOuterClass.NativeScan.Builder,
      partitionSchema: StructType): Unit = {
    val partitionBuilder = OperatorOuterClass.SparkFilePartition.newBuilder()
    partition.files.foreach(file => {
      // Process the partition values
      val partitionValues = file.partitionValues
      assert(partitionValues.numFields == partitionSchema.length)
      val partitionVals =
        partitionValues.toSeq(partitionSchema).zipWithIndex.map { case (value, i) =>
          val attr = partitionSchema(i)
          val valueProto = exprToProto(Literal(value, attr.dataType), Seq.empty)
          // In `CometScanRule`, we have already checked that all partition values are
          // supported. So, we can safely use `get` here.
          assert(
            valueProto.isDefined,
            s"Unsupported partition value: $value, type: ${attr.dataType}")
          valueProto.get
        }

      val fileBuilder = OperatorOuterClass.SparkPartitionedFile.newBuilder()
      partitionVals.foreach(fileBuilder.addPartitionValues)
      fileBuilder
        .setFilePath(file.filePath.toString)
        .setStart(file.start)
        .setLength(file.length)
        .setFileSize(file.fileSize)
      partitionBuilder.addPartitionedFile(fileBuilder.build())
    })
    nativeScanBuilder.addFilePartitions(partitionBuilder.build())
  }
}

/**
 * Trait for providing serialization logic for expressions.
 */
trait CometExpressionSerde {

  /**
   * Convert a Spark expression into a protocol buffer representation that can be passed into
   * native code.
   *
   * @param expr
   *   The Spark expression.
   * @param inputs
   *   The input attributes.
   * @param binding
   *   Whether the attributes are bound (this is only relevant in aggregate expressions).
   * @return
   *   Protocol buffer representation, or None if the expression could not be converted. In this
   *   case it is expected that the input expression will have been tagged with reasons why it
   *   could not be converted.
   */
  def convert(
      expr: Expression,
      inputs: Seq[Attribute],
      binding: Boolean): Option[ExprOuterClass.Expr]
}

/**
 * Trait for providing serialization logic for aggregate expressions.
 */
trait CometAggregateExpressionSerde {

  /**
   * Convert a Spark expression into a protocol buffer representation that can be passed into
   * native code.
   *
   * @param aggExpr
   *   The aggregate expression.
   * @param expr
   *   The aggregate function.
   * @param inputs
   *   The input attributes.
   * @param binding
   *   Whether the attributes are bound (this is only relevant in aggregate expressions).
   * @param conf
   *   SQLConf
   * @return
   *   Protocol buffer representation, or None if the expression could not be converted. In this
   *   case it is expected that the input expression will have been tagged with reasons why it
   *   could not be converted.
   */
  def convert(
      aggExpr: AggregateExpression,
      expr: Expression,
      inputs: Seq[Attribute],
      binding: Boolean,
      conf: SQLConf): Option[ExprOuterClass.AggExpr]
}

/** Marker trait for an expression that is not guaranteed to be 100% compatible with Spark */
trait IncompatExpr {}<|MERGE_RESOLUTION|>--- conflicted
+++ resolved
@@ -1616,40 +1616,6 @@
         val optExpr = scalarFunctionExprToProto("reverse", childExpr)
         optExprWithInfo(optExpr, expr, castExpr)
 
-<<<<<<< HEAD
-      case _: StringInstr =>
-        CometStringInstr.convert(expr, inputs, binding)
-
-      case _: StringRepeat =>
-        CometStringRepeat.convert(expr, inputs, binding)
-
-      case _: StringReplace =>
-        CometStringReplace.convert(expr, inputs, binding)
-
-      case _: StringTranslate =>
-        CometStringTranslate.convert(expr, inputs, binding)
-
-      case _: StringTrim =>
-        CometTrim.convert(expr, inputs, binding)
-
-      case _: StringTrimLeft =>
-        CometStringTrimLeft.convert(expr, inputs, binding)
-
-      case _: StringTrimRight =>
-        CometStringTrimRight.convert(expr, inputs, binding)
-
-      case _: StringTrimBoth =>
-        CometStringTrimBoth.convert(expr, inputs, binding)
-
-      case _: Upper =>
-        CometUpper.convert(expr, inputs, binding)
-
-      case _: Lower =>
-        CometLower.convert(expr, inputs, binding)
-
-      case _: BitwiseAnd =>
-        CometBitwiseAdd.convert(expr, inputs, binding)
-=======
       case BitwiseAnd(left, right) =>
         createBinaryExpr(
           expr,
@@ -1658,7 +1624,6 @@
           inputs,
           binding,
           (builder, binaryExpr) => builder.setBitwiseAnd(binaryExpr))
->>>>>>> d72e54c2
 
       case _: BitwiseNot =>
         CometBitwiseNot.convert(expr, inputs, binding)
