/*
 * Licensed to the Apache Software Foundation (ASF) under one
 * or more contributor license agreements.  See the NOTICE file
 * distributed with this work for additional information
 * regarding copyright ownership.  The ASF licenses this file
 * to you under the Apache License, Version 2.0 (the
 * "License"); you may not use this file except in compliance
 * with the License.  You may obtain a copy of the License at
 *
 *   http://www.apache.org/licenses/LICENSE-2.0
 *
 * Unless required by applicable law or agreed to in writing,
 * software distributed under the License is distributed on an
 * "AS IS" BASIS, WITHOUT WARRANTIES OR CONDITIONS OF ANY
 * KIND, either express or implied.  See the License for the
 * specific language governing permissions and limitations
 * under the License.
 */

package org.apache.comet.serde

import scala.collection.JavaConverters._
import scala.collection.mutable.ListBuffer

import org.apache.spark.internal.Logging
import org.apache.spark.sql.catalyst.expressions._
import org.apache.spark.sql.catalyst.expressions.aggregate._
import org.apache.spark.sql.catalyst.expressions.objects.StaticInvoke
import org.apache.spark.sql.catalyst.optimizer.{BuildLeft, BuildRight, NormalizeNaNAndZero}
import org.apache.spark.sql.catalyst.plans._
import org.apache.spark.sql.catalyst.util.{CharVarcharCodegenUtils, GenericArrayData}
import org.apache.spark.sql.catalyst.util.ResolveDefaultColumns.getExistenceDefaultValues
import org.apache.spark.sql.comet._
import org.apache.spark.sql.comet.execution.shuffle.CometShuffleExchangeExec
import org.apache.spark.sql.execution
import org.apache.spark.sql.execution._
import org.apache.spark.sql.execution.adaptive.{BroadcastQueryStageExec, ShuffleQueryStageExec}
import org.apache.spark.sql.execution.aggregate.{BaseAggregateExec, HashAggregateExec, ObjectHashAggregateExec}
import org.apache.spark.sql.execution.datasources.{FilePartition, FileScanRDD, PartitionedFile}
import org.apache.spark.sql.execution.datasources.v2.{DataSourceRDD, DataSourceRDDPartition}
import org.apache.spark.sql.execution.exchange.{BroadcastExchangeExec, ReusedExchangeExec, ShuffleExchangeExec}
import org.apache.spark.sql.execution.joins.{BroadcastHashJoinExec, HashJoin, ShuffledHashJoinExec, SortMergeJoinExec}
import org.apache.spark.sql.execution.window.WindowExec
import org.apache.spark.sql.internal.SQLConf
import org.apache.spark.sql.types._
import org.apache.spark.unsafe.types.UTF8String

import com.google.protobuf.ByteString

import org.apache.comet.{CometConf, ConfigEntry}
import org.apache.comet.CometSparkSessionExtensions.{isCometScan, withInfo}
import org.apache.comet.DataTypeSupport.isComplexType
import org.apache.comet.expressions._
import org.apache.comet.objectstore.NativeConfig
import org.apache.comet.serde.ExprOuterClass.{AggExpr, DataType => ProtoDataType, Expr, ScalarFunc}
import org.apache.comet.serde.ExprOuterClass.DataType._
import org.apache.comet.serde.OperatorOuterClass.{AggregateMode => CometAggregateMode, BuildSide, JoinType, Operator}
import org.apache.comet.serde.QueryPlanSerde.{exprToProtoInternal, optExprWithInfo, scalarFunctionExprToProto}
import org.apache.comet.serde.Types.ListLiteral
import org.apache.comet.shims.CometExprShim

/**
 * An utility object for query plan and expression serialization.
 */
object QueryPlanSerde extends Logging with CometExprShim {

  /**
   * Mapping of Spark operator class to Comet operator handler.
   */
  private val opSerdeMap: Map[Class[_ <: SparkPlan], CometOperatorSerde[_]] =
    Map(classOf[ProjectExec] -> CometProject, classOf[SortExec] -> CometSort)

  /**
   * Mapping of Spark expression class to Comet expression handler.
   */
  private val exprSerdeMap: Map[Class[_ <: Expression], CometExpressionSerde[_]] = Map(
    classOf[Add] -> CometAdd,
    classOf[Subtract] -> CometSubtract,
    classOf[Multiply] -> CometMultiply,
    classOf[Divide] -> CometDivide,
    classOf[IntegralDivide] -> CometIntegralDivide,
    classOf[Remainder] -> CometRemainder,
    classOf[Round] -> CometRound,
    classOf[ArrayAppend] -> CometArrayAppend,
    classOf[ArrayContains] -> CometArrayContains,
    classOf[ArrayDistinct] -> CometArrayDistinct,
    classOf[ArrayExcept] -> CometArrayExcept,
    classOf[ArrayInsert] -> CometArrayInsert,
    classOf[ArrayIntersect] -> CometArrayIntersect,
    classOf[ArrayJoin] -> CometArrayJoin,
    classOf[ArrayMax] -> CometArrayMax,
    classOf[ArrayMin] -> CometArrayMin,
    classOf[ArrayRemove] -> CometArrayRemove,
    classOf[ArrayRepeat] -> CometArrayRepeat,
    classOf[ArraysOverlap] -> CometArraysOverlap,
    classOf[ArrayUnion] -> CometArrayUnion,
    classOf[CreateArray] -> CometCreateArray,
    classOf[GetArrayItem] -> CometGetArrayItem,
    classOf[ElementAt] -> CometElementAt,
    classOf[Ascii] -> CometScalarFunction("ascii"),
    classOf[ConcatWs] -> CometScalarFunction("concat_ws"),
    classOf[Chr] -> CometScalarFunction("char"),
    classOf[InitCap] -> CometInitCap,
    classOf[BitwiseCount] -> CometBitwiseCount,
    classOf[BitwiseGet] -> CometBitwiseGet,
    classOf[BitwiseNot] -> CometBitwiseNot,
    classOf[BitwiseAnd] -> CometBitwiseAnd,
    classOf[BitwiseOr] -> CometBitwiseOr,
    classOf[BitwiseXor] -> CometBitwiseXor,
    classOf[BitLength] -> CometScalarFunction("bit_length"),
    classOf[FromUnixTime] -> CometFromUnixTime,
    classOf[Length] -> CometScalarFunction("length"),
    classOf[Acos] -> CometScalarFunction("acos"),
    classOf[Cos] -> CometScalarFunction("cos"),
    classOf[Asin] -> CometScalarFunction("asin"),
    classOf[Sin] -> CometScalarFunction("sin"),
    classOf[Atan] -> CometScalarFunction("atan"),
    classOf[Tan] -> CometScalarFunction("tan"),
    classOf[Exp] -> CometScalarFunction("exp"),
    classOf[Expm1] -> CometScalarFunction("expm1"),
    classOf[Sqrt] -> CometScalarFunction("sqrt"),
    classOf[Signum] -> CometScalarFunction("signum"),
    classOf[Md5] -> CometScalarFunction("md5"),
    classOf[ShiftLeft] -> CometShiftLeft,
    classOf[ShiftRight] -> CometShiftRight,
    classOf[StringInstr] -> CometScalarFunction("instr"),
    classOf[StringRepeat] -> CometStringRepeat,
    classOf[StringReplace] -> CometScalarFunction("replace"),
    classOf[StringTranslate] -> CometScalarFunction("translate"),
    classOf[StringTrim] -> CometScalarFunction("trim"),
    classOf[StringTrimLeft] -> CometScalarFunction("ltrim"),
    classOf[StringTrimRight] -> CometScalarFunction("rtrim"),
    classOf[StringTrimBoth] -> CometScalarFunction("btrim"),
    classOf[Upper] -> CometUpper,
    classOf[Lower] -> CometLower,
    classOf[Murmur3Hash] -> CometMurmur3Hash,
    classOf[XxHash64] -> CometXxHash64,
    classOf[Sha2] -> CometSha2,
    classOf[MapKeys] -> CometMapKeys,
    classOf[MapEntries] -> CometMapEntries,
    classOf[MapValues] -> CometMapValues,
    classOf[MapFromArrays] -> CometMapFromArrays,
    classOf[GetMapValue] -> CometMapExtract,
    classOf[GreaterThan] -> CometGreaterThan,
    classOf[GreaterThanOrEqual] -> CometGreaterThanOrEqual,
    classOf[LessThan] -> CometLessThan,
    classOf[LessThanOrEqual] -> CometLessThanOrEqual,
    classOf[IsNull] -> CometIsNull,
    classOf[IsNotNull] -> CometIsNotNull,
    classOf[IsNaN] -> CometIsNaN,
    classOf[In] -> CometIn,
    classOf[InSet] -> CometInSet,
    classOf[Rand] -> CometRand,
    classOf[Randn] -> CometRandn,
    classOf[SparkPartitionID] -> CometSparkPartitionId,
    classOf[MonotonicallyIncreasingID] -> CometMonotonicallyIncreasingId,
    classOf[StringSpace] -> CometScalarFunction("string_space"),
    classOf[StartsWith] -> CometScalarFunction("starts_with"),
    classOf[EndsWith] -> CometScalarFunction("ends_with"),
    classOf[Contains] -> CometScalarFunction("contains"),
    classOf[Substring] -> CometSubstring,
    classOf[Like] -> CometLike,
    classOf[RLike] -> CometRLike,
    classOf[OctetLength] -> CometScalarFunction("octet_length"),
    classOf[Reverse] -> CometScalarFunction("reverse"),
    classOf[StringRPad] -> CometStringRPad,
    classOf[Year] -> CometYear,
    classOf[Hour] -> CometHour,
    classOf[Minute] -> CometMinute,
    classOf[Second] -> CometSecond,
    classOf[DateAdd] -> CometDateAdd,
    classOf[DateSub] -> CometDateSub,
    classOf[TruncDate] -> CometTruncDate,
    classOf[TruncTimestamp] -> CometTruncTimestamp,
<<<<<<< HEAD
    classOf[CreateNamedStruct] -> CometCreateNamedStruct,
    classOf[GetStructField] -> CometGetStructField,
    classOf[GetArrayStructFields] -> CometGetArrayStructFields,
    classOf[StructsToJson] -> CometStructsToJson,
    classOf[Flatten] -> CometFlatten)
=======
    classOf[Flatten] -> CometFlatten,
    classOf[Atan2] -> CometAtan2,
    classOf[Ceil] -> CometCeil,
    classOf[Floor] -> CometFloor,
    classOf[Log] -> CometLog,
    classOf[Log10] -> CometLog10,
    classOf[Log2] -> CometLog2,
    classOf[Pow] -> CometScalarFunction[Pow]("pow"))
>>>>>>> 7e0ff1a4

  /**
   * Mapping of Spark aggregate expression class to Comet expression handler.
   */
  private val aggrSerdeMap: Map[Class[_], CometAggregateExpressionSerde[_]] = Map(
    classOf[Sum] -> CometSum,
    classOf[Average] -> CometAverage,
    classOf[Count] -> CometCount,
    classOf[Min] -> CometMin,
    classOf[Max] -> CometMax,
    classOf[First] -> CometFirst,
    classOf[Last] -> CometLast,
    classOf[BitAndAgg] -> CometBitAndAgg,
    classOf[BitOrAgg] -> CometBitOrAgg,
    classOf[BitXorAgg] -> CometBitXOrAgg,
    classOf[CovSample] -> CometCovSample,
    classOf[CovPopulation] -> CometCovPopulation,
    classOf[VarianceSamp] -> CometVarianceSamp,
    classOf[VariancePop] -> CometVariancePop,
    classOf[StddevSamp] -> CometStddevSamp,
    classOf[StddevPop] -> CometStddevPop,
    classOf[Corr] -> CometCorr,
    classOf[BloomFilterAggregate] -> CometBloomFilterAggregate)

  def supportedDataType(dt: DataType, allowComplex: Boolean = false): Boolean = dt match {
    case _: ByteType | _: ShortType | _: IntegerType | _: LongType | _: FloatType |
        _: DoubleType | _: StringType | _: BinaryType | _: TimestampType | _: TimestampNTZType |
        _: DecimalType | _: DateType | _: BooleanType | _: NullType =>
      true
    case s: StructType if allowComplex =>
      s.fields.nonEmpty && s.fields.map(_.dataType).forall(supportedDataType(_, allowComplex))
    case a: ArrayType if allowComplex =>
      supportedDataType(a.elementType, allowComplex)
    case m: MapType if allowComplex =>
      supportedDataType(m.keyType, allowComplex) && supportedDataType(m.valueType, allowComplex)
    case _ =>
      false
  }

  /**
   * Serializes Spark datatype to protobuf. Note that, a datatype can be serialized by this method
   * doesn't mean it is supported by Comet native execution, i.e., `supportedDataType` may return
   * false for it.
   */
  def serializeDataType(dt: DataType): Option[ExprOuterClass.DataType] = {
    val typeId = dt match {
      case _: BooleanType => 0
      case _: ByteType => 1
      case _: ShortType => 2
      case _: IntegerType => 3
      case _: LongType => 4
      case _: FloatType => 5
      case _: DoubleType => 6
      case _: StringType => 7
      case _: BinaryType => 8
      case _: TimestampType => 9
      case _: DecimalType => 10
      case _: TimestampNTZType => 11
      case _: DateType => 12
      case _: NullType => 13
      case _: ArrayType => 14
      case _: MapType => 15
      case _: StructType => 16
      case dt =>
        logWarning(s"Cannot serialize Spark data type: $dt")
        return None
    }

    val builder = ProtoDataType.newBuilder()
    builder.setTypeIdValue(typeId)

    // Decimal
    val dataType = dt match {
      case t: DecimalType =>
        val info = DataTypeInfo.newBuilder()
        val decimal = DecimalInfo.newBuilder()
        decimal.setPrecision(t.precision)
        decimal.setScale(t.scale)
        info.setDecimal(decimal)
        builder.setTypeInfo(info.build()).build()

      case a: ArrayType =>
        val elementType = serializeDataType(a.elementType)

        if (elementType.isEmpty) {
          return None
        }

        val info = DataTypeInfo.newBuilder()
        val list = ListInfo.newBuilder()
        list.setElementType(elementType.get)
        list.setContainsNull(a.containsNull)

        info.setList(list)
        builder.setTypeInfo(info.build()).build()

      case m: MapType =>
        val keyType = serializeDataType(m.keyType)
        if (keyType.isEmpty) {
          return None
        }

        val valueType = serializeDataType(m.valueType)
        if (valueType.isEmpty) {
          return None
        }

        val info = DataTypeInfo.newBuilder()
        val map = MapInfo.newBuilder()
        map.setKeyType(keyType.get)
        map.setValueType(valueType.get)
        map.setValueContainsNull(m.valueContainsNull)

        info.setMap(map)
        builder.setTypeInfo(info.build()).build()

      case s: StructType =>
        val info = DataTypeInfo.newBuilder()
        val struct = StructInfo.newBuilder()

        val fieldNames = s.fields.map(_.name).toIterable.asJava
        val fieldDatatypes = s.fields.map(f => serializeDataType(f.dataType)).toSeq
        val fieldNullable = s.fields.map(f => Boolean.box(f.nullable)).toIterable.asJava

        if (fieldDatatypes.exists(_.isEmpty)) {
          return None
        }

        struct.addAllFieldNames(fieldNames)
        struct.addAllFieldDatatypes(fieldDatatypes.map(_.get).asJava)
        struct.addAllFieldNullable(fieldNullable)

        info.setStruct(struct)
        builder.setTypeInfo(info.build()).build()
      case _ => builder.build()
    }

    Some(dataType)
  }

  def windowExprToProto(
      windowExpr: WindowExpression,
      output: Seq[Attribute],
      conf: SQLConf): Option[OperatorOuterClass.WindowExpr] = {

    val aggregateExpressions: Array[AggregateExpression] = windowExpr.flatMap { expr =>
      expr match {
        case agg: AggregateExpression =>
          agg.aggregateFunction match {
            case _: Count =>
              Some(agg)
            case min: Min =>
              if (AggSerde.minMaxDataTypeSupported(min.dataType)) {
                Some(agg)
              } else {
                withInfo(windowExpr, s"datatype ${min.dataType} is not supported", expr)
                None
              }
            case max: Max =>
              if (AggSerde.minMaxDataTypeSupported(max.dataType)) {
                Some(agg)
              } else {
                withInfo(windowExpr, s"datatype ${max.dataType} is not supported", expr)
                None
              }
            case s: Sum =>
              if (AggSerde.sumDataTypeSupported(s.dataType) && !s.dataType
                  .isInstanceOf[DecimalType]) {
                Some(agg)
              } else {
                withInfo(windowExpr, s"datatype ${s.dataType} is not supported", expr)
                None
              }
            case _ =>
              withInfo(
                windowExpr,
                s"aggregate ${agg.aggregateFunction}" +
                  " is not supported for window function",
                expr)
              None
          }
        case _ =>
          None
      }
    }.toArray

    val (aggExpr, builtinFunc) = if (aggregateExpressions.nonEmpty) {
      val modes = aggregateExpressions.map(_.mode).distinct
      assert(modes.size == 1 && modes.head == Complete)
      (aggExprToProto(aggregateExpressions.head, output, true, conf), None)
    } else {
      (None, exprToProto(windowExpr.windowFunction, output))
    }

    if (aggExpr.isEmpty && builtinFunc.isEmpty) {
      return None
    }

    val f = windowExpr.windowSpec.frameSpecification

    val (frameType, lowerBound, upperBound) = f match {
      case SpecifiedWindowFrame(frameType, lBound, uBound) =>
        val frameProto = frameType match {
          case RowFrame => OperatorOuterClass.WindowFrameType.Rows
          case RangeFrame => OperatorOuterClass.WindowFrameType.Range
        }

        val lBoundProto = lBound match {
          case UnboundedPreceding =>
            OperatorOuterClass.LowerWindowFrameBound
              .newBuilder()
              .setUnboundedPreceding(OperatorOuterClass.UnboundedPreceding.newBuilder().build())
              .build()
          case CurrentRow =>
            OperatorOuterClass.LowerWindowFrameBound
              .newBuilder()
              .setCurrentRow(OperatorOuterClass.CurrentRow.newBuilder().build())
              .build()
          case e if frameType == RowFrame =>
            val offset = e.eval() match {
              case i: Integer => i.toLong
              case l: Long => l
              case _ => return None
            }
            OperatorOuterClass.LowerWindowFrameBound
              .newBuilder()
              .setPreceding(
                OperatorOuterClass.Preceding
                  .newBuilder()
                  .setOffset(offset)
                  .build())
              .build()
          case _ =>
            // TODO add support for numeric and temporal RANGE BETWEEN expressions
            // see https://github.com/apache/datafusion-comet/issues/1246
            return None
        }

        val uBoundProto = uBound match {
          case UnboundedFollowing =>
            OperatorOuterClass.UpperWindowFrameBound
              .newBuilder()
              .setUnboundedFollowing(OperatorOuterClass.UnboundedFollowing.newBuilder().build())
              .build()
          case CurrentRow =>
            OperatorOuterClass.UpperWindowFrameBound
              .newBuilder()
              .setCurrentRow(OperatorOuterClass.CurrentRow.newBuilder().build())
              .build()
          case e if frameType == RowFrame =>
            val offset = e.eval() match {
              case i: Integer => i.toLong
              case l: Long => l
              case _ => return None
            }
            OperatorOuterClass.UpperWindowFrameBound
              .newBuilder()
              .setFollowing(
                OperatorOuterClass.Following
                  .newBuilder()
                  .setOffset(offset)
                  .build())
              .build()
          case _ =>
            // TODO add support for numeric and temporal RANGE BETWEEN expressions
            // see https://github.com/apache/datafusion-comet/issues/1246
            return None
        }

        (frameProto, lBoundProto, uBoundProto)
      case _ =>
        (
          OperatorOuterClass.WindowFrameType.Rows,
          OperatorOuterClass.LowerWindowFrameBound
            .newBuilder()
            .setUnboundedPreceding(OperatorOuterClass.UnboundedPreceding.newBuilder().build())
            .build(),
          OperatorOuterClass.UpperWindowFrameBound
            .newBuilder()
            .setUnboundedFollowing(OperatorOuterClass.UnboundedFollowing.newBuilder().build())
            .build())
    }

    val frame = OperatorOuterClass.WindowFrame
      .newBuilder()
      .setFrameType(frameType)
      .setLowerBound(lowerBound)
      .setUpperBound(upperBound)
      .build()

    val spec =
      OperatorOuterClass.WindowSpecDefinition.newBuilder().setFrameSpecification(frame).build()

    if (builtinFunc.isDefined) {
      Some(
        OperatorOuterClass.WindowExpr
          .newBuilder()
          .setBuiltInWindowFunction(builtinFunc.get)
          .setSpec(spec)
          .build())
    } else if (aggExpr.isDefined) {
      Some(
        OperatorOuterClass.WindowExpr
          .newBuilder()
          .setAggFunc(aggExpr.get)
          .setSpec(spec)
          .build())
    } else {
      None
    }
  }

  def aggExprToProto(
      aggExpr: AggregateExpression,
      inputs: Seq[Attribute],
      binding: Boolean,
      conf: SQLConf): Option[AggExpr] = {

    if (aggExpr.isDistinct) {
      // https://github.com/apache/datafusion-comet/issues/1260
      withInfo(aggExpr, "distinct aggregates are not supported")
      return None
    }

    val fn = aggExpr.aggregateFunction
    val cometExpr = aggrSerdeMap.get(fn.getClass)
    cometExpr match {
      case Some(handler) =>
        handler
          .asInstanceOf[CometAggregateExpressionSerde[AggregateFunction]]
          .convert(aggExpr, fn, inputs, binding, conf)
      case _ =>
        withInfo(
          aggExpr,
          s"unsupported Spark aggregate function: ${fn.prettyName}",
          fn.children: _*)
        None
    }
  }

  def evalModeToProto(evalMode: CometEvalMode.Value): ExprOuterClass.EvalMode = {
    evalMode match {
      case CometEvalMode.LEGACY => ExprOuterClass.EvalMode.LEGACY
      case CometEvalMode.TRY => ExprOuterClass.EvalMode.TRY
      case CometEvalMode.ANSI => ExprOuterClass.EvalMode.ANSI
      case _ => throw new IllegalStateException(s"Invalid evalMode $evalMode")
    }
  }

  /**
   * Wrap an expression in a cast.
   */
  def castToProto(
      expr: Expression,
      timeZoneId: Option[String],
      dt: DataType,
      childExpr: Expr,
      evalMode: CometEvalMode.Value): Option[Expr] = {
    serializeDataType(dt) match {
      case Some(dataType) =>
        val castBuilder = ExprOuterClass.Cast.newBuilder()
        castBuilder.setChild(childExpr)
        castBuilder.setDatatype(dataType)
        castBuilder.setEvalMode(evalModeToProto(evalMode))
        castBuilder.setAllowIncompat(CometConf.COMET_CAST_ALLOW_INCOMPATIBLE.get())
        castBuilder.setTimezone(timeZoneId.getOrElse("UTC"))
        Some(
          ExprOuterClass.Expr
            .newBuilder()
            .setCast(castBuilder)
            .build())
      case _ =>
        withInfo(expr, s"Unsupported datatype in castToProto: $dt")
        None
    }
  }

  def handleCast(
      expr: Expression,
      child: Expression,
      inputs: Seq[Attribute],
      binding: Boolean,
      dt: DataType,
      timeZoneId: Option[String],
      evalMode: CometEvalMode.Value): Option[Expr] = {

    val childExpr = exprToProtoInternal(child, inputs, binding)
    if (childExpr.isDefined) {
      val castSupport =
        CometCast.isSupported(child.dataType, dt, timeZoneId, evalMode)

      def getIncompatMessage(reason: Option[String]): String =
        "Comet does not guarantee correct results for cast " +
          s"from ${child.dataType} to $dt " +
          s"with timezone $timeZoneId and evalMode $evalMode" +
          reason.map(str => s" ($str)").getOrElse("")

      castSupport match {
        case Compatible(_) =>
          castToProto(expr, timeZoneId, dt, childExpr.get, evalMode)
        case Incompatible(reason) =>
          if (CometConf.COMET_CAST_ALLOW_INCOMPATIBLE.get()) {
            logWarning(getIncompatMessage(reason))
            castToProto(expr, timeZoneId, dt, childExpr.get, evalMode)
          } else {
            withInfo(
              expr,
              s"${getIncompatMessage(reason)}. To enable all incompatible casts, set " +
                s"${CometConf.COMET_CAST_ALLOW_INCOMPATIBLE.key}=true")
            None
          }
        case Unsupported =>
          withInfo(
            expr,
            s"Unsupported cast from ${child.dataType} to $dt " +
              s"with timezone $timeZoneId and evalMode $evalMode")
          None
      }
    } else {
      withInfo(expr, child)
      None
    }
  }

  /**
   * Convert a Spark expression to a protocol-buffer representation of a native Comet/DataFusion
   * expression.
   *
   * This method performs a transformation on the plan to handle decimal promotion and then calls
   * into the recursive method [[exprToProtoInternal]].
   *
   * @param expr
   *   The input expression
   * @param inputs
   *   The input attributes
   * @param binding
   *   Whether to bind the expression to the input attributes
   * @return
   *   The protobuf representation of the expression, or None if the expression is not supported.
   *   In the case where None is returned, the expression will be tagged with the reason(s) why it
   *   is not supported.
   */
  def exprToProto(
      expr: Expression,
      inputs: Seq[Attribute],
      binding: Boolean = true): Option[Expr] = {

    val conf = SQLConf.get
    val newExpr =
      DecimalPrecision.promote(conf.decimalOperationsAllowPrecisionLoss, expr, !conf.ansiEnabled)
    exprToProtoInternal(newExpr, inputs, binding)
  }

  /**
   * Convert a Spark expression to a protocol-buffer representation of a native Comet/DataFusion
   * expression.
   *
   * @param expr
   *   The input expression
   * @param inputs
   *   The input attributes
   * @param binding
   *   Whether to bind the expression to the input attributes
   * @return
   *   The protobuf representation of the expression, or None if the expression is not supported.
   *   In the case where None is returned, the expression will be tagged with the reason(s) why it
   *   is not supported.
   */
  def exprToProtoInternal(
      expr: Expression,
      inputs: Seq[Attribute],
      binding: Boolean): Option[Expr] = {
    SQLConf.get

    def convert[T <: Expression](expr: T, handler: CometExpressionSerde[T]): Option[Expr] = {
      handler.getSupportLevel(expr) match {
        case Unsupported =>
          withInfo(expr, s"$expr is not supported.")
          None
        case Incompatible(notes) =>
          if (CometConf.COMET_EXPR_ALLOW_INCOMPATIBLE.get()) {
            if (notes.isDefined) {
              logWarning(
                s"Comet supports $expr when ${CometConf.COMET_EXPR_ALLOW_INCOMPATIBLE.key}=true " +
                  s"but has notes: ${notes.get}")
            }
            handler.convert(expr, inputs, binding)
          } else {
            val optionalNotes = notes.map(str => s" ($str)").getOrElse("")
            withInfo(
              expr,
              s"$expr is not fully compatible with Spark$optionalNotes. To enable it anyway, " +
                s"set ${CometConf.COMET_EXPR_ALLOW_INCOMPATIBLE.key}=true. " +
                s"${CometConf.COMPAT_GUIDE}.")
            None
          }
        case Compatible(notes) =>
          if (notes.isDefined) {
            logWarning(s"Comet supports $expr but has notes: ${notes.get}")
          }
          handler.convert(expr, inputs, binding)
      }
    }

    versionSpecificExprToProtoInternal(expr, inputs, binding).orElse(expr match {
      case a @ Alias(_, _) =>
        val r = exprToProtoInternal(a.child, inputs, binding)
        if (r.isEmpty) {
          withInfo(expr, a.child)
        }
        r

      case cast @ Cast(_: Literal, dataType, _, _) =>
        // This can happen after promoting decimal precisions
        val value = cast.eval()
        exprToProtoInternal(Literal(value, dataType), inputs, binding)

      case UnaryExpression(child) if expr.prettyName == "trycast" =>
        val timeZoneId = SQLConf.get.sessionLocalTimeZone
        handleCast(
          expr,
          child,
          inputs,
          binding,
          expr.dataType,
          Some(timeZoneId),
          CometEvalMode.TRY)

      case c @ Cast(child, dt, timeZoneId, _) =>
        handleCast(expr, child, inputs, binding, dt, timeZoneId, evalMode(c))

      case EqualTo(left, right) =>
        createBinaryExpr(
          expr,
          left,
          right,
          inputs,
          binding,
          (builder, binaryExpr) => builder.setEq(binaryExpr))

      case Not(EqualTo(left, right)) =>
        createBinaryExpr(
          expr,
          left,
          right,
          inputs,
          binding,
          (builder, binaryExpr) => builder.setNeq(binaryExpr))

      case EqualNullSafe(left, right) =>
        createBinaryExpr(
          expr,
          left,
          right,
          inputs,
          binding,
          (builder, binaryExpr) => builder.setEqNullSafe(binaryExpr))

      case Not(EqualNullSafe(left, right)) =>
        createBinaryExpr(
          expr,
          left,
          right,
          inputs,
          binding,
          (builder, binaryExpr) => builder.setNeqNullSafe(binaryExpr))

      case Literal(value, dataType)
          if supportedDataType(
            dataType,
            allowComplex = value == null ||
              // Nested literal support for native reader
              // can be tracked https://github.com/apache/datafusion-comet/issues/1937
              // now supports only Array of primitive
              (Seq(CometConf.SCAN_NATIVE_ICEBERG_COMPAT, CometConf.SCAN_NATIVE_DATAFUSION)
                .contains(CometConf.COMET_NATIVE_SCAN_IMPL.get()) && dataType
                .isInstanceOf[ArrayType]) && !isComplexType(
                dataType.asInstanceOf[ArrayType].elementType)) =>
        val exprBuilder = ExprOuterClass.Literal.newBuilder()

        if (value == null) {
          exprBuilder.setIsNull(true)
        } else {
          exprBuilder.setIsNull(false)
          dataType match {
            case _: BooleanType => exprBuilder.setBoolVal(value.asInstanceOf[Boolean])
            case _: ByteType => exprBuilder.setByteVal(value.asInstanceOf[Byte])
            case _: ShortType => exprBuilder.setShortVal(value.asInstanceOf[Short])
            case _: IntegerType | _: DateType => exprBuilder.setIntVal(value.asInstanceOf[Int])
            case _: LongType | _: TimestampType | _: TimestampNTZType =>
              exprBuilder.setLongVal(value.asInstanceOf[Long])
            case _: FloatType => exprBuilder.setFloatVal(value.asInstanceOf[Float])
            case _: DoubleType => exprBuilder.setDoubleVal(value.asInstanceOf[Double])
            case _: StringType =>
              exprBuilder.setStringVal(value.asInstanceOf[UTF8String].toString)
            case _: DecimalType =>
              // Pass decimal literal as bytes.
              val unscaled = value.asInstanceOf[Decimal].toBigDecimal.underlying.unscaledValue
              exprBuilder.setDecimalVal(
                com.google.protobuf.ByteString.copyFrom(unscaled.toByteArray))
            case _: BinaryType =>
              val byteStr =
                com.google.protobuf.ByteString.copyFrom(value.asInstanceOf[Array[Byte]])
              exprBuilder.setBytesVal(byteStr)
            case a: ArrayType =>
              val listLiteralBuilder = ListLiteral.newBuilder()
              val array = value.asInstanceOf[GenericArrayData].array
              a.elementType match {
                case NullType =>
                  array.foreach(_ => listLiteralBuilder.addNullMask(true))
                case BooleanType =>
                  array.foreach(v => {
                    val casted = v.asInstanceOf[java.lang.Boolean]
                    listLiteralBuilder.addBooleanValues(casted)
                    listLiteralBuilder.addNullMask(casted != null)
                  })
                case ByteType =>
                  array.foreach(v => {
                    val casted = v.asInstanceOf[java.lang.Integer]
                    listLiteralBuilder.addByteValues(casted)
                    listLiteralBuilder.addNullMask(casted != null)
                  })
                case ShortType =>
                  array.foreach(v => {
                    val casted = v.asInstanceOf[java.lang.Short]
                    listLiteralBuilder.addShortValues(
                      if (casted != null) casted.intValue()
                      else null.asInstanceOf[java.lang.Integer])
                    listLiteralBuilder.addNullMask(casted != null)
                  })
                case IntegerType | DateType =>
                  array.foreach(v => {
                    val casted = v.asInstanceOf[java.lang.Integer]
                    listLiteralBuilder.addIntValues(casted)
                    listLiteralBuilder.addNullMask(casted != null)
                  })
                case LongType | TimestampType | TimestampNTZType =>
                  array.foreach(v => {
                    val casted = v.asInstanceOf[java.lang.Long]
                    listLiteralBuilder.addLongValues(casted)
                    listLiteralBuilder.addNullMask(casted != null)
                  })
                case FloatType =>
                  array.foreach(v => {
                    val casted = v.asInstanceOf[java.lang.Float]
                    listLiteralBuilder.addFloatValues(casted)
                    listLiteralBuilder.addNullMask(casted != null)
                  })
                case DoubleType =>
                  array.foreach(v => {
                    val casted = v.asInstanceOf[java.lang.Double]
                    listLiteralBuilder.addDoubleValues(casted)
                    listLiteralBuilder.addNullMask(casted != null)
                  })
                case StringType =>
                  array.foreach(v => {
                    val casted = v.asInstanceOf[org.apache.spark.unsafe.types.UTF8String]
                    listLiteralBuilder.addStringValues(
                      if (casted != null) casted.toString else "")
                    listLiteralBuilder.addNullMask(casted != null)
                  })
                case _: DecimalType =>
                  array
                    .foreach(v => {
                      val casted =
                        v.asInstanceOf[Decimal]
                      listLiteralBuilder.addDecimalValues(if (casted != null) {
                        com.google.protobuf.ByteString
                          .copyFrom(casted.toBigDecimal.underlying.unscaledValue.toByteArray)
                      } else ByteString.EMPTY)
                      listLiteralBuilder.addNullMask(casted != null)
                    })
                case _: BinaryType =>
                  array
                    .foreach(v => {
                      val casted =
                        v.asInstanceOf[Array[Byte]]
                      listLiteralBuilder.addBytesValues(if (casted != null) {
                        com.google.protobuf.ByteString.copyFrom(casted)
                      } else ByteString.EMPTY)
                      listLiteralBuilder.addNullMask(casted != null)
                    })
              }
              exprBuilder.setListVal(listLiteralBuilder.build())
              exprBuilder.setDatatype(serializeDataType(dataType).get)
            case dt =>
              logWarning(s"Unexpected datatype '$dt' for literal value '$value'")
          }
        }

        val dt = serializeDataType(dataType)

        if (dt.isDefined) {
          exprBuilder.setDatatype(dt.get)

          Some(
            ExprOuterClass.Expr
              .newBuilder()
              .setLiteral(exprBuilder)
              .build())
        } else {
          withInfo(expr, s"Unsupported datatype $dataType")
          None
        }
      case Literal(_, dataType) if !supportedDataType(dataType) =>
        withInfo(expr, s"Unsupported datatype $dataType")
        None

      // ToPrettyString is new in Spark 3.5
      case _
          if expr.getClass.getSimpleName == "ToPrettyString" && expr
            .isInstanceOf[UnaryExpression] && expr.isInstanceOf[TimeZoneAwareExpression] =>
        val child = expr.asInstanceOf[UnaryExpression].child
        val timezoneId = expr.asInstanceOf[TimeZoneAwareExpression].timeZoneId

        handleCast(
          expr,
          child,
          inputs,
          binding,
          DataTypes.StringType,
          timezoneId,
          CometEvalMode.TRY) match {
          case Some(_) =>
            exprToProtoInternal(child, inputs, binding) match {
              case Some(p) =>
                val toPrettyString = ExprOuterClass.ToPrettyString
                  .newBuilder()
                  .setChild(p)
                  .setTimezone(timezoneId.getOrElse("UTC"))
                  .build()
                Some(
                  ExprOuterClass.Expr
                    .newBuilder()
                    .setToPrettyString(toPrettyString)
                    .build())
              case _ =>
                withInfo(expr, child)
                None
            }
          case None =>
            None
        }

      case SortOrder(child, direction, nullOrdering, _) =>
        val childExpr = exprToProtoInternal(child, inputs, binding)

        if (childExpr.isDefined) {
          val sortOrderBuilder = ExprOuterClass.SortOrder.newBuilder()
          sortOrderBuilder.setChild(childExpr.get)

          direction match {
            case Ascending => sortOrderBuilder.setDirectionValue(0)
            case Descending => sortOrderBuilder.setDirectionValue(1)
          }

          nullOrdering match {
            case NullsFirst => sortOrderBuilder.setNullOrderingValue(0)
            case NullsLast => sortOrderBuilder.setNullOrderingValue(1)
          }

          Some(
            ExprOuterClass.Expr
              .newBuilder()
              .setSortOrder(sortOrderBuilder)
              .build())
        } else {
          withInfo(expr, child)
          None
        }

      case And(left, right) =>
        createBinaryExpr(
          expr,
          left,
          right,
          inputs,
          binding,
          (builder, binaryExpr) => builder.setAnd(binaryExpr))

      case Or(left, right) =>
        createBinaryExpr(
          expr,
          left,
          right,
          inputs,
          binding,
          (builder, binaryExpr) => builder.setOr(binaryExpr))

      case UnaryExpression(child) if expr.prettyName == "promote_precision" =>
        // `UnaryExpression` includes `PromotePrecision` for Spark 3.3
        // `PromotePrecision` is just a wrapper, don't need to serialize it.
        exprToProtoInternal(child, inputs, binding)

      case CheckOverflow(child, dt, nullOnOverflow) =>
        val childExpr = exprToProtoInternal(child, inputs, binding)

        if (childExpr.isDefined) {
          val builder = ExprOuterClass.CheckOverflow.newBuilder()
          builder.setChild(childExpr.get)
          builder.setFailOnError(!nullOnOverflow)

          // `dataType` must be decimal type
          val dataType = serializeDataType(dt)
          builder.setDatatype(dataType.get)

          Some(
            ExprOuterClass.Expr
              .newBuilder()
              .setCheckOverflow(builder)
              .build())
        } else {
          withInfo(expr, child)
          None
        }

      case attr: AttributeReference =>
        val dataType = serializeDataType(attr.dataType)

        if (dataType.isDefined) {
          if (binding) {
            // Spark may produce unresolvable attributes in some cases,
            // for example https://github.com/apache/datafusion-comet/issues/925.
            // So, we allow the binding to fail.
            val boundRef: Any = BindReferences
              .bindReference(attr, inputs, allowFailures = true)

            if (boundRef.isInstanceOf[AttributeReference]) {
              withInfo(attr, s"cannot resolve $attr among ${inputs.mkString(", ")}")
              return None
            }

            val boundExpr = ExprOuterClass.BoundReference
              .newBuilder()
              .setIndex(boundRef.asInstanceOf[BoundReference].ordinal)
              .setDatatype(dataType.get)
              .build()

            Some(
              ExprOuterClass.Expr
                .newBuilder()
                .setBound(boundExpr)
                .build())
          } else {
            val unboundRef = ExprOuterClass.UnboundReference
              .newBuilder()
              .setName(attr.name)
              .setDatatype(dataType.get)
              .build()

            Some(
              ExprOuterClass.Expr
                .newBuilder()
                .setUnbound(unboundRef)
                .build())
          }
        } else {
          withInfo(attr, s"unsupported datatype: ${attr.dataType}")
          None
        }

      // abs implementation is not correct
      // https://github.com/apache/datafusion-comet/issues/666
//        case Abs(child, failOnErr) =>
//          val childExpr = exprToProtoInternal(child, inputs)
//          if (childExpr.isDefined) {
//            val evalModeStr =
//              if (failOnErr) ExprOuterClass.EvalMode.ANSI else ExprOuterClass.EvalMode.LEGACY
//            val absBuilder = ExprOuterClass.Abs.newBuilder()
//            absBuilder.setChild(childExpr.get)
//            absBuilder.setEvalMode(evalModeStr)
//            Some(Expr.newBuilder().setAbs(absBuilder).build())
//          } else {
//            withInfo(expr, child)
//            None
//          }

      case Hex(child) =>
        val childExpr = exprToProtoInternal(child, inputs, binding)
        val optExpr =
          scalarFunctionExprToProtoWithReturnType("hex", StringType, childExpr)

        optExprWithInfo(optExpr, expr, child)

      case e: Unhex =>
        val unHex = unhexSerde(e)

        val childExpr = exprToProtoInternal(unHex._1, inputs, binding)
        val failOnErrorExpr = exprToProtoInternal(unHex._2, inputs, binding)

        val optExpr =
          scalarFunctionExprToProtoWithReturnType("unhex", e.dataType, childExpr, failOnErrorExpr)
        optExprWithInfo(optExpr, expr, unHex._1)

      case RegExpReplace(subject, pattern, replacement, startPosition) =>
        if (!RegExp.isSupportedPattern(pattern.toString) &&
          !CometConf.COMET_REGEXP_ALLOW_INCOMPATIBLE.get()) {
          withInfo(
            expr,
            s"Regexp pattern $pattern is not compatible with Spark. " +
              s"Set ${CometConf.COMET_REGEXP_ALLOW_INCOMPATIBLE.key}=true " +
              "to allow it anyway.")
          return None
        }
        startPosition match {
          case Literal(value, DataTypes.IntegerType) if value == 1 =>
            val subjectExpr = exprToProtoInternal(subject, inputs, binding)
            val patternExpr = exprToProtoInternal(pattern, inputs, binding)
            val replacementExpr = exprToProtoInternal(replacement, inputs, binding)
            // DataFusion's regexp_replace stops at the first match. We need to add the 'g' flag
            // to apply the regex globally to match Spark behavior.
            val flagsExpr = exprToProtoInternal(Literal("g"), inputs, binding)
            val optExpr = scalarFunctionExprToProto(
              "regexp_replace",
              subjectExpr,
              patternExpr,
              replacementExpr,
              flagsExpr)
            optExprWithInfo(optExpr, expr, subject, pattern, replacement, startPosition)
          case _ =>
            withInfo(expr, "Comet only supports regexp_replace with an offset of 1 (no offset).")
            None
        }

      case If(predicate, trueValue, falseValue) =>
        val predicateExpr = exprToProtoInternal(predicate, inputs, binding)
        val trueExpr = exprToProtoInternal(trueValue, inputs, binding)
        val falseExpr = exprToProtoInternal(falseValue, inputs, binding)
        if (predicateExpr.isDefined && trueExpr.isDefined && falseExpr.isDefined) {
          val builder = ExprOuterClass.IfExpr.newBuilder()
          builder.setIfExpr(predicateExpr.get)
          builder.setTrueExpr(trueExpr.get)
          builder.setFalseExpr(falseExpr.get)
          Some(
            ExprOuterClass.Expr
              .newBuilder()
              .setIf(builder)
              .build())
        } else {
          withInfo(expr, predicate, trueValue, falseValue)
          None
        }

      case CaseWhen(branches, elseValue) =>
        var allBranches: Seq[Expression] = Seq()
        val whenSeq = branches.map(elements => {
          allBranches = allBranches :+ elements._1
          exprToProtoInternal(elements._1, inputs, binding)
        })
        val thenSeq = branches.map(elements => {
          allBranches = allBranches :+ elements._2
          exprToProtoInternal(elements._2, inputs, binding)
        })
        assert(whenSeq.length == thenSeq.length)
        if (whenSeq.forall(_.isDefined) && thenSeq.forall(_.isDefined)) {
          val builder = ExprOuterClass.CaseWhen.newBuilder()
          builder.addAllWhen(whenSeq.map(_.get).asJava)
          builder.addAllThen(thenSeq.map(_.get).asJava)
          if (elseValue.isDefined) {
            val elseValueExpr =
              exprToProtoInternal(elseValue.get, inputs, binding)
            if (elseValueExpr.isDefined) {
              builder.setElseExpr(elseValueExpr.get)
            } else {
              withInfo(expr, elseValue.get)
              return None
            }
          }
          Some(
            ExprOuterClass.Expr
              .newBuilder()
              .setCaseWhen(builder)
              .build())
        } else {
          withInfo(expr, allBranches: _*)
          None
        }

      case n @ Not(In(_, _)) =>
        CometNotIn.convert(n, inputs, binding)

      case Not(child) =>
        createUnaryExpr(
          expr,
          child,
          inputs,
          binding,
          (builder, unaryExpr) => builder.setNot(unaryExpr))

      case UnaryMinus(child, failOnError) =>
        val childExpr = exprToProtoInternal(child, inputs, binding)
        if (childExpr.isDefined) {
          val builder = ExprOuterClass.UnaryMinus.newBuilder()
          builder.setChild(childExpr.get)
          builder.setFailOnError(failOnError)
          Some(
            ExprOuterClass.Expr
              .newBuilder()
              .setUnaryMinus(builder)
              .build())
        } else {
          withInfo(expr, child)
          None
        }

      case a @ Coalesce(_) =>
        val exprChildren = a.children.map(exprToProtoInternal(_, inputs, binding))
        scalarFunctionExprToProto("coalesce", exprChildren: _*)

      // With Spark 3.4, CharVarcharCodegenUtils.readSidePadding gets called to pad spaces for
      // char types.
      // See https://github.com/apache/spark/pull/38151
      case s: StaticInvoke
          // classOf gets ther runtime class of T, which lets us compare directly
          // Otherwise isInstanceOf[Class[T]] will always evaluate to true for Class[_]
          if s.staticObject == classOf[CharVarcharCodegenUtils] &&
            s.dataType.isInstanceOf[StringType] &&
            s.functionName == "readSidePadding" &&
            s.arguments.size == 2 &&
            s.propagateNull &&
            !s.returnNullable &&
            s.isDeterministic =>
        val argsExpr = Seq(
          exprToProtoInternal(Cast(s.arguments(0), StringType), inputs, binding),
          exprToProtoInternal(s.arguments(1), inputs, binding))

        if (argsExpr.forall(_.isDefined)) {
          scalarFunctionExprToProto("read_side_padding", argsExpr: _*)
        } else {
          withInfo(expr, s.arguments: _*)
          None
        }

      case KnownFloatingPointNormalized(NormalizeNaNAndZero(expr)) =>
        val dataType = serializeDataType(expr.dataType)
        if (dataType.isEmpty) {
          withInfo(expr, s"Unsupported datatype ${expr.dataType}")
          return None
        }
        val ex = exprToProtoInternal(expr, inputs, binding)
        ex.map { child =>
          val builder = ExprOuterClass.NormalizeNaNAndZero
            .newBuilder()
            .setChild(child)
            .setDatatype(dataType.get)
          ExprOuterClass.Expr.newBuilder().setNormalizeNanAndZero(builder).build()
        }

      case s @ execution.ScalarSubquery(_, _) =>
        if (supportedDataType(s.dataType)) {
          val dataType = serializeDataType(s.dataType)
          if (dataType.isEmpty) {
            withInfo(s, s"Scalar subquery returns unsupported datatype ${s.dataType}")
            return None
          }

          val builder = ExprOuterClass.Subquery
            .newBuilder()
            .setId(s.exprId.id)
            .setDatatype(dataType.get)
          Some(ExprOuterClass.Expr.newBuilder().setSubquery(builder).build())
        } else {
          withInfo(s, s"Unsupported data type: ${s.dataType}")
          None
        }

      case UnscaledValue(child) =>
        val childExpr = exprToProtoInternal(child, inputs, binding)
        val optExpr =
          scalarFunctionExprToProtoWithReturnType("unscaled_value", LongType, childExpr)
        optExprWithInfo(optExpr, expr, child)

      case MakeDecimal(child, precision, scale, true) =>
        val childExpr = exprToProtoInternal(child, inputs, binding)
        val optExpr = scalarFunctionExprToProtoWithReturnType(
          "make_decimal",
          DecimalType(precision, scale),
          childExpr)
        optExprWithInfo(optExpr, expr, child)

      case b @ BloomFilterMightContain(_, _) =>
        val bloomFilter = b.left
        val value = b.right
        val bloomFilterExpr = exprToProtoInternal(bloomFilter, inputs, binding)
        val valueExpr = exprToProtoInternal(value, inputs, binding)
        if (bloomFilterExpr.isDefined && valueExpr.isDefined) {
          val builder = ExprOuterClass.BloomFilterMightContain.newBuilder()
          builder.setBloomFilter(bloomFilterExpr.get)
          builder.setValue(valueExpr.get)
          Some(
            ExprOuterClass.Expr
              .newBuilder()
              .setBloomFilterMightContain(builder)
              .build())
        } else {
          withInfo(expr, bloomFilter, value)
          None
        }
      case af @ ArrayFilter(_, func) if func.children.head.isInstanceOf[IsNotNull] =>
        convert(af, CometArrayCompact)
      case expr =>
        QueryPlanSerde.exprSerdeMap.get(expr.getClass) match {
          case Some(handler) =>
            convert(expr, handler.asInstanceOf[CometExpressionSerde[Expression]])
          case _ =>
            withInfo(expr, s"${expr.prettyName} is not supported", expr.children: _*)
            None
        }
    })
  }

  /**
   * Creates a UnaryExpr by calling exprToProtoInternal for the provided child expression and then
   * invokes the supplied function to wrap this UnaryExpr in a top-level Expr.
   *
   * @param child
   *   Spark expression
   * @param inputs
   *   Inputs to the expression
   * @param f
   *   Function that accepts an Expr.Builder and a UnaryExpr and builds the specific top-level
   *   Expr
   * @return
   *   Some(Expr) or None if not supported
   */
  def createUnaryExpr(
      expr: Expression,
      child: Expression,
      inputs: Seq[Attribute],
      binding: Boolean,
      f: (ExprOuterClass.Expr.Builder, ExprOuterClass.UnaryExpr) => ExprOuterClass.Expr.Builder)
      : Option[ExprOuterClass.Expr] = {
    val childExpr = exprToProtoInternal(child, inputs, binding) // TODO review
    if (childExpr.isDefined) {
      // create the generic UnaryExpr message
      val inner = ExprOuterClass.UnaryExpr
        .newBuilder()
        .setChild(childExpr.get)
        .build()
      // call the user-supplied function to wrap UnaryExpr in a top-level Expr
      // such as Expr.IsNull or Expr.IsNotNull
      Some(
        f(
          ExprOuterClass.Expr
            .newBuilder(),
          inner).build())
    } else {
      withInfo(expr, child)
      None
    }
  }

  def createBinaryExpr(
      expr: Expression,
      left: Expression,
      right: Expression,
      inputs: Seq[Attribute],
      binding: Boolean,
      f: (ExprOuterClass.Expr.Builder, ExprOuterClass.BinaryExpr) => ExprOuterClass.Expr.Builder)
      : Option[ExprOuterClass.Expr] = {
    val leftExpr = exprToProtoInternal(left, inputs, binding)
    val rightExpr = exprToProtoInternal(right, inputs, binding)
    if (leftExpr.isDefined && rightExpr.isDefined) {
      // create the generic BinaryExpr message
      val inner = ExprOuterClass.BinaryExpr
        .newBuilder()
        .setLeft(leftExpr.get)
        .setRight(rightExpr.get)
        .build()
      // call the user-supplied function to wrap BinaryExpr in a top-level Expr
      // such as Expr.And or Expr.Or
      Some(
        f(
          ExprOuterClass.Expr
            .newBuilder(),
          inner).build())
    } else {
      withInfo(expr, left, right)
      None
    }
  }

  def scalarFunctionExprToProtoWithReturnType(
      funcName: String,
      returnType: DataType,
      args: Option[Expr]*): Option[Expr] = {
    val builder = ExprOuterClass.ScalarFunc.newBuilder()
    builder.setFunc(funcName)
    serializeDataType(returnType).flatMap { t =>
      builder.setReturnType(t)
      scalarFunctionExprToProto0(builder, args: _*)
    }
  }

  def scalarFunctionExprToProto(funcName: String, args: Option[Expr]*): Option[Expr] = {
    val builder = ExprOuterClass.ScalarFunc.newBuilder()
    builder.setFunc(funcName)
    scalarFunctionExprToProto0(builder, args: _*)
  }

  private def scalarFunctionExprToProto0(
      builder: ScalarFunc.Builder,
      args: Option[Expr]*): Option[Expr] = {
    args.foreach {
      case Some(a) => builder.addArgs(a)
      case _ =>
        return None
    }
    Some(ExprOuterClass.Expr.newBuilder().setScalarFunc(builder).build())
  }

  /**
   * Returns true if given datatype is supported as a key in DataFusion sort merge join.
   */
  private def supportedSortMergeJoinEqualType(dataType: DataType): Boolean = dataType match {
    case _: ByteType | _: ShortType | _: IntegerType | _: LongType | _: FloatType |
        _: DoubleType | _: StringType | _: DateType | _: DecimalType | _: BooleanType =>
      true
    case TimestampNTZType => true
    case _ => false
  }

  /**
   * Convert a Spark plan operator to a protobuf Comet operator.
   *
   * @param op
   *   Spark plan operator
   * @param childOp
   *   previously converted protobuf Comet operators, which will be consumed by the Spark plan
   *   operator as its children
   * @return
   *   The converted Comet native operator for the input `op`, or `None` if the `op` cannot be
   *   converted to a native operator.
   */
  def operator2Proto(op: SparkPlan, childOp: Operator*): Option[Operator] = {
    val conf = op.conf
    val builder = OperatorOuterClass.Operator.newBuilder().setPlanId(op.id)
    childOp.foreach(builder.addChildren)

    op match {

      // Fully native scan for V1
      case scan: CometScanExec if scan.scanImpl == CometConf.SCAN_NATIVE_DATAFUSION =>
        val nativeScanBuilder = OperatorOuterClass.NativeScan.newBuilder()
        nativeScanBuilder.setSource(op.simpleStringWithNodeId())

        val scanTypes = op.output.flatten { attr =>
          serializeDataType(attr.dataType)
        }

        if (scanTypes.length == op.output.length) {
          nativeScanBuilder.addAllFields(scanTypes.asJava)

          // Sink operators don't have children
          builder.clearChildren()

          if (conf.getConf(SQLConf.PARQUET_FILTER_PUSHDOWN_ENABLED) &&
            CometConf.COMET_RESPECT_PARQUET_FILTER_PUSHDOWN.get(conf)) {

            val dataFilters = new ListBuffer[Expr]()
            for (filter <- scan.dataFilters) {
              exprToProto(filter, scan.output) match {
                case Some(proto) => dataFilters += proto
                case _ =>
                  logWarning(s"Unsupported data filter $filter")
              }
            }
            nativeScanBuilder.addAllDataFilters(dataFilters.asJava)
          }

          val possibleDefaultValues = getExistenceDefaultValues(scan.requiredSchema)
          if (possibleDefaultValues.exists(_ != null)) {
            // Our schema has default values. Serialize two lists, one with the default values
            // and another with the indexes in the schema so the native side can map missing
            // columns to these default values.
            val (defaultValues, indexes) = possibleDefaultValues.zipWithIndex
              .filter { case (expr, _) => expr != null }
              .map { case (expr, index) =>
                // ResolveDefaultColumnsUtil.getExistenceDefaultValues has evaluated these
                // expressions and they should now just be literals.
                (Literal(expr), index.toLong.asInstanceOf[java.lang.Long])
              }
              .unzip
            nativeScanBuilder.addAllDefaultValues(
              defaultValues.flatMap(exprToProto(_, scan.output)).toIterable.asJava)
            nativeScanBuilder.addAllDefaultValuesIndexes(indexes.toIterable.asJava)
          }

          // TODO: modify CometNativeScan to generate the file partitions without instantiating RDD.
          var firstPartition: Option[PartitionedFile] = None
          scan.inputRDD match {
            case rdd: DataSourceRDD =>
              val partitions = rdd.partitions
              partitions.foreach(p => {
                val inputPartitions = p.asInstanceOf[DataSourceRDDPartition].inputPartitions
                inputPartitions.foreach(partition => {
                  if (firstPartition.isEmpty) {
                    firstPartition = partition.asInstanceOf[FilePartition].files.headOption
                  }
                  partition2Proto(
                    partition.asInstanceOf[FilePartition],
                    nativeScanBuilder,
                    scan.relation.partitionSchema)
                })
              })
            case rdd: FileScanRDD =>
              rdd.filePartitions.foreach(partition => {
                if (firstPartition.isEmpty) {
                  firstPartition = partition.files.headOption
                }
                partition2Proto(partition, nativeScanBuilder, scan.relation.partitionSchema)
              })
            case _ =>
          }

          val partitionSchema = schema2Proto(scan.relation.partitionSchema.fields)
          val requiredSchema = schema2Proto(scan.requiredSchema.fields)
          val dataSchema = schema2Proto(scan.relation.dataSchema.fields)

          val dataSchemaIndexes = scan.requiredSchema.fields.map(field => {
            scan.relation.dataSchema.fieldIndex(field.name)
          })
          val partitionSchemaIndexes = Array
            .range(
              scan.relation.dataSchema.fields.length,
              scan.relation.dataSchema.length + scan.relation.partitionSchema.fields.length)

          val projectionVector = (dataSchemaIndexes ++ partitionSchemaIndexes).map(idx =>
            idx.toLong.asInstanceOf[java.lang.Long])

          nativeScanBuilder.addAllProjectionVector(projectionVector.toIterable.asJava)

          // In `CometScanRule`, we ensure partitionSchema is supported.
          assert(partitionSchema.length == scan.relation.partitionSchema.fields.length)

          nativeScanBuilder.addAllDataSchema(dataSchema.toIterable.asJava)
          nativeScanBuilder.addAllRequiredSchema(requiredSchema.toIterable.asJava)
          nativeScanBuilder.addAllPartitionSchema(partitionSchema.toIterable.asJava)
          nativeScanBuilder.setSessionTimezone(conf.getConfString("spark.sql.session.timeZone"))
          nativeScanBuilder.setCaseSensitive(conf.getConf[Boolean](SQLConf.CASE_SENSITIVE))

          // Collect S3/cloud storage configurations
          val hadoopConf = scan.relation.sparkSession.sessionState
            .newHadoopConfWithOptions(scan.relation.options)
          firstPartition.foreach { partitionFile =>
            val objectStoreOptions =
              NativeConfig.extractObjectStoreOptions(hadoopConf, partitionFile.pathUri)
            objectStoreOptions.foreach { case (key, value) =>
              nativeScanBuilder.putObjectStoreOptions(key, value)
            }
          }

          Some(builder.setNativeScan(nativeScanBuilder).build())

        } else {
          // There are unsupported scan type
          withInfo(
            op,
            s"unsupported Comet operator: ${op.nodeName}, due to unsupported data types above")
          None
        }

      case FilterExec(condition, child) if CometConf.COMET_EXEC_FILTER_ENABLED.get(conf) =>
        val cond = exprToProto(condition, child.output)

        if (cond.isDefined && childOp.nonEmpty) {
          // Some native expressions do not support operating on dictionary-encoded arrays, so
          // wrap the child in a CopyExec to unpack dictionaries first.
          def wrapChildInCopyExec(condition: Expression): Boolean = {
            condition.exists(expr => {
              expr.isInstanceOf[StartsWith] || expr.isInstanceOf[EndsWith] || expr
                .isInstanceOf[Contains]
            })
          }

          val filterBuilder = OperatorOuterClass.Filter
            .newBuilder()
            .setPredicate(cond.get)
            .setWrapChildInCopyExec(wrapChildInCopyExec(condition))
          Some(builder.setFilter(filterBuilder).build())
        } else {
          withInfo(op, condition, child)
          None
        }

      case LocalLimitExec(limit, _) if CometConf.COMET_EXEC_LOCAL_LIMIT_ENABLED.get(conf) =>
        if (childOp.nonEmpty) {
          // LocalLimit doesn't use offset, but it shares same operator serde class.
          // Just set it to zero.
          val limitBuilder = OperatorOuterClass.Limit
            .newBuilder()
            .setLimit(limit)
            .setOffset(0)
          Some(builder.setLimit(limitBuilder).build())
        } else {
          withInfo(op, "No child operator")
          None
        }

      case globalLimitExec: GlobalLimitExec
          if CometConf.COMET_EXEC_GLOBAL_LIMIT_ENABLED.get(conf) =>
        if (childOp.nonEmpty) {
          val limitBuilder = OperatorOuterClass.Limit.newBuilder()

          limitBuilder.setLimit(globalLimitExec.limit).setOffset(globalLimitExec.offset)

          Some(builder.setLimit(limitBuilder).build())
        } else {
          withInfo(op, "No child operator")
          None
        }

      case ExpandExec(projections, _, child) if CometConf.COMET_EXEC_EXPAND_ENABLED.get(conf) =>
        var allProjExprs: Seq[Expression] = Seq()
        val projExprs = projections.flatMap(_.map(e => {
          allProjExprs = allProjExprs :+ e
          exprToProto(e, child.output)
        }))

        if (projExprs.forall(_.isDefined) && childOp.nonEmpty) {
          val expandBuilder = OperatorOuterClass.Expand
            .newBuilder()
            .addAllProjectList(projExprs.map(_.get).asJava)
            .setNumExprPerProject(projections.head.size)
          Some(builder.setExpand(expandBuilder).build())
        } else {
          withInfo(op, allProjExprs: _*)
          None
        }

      case WindowExec(windowExpression, partitionSpec, orderSpec, child)
          if CometConf.COMET_EXEC_WINDOW_ENABLED.get(conf) =>
        val output = child.output

        val winExprs: Array[WindowExpression] = windowExpression.flatMap { expr =>
          expr match {
            case alias: Alias =>
              alias.child match {
                case winExpr: WindowExpression =>
                  Some(winExpr)
                case _ =>
                  None
              }
            case _ =>
              None
          }
        }.toArray

        if (winExprs.length != windowExpression.length) {
          withInfo(op, "Unsupported window expression(s)")
          return None
        }

        if (partitionSpec.nonEmpty && orderSpec.nonEmpty &&
          !validatePartitionAndSortSpecsForWindowFunc(partitionSpec, orderSpec, op)) {
          return None
        }

        val windowExprProto = winExprs.map(windowExprToProto(_, output, op.conf))
        val partitionExprs = partitionSpec.map(exprToProto(_, child.output))

        val sortOrders = orderSpec.map(exprToProto(_, child.output))

        if (windowExprProto.forall(_.isDefined) && partitionExprs.forall(_.isDefined)
          && sortOrders.forall(_.isDefined)) {
          val windowBuilder = OperatorOuterClass.Window.newBuilder()
          windowBuilder.addAllWindowExpr(windowExprProto.map(_.get).toIterable.asJava)
          windowBuilder.addAllPartitionByList(partitionExprs.map(_.get).asJava)
          windowBuilder.addAllOrderByList(sortOrders.map(_.get).asJava)
          Some(builder.setWindow(windowBuilder).build())
        } else {
          None
        }

      case aggregate: BaseAggregateExec
          if (aggregate.isInstanceOf[HashAggregateExec] ||
            aggregate.isInstanceOf[ObjectHashAggregateExec]) &&
            CometConf.COMET_EXEC_AGGREGATE_ENABLED.get(conf) =>
        val groupingExpressions = aggregate.groupingExpressions
        val aggregateExpressions = aggregate.aggregateExpressions
        val aggregateAttributes = aggregate.aggregateAttributes
        val resultExpressions = aggregate.resultExpressions
        val child = aggregate.child

        if (groupingExpressions.isEmpty && aggregateExpressions.isEmpty) {
          withInfo(op, "No group by or aggregation")
          return None
        }

        // Aggregate expressions with filter are not supported yet.
        if (aggregateExpressions.exists(_.filter.isDefined)) {
          withInfo(op, "Aggregate expression with filter is not supported")
          return None
        }

        if (groupingExpressions.exists(expr =>
            expr.dataType match {
              case _: MapType => true
              case _ => false
            })) {
          withInfo(op, "Grouping on map types is not supported")
          return None
        }

        val groupingExprs = groupingExpressions.map(exprToProto(_, child.output))
        if (groupingExprs.exists(_.isEmpty)) {
          withInfo(op, "Not all grouping expressions are supported")
          return None
        }

        // In some of the cases, the aggregateExpressions could be empty.
        // For example, if the aggregate functions only have group by or if the aggregate
        // functions only have distinct aggregate functions:
        //
        // SELECT COUNT(distinct col2), col1 FROM test group by col1
        //  +- HashAggregate (keys =[col1# 6], functions =[count (distinct col2#7)] )
        //    +- Exchange hashpartitioning (col1#6, 10), ENSURE_REQUIREMENTS, [plan_id = 36]
        //      +- HashAggregate (keys =[col1#6], functions =[partial_count (distinct col2#7)] )
        //        +- HashAggregate (keys =[col1#6, col2#7], functions =[] )
        //          +- Exchange hashpartitioning (col1#6, col2#7, 10), ENSURE_REQUIREMENTS, ...
        //            +- HashAggregate (keys =[col1#6, col2#7], functions =[] )
        //              +- FileScan parquet spark_catalog.default.test[col1#6, col2#7] ......
        // If the aggregateExpressions is empty, we only want to build groupingExpressions,
        // and skip processing of aggregateExpressions.
        if (aggregateExpressions.isEmpty) {
          val hashAggBuilder = OperatorOuterClass.HashAggregate.newBuilder()
          hashAggBuilder.addAllGroupingExprs(groupingExprs.map(_.get).asJava)
          val attributes = groupingExpressions.map(_.toAttribute) ++ aggregateAttributes
          val resultExprs = resultExpressions.map(exprToProto(_, attributes))
          if (resultExprs.exists(_.isEmpty)) {
            withInfo(
              op,
              s"Unsupported result expressions found in: $resultExpressions",
              resultExpressions: _*)
            return None
          }
          hashAggBuilder.addAllResultExprs(resultExprs.map(_.get).asJava)
          Some(builder.setHashAgg(hashAggBuilder).build())
        } else {
          val modes = aggregateExpressions.map(_.mode).distinct

          if (modes.size != 1) {
            // This shouldn't happen as all aggregation expressions should share the same mode.
            // Fallback to Spark nevertheless here.
            withInfo(op, "All aggregate expressions do not have the same mode")
            return None
          }

          val mode = modes.head match {
            case Partial => CometAggregateMode.Partial
            case Final => CometAggregateMode.Final
            case _ =>
              withInfo(op, s"Unsupported aggregation mode ${modes.head}")
              return None
          }

          // In final mode, the aggregate expressions are bound to the output of the
          // child and partial aggregate expressions buffer attributes produced by partial
          // aggregation. This is done in Spark `HashAggregateExec` internally. In Comet,
          // we don't have to do this because we don't use the merging expression.
          val binding = mode != CometAggregateMode.Final
          // `output` is only used when `binding` is true (i.e., non-Final)
          val output = child.output

          val aggExprs =
            aggregateExpressions.map(aggExprToProto(_, output, binding, op.conf))
          if (childOp.nonEmpty && groupingExprs.forall(_.isDefined) &&
            aggExprs.forall(_.isDefined)) {
            val hashAggBuilder = OperatorOuterClass.HashAggregate.newBuilder()
            hashAggBuilder.addAllGroupingExprs(groupingExprs.map(_.get).asJava)
            hashAggBuilder.addAllAggExprs(aggExprs.map(_.get).asJava)
            if (mode == CometAggregateMode.Final) {
              val attributes = groupingExpressions.map(_.toAttribute) ++ aggregateAttributes
              val resultExprs = resultExpressions.map(exprToProto(_, attributes))
              if (resultExprs.exists(_.isEmpty)) {
                withInfo(
                  op,
                  s"Unsupported result expressions found in: $resultExpressions",
                  resultExpressions: _*)
                return None
              }
              hashAggBuilder.addAllResultExprs(resultExprs.map(_.get).asJava)
            }
            hashAggBuilder.setModeValue(mode.getNumber)
            Some(builder.setHashAgg(hashAggBuilder).build())
          } else {
            val allChildren: Seq[Expression] =
              groupingExpressions ++ aggregateExpressions ++ aggregateAttributes
            withInfo(op, allChildren: _*)
            None
          }
        }

      case join: HashJoin =>
        // `HashJoin` has only two implementations in Spark, but we check the type of the join to
        // make sure we are handling the correct join type.
        if (!(CometConf.COMET_EXEC_HASH_JOIN_ENABLED.get(conf) &&
            join.isInstanceOf[ShuffledHashJoinExec]) &&
          !(CometConf.COMET_EXEC_BROADCAST_HASH_JOIN_ENABLED.get(conf) &&
            join.isInstanceOf[BroadcastHashJoinExec])) {
          withInfo(join, s"Invalid hash join type ${join.nodeName}")
          return None
        }

        if (join.buildSide == BuildRight && join.joinType == LeftAnti) {
          // https://github.com/apache/datafusion-comet/issues/457
          withInfo(join, "BuildRight with LeftAnti is not supported")
          return None
        }

        val condition = join.condition.map { cond =>
          val condProto = exprToProto(cond, join.left.output ++ join.right.output)
          if (condProto.isEmpty) {
            withInfo(join, cond)
            return None
          }
          condProto.get
        }

        val joinType = join.joinType match {
          case Inner => JoinType.Inner
          case LeftOuter => JoinType.LeftOuter
          case RightOuter => JoinType.RightOuter
          case FullOuter => JoinType.FullOuter
          case LeftSemi => JoinType.LeftSemi
          case LeftAnti => JoinType.LeftAnti
          case _ =>
            // Spark doesn't support other join types
            withInfo(join, s"Unsupported join type ${join.joinType}")
            return None
        }

        val leftKeys = join.leftKeys.map(exprToProto(_, join.left.output))
        val rightKeys = join.rightKeys.map(exprToProto(_, join.right.output))

        if (leftKeys.forall(_.isDefined) &&
          rightKeys.forall(_.isDefined) &&
          childOp.nonEmpty) {
          val joinBuilder = OperatorOuterClass.HashJoin
            .newBuilder()
            .setJoinType(joinType)
            .addAllLeftJoinKeys(leftKeys.map(_.get).asJava)
            .addAllRightJoinKeys(rightKeys.map(_.get).asJava)
            .setBuildSide(
              if (join.buildSide == BuildLeft) BuildSide.BuildLeft else BuildSide.BuildRight)
          condition.foreach(joinBuilder.setCondition)
          Some(builder.setHashJoin(joinBuilder).build())
        } else {
          val allExprs: Seq[Expression] = join.leftKeys ++ join.rightKeys
          withInfo(join, allExprs: _*)
          None
        }

      case join: SortMergeJoinExec if CometConf.COMET_EXEC_SORT_MERGE_JOIN_ENABLED.get(conf) =>
        // `requiredOrders` and `getKeyOrdering` are copied from Spark's SortMergeJoinExec.
        def requiredOrders(keys: Seq[Expression]): Seq[SortOrder] = {
          keys.map(SortOrder(_, Ascending))
        }

        def getKeyOrdering(
            keys: Seq[Expression],
            childOutputOrdering: Seq[SortOrder]): Seq[SortOrder] = {
          val requiredOrdering = requiredOrders(keys)
          if (SortOrder.orderingSatisfies(childOutputOrdering, requiredOrdering)) {
            keys.zip(childOutputOrdering).map { case (key, childOrder) =>
              val sameOrderExpressionsSet = ExpressionSet(childOrder.children) - key
              SortOrder(key, Ascending, sameOrderExpressionsSet.toSeq)
            }
          } else {
            requiredOrdering
          }
        }

        if (join.condition.isDefined &&
          !CometConf.COMET_EXEC_SORT_MERGE_JOIN_WITH_JOIN_FILTER_ENABLED
            .get(conf)) {
          withInfo(
            join,
            s"${CometConf.COMET_EXEC_SORT_MERGE_JOIN_WITH_JOIN_FILTER_ENABLED.key} is not enabled",
            join.condition.get)
          return None
        }

        val condition = join.condition.map { cond =>
          val condProto = exprToProto(cond, join.left.output ++ join.right.output)
          if (condProto.isEmpty) {
            withInfo(join, cond)
            return None
          }
          condProto.get
        }

        val joinType = join.joinType match {
          case Inner => JoinType.Inner
          case LeftOuter => JoinType.LeftOuter
          case RightOuter => JoinType.RightOuter
          case FullOuter => JoinType.FullOuter
          case LeftSemi => JoinType.LeftSemi
          case LeftAnti => JoinType.LeftAnti
          case _ =>
            // Spark doesn't support other join types
            withInfo(op, s"Unsupported join type ${join.joinType}")
            return None
        }

        // Checks if the join keys are supported by DataFusion SortMergeJoin.
        val errorMsgs = join.leftKeys.flatMap { key =>
          if (!supportedSortMergeJoinEqualType(key.dataType)) {
            Some(s"Unsupported join key type ${key.dataType} on key: ${key.sql}")
          } else {
            None
          }
        }

        if (errorMsgs.nonEmpty) {
          withInfo(op, errorMsgs.flatten.mkString("\n"))
          return None
        }

        val leftKeys = join.leftKeys.map(exprToProto(_, join.left.output))
        val rightKeys = join.rightKeys.map(exprToProto(_, join.right.output))

        val sortOptions = getKeyOrdering(join.leftKeys, join.left.outputOrdering)
          .map(exprToProto(_, join.left.output))

        if (sortOptions.forall(_.isDefined) &&
          leftKeys.forall(_.isDefined) &&
          rightKeys.forall(_.isDefined) &&
          childOp.nonEmpty) {
          val joinBuilder = OperatorOuterClass.SortMergeJoin
            .newBuilder()
            .setJoinType(joinType)
            .addAllSortOptions(sortOptions.map(_.get).asJava)
            .addAllLeftJoinKeys(leftKeys.map(_.get).asJava)
            .addAllRightJoinKeys(rightKeys.map(_.get).asJava)
          condition.map(joinBuilder.setCondition)
          Some(builder.setSortMergeJoin(joinBuilder).build())
        } else {
          val allExprs: Seq[Expression] = join.leftKeys ++ join.rightKeys
          withInfo(join, allExprs: _*)
          None
        }

      case join: SortMergeJoinExec if !CometConf.COMET_EXEC_SORT_MERGE_JOIN_ENABLED.get(conf) =>
        withInfo(join, "SortMergeJoin is not enabled")
        None

      case op if isCometSink(op) =>
        val supportedTypes =
          op.output.forall(a => supportedDataType(a.dataType, allowComplex = true))

        if (!supportedTypes) {
          withInfo(op, "Unsupported data type")
          return None
        }

        // These operators are source of Comet native execution chain
        val scanBuilder = OperatorOuterClass.Scan.newBuilder()
        val source = op.simpleStringWithNodeId()
        if (source.isEmpty) {
          scanBuilder.setSource(op.getClass.getSimpleName)
        } else {
          scanBuilder.setSource(source)
        }

        val scanTypes = op.output.flatten { attr =>
          serializeDataType(attr.dataType)
        }

        if (scanTypes.length == op.output.length) {
          scanBuilder.addAllFields(scanTypes.asJava)

          // Sink operators don't have children
          builder.clearChildren()

          Some(builder.setScan(scanBuilder).build())
        } else {
          // There are unsupported scan type
          withInfo(
            op,
            s"unsupported Comet operator: ${op.nodeName}, due to unsupported data types above")
          None
        }

      case op =>
        opSerdeMap.get(op.getClass) match {
          case Some(handler) =>
            handler.enabledConfig.foreach { enabledConfig =>
              if (!enabledConfig.get(op.conf)) {
                withInfo(
                  op,
                  s"Native support for operator ${op.getClass.getSimpleName} is disabled. " +
                    s"Set ${enabledConfig.key}=true to enable it.")
                return None
              }
            }
            handler.asInstanceOf[CometOperatorSerde[SparkPlan]].convert(op, builder, childOp: _*)
          case _ =>
            // Emit warning if:
            //  1. it is not Spark shuffle operator, which is handled separately
            //  2. it is not a Comet operator
            if (!op.nodeName.contains("Comet") && !op.isInstanceOf[ShuffleExchangeExec]) {
              withInfo(op, s"unsupported Spark operator: ${op.nodeName}")
            }
            None
        }
    }
  }

  /**
   * Whether the input Spark operator `op` can be considered as a Comet sink, i.e., the start of
   * native execution. If it is true, we'll wrap `op` with `CometScanWrapper` or
   * `CometSinkPlaceHolder` later in `CometSparkSessionExtensions` after `operator2proto` is
   * called.
   */
  private def isCometSink(op: SparkPlan): Boolean = {
    op match {
      case s if isCometScan(s) => true
      case _: CometSparkToColumnarExec => true
      case _: CometSinkPlaceHolder => true
      case _: CoalesceExec => true
      case _: CollectLimitExec => true
      case _: UnionExec => true
      case _: ShuffleExchangeExec => true
      case ShuffleQueryStageExec(_, _: CometShuffleExchangeExec, _) => true
      case ShuffleQueryStageExec(_, ReusedExchangeExec(_, _: CometShuffleExchangeExec), _) => true
      case _: TakeOrderedAndProjectExec => true
      case BroadcastQueryStageExec(_, _: CometBroadcastExchangeExec, _) => true
      case BroadcastQueryStageExec(_, ReusedExchangeExec(_, _: CometBroadcastExchangeExec), _) =>
        true
      case _: BroadcastExchangeExec => true
      case _: WindowExec => true
      case _ => false
    }
  }

  // Utility method. Adds explain info if the result of calling exprToProto is None
  def optExprWithInfo(
      optExpr: Option[Expr],
      expr: Expression,
      childExpr: Expression*): Option[Expr] = {
    optExpr match {
      case None =>
        withInfo(expr, childExpr: _*)
        None
      case o => o
    }

  }

  // TODO: Remove this constraint when we upgrade to new arrow-rs including
  // https://github.com/apache/arrow-rs/pull/6225
  def supportedSortType(op: SparkPlan, sortOrder: Seq[SortOrder]): Boolean = {
    def canRank(dt: DataType): Boolean = {
      dt match {
        case _: ByteType | _: ShortType | _: IntegerType | _: LongType | _: FloatType |
            _: DoubleType | _: TimestampType | _: DecimalType | _: DateType =>
          true
        case _: BinaryType | _: StringType => true
        case _ => false
      }
    }

    if (sortOrder.length == 1) {
      val canSort = sortOrder.head.dataType match {
        case _: BooleanType => true
        case _: ByteType | _: ShortType | _: IntegerType | _: LongType | _: FloatType |
            _: DoubleType | _: TimestampType | _: TimestampNTZType | _: DecimalType |
            _: DateType =>
          true
        case _: BinaryType | _: StringType => true
        case ArrayType(elementType, _) => canRank(elementType)
        case _ => false
      }
      if (!canSort) {
        withInfo(op, s"Sort on single column of type ${sortOrder.head.dataType} is not supported")
        false
      } else {
        true
      }
    } else {
      true
    }
  }

  private def validatePartitionAndSortSpecsForWindowFunc(
      partitionSpec: Seq[Expression],
      orderSpec: Seq[SortOrder],
      op: SparkPlan): Boolean = {
    if (partitionSpec.length != orderSpec.length) {
      return false
    }

    val partitionColumnNames = partitionSpec.collect {
      case a: AttributeReference => a.name
      case other =>
        withInfo(op, s"Unsupported partition expression: ${other.getClass.getSimpleName}")
        return false
    }

    val orderColumnNames = orderSpec.collect { case s: SortOrder =>
      s.child match {
        case a: AttributeReference => a.name
        case other =>
          withInfo(op, s"Unsupported sort expression: ${other.getClass.getSimpleName}")
          return false
      }
    }

    if (partitionColumnNames.zip(orderColumnNames).exists { case (partCol, orderCol) =>
        partCol != orderCol
      }) {
      withInfo(op, "Partitioning and sorting specifications must be the same.")
      return false
    }

    true
  }

  private def schema2Proto(
      fields: Array[StructField]): Array[OperatorOuterClass.SparkStructField] = {
    val fieldBuilder = OperatorOuterClass.SparkStructField.newBuilder()
    fields.map(field => {
      fieldBuilder.setName(field.name)
      fieldBuilder.setDataType(serializeDataType(field.dataType).get)
      fieldBuilder.setNullable(field.nullable)
      fieldBuilder.build()
    })
  }

  private def partition2Proto(
      partition: FilePartition,
      nativeScanBuilder: OperatorOuterClass.NativeScan.Builder,
      partitionSchema: StructType): Unit = {
    val partitionBuilder = OperatorOuterClass.SparkFilePartition.newBuilder()
    partition.files.foreach(file => {
      // Process the partition values
      val partitionValues = file.partitionValues
      assert(partitionValues.numFields == partitionSchema.length)
      val partitionVals =
        partitionValues.toSeq(partitionSchema).zipWithIndex.map { case (value, i) =>
          val attr = partitionSchema(i)
          val valueProto = exprToProto(Literal(value, attr.dataType), Seq.empty)
          // In `CometScanRule`, we have already checked that all partition values are
          // supported. So, we can safely use `get` here.
          assert(
            valueProto.isDefined,
            s"Unsupported partition value: $value, type: ${attr.dataType}")
          valueProto.get
        }

      val fileBuilder = OperatorOuterClass.SparkPartitionedFile.newBuilder()
      partitionVals.foreach(fileBuilder.addPartitionValues)
      fileBuilder
        .setFilePath(file.filePath.toString)
        .setStart(file.start)
        .setLength(file.length)
        .setFileSize(file.fileSize)
      partitionBuilder.addPartitionedFile(fileBuilder.build())
    })
    nativeScanBuilder.addFilePartitions(partitionBuilder.build())
  }
}

sealed trait SupportLevel

/**
 * Comet either supports this feature with full compatibility with Spark, or may have known
 * differences in some specific edge cases that are unlikely to be an issue for most users.
 *
 * Any compatibility differences are noted in the
 * [[https://datafusion.apache.org/comet/user-guide/compatibility.html Comet Compatibility Guide]].
 */
case class Compatible(notes: Option[String] = None) extends SupportLevel

/**
 * Comet supports this feature but results can be different from Spark.
 *
 * Any compatibility differences are noted in the
 * [[https://datafusion.apache.org/comet/user-guide/compatibility.html Comet Compatibility Guide]].
 */
case class Incompatible(notes: Option[String] = None) extends SupportLevel

/** Comet does not support this feature */
object Unsupported extends SupportLevel

/**
 * Trait for providing serialization logic for operators.
 */
trait CometOperatorSerde[T <: SparkPlan] {

  /**
   * Convert a Spark operator into a protocol buffer representation that can be passed into native
   * code.
   *
   * @param op
   *   The Spark operator.
   * @param builder
   *   The protobuf builder for the operator.
   * @param childOp
   *   Child operators that have already been converted to Comet.
   * @return
   *   Protocol buffer representation, or None if the operator could not be converted. In this
   *   case it is expected that the input operator will have been tagged with reasons why it could
   *   not be converted.
   */
  def convert(
      op: T,
      builder: Operator.Builder,
      childOp: Operator*): Option[OperatorOuterClass.Operator]

  /**
   * Get the optional Comet configuration entry that is used to enable or disable native support
   * for this operator.
   */
  def enabledConfig: Option[ConfigEntry[Boolean]]
}

/**
 * Trait for providing serialization logic for expressions.
 */
trait CometExpressionSerde[T <: Expression] {

  /**
   * Determine the support level of the expression based on its attributes.
   *
   * @param expr
   *   The Spark expression.
   * @return
   *   Support level (Compatible, Incompatible, or Unsupported).
   */
  def getSupportLevel(expr: T): SupportLevel = Compatible(None)

  /**
   * Convert a Spark expression into a protocol buffer representation that can be passed into
   * native code.
   *
   * @param expr
   *   The Spark expression.
   * @param inputs
   *   The input attributes.
   * @param binding
   *   Whether the attributes are bound (this is only relevant in aggregate expressions).
   * @return
   *   Protocol buffer representation, or None if the expression could not be converted. In this
   *   case it is expected that the input expression will have been tagged with reasons why it
   *   could not be converted.
   */
  def convert(expr: T, inputs: Seq[Attribute], binding: Boolean): Option[ExprOuterClass.Expr]
}

/**
 * Trait for providing serialization logic for aggregate expressions.
 */
trait CometAggregateExpressionSerde[T <: AggregateFunction] {

  /**
   * Convert a Spark expression into a protocol buffer representation that can be passed into
   * native code.
   *
   * @param aggExpr
   *   The aggregate expression.
   * @param expr
   *   The aggregate function.
   * @param inputs
   *   The input attributes.
   * @param binding
   *   Whether the attributes are bound (this is only relevant in aggregate expressions).
   * @param conf
   *   SQLConf
   * @return
   *   Protocol buffer representation, or None if the expression could not be converted. In this
   *   case it is expected that the input expression will have been tagged with reasons why it
   *   could not be converted.
   */
  def convert(
      aggExpr: AggregateExpression,
      expr: T,
      inputs: Seq[Attribute],
      binding: Boolean,
      conf: SQLConf): Option[ExprOuterClass.AggExpr]
}

/** Serde for scalar function. */
case class CometScalarFunction[T <: Expression](name: String) extends CometExpressionSerde[T] {
  override def convert(expr: T, inputs: Seq[Attribute], binding: Boolean): Option[Expr] = {
    val childExpr = expr.children.map(exprToProtoInternal(_, inputs, binding))
    val optExpr = scalarFunctionExprToProto(name, childExpr: _*)
    optExprWithInfo(optExpr, expr, expr.children: _*)
  }
}<|MERGE_RESOLUTION|>--- conflicted
+++ resolved
@@ -172,13 +172,10 @@
     classOf[DateSub] -> CometDateSub,
     classOf[TruncDate] -> CometTruncDate,
     classOf[TruncTimestamp] -> CometTruncTimestamp,
-<<<<<<< HEAD
     classOf[CreateNamedStruct] -> CometCreateNamedStruct,
     classOf[GetStructField] -> CometGetStructField,
     classOf[GetArrayStructFields] -> CometGetArrayStructFields,
     classOf[StructsToJson] -> CometStructsToJson,
-    classOf[Flatten] -> CometFlatten)
-=======
     classOf[Flatten] -> CometFlatten,
     classOf[Atan2] -> CometAtan2,
     classOf[Ceil] -> CometCeil,
@@ -187,7 +184,6 @@
     classOf[Log10] -> CometLog10,
     classOf[Log2] -> CometLog2,
     classOf[Pow] -> CometScalarFunction[Pow]("pow"))
->>>>>>> 7e0ff1a4
 
   /**
    * Mapping of Spark aggregate expression class to Comet expression handler.
