/*
 * Licensed to the Apache Software Foundation (ASF) under one
 * or more contributor license agreements.  See the NOTICE file
 * distributed with this work for additional information
 * regarding copyright ownership.  The ASF licenses this file
 * to you under the Apache License, Version 2.0 (the
 * "License"); you may not use this file except in compliance
 * with the License.  You may obtain a copy of the License at
 *
 *   http://www.apache.org/licenses/LICENSE-2.0
 *
 * Unless required by applicable law or agreed to in writing,
 * software distributed under the License is distributed on an
 * "AS IS" BASIS, WITHOUT WARRANTIES OR CONDITIONS OF ANY
 * KIND, either express or implied.  See the License for the
 * specific language governing permissions and limitations
 * under the License.
 */

package org.apache.comet.serde

import java.util.Locale

import scala.collection.JavaConverters._
import scala.collection.mutable.ListBuffer

import org.apache.spark.internal.Logging
import org.apache.spark.sql.catalyst.expressions._
import org.apache.spark.sql.catalyst.expressions.aggregate._
import org.apache.spark.sql.catalyst.expressions.objects.StaticInvoke
import org.apache.spark.sql.catalyst.optimizer.{BuildLeft, BuildRight, NormalizeNaNAndZero}
import org.apache.spark.sql.catalyst.plans._
import org.apache.spark.sql.catalyst.util.CharVarcharCodegenUtils
import org.apache.spark.sql.catalyst.util.ResolveDefaultColumns.getExistenceDefaultValues
import org.apache.spark.sql.comet._
import org.apache.spark.sql.comet.execution.shuffle.CometShuffleExchangeExec
import org.apache.spark.sql.execution
import org.apache.spark.sql.execution._
import org.apache.spark.sql.execution.adaptive.{BroadcastQueryStageExec, ShuffleQueryStageExec}
import org.apache.spark.sql.execution.aggregate.{BaseAggregateExec, HashAggregateExec, ObjectHashAggregateExec}
import org.apache.spark.sql.execution.datasources.{FilePartition, FileScanRDD, PartitionedFile}
import org.apache.spark.sql.execution.datasources.v2.{DataSourceRDD, DataSourceRDDPartition}
import org.apache.spark.sql.execution.exchange.{BroadcastExchangeExec, ReusedExchangeExec, ShuffleExchangeExec}
import org.apache.spark.sql.execution.joins.{BroadcastHashJoinExec, HashJoin, ShuffledHashJoinExec, SortMergeJoinExec}
import org.apache.spark.sql.execution.window.WindowExec
import org.apache.spark.sql.internal.SQLConf
import org.apache.spark.sql.types._
import org.apache.spark.unsafe.types.UTF8String

import org.apache.comet.CometConf
import org.apache.comet.CometSparkSessionExtensions.{isCometScan, withInfo}
import org.apache.comet.expressions._
import org.apache.comet.objectstore.NativeConfig
import org.apache.comet.serde.ExprOuterClass.{AggExpr, DataType => ProtoDataType, Expr, ScalarFunc}
import org.apache.comet.serde.ExprOuterClass.DataType._
import org.apache.comet.serde.OperatorOuterClass.{AggregateMode => CometAggregateMode, BuildSide, JoinType, Operator}
import org.apache.comet.serde.QueryPlanSerde.{exprToProtoInternal, optExprWithInfo, scalarFunctionExprToProto}
import org.apache.comet.shims.CometExprShim

/**
 * An utility object for query plan and expression serialization.
 */
object QueryPlanSerde extends Logging with CometExprShim {

  /**
   * Mapping of Spark expression class to Comet expression handler.
   */
  private val exprSerdeMap: Map[Class[_], CometExpressionSerde] = Map(
    classOf[Add] -> CometAdd,
    classOf[Subtract] -> CometSubtract,
    classOf[Multiply] -> CometMultiply,
    classOf[Divide] -> CometDivide,
    classOf[IntegralDivide] -> CometIntegralDivide,
    classOf[Remainder] -> CometRemainder,
    classOf[ArrayAppend] -> CometArrayAppend,
    classOf[ArrayContains] -> CometArrayContains,
    classOf[ArrayDistinct] -> CometArrayDistinct,
    classOf[ArrayExcept] -> CometArrayExcept,
    classOf[ArrayInsert] -> CometArrayInsert,
    classOf[ArrayIntersect] -> CometArrayIntersect,
    classOf[ArrayJoin] -> CometArrayJoin,
    classOf[ArrayMax] -> CometArrayMax,
    classOf[ArrayRemove] -> CometArrayRemove,
    classOf[ArrayRepeat] -> CometArrayRepeat,
    classOf[ArraysOverlap] -> CometArraysOverlap,
    classOf[ArrayUnion] -> CometArrayUnion,
    classOf[CreateArray] -> CometCreateArray,
    classOf[Ascii] -> CometScalarFunction("ascii"),
    classOf[ConcatWs] -> CometScalarFunction("concat_ws"),
    classOf[Chr] -> CometScalarFunction("char"),
    classOf[InitCap] -> CometInitCap,
    classOf[BitwiseCount] -> CometBitwiseCount,
    classOf[BitwiseGet] -> CometBitwiseGet,
    classOf[BitwiseNot] -> CometBitwiseNot,
    classOf[BitwiseOr] -> CometBitwiseOr,
    classOf[BitwiseXor] -> CometBitwiseXor,
    classOf[BitLength] -> CometScalarFunction("bit_length"),
    classOf[FromUnixTime] -> CometFromUnixTime,
    classOf[Length] -> CometScalarFunction("length"),
    classOf[Acos] -> CometScalarFunction("acos"),
    classOf[Cos] -> CometScalarFunction("cos"),
    classOf[Asin] -> CometScalarFunction("asin"),
    classOf[Sin] -> CometScalarFunction("sin"),
    classOf[Atan] -> CometScalarFunction("atan"),
    classOf[Tan] -> CometScalarFunction("tan"),
    classOf[Exp] -> CometScalarFunction("exp"),
    classOf[Expm1] -> CometScalarFunction("expm1"),
    classOf[Sqrt] -> CometScalarFunction("sqrt"),
    classOf[Signum] -> CometScalarFunction("signum"),
    classOf[Md5] -> CometScalarFunction("md5"),
    classOf[ShiftLeft] -> CometShiftLeft,
    classOf[ShiftRight] -> CometShiftRight,
    classOf[StringInstr] -> CometScalarFunction("instr"),
    classOf[StringRepeat] -> CometStringRepeat,
    classOf[StringReplace] -> CometScalarFunction("replace"),
    classOf[StringTranslate] -> CometScalarFunction("translate"),
    classOf[StringTrim] -> CometScalarFunction("trim"),
    classOf[StringTrimLeft] -> CometScalarFunction("ltrim"),
    classOf[StringTrimRight] -> CometScalarFunction("rtrim"),
    classOf[StringTrimBoth] -> CometScalarFunction("btrim"),
    classOf[Upper] -> CometUpper,
    classOf[Lower] -> CometLower,
    classOf[Murmur3Hash] -> CometMurmur3Hash,
    classOf[XxHash64] -> CometXxHash64,
    classOf[Sha2] -> CometSha2,
    classOf[MapKeys] -> CometMapKeys,
    classOf[MapEntries] -> CometMapEntries,
    classOf[MapValues] -> CometMapValues,
    classOf[MapFromArrays] -> CometMapFromArrays,
    classOf[GetMapValue] -> CometMapExtract,
    classOf[GreaterThan] -> CometGreaterThan,
    classOf[GreaterThanOrEqual] -> CometGreaterThanOrEqual,
    classOf[LessThan] -> CometLessThan,
    classOf[LessThanOrEqual] -> CometLessThanOrEqual,
    classOf[IsNull] -> CometIsNull,
    classOf[IsNotNull] -> CometIsNotNull,
    classOf[IsNaN] -> CometIsNaN,
    classOf[In] -> CometIn,
    classOf[InSet] -> CometInSet,
    classOf[Rand] -> CometRand,
    classOf[Randn] -> CometRandn,
    classOf[SparkPartitionID] -> CometSparkPartitionId,
    classOf[MonotonicallyIncreasingID] -> CometMonotonicallyIncreasingId,
    classOf[StringSpace] -> CometScalarFunction("string_space"),
    classOf[StartsWith] -> CometScalarFunction("starts_with"),
    classOf[EndsWith] -> CometScalarFunction("ends_with"),
    classOf[Contains] -> CometScalarFunction("contains"),
    classOf[Substring] -> CometSubstring,
    classOf[Like] -> CometLike,
    classOf[RLike] -> CometRLike,
    classOf[OctetLength] -> CometScalarFunction("octet_length"),
    classOf[Reverse] -> CometScalarFunction("reverse"),
    classOf[StringRPad] -> CometStringRPad,
    classOf[Year] -> CometYear,
    classOf[Hour] -> CometHour,
    classOf[Minute] -> CometMinute,
    classOf[Second] -> CometSecond,
    classOf[DateAdd] -> CometDateAdd,
    classOf[DateSub] -> CometDateSub,
    classOf[TruncDate] -> CometTruncDate,
    classOf[TruncTimestamp] -> CometTruncTimestamp)

  /**
   * Mapping of Spark aggregate expression class to Comet expression handler.
   */
  private val aggrSerdeMap: Map[Class[_], CometAggregateExpressionSerde] = Map(
    classOf[Sum] -> CometSum,
    classOf[Average] -> CometAverage,
    classOf[Count] -> CometCount,
    classOf[Min] -> CometMin,
    classOf[Max] -> CometMax,
    classOf[First] -> CometFirst,
    classOf[Last] -> CometLast,
    classOf[BitAndAgg] -> CometBitAndAgg,
    classOf[BitOrAgg] -> CometBitOrAgg,
    classOf[BitXorAgg] -> CometBitXOrAgg,
    classOf[CovSample] -> CometCovSample,
    classOf[CovPopulation] -> CometCovPopulation,
    classOf[VarianceSamp] -> CometVarianceSamp,
    classOf[VariancePop] -> CometVariancePop,
    classOf[StddevSamp] -> CometStddevSamp,
    classOf[StddevPop] -> CometStddevPop,
    classOf[Corr] -> CometCorr,
    classOf[BloomFilterAggregate] -> CometBloomFilterAggregate)

  def emitWarning(reason: String): Unit = {
    logWarning(s"Comet native execution is disabled due to: $reason")
  }

  def supportedDataType(dt: DataType, allowComplex: Boolean = false): Boolean = dt match {
    case _: ByteType | _: ShortType | _: IntegerType | _: LongType | _: FloatType |
        _: DoubleType | _: StringType | _: BinaryType | _: TimestampType | _: TimestampNTZType |
        _: DecimalType | _: DateType | _: BooleanType | _: NullType =>
      true
    case s: StructType if allowComplex =>
      s.fields.map(_.dataType).forall(supportedDataType(_, allowComplex))
    case a: ArrayType if allowComplex =>
      supportedDataType(a.elementType, allowComplex)
    case m: MapType if allowComplex =>
      supportedDataType(m.keyType, allowComplex) && supportedDataType(m.valueType, allowComplex)
    case dt =>
      emitWarning(s"unsupported Spark data type: $dt")
      false
  }

  /**
   * Serializes Spark datatype to protobuf. Note that, a datatype can be serialized by this method
   * doesn't mean it is supported by Comet native execution, i.e., `supportedDataType` may return
   * false for it.
   */
  def serializeDataType(dt: DataType): Option[ExprOuterClass.DataType] = {
    val typeId = dt match {
      case _: BooleanType => 0
      case _: ByteType => 1
      case _: ShortType => 2
      case _: IntegerType => 3
      case _: LongType => 4
      case _: FloatType => 5
      case _: DoubleType => 6
      case _: StringType => 7
      case _: BinaryType => 8
      case _: TimestampType => 9
      case _: DecimalType => 10
      case _: TimestampNTZType => 11
      case _: DateType => 12
      case _: NullType => 13
      case _: ArrayType => 14
      case _: MapType => 15
      case _: StructType => 16
      case dt =>
        emitWarning(s"Cannot serialize Spark data type: $dt")
        return None
    }

    val builder = ProtoDataType.newBuilder()
    builder.setTypeIdValue(typeId)

    // Decimal
    val dataType = dt match {
      case t: DecimalType =>
        val info = DataTypeInfo.newBuilder()
        val decimal = DecimalInfo.newBuilder()
        decimal.setPrecision(t.precision)
        decimal.setScale(t.scale)
        info.setDecimal(decimal)
        builder.setTypeInfo(info.build()).build()

      case a: ArrayType =>
        val elementType = serializeDataType(a.elementType)

        if (elementType.isEmpty) {
          return None
        }

        val info = DataTypeInfo.newBuilder()
        val list = ListInfo.newBuilder()
        list.setElementType(elementType.get)
        list.setContainsNull(a.containsNull)

        info.setList(list)
        builder.setTypeInfo(info.build()).build()

      case m: MapType =>
        val keyType = serializeDataType(m.keyType)
        if (keyType.isEmpty) {
          return None
        }

        val valueType = serializeDataType(m.valueType)
        if (valueType.isEmpty) {
          return None
        }

        val info = DataTypeInfo.newBuilder()
        val map = MapInfo.newBuilder()
        map.setKeyType(keyType.get)
        map.setValueType(valueType.get)
        map.setValueContainsNull(m.valueContainsNull)

        info.setMap(map)
        builder.setTypeInfo(info.build()).build()

      case s: StructType =>
        val info = DataTypeInfo.newBuilder()
        val struct = StructInfo.newBuilder()

        val fieldNames = s.fields.map(_.name).toIterable.asJava
        val fieldDatatypes = s.fields.map(f => serializeDataType(f.dataType)).toSeq
        val fieldNullable = s.fields.map(f => Boolean.box(f.nullable)).toIterable.asJava

        if (fieldDatatypes.exists(_.isEmpty)) {
          return None
        }

        struct.addAllFieldNames(fieldNames)
        struct.addAllFieldDatatypes(fieldDatatypes.map(_.get).asJava)
        struct.addAllFieldNullable(fieldNullable)

        info.setStruct(struct)
        builder.setTypeInfo(info.build()).build()
      case _ => builder.build()
    }

    Some(dataType)
  }

  def windowExprToProto(
      windowExpr: WindowExpression,
      output: Seq[Attribute],
      conf: SQLConf): Option[OperatorOuterClass.WindowExpr] = {

    val aggregateExpressions: Array[AggregateExpression] = windowExpr.flatMap { expr =>
      expr match {
        case agg: AggregateExpression =>
          agg.aggregateFunction match {
            case _: Count =>
              Some(agg)
            case min: Min =>
              if (AggSerde.minMaxDataTypeSupported(min.dataType)) {
                Some(agg)
              } else {
                withInfo(windowExpr, s"datatype ${min.dataType} is not supported", expr)
                None
              }
            case max: Max =>
              if (AggSerde.minMaxDataTypeSupported(max.dataType)) {
                Some(agg)
              } else {
                withInfo(windowExpr, s"datatype ${max.dataType} is not supported", expr)
                None
              }
            case s: Sum =>
              if (AggSerde.sumDataTypeSupported(s.dataType) && !s.dataType
                  .isInstanceOf[DecimalType]) {
                Some(agg)
              } else {
                withInfo(windowExpr, s"datatype ${s.dataType} is not supported", expr)
                None
              }
            case _ =>
              withInfo(
                windowExpr,
                s"aggregate ${agg.aggregateFunction}" +
                  " is not supported for window function",
                expr)
              None
          }
        case _ =>
          None
      }
    }.toArray

    val (aggExpr, builtinFunc) = if (aggregateExpressions.nonEmpty) {
      val modes = aggregateExpressions.map(_.mode).distinct
      assert(modes.size == 1 && modes.head == Complete)
      (aggExprToProto(aggregateExpressions.head, output, true, conf), None)
    } else {
      (None, exprToProto(windowExpr.windowFunction, output))
    }

    if (aggExpr.isEmpty && builtinFunc.isEmpty) {
      return None
    }

    val f = windowExpr.windowSpec.frameSpecification

    val (frameType, lowerBound, upperBound) = f match {
      case SpecifiedWindowFrame(frameType, lBound, uBound) =>
        val frameProto = frameType match {
          case RowFrame => OperatorOuterClass.WindowFrameType.Rows
          case RangeFrame => OperatorOuterClass.WindowFrameType.Range
        }

        val lBoundProto = lBound match {
          case UnboundedPreceding =>
            OperatorOuterClass.LowerWindowFrameBound
              .newBuilder()
              .setUnboundedPreceding(OperatorOuterClass.UnboundedPreceding.newBuilder().build())
              .build()
          case CurrentRow =>
            OperatorOuterClass.LowerWindowFrameBound
              .newBuilder()
              .setCurrentRow(OperatorOuterClass.CurrentRow.newBuilder().build())
              .build()
          case e if frameType == RowFrame =>
            val offset = e.eval() match {
              case i: Integer => i.toLong
              case l: Long => l
              case _ => return None
            }
            OperatorOuterClass.LowerWindowFrameBound
              .newBuilder()
              .setPreceding(
                OperatorOuterClass.Preceding
                  .newBuilder()
                  .setOffset(offset)
                  .build())
              .build()
          case _ =>
            // TODO add support for numeric and temporal RANGE BETWEEN expressions
            // see https://github.com/apache/datafusion-comet/issues/1246
            return None
        }

        val uBoundProto = uBound match {
          case UnboundedFollowing =>
            OperatorOuterClass.UpperWindowFrameBound
              .newBuilder()
              .setUnboundedFollowing(OperatorOuterClass.UnboundedFollowing.newBuilder().build())
              .build()
          case CurrentRow =>
            OperatorOuterClass.UpperWindowFrameBound
              .newBuilder()
              .setCurrentRow(OperatorOuterClass.CurrentRow.newBuilder().build())
              .build()
          case e if frameType == RowFrame =>
            val offset = e.eval() match {
              case i: Integer => i.toLong
              case l: Long => l
              case _ => return None
            }
            OperatorOuterClass.UpperWindowFrameBound
              .newBuilder()
              .setFollowing(
                OperatorOuterClass.Following
                  .newBuilder()
                  .setOffset(offset)
                  .build())
              .build()
          case _ =>
            // TODO add support for numeric and temporal RANGE BETWEEN expressions
            // see https://github.com/apache/datafusion-comet/issues/1246
            return None
        }

        (frameProto, lBoundProto, uBoundProto)
      case _ =>
        (
          OperatorOuterClass.WindowFrameType.Rows,
          OperatorOuterClass.LowerWindowFrameBound
            .newBuilder()
            .setUnboundedPreceding(OperatorOuterClass.UnboundedPreceding.newBuilder().build())
            .build(),
          OperatorOuterClass.UpperWindowFrameBound
            .newBuilder()
            .setUnboundedFollowing(OperatorOuterClass.UnboundedFollowing.newBuilder().build())
            .build())
    }

    val frame = OperatorOuterClass.WindowFrame
      .newBuilder()
      .setFrameType(frameType)
      .setLowerBound(lowerBound)
      .setUpperBound(upperBound)
      .build()

    val spec =
      OperatorOuterClass.WindowSpecDefinition.newBuilder().setFrameSpecification(frame).build()

    if (builtinFunc.isDefined) {
      Some(
        OperatorOuterClass.WindowExpr
          .newBuilder()
          .setBuiltInWindowFunction(builtinFunc.get)
          .setSpec(spec)
          .build())
    } else if (aggExpr.isDefined) {
      Some(
        OperatorOuterClass.WindowExpr
          .newBuilder()
          .setAggFunc(aggExpr.get)
          .setSpec(spec)
          .build())
    } else {
      None
    }
  }

  def aggExprToProto(
      aggExpr: AggregateExpression,
      inputs: Seq[Attribute],
      binding: Boolean,
      conf: SQLConf): Option[AggExpr] = {

    if (aggExpr.isDistinct) {
      // https://github.com/apache/datafusion-comet/issues/1260
      withInfo(aggExpr, "distinct aggregates are not supported")
      return None
    }

    val fn = aggExpr.aggregateFunction
    val cometExpr = aggrSerdeMap.get(fn.getClass)
    cometExpr match {
      case Some(handler) =>
        handler.convert(aggExpr, fn, inputs, binding, conf)
      case _ =>
        val msg = s"unsupported Spark aggregate function: ${fn.prettyName}"
        emitWarning(msg)
        withInfo(aggExpr, msg, fn.children: _*)
        None
    }
  }

  def evalModeToProto(evalMode: CometEvalMode.Value): ExprOuterClass.EvalMode = {
    evalMode match {
      case CometEvalMode.LEGACY => ExprOuterClass.EvalMode.LEGACY
      case CometEvalMode.TRY => ExprOuterClass.EvalMode.TRY
      case CometEvalMode.ANSI => ExprOuterClass.EvalMode.ANSI
      case _ => throw new IllegalStateException(s"Invalid evalMode $evalMode")
    }
  }

  /**
   * Wrap an expression in a cast.
   */
  def castToProto(
      expr: Expression,
      timeZoneId: Option[String],
      dt: DataType,
      childExpr: Expr,
      evalMode: CometEvalMode.Value): Option[Expr] = {
    serializeDataType(dt) match {
      case Some(dataType) =>
        val castBuilder = ExprOuterClass.Cast.newBuilder()
        castBuilder.setChild(childExpr)
        castBuilder.setDatatype(dataType)
        castBuilder.setEvalMode(evalModeToProto(evalMode))
        castBuilder.setAllowIncompat(CometConf.COMET_CAST_ALLOW_INCOMPATIBLE.get())
        castBuilder.setTimezone(timeZoneId.getOrElse("UTC"))
        Some(
          ExprOuterClass.Expr
            .newBuilder()
            .setCast(castBuilder)
            .build())
      case _ =>
        withInfo(expr, s"Unsupported datatype in castToProto: $dt")
        None
    }
  }

  def handleCast(
      expr: Expression,
      child: Expression,
      inputs: Seq[Attribute],
      binding: Boolean,
      dt: DataType,
      timeZoneId: Option[String],
      evalMode: CometEvalMode.Value): Option[Expr] = {

    val childExpr = exprToProtoInternal(child, inputs, binding)
    if (childExpr.isDefined) {
      val castSupport =
        CometCast.isSupported(child.dataType, dt, timeZoneId, evalMode)

      def getIncompatMessage(reason: Option[String]): String =
        "Comet does not guarantee correct results for cast " +
          s"from ${child.dataType} to $dt " +
          s"with timezone $timeZoneId and evalMode $evalMode" +
          reason.map(str => s" ($str)").getOrElse("")

      castSupport match {
        case Compatible(_) =>
          castToProto(expr, timeZoneId, dt, childExpr.get, evalMode)
        case Incompatible(reason) =>
          if (CometConf.COMET_CAST_ALLOW_INCOMPATIBLE.get()) {
            logWarning(getIncompatMessage(reason))
            castToProto(expr, timeZoneId, dt, childExpr.get, evalMode)
          } else {
            withInfo(
              expr,
              s"${getIncompatMessage(reason)}. To enable all incompatible casts, set " +
                s"${CometConf.COMET_CAST_ALLOW_INCOMPATIBLE.key}=true")
            None
          }
        case Unsupported =>
          withInfo(
            expr,
            s"Unsupported cast from ${child.dataType} to $dt " +
              s"with timezone $timeZoneId and evalMode $evalMode")
          None
      }
    } else {
      withInfo(expr, child)
      None
    }
  }

  /**
   * Convert a Spark expression to a protocol-buffer representation of a native Comet/DataFusion
   * expression.
   *
   * This method performs a transformation on the plan to handle decimal promotion and then calls
   * into the recursive method [[exprToProtoInternal]].
   *
   * @param expr
   *   The input expression
   * @param inputs
   *   The input attributes
   * @param binding
   *   Whether to bind the expression to the input attributes
   * @return
   *   The protobuf representation of the expression, or None if the expression is not supported.
   *   In the case where None is returned, the expression will be tagged with the reason(s) why it
   *   is not supported.
   */
  def exprToProto(
      expr: Expression,
      inputs: Seq[Attribute],
      binding: Boolean = true): Option[Expr] = {

    val conf = SQLConf.get
    val newExpr =
      DecimalPrecision.promote(conf.decimalOperationsAllowPrecisionLoss, expr, !conf.ansiEnabled)
    exprToProtoInternal(newExpr, inputs, binding)
  }

  /**
   * Convert a Spark expression to a protocol-buffer representation of a native Comet/DataFusion
   * expression.
   *
   * @param expr
   *   The input expression
   * @param inputs
   *   The input attributes
   * @param binding
   *   Whether to bind the expression to the input attributes
   * @return
   *   The protobuf representation of the expression, or None if the expression is not supported.
   *   In the case where None is returned, the expression will be tagged with the reason(s) why it
   *   is not supported.
   */
  def exprToProtoInternal(
      expr: Expression,
      inputs: Seq[Attribute],
      binding: Boolean): Option[Expr] = {
    SQLConf.get

    def convert(handler: CometExpressionSerde): Option[Expr] = {
      handler match {
        case _: IncompatExpr if !CometConf.COMET_EXPR_ALLOW_INCOMPATIBLE.get() =>
          withInfo(
            expr,
            s"$expr is not fully compatible with Spark. To enable it anyway, set " +
              s"${CometConf.COMET_EXPR_ALLOW_INCOMPATIBLE.key}=true. ${CometConf.COMPAT_GUIDE}.")
          None
        case _ =>
          handler.convert(expr, inputs, binding)
      }
    }

    versionSpecificExprToProtoInternal(expr, inputs, binding).orElse(expr match {
      case a @ Alias(_, _) =>
        val r = exprToProtoInternal(a.child, inputs, binding)
        if (r.isEmpty) {
          withInfo(expr, a.child)
        }
        r

      case cast @ Cast(_: Literal, dataType, _, _) =>
        // This can happen after promoting decimal precisions
        val value = cast.eval()
        exprToProtoInternal(Literal(value, dataType), inputs, binding)

      case UnaryExpression(child) if expr.prettyName == "trycast" =>
        val timeZoneId = SQLConf.get.sessionLocalTimeZone
        handleCast(
          expr,
          child,
          inputs,
          binding,
          expr.dataType,
          Some(timeZoneId),
          CometEvalMode.TRY)

      case c @ Cast(child, dt, timeZoneId, _) =>
        handleCast(expr, child, inputs, binding, dt, timeZoneId, evalMode(c))

      case EqualTo(left, right) =>
        createBinaryExpr(
          expr,
          left,
          right,
          inputs,
          binding,
          (builder, binaryExpr) => builder.setEq(binaryExpr))

      case Not(EqualTo(left, right)) =>
        createBinaryExpr(
          expr,
          left,
          right,
          inputs,
          binding,
          (builder, binaryExpr) => builder.setNeq(binaryExpr))

      case EqualNullSafe(left, right) =>
        createBinaryExpr(
          expr,
          left,
          right,
          inputs,
          binding,
          (builder, binaryExpr) => builder.setEqNullSafe(binaryExpr))

      case Not(EqualNullSafe(left, right)) =>
        createBinaryExpr(
          expr,
          left,
          right,
          inputs,
          binding,
          (builder, binaryExpr) => builder.setNeqNullSafe(binaryExpr))

      case Literal(value, dataType)
          if supportedDataType(dataType, allowComplex = value == null) =>
        val exprBuilder = ExprOuterClass.Literal.newBuilder()

        if (value == null) {
          exprBuilder.setIsNull(true)
        } else {
          exprBuilder.setIsNull(false)
          dataType match {
            case _: BooleanType => exprBuilder.setBoolVal(value.asInstanceOf[Boolean])
            case _: ByteType => exprBuilder.setByteVal(value.asInstanceOf[Byte])
            case _: ShortType => exprBuilder.setShortVal(value.asInstanceOf[Short])
            case _: IntegerType => exprBuilder.setIntVal(value.asInstanceOf[Int])
            case _: LongType => exprBuilder.setLongVal(value.asInstanceOf[Long])
            case _: FloatType => exprBuilder.setFloatVal(value.asInstanceOf[Float])
            case _: DoubleType => exprBuilder.setDoubleVal(value.asInstanceOf[Double])
            case _: StringType =>
              exprBuilder.setStringVal(value.asInstanceOf[UTF8String].toString)
            case _: TimestampType => exprBuilder.setLongVal(value.asInstanceOf[Long])
            case _: TimestampNTZType => exprBuilder.setLongVal(value.asInstanceOf[Long])
            case _: DecimalType =>
              // Pass decimal literal as bytes.
              val unscaled = value.asInstanceOf[Decimal].toBigDecimal.underlying.unscaledValue
              exprBuilder.setDecimalVal(
                com.google.protobuf.ByteString.copyFrom(unscaled.toByteArray))
            case _: BinaryType =>
              val byteStr =
                com.google.protobuf.ByteString.copyFrom(value.asInstanceOf[Array[Byte]])
              exprBuilder.setBytesVal(byteStr)
            case _: DateType => exprBuilder.setIntVal(value.asInstanceOf[Int])
            case dt =>
              logWarning(s"Unexpected datatype '$dt' for literal value '$value'")
          }
        }

        val dt = serializeDataType(dataType)

        if (dt.isDefined) {
          exprBuilder.setDatatype(dt.get)

          Some(
            ExprOuterClass.Expr
              .newBuilder()
              .setLiteral(exprBuilder)
              .build())
        } else {
          withInfo(expr, s"Unsupported datatype $dataType")
          None
        }
      case Literal(_, dataType) if !supportedDataType(dataType) =>
        withInfo(expr, s"Unsupported datatype $dataType")
        None

      // ToPrettyString is new in Spark 3.5
      case _
          if expr.getClass.getSimpleName == "ToPrettyString" && expr
            .isInstanceOf[UnaryExpression] && expr.isInstanceOf[TimeZoneAwareExpression] =>
        val child = expr.asInstanceOf[UnaryExpression].child
        val timezoneId = expr.asInstanceOf[TimeZoneAwareExpression].timeZoneId

        handleCast(
          expr,
          child,
          inputs,
          binding,
          DataTypes.StringType,
          timezoneId,
          CometEvalMode.TRY) match {
          case Some(_) =>
            exprToProtoInternal(child, inputs, binding) match {
              case Some(p) =>
                val toPrettyString = ExprOuterClass.ToPrettyString
                  .newBuilder()
                  .setChild(p)
                  .setTimezone(timezoneId.getOrElse("UTC"))
                  .build()
                Some(
                  ExprOuterClass.Expr
                    .newBuilder()
                    .setToPrettyString(toPrettyString)
                    .build())
              case _ =>
                withInfo(expr, child)
                None
            }
          case None =>
            None
        }

      case StructsToJson(options, child, timezoneId) =>
        if (options.nonEmpty) {
          withInfo(expr, "StructsToJson with options is not supported")
          None
        } else {

          def isSupportedType(dt: DataType): Boolean = {
            dt match {
              case StructType(fields) =>
                fields.forall(f => isSupportedType(f.dataType))
              case DataTypes.BooleanType | DataTypes.ByteType | DataTypes.ShortType |
                  DataTypes.IntegerType | DataTypes.LongType | DataTypes.FloatType |
                  DataTypes.DoubleType | DataTypes.StringType =>
                true
              case DataTypes.DateType | DataTypes.TimestampType =>
                // TODO implement these types with tests for formatting options and timezone
                false
              case _: MapType | _: ArrayType =>
                // Spark supports map and array in StructsToJson but this is not yet
                // implemented in Comet
                false
              case _ => false
            }
          }

          val isSupported = child.dataType match {
            case s: StructType =>
              s.fields.forall(f => isSupportedType(f.dataType))
            case _: MapType | _: ArrayType =>
              // Spark supports map and array in StructsToJson but this is not yet
              // implemented in Comet
              false
            case _ =>
              false
          }

          if (isSupported) {
            exprToProtoInternal(child, inputs, binding) match {
              case Some(p) =>
                val toJson = ExprOuterClass.ToJson
                  .newBuilder()
                  .setChild(p)
                  .setTimezone(timezoneId.getOrElse("UTC"))
                  .setIgnoreNullFields(true)
                  .build()
                Some(
                  ExprOuterClass.Expr
                    .newBuilder()
                    .setToJson(toJson)
                    .build())
              case _ =>
                withInfo(expr, child)
                None
            }
          } else {
            withInfo(expr, "Unsupported data type", child)
            None
          }
        }

<<<<<<< HEAD
      case Hour(child, timeZoneId) =>
        val childExpr = exprToProtoInternal(child, inputs, binding)

        if (childExpr.isDefined) {
          val builder = ExprOuterClass.Hour.newBuilder()
          builder.setChild(childExpr.get)

          val timeZone = timeZoneId.getOrElse("UTC")
          builder.setTimezone(timeZone)

          Some(
            ExprOuterClass.Expr
              .newBuilder()
              .setHour(builder)
              .build())
        } else {
          withInfo(expr, child)
          None
        }

      case Minute(child, timeZoneId) =>
        val childExpr = exprToProtoInternal(child, inputs, binding)

        if (childExpr.isDefined) {
          val builder = ExprOuterClass.Minute.newBuilder()
          builder.setChild(childExpr.get)

          val timeZone = timeZoneId.getOrElse("UTC")
          builder.setTimezone(timeZone)

          Some(
            ExprOuterClass.Expr
              .newBuilder()
              .setMinute(builder)
              .build())
        } else {
          withInfo(expr, child)
          None
        }

      case DateAdd(left, right) =>
        val leftExpr = exprToProtoInternal(left, inputs, binding)
        val rightExpr = exprToProtoInternal(right, inputs, binding)
        val optExpr =
          scalarFunctionExprToProtoWithReturnType("date_add", DateType, leftExpr, rightExpr)
        optExprWithInfo(optExpr, expr, left, right)

      case DateSub(left, right) =>
        val leftExpr = exprToProtoInternal(left, inputs, binding)
        val rightExpr = exprToProtoInternal(right, inputs, binding)
        val optExpr =
          scalarFunctionExprToProtoWithReturnType("date_sub", DateType, leftExpr, rightExpr)
        optExprWithInfo(optExpr, expr, left, right)

      case TruncDate(child, format) =>
        val childExpr = exprToProtoInternal(child, inputs, binding)
        val formatExpr = exprToProtoInternal(format, inputs, binding)
        val optExpr =
          scalarFunctionExprToProtoWithReturnType("date_trunc", DateType, childExpr, formatExpr)
        optExprWithInfo(optExpr, expr, child, format)

      case TruncTimestamp(format, child, timeZoneId) =>
        val childExpr = exprToProtoInternal(child, inputs, binding)
        val formatExpr = exprToProtoInternal(format, inputs, binding)

        if (childExpr.isDefined && formatExpr.isDefined) {
          val builder = ExprOuterClass.TruncTimestamp.newBuilder()
          builder.setChild(childExpr.get)
          builder.setFormat(formatExpr.get)

          val timeZone = timeZoneId.getOrElse("UTC")
          builder.setTimezone(timeZone)

          Some(
            ExprOuterClass.Expr
              .newBuilder()
              .setTruncTimestamp(builder)
              .build())
        } else {
          withInfo(expr, child, format)
          None
        }

      case Second(child, timeZoneId) =>
        val childExpr = exprToProtoInternal(child, inputs, binding)

        if (childExpr.isDefined) {
          val builder = ExprOuterClass.Second.newBuilder()
          builder.setChild(childExpr.get)

          val timeZone = timeZoneId.getOrElse("UTC")
          builder.setTimezone(timeZone)

          Some(
            ExprOuterClass.Expr
              .newBuilder()
              .setSecond(builder)
              .build())
        } else {
          withInfo(expr, child)
          None
        }

      case Year(child) =>
        val periodType = exprToProtoInternal(Literal("year"), inputs, binding)
        val childExpr = exprToProtoInternal(child, inputs, binding)
        val optExpr = scalarFunctionExprToProto("datepart", Seq(periodType, childExpr): _*)
          .map(e => {
            Expr
              .newBuilder()
              .setCast(
                ExprOuterClass.Cast
                  .newBuilder()
                  .setChild(e)
                  .setDatatype(serializeDataType(IntegerType).get)
                  .setEvalMode(ExprOuterClass.EvalMode.LEGACY)
                  .setAllowIncompat(false)
                  .build())
              .build()
          })
        optExprWithInfo(optExpr, expr, child)
=======
      case Like(left, right, escapeChar) =>
        if (escapeChar == '\\') {
          createBinaryExpr(
            expr,
            left,
            right,
            inputs,
            binding,
            (builder, binaryExpr) => builder.setLike(binaryExpr))
        } else {
          // TODO custom escape char
          withInfo(expr, s"custom escape character $escapeChar not supported in LIKE")
          None
        }

      case RLike(left, right) =>
        // we currently only support scalar regex patterns
        right match {
          case Literal(pattern, DataTypes.StringType) =>
            if (!RegExp.isSupportedPattern(pattern.toString) &&
              !CometConf.COMET_REGEXP_ALLOW_INCOMPATIBLE.get()) {
              withInfo(
                expr,
                s"Regexp pattern $pattern is not compatible with Spark. " +
                  s"Set ${CometConf.COMET_REGEXP_ALLOW_INCOMPATIBLE.key}=true " +
                  "to allow it anyway.")
              return None
            }
          case _ =>
            withInfo(expr, "Only scalar regexp patterns are supported")
            return None
        }

        createBinaryExpr(
          expr,
          left,
          right,
          inputs,
          binding,
          (builder, binaryExpr) => builder.setRlike(binaryExpr))

      case StartsWith(attribute, prefix) =>
        val attributeExpr = exprToProtoInternal(attribute, inputs, binding)
        val prefixExpr = exprToProtoInternal(prefix, inputs, binding)
        scalarFunctionExprToProto("starts_with", attributeExpr, prefixExpr)

      case EndsWith(attribute, suffix) =>
        val attributeExpr = exprToProtoInternal(attribute, inputs, binding)
        val suffixExpr = exprToProtoInternal(suffix, inputs, binding)
        scalarFunctionExprToProto("ends_with", attributeExpr, suffixExpr)

      case Contains(attribute, value) =>
        val attributeExpr = exprToProtoInternal(attribute, inputs, binding)
        val valueExpr = exprToProtoInternal(value, inputs, binding)
        scalarFunctionExprToProto("contains", attributeExpr, valueExpr)
>>>>>>> 932135b4

      case SortOrder(child, direction, nullOrdering, _) =>
        val childExpr = exprToProtoInternal(child, inputs, binding)

        if (childExpr.isDefined) {
          val sortOrderBuilder = ExprOuterClass.SortOrder.newBuilder()
          sortOrderBuilder.setChild(childExpr.get)

          direction match {
            case Ascending => sortOrderBuilder.setDirectionValue(0)
            case Descending => sortOrderBuilder.setDirectionValue(1)
          }

          nullOrdering match {
            case NullsFirst => sortOrderBuilder.setNullOrderingValue(0)
            case NullsLast => sortOrderBuilder.setNullOrderingValue(1)
          }

          Some(
            ExprOuterClass.Expr
              .newBuilder()
              .setSortOrder(sortOrderBuilder)
              .build())
        } else {
          withInfo(expr, child)
          None
        }

      case And(left, right) =>
        createBinaryExpr(
          expr,
          left,
          right,
          inputs,
          binding,
          (builder, binaryExpr) => builder.setAnd(binaryExpr))

      case Or(left, right) =>
        createBinaryExpr(
          expr,
          left,
          right,
          inputs,
          binding,
          (builder, binaryExpr) => builder.setOr(binaryExpr))

      case UnaryExpression(child) if expr.prettyName == "promote_precision" =>
        // `UnaryExpression` includes `PromotePrecision` for Spark 3.3
        // `PromotePrecision` is just a wrapper, don't need to serialize it.
        exprToProtoInternal(child, inputs, binding)

      case CheckOverflow(child, dt, nullOnOverflow) =>
        val childExpr = exprToProtoInternal(child, inputs, binding)

        if (childExpr.isDefined) {
          val builder = ExprOuterClass.CheckOverflow.newBuilder()
          builder.setChild(childExpr.get)
          builder.setFailOnError(!nullOnOverflow)

          // `dataType` must be decimal type
          val dataType = serializeDataType(dt)
          builder.setDatatype(dataType.get)

          Some(
            ExprOuterClass.Expr
              .newBuilder()
              .setCheckOverflow(builder)
              .build())
        } else {
          withInfo(expr, child)
          None
        }

      case attr: AttributeReference =>
        val dataType = serializeDataType(attr.dataType)

        if (dataType.isDefined) {
          if (binding) {
            // Spark may produce unresolvable attributes in some cases,
            // for example https://github.com/apache/datafusion-comet/issues/925.
            // So, we allow the binding to fail.
            val boundRef: Any = BindReferences
              .bindReference(attr, inputs, allowFailures = true)

            if (boundRef.isInstanceOf[AttributeReference]) {
              withInfo(attr, s"cannot resolve $attr among ${inputs.mkString(", ")}")
              return None
            }

            val boundExpr = ExprOuterClass.BoundReference
              .newBuilder()
              .setIndex(boundRef.asInstanceOf[BoundReference].ordinal)
              .setDatatype(dataType.get)
              .build()

            Some(
              ExprOuterClass.Expr
                .newBuilder()
                .setBound(boundExpr)
                .build())
          } else {
            val unboundRef = ExprOuterClass.UnboundReference
              .newBuilder()
              .setName(attr.name)
              .setDatatype(dataType.get)
              .build()

            Some(
              ExprOuterClass.Expr
                .newBuilder()
                .setUnbound(unboundRef)
                .build())
          }
        } else {
          withInfo(attr, s"unsupported datatype: ${attr.dataType}")
          None
        }

      // abs implementation is not correct
      // https://github.com/apache/datafusion-comet/issues/666
//        case Abs(child, failOnErr) =>
//          val childExpr = exprToProtoInternal(child, inputs)
//          if (childExpr.isDefined) {
//            val evalModeStr =
//              if (failOnErr) ExprOuterClass.EvalMode.ANSI else ExprOuterClass.EvalMode.LEGACY
//            val absBuilder = ExprOuterClass.Abs.newBuilder()
//            absBuilder.setChild(childExpr.get)
//            absBuilder.setEvalMode(evalModeStr)
//            Some(Expr.newBuilder().setAbs(absBuilder).build())
//          } else {
//            withInfo(expr, child)
//            None
//          }

      case Atan2(left, right) =>
        val leftExpr = exprToProtoInternal(left, inputs, binding)
        val rightExpr = exprToProtoInternal(right, inputs, binding)
        val optExpr = scalarFunctionExprToProto("atan2", leftExpr, rightExpr)
        optExprWithInfo(optExpr, expr, left, right)

      case Hex(child) =>
        val childExpr = exprToProtoInternal(child, inputs, binding)
        val optExpr =
          scalarFunctionExprToProtoWithReturnType("hex", StringType, childExpr)

        optExprWithInfo(optExpr, expr, child)

      case e: Unhex =>
        val unHex = unhexSerde(e)

        val childExpr = exprToProtoInternal(unHex._1, inputs, binding)
        val failOnErrorExpr = exprToProtoInternal(unHex._2, inputs, binding)

        val optExpr =
          scalarFunctionExprToProtoWithReturnType("unhex", e.dataType, childExpr, failOnErrorExpr)
        optExprWithInfo(optExpr, expr, unHex._1)

      case e @ Ceil(child) =>
        val childExpr = exprToProtoInternal(child, inputs, binding)
        child.dataType match {
          case t: DecimalType if t.scale == 0 => // zero scale is no-op
            childExpr
          case t: DecimalType if t.scale < 0 => // Spark disallows negative scale SPARK-30252
            withInfo(e, s"Decimal type $t has negative scale")
            None
          case _ =>
            val optExpr = scalarFunctionExprToProtoWithReturnType("ceil", e.dataType, childExpr)
            optExprWithInfo(optExpr, expr, child)
        }

      case e @ Floor(child) =>
        val childExpr = exprToProtoInternal(child, inputs, binding)
        child.dataType match {
          case t: DecimalType if t.scale == 0 => // zero scale is no-op
            childExpr
          case t: DecimalType if t.scale < 0 => // Spark disallows negative scale SPARK-30252
            withInfo(e, s"Decimal type $t has negative scale")
            None
          case _ =>
            val optExpr = scalarFunctionExprToProtoWithReturnType("floor", e.dataType, childExpr)
            optExprWithInfo(optExpr, expr, child)
        }

      // The expression for `log` functions is defined as null on numbers less than or equal
      // to 0. This matches Spark and Hive behavior, where non positive values eval to null
      // instead of NaN or -Infinity.
      case Log(child) =>
        val childExpr = exprToProtoInternal(nullIfNegative(child), inputs, binding)
        val optExpr = scalarFunctionExprToProto("ln", childExpr)
        optExprWithInfo(optExpr, expr, child)

      case Log10(child) =>
        val childExpr = exprToProtoInternal(nullIfNegative(child), inputs, binding)
        val optExpr = scalarFunctionExprToProto("log10", childExpr)
        optExprWithInfo(optExpr, expr, child)

      case Log2(child) =>
        val childExpr = exprToProtoInternal(nullIfNegative(child), inputs, binding)
        val optExpr = scalarFunctionExprToProto("log2", childExpr)
        optExprWithInfo(optExpr, expr, child)

      case Pow(left, right) =>
        val leftExpr = exprToProtoInternal(left, inputs, binding)
        val rightExpr = exprToProtoInternal(right, inputs, binding)
        val optExpr = scalarFunctionExprToProto("pow", leftExpr, rightExpr)
        optExprWithInfo(optExpr, expr, left, right)

      case r: Round =>
        // _scale s a constant, copied from Spark's RoundBase because it is a protected val
        val scaleV: Any = r.scale.eval(EmptyRow)
        val _scale: Int = scaleV.asInstanceOf[Int]

        lazy val childExpr = exprToProtoInternal(r.child, inputs, binding)
        r.child.dataType match {
          case t: DecimalType if t.scale < 0 => // Spark disallows negative scale SPARK-30252
            withInfo(r, "Decimal type has negative scale")
            None
          case _ if scaleV == null =>
            exprToProtoInternal(Literal(null), inputs, binding)
          case _: ByteType | ShortType | IntegerType | LongType if _scale >= 0 =>
            childExpr // _scale(I.e. decimal place) >= 0 is a no-op for integer types in Spark
          case _: FloatType | DoubleType =>
            // We cannot properly match with the Spark behavior for floating-point numbers.
            // Spark uses BigDecimal for rounding float/double, and BigDecimal fist converts a
            // double to string internally in order to create its own internal representation.
            // The problem is BigDecimal uses java.lang.Double.toString() and it has complicated
            // rounding algorithm. E.g. -5.81855622136895E8 is actually
            // -581855622.13689494132995605468750. Note the 5th fractional digit is 4 instead of
            // 5. Java(Scala)'s toString() rounds it up to -581855622.136895. This makes a
            // difference when rounding at 5th digit, I.e. round(-5.81855622136895E8, 5) should be
            // -5.818556221369E8, instead of -5.8185562213689E8. There is also an example that
            // toString() does NOT round up. 6.1317116247283497E18 is 6131711624728349696. It can
            // be rounded up to 6.13171162472835E18 that still represents the same double number.
            // I.e. 6.13171162472835E18 == 6.1317116247283497E18. However, toString() does not.
            // That results in round(6.1317116247283497E18, -5) == 6.1317116247282995E18 instead
            // of 6.1317116247283999E18.
            withInfo(r, "Comet does not support Spark's BigDecimal rounding")
            None
          case _ =>
            // `scale` must be Int64 type in DataFusion
            val scaleExpr = exprToProtoInternal(Literal(_scale.toLong, LongType), inputs, binding)
            val optExpr =
              scalarFunctionExprToProtoWithReturnType("round", r.dataType, childExpr, scaleExpr)
            optExprWithInfo(optExpr, expr, r.child)
        }

      case RegExpReplace(subject, pattern, replacement, startPosition) =>
        if (!RegExp.isSupportedPattern(pattern.toString) &&
          !CometConf.COMET_REGEXP_ALLOW_INCOMPATIBLE.get()) {
          withInfo(
            expr,
            s"Regexp pattern $pattern is not compatible with Spark. " +
              s"Set ${CometConf.COMET_REGEXP_ALLOW_INCOMPATIBLE.key}=true " +
              "to allow it anyway.")
          return None
        }
        startPosition match {
          case Literal(value, DataTypes.IntegerType) if value == 1 =>
            val subjectExpr = exprToProtoInternal(subject, inputs, binding)
            val patternExpr = exprToProtoInternal(pattern, inputs, binding)
            val replacementExpr = exprToProtoInternal(replacement, inputs, binding)
            // DataFusion's regexp_replace stops at the first match. We need to add the 'g' flag
            // to apply the regex globally to match Spark behavior.
            val flagsExpr = exprToProtoInternal(Literal("g"), inputs, binding)
            val optExpr = scalarFunctionExprToProto(
              "regexp_replace",
              subjectExpr,
              patternExpr,
              replacementExpr,
              flagsExpr)
            optExprWithInfo(optExpr, expr, subject, pattern, replacement, startPosition)
          case _ =>
            withInfo(expr, "Comet only supports regexp_replace with an offset of 1 (no offset).")
            None
        }

      case If(predicate, trueValue, falseValue) =>
        val predicateExpr = exprToProtoInternal(predicate, inputs, binding)
        val trueExpr = exprToProtoInternal(trueValue, inputs, binding)
        val falseExpr = exprToProtoInternal(falseValue, inputs, binding)
        if (predicateExpr.isDefined && trueExpr.isDefined && falseExpr.isDefined) {
          val builder = ExprOuterClass.IfExpr.newBuilder()
          builder.setIfExpr(predicateExpr.get)
          builder.setTrueExpr(trueExpr.get)
          builder.setFalseExpr(falseExpr.get)
          Some(
            ExprOuterClass.Expr
              .newBuilder()
              .setIf(builder)
              .build())
        } else {
          withInfo(expr, predicate, trueValue, falseValue)
          None
        }

      case CaseWhen(branches, elseValue) =>
        var allBranches: Seq[Expression] = Seq()
        val whenSeq = branches.map(elements => {
          allBranches = allBranches :+ elements._1
          exprToProtoInternal(elements._1, inputs, binding)
        })
        val thenSeq = branches.map(elements => {
          allBranches = allBranches :+ elements._2
          exprToProtoInternal(elements._2, inputs, binding)
        })
        assert(whenSeq.length == thenSeq.length)
        if (whenSeq.forall(_.isDefined) && thenSeq.forall(_.isDefined)) {
          val builder = ExprOuterClass.CaseWhen.newBuilder()
          builder.addAllWhen(whenSeq.map(_.get).asJava)
          builder.addAllThen(thenSeq.map(_.get).asJava)
          if (elseValue.isDefined) {
            val elseValueExpr =
              exprToProtoInternal(elseValue.get, inputs, binding)
            if (elseValueExpr.isDefined) {
              builder.setElseExpr(elseValueExpr.get)
            } else {
              withInfo(expr, elseValue.get)
              return None
            }
          }
          Some(
            ExprOuterClass.Expr
              .newBuilder()
              .setCaseWhen(builder)
              .build())
        } else {
          withInfo(expr, allBranches: _*)
          None
        }

      case BitwiseAnd(left, right) =>
        createBinaryExpr(
          expr,
          left,
          right,
          inputs,
          binding,
          (builder, binaryExpr) => builder.setBitwiseAnd(binaryExpr))

      case Not(In(_, _)) =>
        CometNotIn.convert(expr, inputs, binding)

      case Not(child) =>
        createUnaryExpr(
          expr,
          child,
          inputs,
          binding,
          (builder, unaryExpr) => builder.setNot(unaryExpr))

      case UnaryMinus(child, failOnError) =>
        val childExpr = exprToProtoInternal(child, inputs, binding)
        if (childExpr.isDefined) {
          val builder = ExprOuterClass.UnaryMinus.newBuilder()
          builder.setChild(childExpr.get)
          builder.setFailOnError(failOnError)
          Some(
            ExprOuterClass.Expr
              .newBuilder()
              .setUnaryMinus(builder)
              .build())
        } else {
          withInfo(expr, child)
          None
        }

      case a @ Coalesce(_) =>
        val exprChildren = a.children.map(exprToProtoInternal(_, inputs, binding))
        scalarFunctionExprToProto("coalesce", exprChildren: _*)

      // With Spark 3.4, CharVarcharCodegenUtils.readSidePadding gets called to pad spaces for
      // char types.
      // See https://github.com/apache/spark/pull/38151
      case s: StaticInvoke
          // classOf gets ther runtime class of T, which lets us compare directly
          // Otherwise isInstanceOf[Class[T]] will always evaluate to true for Class[_]
          if s.staticObject == classOf[CharVarcharCodegenUtils] &&
            s.dataType.isInstanceOf[StringType] &&
            s.functionName == "readSidePadding" &&
            s.arguments.size == 2 &&
            s.propagateNull &&
            !s.returnNullable &&
            s.isDeterministic =>
        val argsExpr = Seq(
          exprToProtoInternal(Cast(s.arguments(0), StringType), inputs, binding),
          exprToProtoInternal(s.arguments(1), inputs, binding))

        if (argsExpr.forall(_.isDefined)) {
          scalarFunctionExprToProto("read_side_padding", argsExpr: _*)
        } else {
          withInfo(expr, s.arguments: _*)
          None
        }

      case KnownFloatingPointNormalized(NormalizeNaNAndZero(expr)) =>
        val dataType = serializeDataType(expr.dataType)
        if (dataType.isEmpty) {
          withInfo(expr, s"Unsupported datatype ${expr.dataType}")
          return None
        }
        val ex = exprToProtoInternal(expr, inputs, binding)
        ex.map { child =>
          val builder = ExprOuterClass.NormalizeNaNAndZero
            .newBuilder()
            .setChild(child)
            .setDatatype(dataType.get)
          ExprOuterClass.Expr.newBuilder().setNormalizeNanAndZero(builder).build()
        }

      case s @ execution.ScalarSubquery(_, _) if supportedDataType(s.dataType) =>
        val dataType = serializeDataType(s.dataType)
        if (dataType.isEmpty) {
          withInfo(s, s"Scalar subquery returns unsupported datatype ${s.dataType}")
          return None
        }

        val builder = ExprOuterClass.Subquery
          .newBuilder()
          .setId(s.exprId.id)
          .setDatatype(dataType.get)
        Some(ExprOuterClass.Expr.newBuilder().setSubquery(builder).build())

      case UnscaledValue(child) =>
        val childExpr = exprToProtoInternal(child, inputs, binding)
        val optExpr =
          scalarFunctionExprToProtoWithReturnType("unscaled_value", LongType, childExpr)
        optExprWithInfo(optExpr, expr, child)

      case MakeDecimal(child, precision, scale, true) =>
        val childExpr = exprToProtoInternal(child, inputs, binding)
        val optExpr = scalarFunctionExprToProtoWithReturnType(
          "make_decimal",
          DecimalType(precision, scale),
          childExpr)
        optExprWithInfo(optExpr, expr, child)

      case b @ BloomFilterMightContain(_, _) =>
        val bloomFilter = b.left
        val value = b.right
        val bloomFilterExpr = exprToProtoInternal(bloomFilter, inputs, binding)
        val valueExpr = exprToProtoInternal(value, inputs, binding)
        if (bloomFilterExpr.isDefined && valueExpr.isDefined) {
          val builder = ExprOuterClass.BloomFilterMightContain.newBuilder()
          builder.setBloomFilter(bloomFilterExpr.get)
          builder.setValue(valueExpr.get)
          Some(
            ExprOuterClass.Expr
              .newBuilder()
              .setBloomFilterMightContain(builder)
              .build())
        } else {
          withInfo(expr, bloomFilter, value)
          None
        }

      case struct @ CreateNamedStruct(_) =>
        if (struct.names.length != struct.names.distinct.length) {
          withInfo(expr, "CreateNamedStruct with duplicate field names are not supported")
          return None
        }

        val valExprs = struct.valExprs.map(exprToProtoInternal(_, inputs, binding))

        if (valExprs.forall(_.isDefined)) {
          val structBuilder = ExprOuterClass.CreateNamedStruct.newBuilder()
          structBuilder.addAllValues(valExprs.map(_.get).asJava)
          structBuilder.addAllNames(struct.names.map(_.toString).asJava)

          Some(
            ExprOuterClass.Expr
              .newBuilder()
              .setCreateNamedStruct(structBuilder)
              .build())
        } else {
          withInfo(expr, "unsupported arguments for CreateNamedStruct", struct.valExprs: _*)
          None
        }

      case GetStructField(child, ordinal, _) =>
        exprToProtoInternal(child, inputs, binding).map { childExpr =>
          val getStructFieldBuilder = ExprOuterClass.GetStructField
            .newBuilder()
            .setChild(childExpr)
            .setOrdinal(ordinal)

          ExprOuterClass.Expr
            .newBuilder()
            .setGetStructField(getStructFieldBuilder)
            .build()
        }

      case GetArrayItem(child, ordinal, failOnError) =>
        val childExpr = exprToProtoInternal(child, inputs, binding)
        val ordinalExpr = exprToProtoInternal(ordinal, inputs, binding)

        if (childExpr.isDefined && ordinalExpr.isDefined) {
          val listExtractBuilder = ExprOuterClass.ListExtract
            .newBuilder()
            .setChild(childExpr.get)
            .setOrdinal(ordinalExpr.get)
            .setOneBased(false)
            .setFailOnError(failOnError)

          Some(
            ExprOuterClass.Expr
              .newBuilder()
              .setListExtract(listExtractBuilder)
              .build())
        } else {
          withInfo(expr, "unsupported arguments for GetArrayItem", child, ordinal)
          None
        }

      case ElementAt(child, ordinal, defaultValue, failOnError)
          if child.dataType.isInstanceOf[ArrayType] =>
        val childExpr = exprToProtoInternal(child, inputs, binding)
        val ordinalExpr = exprToProtoInternal(ordinal, inputs, binding)
        val defaultExpr = defaultValue.flatMap(exprToProtoInternal(_, inputs, binding))

        if (childExpr.isDefined && ordinalExpr.isDefined &&
          defaultExpr.isDefined == defaultValue.isDefined) {
          val arrayExtractBuilder = ExprOuterClass.ListExtract
            .newBuilder()
            .setChild(childExpr.get)
            .setOrdinal(ordinalExpr.get)
            .setOneBased(true)
            .setFailOnError(failOnError)

          defaultExpr.foreach(arrayExtractBuilder.setDefaultValue(_))

          Some(
            ExprOuterClass.Expr
              .newBuilder()
              .setListExtract(arrayExtractBuilder)
              .build())
        } else {
          withInfo(expr, "unsupported arguments for ElementAt", child, ordinal)
          None
        }

      case GetArrayStructFields(child, _, ordinal, _, _) =>
        val childExpr = exprToProtoInternal(child, inputs, binding)

        if (childExpr.isDefined) {
          val arrayStructFieldsBuilder = ExprOuterClass.GetArrayStructFields
            .newBuilder()
            .setChild(childExpr.get)
            .setOrdinal(ordinal)

          Some(
            ExprOuterClass.Expr
              .newBuilder()
              .setGetArrayStructFields(arrayStructFieldsBuilder)
              .build())
        } else {
          withInfo(expr, "unsupported arguments for GetArrayStructFields", child)
          None
        }
      case _ @ArrayFilter(_, func) if func.children.head.isInstanceOf[IsNotNull] =>
        convert(CometArrayCompact)
      case expr =>
        QueryPlanSerde.exprSerdeMap.get(expr.getClass) match {
          case Some(handler) => convert(handler)
          case _ =>
            withInfo(expr, s"${expr.prettyName} is not supported", expr.children: _*)
            None
        }
    })
  }

  def stringDecode(
      expr: Expression,
      charset: Expression,
      bin: Expression,
      inputs: Seq[Attribute],
      binding: Boolean): Option[Expr] = {
    charset match {
      case Literal(str, DataTypes.StringType)
          if str.toString.toLowerCase(Locale.ROOT) == "utf-8" =>
        // decode(col, 'utf-8') can be treated as a cast with "try" eval mode that puts nulls
        // for invalid strings.
        // Left child is the binary expression.
        castToProto(
          expr,
          None,
          DataTypes.StringType,
          exprToProtoInternal(bin, inputs, binding).get,
          CometEvalMode.TRY)
      case _ =>
        withInfo(expr, "Comet only supports decoding with 'utf-8'.")
        None
    }
  }

  /**
   * Creates a UnaryExpr by calling exprToProtoInternal for the provided child expression and then
   * invokes the supplied function to wrap this UnaryExpr in a top-level Expr.
   *
   * @param child
   *   Spark expression
   * @param inputs
   *   Inputs to the expression
   * @param f
   *   Function that accepts an Expr.Builder and a UnaryExpr and builds the specific top-level
   *   Expr
   * @return
   *   Some(Expr) or None if not supported
   */
  def createUnaryExpr(
      expr: Expression,
      child: Expression,
      inputs: Seq[Attribute],
      binding: Boolean,
      f: (ExprOuterClass.Expr.Builder, ExprOuterClass.UnaryExpr) => ExprOuterClass.Expr.Builder)
      : Option[ExprOuterClass.Expr] = {
    val childExpr = exprToProtoInternal(child, inputs, binding) // TODO review
    if (childExpr.isDefined) {
      // create the generic UnaryExpr message
      val inner = ExprOuterClass.UnaryExpr
        .newBuilder()
        .setChild(childExpr.get)
        .build()
      // call the user-supplied function to wrap UnaryExpr in a top-level Expr
      // such as Expr.IsNull or Expr.IsNotNull
      Some(
        f(
          ExprOuterClass.Expr
            .newBuilder(),
          inner).build())
    } else {
      withInfo(expr, child)
      None
    }
  }

  def createBinaryExpr(
      expr: Expression,
      left: Expression,
      right: Expression,
      inputs: Seq[Attribute],
      binding: Boolean,
      f: (ExprOuterClass.Expr.Builder, ExprOuterClass.BinaryExpr) => ExprOuterClass.Expr.Builder)
      : Option[ExprOuterClass.Expr] = {
    val leftExpr = exprToProtoInternal(left, inputs, binding)
    val rightExpr = exprToProtoInternal(right, inputs, binding)
    if (leftExpr.isDefined && rightExpr.isDefined) {
      // create the generic BinaryExpr message
      val inner = ExprOuterClass.BinaryExpr
        .newBuilder()
        .setLeft(leftExpr.get)
        .setRight(rightExpr.get)
        .build()
      // call the user-supplied function to wrap BinaryExpr in a top-level Expr
      // such as Expr.And or Expr.Or
      Some(
        f(
          ExprOuterClass.Expr
            .newBuilder(),
          inner).build())
    } else {
      withInfo(expr, left, right)
      None
    }
  }

  def scalarFunctionExprToProtoWithReturnType(
      funcName: String,
      returnType: DataType,
      args: Option[Expr]*): Option[Expr] = {
    val builder = ExprOuterClass.ScalarFunc.newBuilder()
    builder.setFunc(funcName)
    serializeDataType(returnType).flatMap { t =>
      builder.setReturnType(t)
      scalarFunctionExprToProto0(builder, args: _*)
    }
  }

  def scalarFunctionExprToProto(funcName: String, args: Option[Expr]*): Option[Expr] = {
    val builder = ExprOuterClass.ScalarFunc.newBuilder()
    builder.setFunc(funcName)
    scalarFunctionExprToProto0(builder, args: _*)
  }

  private def scalarFunctionExprToProto0(
      builder: ScalarFunc.Builder,
      args: Option[Expr]*): Option[Expr] = {
    args.foreach {
      case Some(a) => builder.addArgs(a)
      case _ =>
        return None
    }
    Some(ExprOuterClass.Expr.newBuilder().setScalarFunc(builder).build())
  }

  private def nullIfNegative(expression: Expression): Expression = {
    val zero = Literal.default(expression.dataType)
    If(LessThanOrEqual(expression, zero), Literal.create(null, expression.dataType), expression)
  }

  /**
   * Returns true if given datatype is supported as a key in DataFusion sort merge join.
   */
  private def supportedSortMergeJoinEqualType(dataType: DataType): Boolean = dataType match {
    case _: ByteType | _: ShortType | _: IntegerType | _: LongType | _: FloatType |
        _: DoubleType | _: StringType | _: DateType | _: DecimalType | _: BooleanType =>
      true
    case TimestampNTZType => true
    case _ => false
  }

  /**
   * Convert a Spark plan operator to a protobuf Comet operator.
   *
   * @param op
   *   Spark plan operator
   * @param childOp
   *   previously converted protobuf Comet operators, which will be consumed by the Spark plan
   *   operator as its children
   * @return
   *   The converted Comet native operator for the input `op`, or `None` if the `op` cannot be
   *   converted to a native operator.
   */
  def operator2Proto(op: SparkPlan, childOp: Operator*): Option[Operator] = {
    val conf = op.conf
    val result = OperatorOuterClass.Operator.newBuilder().setPlanId(op.id)
    childOp.foreach(result.addChildren)

    op match {

      // Fully native scan for V1
      case scan: CometScanExec if scan.scanImpl == CometConf.SCAN_NATIVE_DATAFUSION =>
        val nativeScanBuilder = OperatorOuterClass.NativeScan.newBuilder()
        nativeScanBuilder.setSource(op.simpleStringWithNodeId())

        val scanTypes = op.output.flatten { attr =>
          serializeDataType(attr.dataType)
        }

        if (scanTypes.length == op.output.length) {
          nativeScanBuilder.addAllFields(scanTypes.asJava)

          // Sink operators don't have children
          result.clearChildren()

          if (conf.getConf(SQLConf.PARQUET_FILTER_PUSHDOWN_ENABLED) &&
            CometConf.COMET_RESPECT_PARQUET_FILTER_PUSHDOWN.get(conf)) {

            val dataFilters = new ListBuffer[Expr]()
            for (filter <- scan.dataFilters) {
              exprToProto(filter, scan.output) match {
                case Some(proto) => dataFilters += proto
                case _ =>
                  logWarning(s"Unsupported data filter $filter")
              }
            }
            nativeScanBuilder.addAllDataFilters(dataFilters.asJava)
          }

          val possibleDefaultValues = getExistenceDefaultValues(scan.requiredSchema)
          if (possibleDefaultValues.exists(_ != null)) {
            // Our schema has default values. Serialize two lists, one with the default values
            // and another with the indexes in the schema so the native side can map missing
            // columns to these default values.
            val (defaultValues, indexes) = possibleDefaultValues.zipWithIndex
              .filter { case (expr, _) => expr != null }
              .map { case (expr, index) =>
                // ResolveDefaultColumnsUtil.getExistenceDefaultValues has evaluated these
                // expressions and they should now just be literals.
                (Literal(expr), index.toLong.asInstanceOf[java.lang.Long])
              }
              .unzip
            nativeScanBuilder.addAllDefaultValues(
              defaultValues.flatMap(exprToProto(_, scan.output)).toIterable.asJava)
            nativeScanBuilder.addAllDefaultValuesIndexes(indexes.toIterable.asJava)
          }

          // TODO: modify CometNativeScan to generate the file partitions without instantiating RDD.
          var firstPartition: Option[PartitionedFile] = None
          scan.inputRDD match {
            case rdd: DataSourceRDD =>
              val partitions = rdd.partitions
              partitions.foreach(p => {
                val inputPartitions = p.asInstanceOf[DataSourceRDDPartition].inputPartitions
                inputPartitions.foreach(partition => {
                  if (firstPartition.isEmpty) {
                    firstPartition = partition.asInstanceOf[FilePartition].files.headOption
                  }
                  partition2Proto(
                    partition.asInstanceOf[FilePartition],
                    nativeScanBuilder,
                    scan.relation.partitionSchema)
                })
              })
            case rdd: FileScanRDD =>
              rdd.filePartitions.foreach(partition => {
                if (firstPartition.isEmpty) {
                  firstPartition = partition.files.headOption
                }
                partition2Proto(partition, nativeScanBuilder, scan.relation.partitionSchema)
              })
            case _ =>
          }

          val partitionSchema = schema2Proto(scan.relation.partitionSchema.fields)
          val requiredSchema = schema2Proto(scan.requiredSchema.fields)
          val dataSchema = schema2Proto(scan.relation.dataSchema.fields)

          val dataSchemaIndexes = scan.requiredSchema.fields.map(field => {
            scan.relation.dataSchema.fieldIndex(field.name)
          })
          val partitionSchemaIndexes = Array
            .range(
              scan.relation.dataSchema.fields.length,
              scan.relation.dataSchema.length + scan.relation.partitionSchema.fields.length)

          val projectionVector = (dataSchemaIndexes ++ partitionSchemaIndexes).map(idx =>
            idx.toLong.asInstanceOf[java.lang.Long])

          nativeScanBuilder.addAllProjectionVector(projectionVector.toIterable.asJava)

          // In `CometScanRule`, we ensure partitionSchema is supported.
          assert(partitionSchema.length == scan.relation.partitionSchema.fields.length)

          nativeScanBuilder.addAllDataSchema(dataSchema.toIterable.asJava)
          nativeScanBuilder.addAllRequiredSchema(requiredSchema.toIterable.asJava)
          nativeScanBuilder.addAllPartitionSchema(partitionSchema.toIterable.asJava)
          nativeScanBuilder.setSessionTimezone(conf.getConfString("spark.sql.session.timeZone"))
          nativeScanBuilder.setCaseSensitive(conf.getConf[Boolean](SQLConf.CASE_SENSITIVE))

          // Collect S3/cloud storage configurations
          val hadoopConf = scan.relation.sparkSession.sessionState
            .newHadoopConfWithOptions(scan.relation.options)
          firstPartition.foreach { partitionFile =>
            val objectStoreOptions =
              NativeConfig.extractObjectStoreOptions(hadoopConf, partitionFile.pathUri)
            objectStoreOptions.foreach { case (key, value) =>
              nativeScanBuilder.putObjectStoreOptions(key, value)
            }
          }

          Some(result.setNativeScan(nativeScanBuilder).build())

        } else {
          // There are unsupported scan type
          val msg =
            s"unsupported Comet operator: ${op.nodeName}, due to unsupported data types above"
          emitWarning(msg)
          withInfo(op, msg)
          None
        }

      case ProjectExec(projectList, child) if CometConf.COMET_EXEC_PROJECT_ENABLED.get(conf) =>
        val exprs = projectList.map(exprToProto(_, child.output))

        if (exprs.forall(_.isDefined) && childOp.nonEmpty) {
          val projectBuilder = OperatorOuterClass.Projection
            .newBuilder()
            .addAllProjectList(exprs.map(_.get).asJava)
          Some(result.setProjection(projectBuilder).build())
        } else {
          withInfo(op, projectList: _*)
          None
        }

      case FilterExec(condition, child) if CometConf.COMET_EXEC_FILTER_ENABLED.get(conf) =>
        val cond = exprToProto(condition, child.output)

        if (cond.isDefined && childOp.nonEmpty) {
          // We need to determine whether to use DataFusion's FilterExec or Comet's
          // FilterExec. The difference is that DataFusion's implementation will sometimes pass
          // batches through whereas the Comet implementation guarantees that a copy is always
          // made, which is critical when using `native_comet` scans due to buffer re-use

          // TODO this could be optimized more to stop walking the tree on hitting
          //  certain operators such as join or aggregate which will copy batches
          def containsNativeCometScan(plan: SparkPlan): Boolean = {
            plan match {
              case w: CometScanWrapper => containsNativeCometScan(w.originalPlan)
              case scan: CometScanExec => scan.scanImpl == CometConf.SCAN_NATIVE_COMET
              case _: CometNativeScanExec => false
              case _ => plan.children.exists(containsNativeCometScan)
            }
          }

          // Some native expressions do not support operating on dictionary-encoded arrays, so
          // wrap the child in a CopyExec to unpack dictionaries first.
          def wrapChildInCopyExec(condition: Expression): Boolean = {
            condition.exists(expr => {
              expr.isInstanceOf[StartsWith] || expr.isInstanceOf[EndsWith] || expr
                .isInstanceOf[Contains]
            })
          }

          val filterBuilder = OperatorOuterClass.Filter
            .newBuilder()
            .setPredicate(cond.get)
            .setUseDatafusionFilter(!containsNativeCometScan(op))
            .setWrapChildInCopyExec(wrapChildInCopyExec(condition))
          Some(result.setFilter(filterBuilder).build())
        } else {
          withInfo(op, condition, child)
          None
        }

      case SortExec(sortOrder, _, child, _) if CometConf.COMET_EXEC_SORT_ENABLED.get(conf) =>
        if (!supportedSortType(op, sortOrder)) {
          return None
        }

        val sortOrders = sortOrder.map(exprToProto(_, child.output))

        if (sortOrders.forall(_.isDefined) && childOp.nonEmpty) {
          val sortBuilder = OperatorOuterClass.Sort
            .newBuilder()
            .addAllSortOrders(sortOrders.map(_.get).asJava)
          Some(result.setSort(sortBuilder).build())
        } else {
          withInfo(op, "sort order not supported", sortOrder: _*)
          None
        }

      case LocalLimitExec(limit, _) if CometConf.COMET_EXEC_LOCAL_LIMIT_ENABLED.get(conf) =>
        if (childOp.nonEmpty) {
          // LocalLimit doesn't use offset, but it shares same operator serde class.
          // Just set it to zero.
          val limitBuilder = OperatorOuterClass.Limit
            .newBuilder()
            .setLimit(limit)
            .setOffset(0)
          Some(result.setLimit(limitBuilder).build())
        } else {
          withInfo(op, "No child operator")
          None
        }

      case globalLimitExec: GlobalLimitExec
          if CometConf.COMET_EXEC_GLOBAL_LIMIT_ENABLED.get(conf) =>
        // TODO: We don't support negative limit for now.
        if (childOp.nonEmpty && globalLimitExec.limit >= 0) {
          val limitBuilder = OperatorOuterClass.Limit.newBuilder()

          // TODO: Spark 3.3 might have negative limit (-1) for Offset usage.
          // When we upgrade to Spark 3.3., we need to address it here.
          limitBuilder.setLimit(globalLimitExec.limit)

          Some(result.setLimit(limitBuilder).build())
        } else {
          withInfo(op, "No child operator")
          None
        }

      case ExpandExec(projections, _, child) if CometConf.COMET_EXEC_EXPAND_ENABLED.get(conf) =>
        var allProjExprs: Seq[Expression] = Seq()
        val projExprs = projections.flatMap(_.map(e => {
          allProjExprs = allProjExprs :+ e
          exprToProto(e, child.output)
        }))

        if (projExprs.forall(_.isDefined) && childOp.nonEmpty) {
          val expandBuilder = OperatorOuterClass.Expand
            .newBuilder()
            .addAllProjectList(projExprs.map(_.get).asJava)
            .setNumExprPerProject(projections.head.size)
          Some(result.setExpand(expandBuilder).build())
        } else {
          withInfo(op, allProjExprs: _*)
          None
        }

      case WindowExec(windowExpression, partitionSpec, orderSpec, child)
          if CometConf.COMET_EXEC_WINDOW_ENABLED.get(conf) =>
        val output = child.output

        val winExprs: Array[WindowExpression] = windowExpression.flatMap { expr =>
          expr match {
            case alias: Alias =>
              alias.child match {
                case winExpr: WindowExpression =>
                  Some(winExpr)
                case _ =>
                  None
              }
            case _ =>
              None
          }
        }.toArray

        if (winExprs.length != windowExpression.length) {
          withInfo(op, "Unsupported window expression(s)")
          return None
        }

        if (partitionSpec.nonEmpty && orderSpec.nonEmpty &&
          !validatePartitionAndSortSpecsForWindowFunc(partitionSpec, orderSpec, op)) {
          return None
        }

        val windowExprProto = winExprs.map(windowExprToProto(_, output, op.conf))
        val partitionExprs = partitionSpec.map(exprToProto(_, child.output))

        val sortOrders = orderSpec.map(exprToProto(_, child.output))

        if (windowExprProto.forall(_.isDefined) && partitionExprs.forall(_.isDefined)
          && sortOrders.forall(_.isDefined)) {
          val windowBuilder = OperatorOuterClass.Window.newBuilder()
          windowBuilder.addAllWindowExpr(windowExprProto.map(_.get).toIterable.asJava)
          windowBuilder.addAllPartitionByList(partitionExprs.map(_.get).asJava)
          windowBuilder.addAllOrderByList(sortOrders.map(_.get).asJava)
          Some(result.setWindow(windowBuilder).build())
        } else {
          None
        }

      case aggregate: BaseAggregateExec
          if (aggregate.isInstanceOf[HashAggregateExec] ||
            aggregate.isInstanceOf[ObjectHashAggregateExec]) &&
            CometConf.COMET_EXEC_AGGREGATE_ENABLED.get(conf) =>
        val groupingExpressions = aggregate.groupingExpressions
        val aggregateExpressions = aggregate.aggregateExpressions
        val aggregateAttributes = aggregate.aggregateAttributes
        val resultExpressions = aggregate.resultExpressions
        val child = aggregate.child

        if (groupingExpressions.isEmpty && aggregateExpressions.isEmpty) {
          withInfo(op, "No group by or aggregation")
          return None
        }

        // Aggregate expressions with filter are not supported yet.
        if (aggregateExpressions.exists(_.filter.isDefined)) {
          withInfo(op, "Aggregate expression with filter is not supported")
          return None
        }

        if (groupingExpressions.exists(expr =>
            expr.dataType match {
              case _: MapType => true
              case _ => false
            })) {
          withInfo(op, "Grouping on map types is not supported")
          return None
        }

        val groupingExprs = groupingExpressions.map(exprToProto(_, child.output))
        if (groupingExprs.exists(_.isEmpty)) {
          withInfo(op, "Not all grouping expressions are supported")
          return None
        }

        // In some of the cases, the aggregateExpressions could be empty.
        // For example, if the aggregate functions only have group by or if the aggregate
        // functions only have distinct aggregate functions:
        //
        // SELECT COUNT(distinct col2), col1 FROM test group by col1
        //  +- HashAggregate (keys =[col1# 6], functions =[count (distinct col2#7)] )
        //    +- Exchange hashpartitioning (col1#6, 10), ENSURE_REQUIREMENTS, [plan_id = 36]
        //      +- HashAggregate (keys =[col1#6], functions =[partial_count (distinct col2#7)] )
        //        +- HashAggregate (keys =[col1#6, col2#7], functions =[] )
        //          +- Exchange hashpartitioning (col1#6, col2#7, 10), ENSURE_REQUIREMENTS, ...
        //            +- HashAggregate (keys =[col1#6, col2#7], functions =[] )
        //              +- FileScan parquet spark_catalog.default.test[col1#6, col2#7] ......
        // If the aggregateExpressions is empty, we only want to build groupingExpressions,
        // and skip processing of aggregateExpressions.
        if (aggregateExpressions.isEmpty) {
          val hashAggBuilder = OperatorOuterClass.HashAggregate.newBuilder()
          hashAggBuilder.addAllGroupingExprs(groupingExprs.map(_.get).asJava)
          val attributes = groupingExpressions.map(_.toAttribute) ++ aggregateAttributes
          val resultExprs = resultExpressions.map(exprToProto(_, attributes))
          if (resultExprs.exists(_.isEmpty)) {
            val msg = s"Unsupported result expressions found in: ${resultExpressions}"
            emitWarning(msg)
            withInfo(op, msg, resultExpressions: _*)
            return None
          }
          hashAggBuilder.addAllResultExprs(resultExprs.map(_.get).asJava)
          Some(result.setHashAgg(hashAggBuilder).build())
        } else {
          val modes = aggregateExpressions.map(_.mode).distinct

          if (modes.size != 1) {
            // This shouldn't happen as all aggregation expressions should share the same mode.
            // Fallback to Spark nevertheless here.
            withInfo(op, "All aggregate expressions do not have the same mode")
            return None
          }

          val mode = modes.head match {
            case Partial => CometAggregateMode.Partial
            case Final => CometAggregateMode.Final
            case _ =>
              withInfo(op, s"Unsupported aggregation mode ${modes.head}")
              return None
          }

          // In final mode, the aggregate expressions are bound to the output of the
          // child and partial aggregate expressions buffer attributes produced by partial
          // aggregation. This is done in Spark `HashAggregateExec` internally. In Comet,
          // we don't have to do this because we don't use the merging expression.
          val binding = mode != CometAggregateMode.Final
          // `output` is only used when `binding` is true (i.e., non-Final)
          val output = child.output

          val aggExprs =
            aggregateExpressions.map(aggExprToProto(_, output, binding, op.conf))
          if (childOp.nonEmpty && groupingExprs.forall(_.isDefined) &&
            aggExprs.forall(_.isDefined)) {
            val hashAggBuilder = OperatorOuterClass.HashAggregate.newBuilder()
            hashAggBuilder.addAllGroupingExprs(groupingExprs.map(_.get).asJava)
            hashAggBuilder.addAllAggExprs(aggExprs.map(_.get).asJava)
            if (mode == CometAggregateMode.Final) {
              val attributes = groupingExpressions.map(_.toAttribute) ++ aggregateAttributes
              val resultExprs = resultExpressions.map(exprToProto(_, attributes))
              if (resultExprs.exists(_.isEmpty)) {
                val msg = s"Unsupported result expressions found in: ${resultExpressions}"
                emitWarning(msg)
                withInfo(op, msg, resultExpressions: _*)
                return None
              }
              hashAggBuilder.addAllResultExprs(resultExprs.map(_.get).asJava)
            }
            hashAggBuilder.setModeValue(mode.getNumber)
            Some(result.setHashAgg(hashAggBuilder).build())
          } else {
            val allChildren: Seq[Expression] =
              groupingExpressions ++ aggregateExpressions ++ aggregateAttributes
            withInfo(op, allChildren: _*)
            None
          }
        }

      case join: HashJoin =>
        // `HashJoin` has only two implementations in Spark, but we check the type of the join to
        // make sure we are handling the correct join type.
        if (!(CometConf.COMET_EXEC_HASH_JOIN_ENABLED.get(conf) &&
            join.isInstanceOf[ShuffledHashJoinExec]) &&
          !(CometConf.COMET_EXEC_BROADCAST_HASH_JOIN_ENABLED.get(conf) &&
            join.isInstanceOf[BroadcastHashJoinExec])) {
          withInfo(join, s"Invalid hash join type ${join.nodeName}")
          return None
        }

        if (join.buildSide == BuildRight && join.joinType == LeftAnti) {
          // https://github.com/apache/datafusion-comet/issues/457
          withInfo(join, "BuildRight with LeftAnti is not supported")
          return None
        }

        val condition = join.condition.map { cond =>
          val condProto = exprToProto(cond, join.left.output ++ join.right.output)
          if (condProto.isEmpty) {
            withInfo(join, cond)
            return None
          }
          condProto.get
        }

        val joinType = join.joinType match {
          case Inner => JoinType.Inner
          case LeftOuter => JoinType.LeftOuter
          case RightOuter => JoinType.RightOuter
          case FullOuter => JoinType.FullOuter
          case LeftSemi => JoinType.LeftSemi
          case LeftAnti => JoinType.LeftAnti
          case _ =>
            // Spark doesn't support other join types
            withInfo(join, s"Unsupported join type ${join.joinType}")
            return None
        }

        val leftKeys = join.leftKeys.map(exprToProto(_, join.left.output))
        val rightKeys = join.rightKeys.map(exprToProto(_, join.right.output))

        if (leftKeys.forall(_.isDefined) &&
          rightKeys.forall(_.isDefined) &&
          childOp.nonEmpty) {
          val joinBuilder = OperatorOuterClass.HashJoin
            .newBuilder()
            .setJoinType(joinType)
            .addAllLeftJoinKeys(leftKeys.map(_.get).asJava)
            .addAllRightJoinKeys(rightKeys.map(_.get).asJava)
            .setBuildSide(
              if (join.buildSide == BuildLeft) BuildSide.BuildLeft else BuildSide.BuildRight)
          condition.foreach(joinBuilder.setCondition)
          Some(result.setHashJoin(joinBuilder).build())
        } else {
          val allExprs: Seq[Expression] = join.leftKeys ++ join.rightKeys
          withInfo(join, allExprs: _*)
          None
        }

      case join: SortMergeJoinExec if CometConf.COMET_EXEC_SORT_MERGE_JOIN_ENABLED.get(conf) =>
        // `requiredOrders` and `getKeyOrdering` are copied from Spark's SortMergeJoinExec.
        def requiredOrders(keys: Seq[Expression]): Seq[SortOrder] = {
          keys.map(SortOrder(_, Ascending))
        }

        def getKeyOrdering(
            keys: Seq[Expression],
            childOutputOrdering: Seq[SortOrder]): Seq[SortOrder] = {
          val requiredOrdering = requiredOrders(keys)
          if (SortOrder.orderingSatisfies(childOutputOrdering, requiredOrdering)) {
            keys.zip(childOutputOrdering).map { case (key, childOrder) =>
              val sameOrderExpressionsSet = ExpressionSet(childOrder.children) - key
              SortOrder(key, Ascending, sameOrderExpressionsSet.toSeq)
            }
          } else {
            requiredOrdering
          }
        }

        if (join.condition.isDefined &&
          !CometConf.COMET_EXEC_SORT_MERGE_JOIN_WITH_JOIN_FILTER_ENABLED
            .get(conf)) {
          withInfo(
            join,
            s"${CometConf.COMET_EXEC_SORT_MERGE_JOIN_WITH_JOIN_FILTER_ENABLED.key} is not enabled",
            join.condition.get)
          return None
        }

        val condition = join.condition.map { cond =>
          val condProto = exprToProto(cond, join.left.output ++ join.right.output)
          if (condProto.isEmpty) {
            withInfo(join, cond)
            return None
          }
          condProto.get
        }

        val joinType = join.joinType match {
          case Inner => JoinType.Inner
          case LeftOuter => JoinType.LeftOuter
          case RightOuter => JoinType.RightOuter
          case FullOuter => JoinType.FullOuter
          case LeftSemi => JoinType.LeftSemi
          case LeftAnti => JoinType.LeftAnti
          case _ =>
            // Spark doesn't support other join types
            withInfo(op, s"Unsupported join type ${join.joinType}")
            return None
        }

        // Checks if the join keys are supported by DataFusion SortMergeJoin.
        val errorMsgs = join.leftKeys.flatMap { key =>
          if (!supportedSortMergeJoinEqualType(key.dataType)) {
            Some(s"Unsupported join key type ${key.dataType} on key: ${key.sql}")
          } else {
            None
          }
        }

        if (errorMsgs.nonEmpty) {
          withInfo(op, errorMsgs.flatten.mkString("\n"))
          return None
        }

        val leftKeys = join.leftKeys.map(exprToProto(_, join.left.output))
        val rightKeys = join.rightKeys.map(exprToProto(_, join.right.output))

        val sortOptions = getKeyOrdering(join.leftKeys, join.left.outputOrdering)
          .map(exprToProto(_, join.left.output))

        if (sortOptions.forall(_.isDefined) &&
          leftKeys.forall(_.isDefined) &&
          rightKeys.forall(_.isDefined) &&
          childOp.nonEmpty) {
          val joinBuilder = OperatorOuterClass.SortMergeJoin
            .newBuilder()
            .setJoinType(joinType)
            .addAllSortOptions(sortOptions.map(_.get).asJava)
            .addAllLeftJoinKeys(leftKeys.map(_.get).asJava)
            .addAllRightJoinKeys(rightKeys.map(_.get).asJava)
          condition.map(joinBuilder.setCondition)
          Some(result.setSortMergeJoin(joinBuilder).build())
        } else {
          val allExprs: Seq[Expression] = join.leftKeys ++ join.rightKeys
          withInfo(join, allExprs: _*)
          None
        }

      case join: SortMergeJoinExec if !CometConf.COMET_EXEC_SORT_MERGE_JOIN_ENABLED.get(conf) =>
        withInfo(join, "SortMergeJoin is not enabled")
        None

      case op if isCometSink(op) =>
        val supportedTypes =
          op.output.forall(a => supportedDataType(a.dataType, allowComplex = true))

        if (!supportedTypes) {
          return None
        }

        // These operators are source of Comet native execution chain
        val scanBuilder = OperatorOuterClass.Scan.newBuilder()
        val source = op.simpleStringWithNodeId()
        if (source.isEmpty) {
          scanBuilder.setSource(op.getClass.getSimpleName)
        } else {
          scanBuilder.setSource(source)
        }

        val scanTypes = op.output.flatten { attr =>
          serializeDataType(attr.dataType)
        }

        if (scanTypes.length == op.output.length) {
          scanBuilder.addAllFields(scanTypes.asJava)

          // Sink operators don't have children
          result.clearChildren()

          Some(result.setScan(scanBuilder).build())
        } else {
          // There are unsupported scan type
          val msg =
            s"unsupported Comet operator: ${op.nodeName}, due to unsupported data types above"
          emitWarning(msg)
          withInfo(op, msg)
          None
        }

      case op =>
        // Emit warning if:
        //  1. it is not Spark shuffle operator, which is handled separately
        //  2. it is not a Comet operator
        if (!op.nodeName.contains("Comet") && !op.isInstanceOf[ShuffleExchangeExec]) {
          val msg = s"unsupported Spark operator: ${op.nodeName}"
          emitWarning(msg)
          withInfo(op, msg)
        }
        None
    }
  }

  /**
   * Whether the input Spark operator `op` can be considered as a Comet sink, i.e., the start of
   * native execution. If it is true, we'll wrap `op` with `CometScanWrapper` or
   * `CometSinkPlaceHolder` later in `CometSparkSessionExtensions` after `operator2proto` is
   * called.
   */
  private def isCometSink(op: SparkPlan): Boolean = {
    op match {
      case s if isCometScan(s) => true
      case _: CometSparkToColumnarExec => true
      case _: CometSinkPlaceHolder => true
      case _: CoalesceExec => true
      case _: CollectLimitExec => true
      case _: UnionExec => true
      case _: ShuffleExchangeExec => true
      case ShuffleQueryStageExec(_, _: CometShuffleExchangeExec, _) => true
      case ShuffleQueryStageExec(_, ReusedExchangeExec(_, _: CometShuffleExchangeExec), _) => true
      case _: TakeOrderedAndProjectExec => true
      case BroadcastQueryStageExec(_, _: CometBroadcastExchangeExec, _) => true
      case BroadcastQueryStageExec(_, ReusedExchangeExec(_, _: CometBroadcastExchangeExec), _) =>
        true
      case _: BroadcastExchangeExec => true
      case _: WindowExec => true
      case _ => false
    }
  }

  // Utility method. Adds explain info if the result of calling exprToProto is None
  def optExprWithInfo(
      optExpr: Option[Expr],
      expr: Expression,
      childExpr: Expression*): Option[Expr] = {
    optExpr match {
      case None =>
        withInfo(expr, childExpr: _*)
        None
      case o => o
    }

  }

  // TODO: Remove this constraint when we upgrade to new arrow-rs including
  // https://github.com/apache/arrow-rs/pull/6225
  def supportedSortType(op: SparkPlan, sortOrder: Seq[SortOrder]): Boolean = {
    def canRank(dt: DataType): Boolean = {
      dt match {
        case _: ByteType | _: ShortType | _: IntegerType | _: LongType | _: FloatType |
            _: DoubleType | _: TimestampType | _: DecimalType | _: DateType =>
          true
        case _: BinaryType | _: StringType => true
        case _ => false
      }
    }

    if (sortOrder.length == 1) {
      val canSort = sortOrder.head.dataType match {
        case _: BooleanType => true
        case _: ByteType | _: ShortType | _: IntegerType | _: LongType | _: FloatType |
            _: DoubleType | _: TimestampType | _: TimestampNTZType | _: DecimalType |
            _: DateType =>
          true
        case _: BinaryType | _: StringType => true
        case ArrayType(elementType, _) => canRank(elementType)
        case _ => false
      }
      if (!canSort) {
        withInfo(op, s"Sort on single column of type ${sortOrder.head.dataType} is not supported")
        false
      } else {
        true
      }
    } else {
      true
    }
  }

  private def validatePartitionAndSortSpecsForWindowFunc(
      partitionSpec: Seq[Expression],
      orderSpec: Seq[SortOrder],
      op: SparkPlan): Boolean = {
    if (partitionSpec.length != orderSpec.length) {
      return false
    }

    val partitionColumnNames = partitionSpec.collect {
      case a: AttributeReference => a.name
      case other =>
        withInfo(op, s"Unsupported partition expression: ${other.getClass.getSimpleName}")
        return false
    }

    val orderColumnNames = orderSpec.collect { case s: SortOrder =>
      s.child match {
        case a: AttributeReference => a.name
        case other =>
          withInfo(op, s"Unsupported sort expression: ${other.getClass.getSimpleName}")
          return false
      }
    }

    if (partitionColumnNames.zip(orderColumnNames).exists { case (partCol, orderCol) =>
        partCol != orderCol
      }) {
      withInfo(op, "Partitioning and sorting specifications must be the same.")
      return false
    }

    true
  }

  private def schema2Proto(
      fields: Array[StructField]): Array[OperatorOuterClass.SparkStructField] = {
    val fieldBuilder = OperatorOuterClass.SparkStructField.newBuilder()
    fields.map(field => {
      fieldBuilder.setName(field.name)
      fieldBuilder.setDataType(serializeDataType(field.dataType).get)
      fieldBuilder.setNullable(field.nullable)
      fieldBuilder.build()
    })
  }

  private def partition2Proto(
      partition: FilePartition,
      nativeScanBuilder: OperatorOuterClass.NativeScan.Builder,
      partitionSchema: StructType): Unit = {
    val partitionBuilder = OperatorOuterClass.SparkFilePartition.newBuilder()
    partition.files.foreach(file => {
      // Process the partition values
      val partitionValues = file.partitionValues
      assert(partitionValues.numFields == partitionSchema.length)
      val partitionVals =
        partitionValues.toSeq(partitionSchema).zipWithIndex.map { case (value, i) =>
          val attr = partitionSchema(i)
          val valueProto = exprToProto(Literal(value, attr.dataType), Seq.empty)
          // In `CometScanRule`, we have already checked that all partition values are
          // supported. So, we can safely use `get` here.
          assert(
            valueProto.isDefined,
            s"Unsupported partition value: $value, type: ${attr.dataType}")
          valueProto.get
        }

      val fileBuilder = OperatorOuterClass.SparkPartitionedFile.newBuilder()
      partitionVals.foreach(fileBuilder.addPartitionValues)
      fileBuilder
        .setFilePath(file.filePath.toString)
        .setStart(file.start)
        .setLength(file.length)
        .setFileSize(file.fileSize)
      partitionBuilder.addPartitionedFile(fileBuilder.build())
    })
    nativeScanBuilder.addFilePartitions(partitionBuilder.build())
  }
}

/**
 * Trait for providing serialization logic for expressions.
 */
trait CometExpressionSerde {

  /**
   * Convert a Spark expression into a protocol buffer representation that can be passed into
   * native code.
   *
   * @param expr
   *   The Spark expression.
   * @param inputs
   *   The input attributes.
   * @param binding
   *   Whether the attributes are bound (this is only relevant in aggregate expressions).
   * @return
   *   Protocol buffer representation, or None if the expression could not be converted. In this
   *   case it is expected that the input expression will have been tagged with reasons why it
   *   could not be converted.
   */
  def convert(
      expr: Expression,
      inputs: Seq[Attribute],
      binding: Boolean): Option[ExprOuterClass.Expr]
}

/**
 * Trait for providing serialization logic for aggregate expressions.
 */
trait CometAggregateExpressionSerde {

  /**
   * Convert a Spark expression into a protocol buffer representation that can be passed into
   * native code.
   *
   * @param aggExpr
   *   The aggregate expression.
   * @param expr
   *   The aggregate function.
   * @param inputs
   *   The input attributes.
   * @param binding
   *   Whether the attributes are bound (this is only relevant in aggregate expressions).
   * @param conf
   *   SQLConf
   * @return
   *   Protocol buffer representation, or None if the expression could not be converted. In this
   *   case it is expected that the input expression will have been tagged with reasons why it
   *   could not be converted.
   */
  def convert(
      aggExpr: AggregateExpression,
      expr: Expression,
      inputs: Seq[Attribute],
      binding: Boolean,
      conf: SQLConf): Option[ExprOuterClass.AggExpr]
}

/** Marker trait for an expression that is not guaranteed to be 100% compatible with Spark */
trait IncompatExpr {}

/** Serde for scalar function. */
case class CometScalarFunction(name: String) extends CometExpressionSerde {
  override def convert(
      expr: Expression,
      inputs: Seq[Attribute],
      binding: Boolean): Option[Expr] = {
    val childExpr = expr.children.map(exprToProtoInternal(_, inputs, binding))
    val optExpr = scalarFunctionExprToProto(name, childExpr: _*)
    optExprWithInfo(optExpr, expr, expr.children: _*)
  }
}<|MERGE_RESOLUTION|>--- conflicted
+++ resolved
@@ -860,186 +860,6 @@
           }
         }
 
-<<<<<<< HEAD
-      case Hour(child, timeZoneId) =>
-        val childExpr = exprToProtoInternal(child, inputs, binding)
-
-        if (childExpr.isDefined) {
-          val builder = ExprOuterClass.Hour.newBuilder()
-          builder.setChild(childExpr.get)
-
-          val timeZone = timeZoneId.getOrElse("UTC")
-          builder.setTimezone(timeZone)
-
-          Some(
-            ExprOuterClass.Expr
-              .newBuilder()
-              .setHour(builder)
-              .build())
-        } else {
-          withInfo(expr, child)
-          None
-        }
-
-      case Minute(child, timeZoneId) =>
-        val childExpr = exprToProtoInternal(child, inputs, binding)
-
-        if (childExpr.isDefined) {
-          val builder = ExprOuterClass.Minute.newBuilder()
-          builder.setChild(childExpr.get)
-
-          val timeZone = timeZoneId.getOrElse("UTC")
-          builder.setTimezone(timeZone)
-
-          Some(
-            ExprOuterClass.Expr
-              .newBuilder()
-              .setMinute(builder)
-              .build())
-        } else {
-          withInfo(expr, child)
-          None
-        }
-
-      case DateAdd(left, right) =>
-        val leftExpr = exprToProtoInternal(left, inputs, binding)
-        val rightExpr = exprToProtoInternal(right, inputs, binding)
-        val optExpr =
-          scalarFunctionExprToProtoWithReturnType("date_add", DateType, leftExpr, rightExpr)
-        optExprWithInfo(optExpr, expr, left, right)
-
-      case DateSub(left, right) =>
-        val leftExpr = exprToProtoInternal(left, inputs, binding)
-        val rightExpr = exprToProtoInternal(right, inputs, binding)
-        val optExpr =
-          scalarFunctionExprToProtoWithReturnType("date_sub", DateType, leftExpr, rightExpr)
-        optExprWithInfo(optExpr, expr, left, right)
-
-      case TruncDate(child, format) =>
-        val childExpr = exprToProtoInternal(child, inputs, binding)
-        val formatExpr = exprToProtoInternal(format, inputs, binding)
-        val optExpr =
-          scalarFunctionExprToProtoWithReturnType("date_trunc", DateType, childExpr, formatExpr)
-        optExprWithInfo(optExpr, expr, child, format)
-
-      case TruncTimestamp(format, child, timeZoneId) =>
-        val childExpr = exprToProtoInternal(child, inputs, binding)
-        val formatExpr = exprToProtoInternal(format, inputs, binding)
-
-        if (childExpr.isDefined && formatExpr.isDefined) {
-          val builder = ExprOuterClass.TruncTimestamp.newBuilder()
-          builder.setChild(childExpr.get)
-          builder.setFormat(formatExpr.get)
-
-          val timeZone = timeZoneId.getOrElse("UTC")
-          builder.setTimezone(timeZone)
-
-          Some(
-            ExprOuterClass.Expr
-              .newBuilder()
-              .setTruncTimestamp(builder)
-              .build())
-        } else {
-          withInfo(expr, child, format)
-          None
-        }
-
-      case Second(child, timeZoneId) =>
-        val childExpr = exprToProtoInternal(child, inputs, binding)
-
-        if (childExpr.isDefined) {
-          val builder = ExprOuterClass.Second.newBuilder()
-          builder.setChild(childExpr.get)
-
-          val timeZone = timeZoneId.getOrElse("UTC")
-          builder.setTimezone(timeZone)
-
-          Some(
-            ExprOuterClass.Expr
-              .newBuilder()
-              .setSecond(builder)
-              .build())
-        } else {
-          withInfo(expr, child)
-          None
-        }
-
-      case Year(child) =>
-        val periodType = exprToProtoInternal(Literal("year"), inputs, binding)
-        val childExpr = exprToProtoInternal(child, inputs, binding)
-        val optExpr = scalarFunctionExprToProto("datepart", Seq(periodType, childExpr): _*)
-          .map(e => {
-            Expr
-              .newBuilder()
-              .setCast(
-                ExprOuterClass.Cast
-                  .newBuilder()
-                  .setChild(e)
-                  .setDatatype(serializeDataType(IntegerType).get)
-                  .setEvalMode(ExprOuterClass.EvalMode.LEGACY)
-                  .setAllowIncompat(false)
-                  .build())
-              .build()
-          })
-        optExprWithInfo(optExpr, expr, child)
-=======
-      case Like(left, right, escapeChar) =>
-        if (escapeChar == '\\') {
-          createBinaryExpr(
-            expr,
-            left,
-            right,
-            inputs,
-            binding,
-            (builder, binaryExpr) => builder.setLike(binaryExpr))
-        } else {
-          // TODO custom escape char
-          withInfo(expr, s"custom escape character $escapeChar not supported in LIKE")
-          None
-        }
-
-      case RLike(left, right) =>
-        // we currently only support scalar regex patterns
-        right match {
-          case Literal(pattern, DataTypes.StringType) =>
-            if (!RegExp.isSupportedPattern(pattern.toString) &&
-              !CometConf.COMET_REGEXP_ALLOW_INCOMPATIBLE.get()) {
-              withInfo(
-                expr,
-                s"Regexp pattern $pattern is not compatible with Spark. " +
-                  s"Set ${CometConf.COMET_REGEXP_ALLOW_INCOMPATIBLE.key}=true " +
-                  "to allow it anyway.")
-              return None
-            }
-          case _ =>
-            withInfo(expr, "Only scalar regexp patterns are supported")
-            return None
-        }
-
-        createBinaryExpr(
-          expr,
-          left,
-          right,
-          inputs,
-          binding,
-          (builder, binaryExpr) => builder.setRlike(binaryExpr))
-
-      case StartsWith(attribute, prefix) =>
-        val attributeExpr = exprToProtoInternal(attribute, inputs, binding)
-        val prefixExpr = exprToProtoInternal(prefix, inputs, binding)
-        scalarFunctionExprToProto("starts_with", attributeExpr, prefixExpr)
-
-      case EndsWith(attribute, suffix) =>
-        val attributeExpr = exprToProtoInternal(attribute, inputs, binding)
-        val suffixExpr = exprToProtoInternal(suffix, inputs, binding)
-        scalarFunctionExprToProto("ends_with", attributeExpr, suffixExpr)
-
-      case Contains(attribute, value) =>
-        val attributeExpr = exprToProtoInternal(attribute, inputs, binding)
-        val valueExpr = exprToProtoInternal(value, inputs, binding)
-        scalarFunctionExprToProto("contains", attributeExpr, valueExpr)
->>>>>>> 932135b4
-
       case SortOrder(child, direction, nullOrdering, _) =>
         val childExpr = exprToProtoInternal(child, inputs, binding)
 
