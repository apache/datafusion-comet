--- conflicted
+++ resolved
@@ -172,9 +172,7 @@
     classOf[DateSub] -> CometDateSub,
     classOf[TruncDate] -> CometTruncDate,
     classOf[TruncTimestamp] -> CometTruncTimestamp,
-<<<<<<< HEAD
-    classOf[Cast] -> CometCast)
-=======
+    classOf[Cast] -> CometCast,
     classOf[CreateNamedStruct] -> CometCreateNamedStruct,
     classOf[GetStructField] -> CometGetStructField,
     classOf[GetArrayStructFields] -> CometGetArrayStructFields,
@@ -187,7 +185,6 @@
     classOf[Log10] -> CometLog10,
     classOf[Log2] -> CometLog2,
     classOf[Pow] -> CometScalarFunction[Pow]("pow"))
->>>>>>> 0dc71c09
 
   /**
    * Mapping of Spark aggregate expression class to Comet expression handler.
