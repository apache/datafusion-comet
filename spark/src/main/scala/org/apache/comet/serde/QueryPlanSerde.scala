--- conflicted
+++ resolved
@@ -1062,73 +1062,6 @@
             None
         }
 
-<<<<<<< HEAD
-      case n @ Not(In(_, _)) =>
-        CometNotIn.convert(n, inputs, binding)
-
-      case Not(child) =>
-        createUnaryExpr(
-          expr,
-          child,
-          inputs,
-          binding,
-          (builder, unaryExpr) => builder.setNot(unaryExpr))
-=======
-      case If(predicate, trueValue, falseValue) =>
-        val predicateExpr = exprToProtoInternal(predicate, inputs, binding)
-        val trueExpr = exprToProtoInternal(trueValue, inputs, binding)
-        val falseExpr = exprToProtoInternal(falseValue, inputs, binding)
-        if (predicateExpr.isDefined && trueExpr.isDefined && falseExpr.isDefined) {
-          val builder = ExprOuterClass.IfExpr.newBuilder()
-          builder.setIfExpr(predicateExpr.get)
-          builder.setTrueExpr(trueExpr.get)
-          builder.setFalseExpr(falseExpr.get)
-          Some(
-            ExprOuterClass.Expr
-              .newBuilder()
-              .setIf(builder)
-              .build())
-        } else {
-          withInfo(expr, predicate, trueValue, falseValue)
-          None
-        }
-
-      case CaseWhen(branches, elseValue) =>
-        var allBranches: Seq[Expression] = Seq()
-        val whenSeq = branches.map(elements => {
-          allBranches = allBranches :+ elements._1
-          exprToProtoInternal(elements._1, inputs, binding)
-        })
-        val thenSeq = branches.map(elements => {
-          allBranches = allBranches :+ elements._2
-          exprToProtoInternal(elements._2, inputs, binding)
-        })
-        assert(whenSeq.length == thenSeq.length)
-        if (whenSeq.forall(_.isDefined) && thenSeq.forall(_.isDefined)) {
-          val builder = ExprOuterClass.CaseWhen.newBuilder()
-          builder.addAllWhen(whenSeq.map(_.get).asJava)
-          builder.addAllThen(thenSeq.map(_.get).asJava)
-          if (elseValue.isDefined) {
-            val elseValueExpr =
-              exprToProtoInternal(elseValue.get, inputs, binding)
-            if (elseValueExpr.isDefined) {
-              builder.setElseExpr(elseValueExpr.get)
-            } else {
-              withInfo(expr, elseValue.get)
-              return None
-            }
-          }
-          Some(
-            ExprOuterClass.Expr
-              .newBuilder()
-              .setCaseWhen(builder)
-              .build())
-        } else {
-          withInfo(expr, allBranches: _*)
-          None
-        }
->>>>>>> 78a2ef08
-
       case UnaryMinus(child, failOnError) =>
         val childExpr = exprToProtoInternal(child, inputs, binding)
         if (childExpr.isDefined) {
