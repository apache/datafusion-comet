/*
 * Licensed to the Apache Software Foundation (ASF) under one
 * or more contributor license agreements.  See the NOTICE file
 * distributed with this work for additional information
 * regarding copyright ownership.  The ASF licenses this file
 * to you under the Apache License, Version 2.0 (the
 * "License"); you may not use this file except in compliance
 * with the License.  You may obtain a copy of the License at
 *
 *   http://www.apache.org/licenses/LICENSE-2.0
 *
 * Unless required by applicable law or agreed to in writing,
 * software distributed under the License is distributed on an
 * "AS IS" BASIS, WITHOUT WARRANTIES OR CONDITIONS OF ANY
 * KIND, either express or implied.  See the License for the
 * specific language governing permissions and limitations
 * under the License.
 */

package org.apache.comet.serde

import scala.collection.JavaConverters._

import org.apache.spark.internal.Logging
import org.apache.spark.sql.catalyst.expressions._
import org.apache.spark.sql.catalyst.expressions.aggregate.{AggregateExpression, Average, BitAndAgg, BitOrAgg, BitXorAgg, BloomFilterAggregate, Complete, Corr, Count, CovPopulation, CovSample, Final, First, Last, Max, Min, Partial, StddevPop, StddevSamp, Sum, VariancePop, VarianceSamp}
import org.apache.spark.sql.catalyst.expressions.objects.StaticInvoke
import org.apache.spark.sql.catalyst.optimizer.{BuildLeft, BuildRight, NormalizeNaNAndZero}
import org.apache.spark.sql.catalyst.plans._
import org.apache.spark.sql.catalyst.plans.physical.{HashPartitioning, Partitioning, RangePartitioning, RoundRobinPartitioning, SinglePartition}
import org.apache.spark.sql.catalyst.util.CharVarcharCodegenUtils
import org.apache.spark.sql.comet.{CometBroadcastExchangeExec, CometSinkPlaceHolder, CometSparkToColumnarExec, DecimalPrecision}
import org.apache.spark.sql.comet.execution.shuffle.CometShuffleExchangeExec
import org.apache.spark.sql.execution
import org.apache.spark.sql.execution._
import org.apache.spark.sql.execution.adaptive.{BroadcastQueryStageExec, ShuffleQueryStageExec}
import org.apache.spark.sql.execution.aggregate.{BaseAggregateExec, HashAggregateExec, ObjectHashAggregateExec}
import org.apache.spark.sql.execution.exchange.{BroadcastExchangeExec, ReusedExchangeExec, ShuffleExchangeExec}
import org.apache.spark.sql.execution.joins.{BroadcastHashJoinExec, HashJoin, ShuffledHashJoinExec, SortMergeJoinExec}
import org.apache.spark.sql.execution.window.WindowExec
import org.apache.spark.sql.internal.SQLConf
import org.apache.spark.sql.types._
import org.apache.spark.unsafe.types.UTF8String

import org.apache.comet.CometConf
import org.apache.comet.CometSparkSessionExtensions.{isCometScan, isSpark34Plus, withInfo}
import org.apache.comet.expressions.{CometCast, CometEvalMode, Compatible, Incompatible, RegExp, Unsupported}
import org.apache.comet.serde.ExprOuterClass.{AggExpr, DataType => ProtoDataType, Expr, ScalarFunc}
import org.apache.comet.serde.ExprOuterClass.DataType.{DataTypeInfo, DecimalInfo, ListInfo, MapInfo, StructInfo}
import org.apache.comet.serde.OperatorOuterClass.{AggregateMode => CometAggregateMode, BuildSide, JoinType, Operator}
import org.apache.comet.shims.CometExprShim
import org.apache.comet.shims.ShimQueryPlanSerde

/**
 * An utility object for query plan and expression serialization.
 */
object QueryPlanSerde extends Logging with ShimQueryPlanSerde with CometExprShim {
  def emitWarning(reason: String): Unit = {
    logWarning(s"Comet native execution is disabled due to: $reason")
  }

  def supportedDataType(dt: DataType, allowStruct: Boolean = false): Boolean = dt match {
    case _: ByteType | _: ShortType | _: IntegerType | _: LongType | _: FloatType |
        _: DoubleType | _: StringType | _: BinaryType | _: TimestampType | _: DecimalType |
        _: DateType | _: BooleanType | _: NullType =>
      true
    case dt if isTimestampNTZType(dt) => true
    case s: StructType if allowStruct =>
      s.fields.map(_.dataType).forall(supportedDataType(_, allowStruct))
    case dt =>
      emitWarning(s"unsupported Spark data type: $dt")
      false
  }

  /**
   * Serializes Spark datatype to protobuf. Note that, a datatype can be serialized by this method
   * doesn't mean it is supported by Comet native execution, i.e., `supportedDataType` may return
   * false for it.
   */
  def serializeDataType(dt: DataType): Option[ExprOuterClass.DataType] = {
    val typeId = dt match {
      case _: BooleanType => 0
      case _: ByteType => 1
      case _: ShortType => 2
      case _: IntegerType => 3
      case _: LongType => 4
      case _: FloatType => 5
      case _: DoubleType => 6
      case _: StringType => 7
      case _: BinaryType => 8
      case _: TimestampType => 9
      case _: DecimalType => 10
      case dt if isTimestampNTZType(dt) => 11
      case _: DateType => 12
      case _: NullType => 13
      case _: ArrayType => 14
      case _: MapType => 15
      case _: StructType => 16
      case dt =>
        emitWarning(s"Cannot serialize Spark data type: $dt")
        return None
    }

    val builder = ProtoDataType.newBuilder()
    builder.setTypeIdValue(typeId)

    // Decimal
    val dataType = dt match {
      case t: DecimalType =>
        val info = DataTypeInfo.newBuilder()
        val decimal = DecimalInfo.newBuilder()
        decimal.setPrecision(t.precision)
        decimal.setScale(t.scale)
        info.setDecimal(decimal)
        builder.setTypeInfo(info.build()).build()

      case a: ArrayType =>
        val elementType = serializeDataType(a.elementType)

        if (elementType.isEmpty) {
          return None
        }

        val info = DataTypeInfo.newBuilder()
        val list = ListInfo.newBuilder()
        list.setElementType(elementType.get)
        list.setContainsNull(a.containsNull)

        info.setList(list)
        builder.setTypeInfo(info.build()).build()

      case m: MapType =>
        val keyType = serializeDataType(m.keyType)
        if (keyType.isEmpty) {
          return None
        }

        val valueType = serializeDataType(m.valueType)
        if (valueType.isEmpty) {
          return None
        }

        val info = DataTypeInfo.newBuilder()
        val map = MapInfo.newBuilder()
        map.setKeyType(keyType.get)
        map.setValueType(valueType.get)
        map.setValueContainsNull(m.valueContainsNull)

        info.setMap(map)
        builder.setTypeInfo(info.build()).build()

      case s: StructType =>
        val info = DataTypeInfo.newBuilder()
        val struct = StructInfo.newBuilder()

        val fieldNames = s.fields.map(_.name).toIterable.asJava
        val fieldDatatypes = s.fields.map(f => serializeDataType(f.dataType)).toSeq
        val fieldNullable = s.fields.map(f => Boolean.box(f.nullable)).toIterable.asJava

        if (fieldDatatypes.exists(_.isEmpty)) {
          return None
        }

        struct.addAllFieldNames(fieldNames)
        struct.addAllFieldDatatypes(fieldDatatypes.map(_.get).asJava)
        struct.addAllFieldNullable(fieldNullable)

        info.setStruct(struct)
        builder.setTypeInfo(info.build()).build()
      case _ => builder.build()
    }

    Some(dataType)
  }

  private def sumDataTypeSupported(dt: DataType): Boolean = {
    dt match {
      case _: NumericType => true
      case _ => false
    }
  }

  private def avgDataTypeSupported(dt: DataType): Boolean = {
    dt match {
      case _: NumericType => true
      // TODO: implement support for interval types
      case _ => false
    }
  }

  private def minMaxDataTypeSupported(dt: DataType): Boolean = {
    dt match {
      case _: NumericType | DateType | TimestampType | BooleanType => true
      case _ => false
    }
  }

  private def bitwiseAggTypeSupported(dt: DataType): Boolean = {
    dt match {
      case _: IntegerType | LongType | ShortType | ByteType => true
      case _ => false
    }
  }

  def windowExprToProto(
      windowExpr: WindowExpression,
      output: Seq[Attribute],
      conf: SQLConf): Option[OperatorOuterClass.WindowExpr] = {

    val aggregateExpressions: Array[AggregateExpression] = windowExpr.flatMap { expr =>
      expr match {
        case agg: AggregateExpression =>
          agg.aggregateFunction match {
            case _: Count =>
              Some(agg)
            case min: Min =>
              if (minMaxDataTypeSupported(min.dataType)) {
                Some(agg)
              } else {
                withInfo(windowExpr, s"datatype ${min.dataType} is not supported", expr)
                None
              }
            case max: Max =>
              if (minMaxDataTypeSupported(max.dataType)) {
                Some(agg)
              } else {
                withInfo(windowExpr, s"datatype ${max.dataType} is not supported", expr)
                None
              }
            case s: Sum =>
              if (sumDataTypeSupported(s.dataType) && !s.dataType.isInstanceOf[DecimalType]) {
                Some(agg)
              } else {
                withInfo(windowExpr, s"datatype ${s.dataType} is not supported", expr)
                None
              }
            case _ =>
              withInfo(
                windowExpr,
                s"aggregate ${agg.aggregateFunction}" +
                  " is not supported for window function",
                expr)
              None
          }
        case _ =>
          None
      }
    }.toArray

    val (aggExpr, builtinFunc) = if (aggregateExpressions.nonEmpty) {
      val modes = aggregateExpressions.map(_.mode).distinct
      assert(modes.size == 1 && modes.head == Complete)
      (aggExprToProto(aggregateExpressions.head, output, true, conf), None)
    } else {
      (None, exprToProto(windowExpr.windowFunction, output))
    }

    if (aggExpr.isEmpty && builtinFunc.isEmpty) {
      return None
    }

    val f = windowExpr.windowSpec.frameSpecification

    val (frameType, lowerBound, upperBound) = f match {
      case SpecifiedWindowFrame(frameType, lBound, uBound) =>
        val frameProto = frameType match {
          case RowFrame => OperatorOuterClass.WindowFrameType.Rows
          case RangeFrame => OperatorOuterClass.WindowFrameType.Range
        }

        val lBoundProto = lBound match {
          case UnboundedPreceding =>
            OperatorOuterClass.LowerWindowFrameBound
              .newBuilder()
              .setUnboundedPreceding(OperatorOuterClass.UnboundedPreceding.newBuilder().build())
              .build()
          case CurrentRow =>
            OperatorOuterClass.LowerWindowFrameBound
              .newBuilder()
              .setCurrentRow(OperatorOuterClass.CurrentRow.newBuilder().build())
              .build()
          case e =>
            val offset = e.eval() match {
              case i: Integer => i.toLong
              case l: Long => l
              case _ => return None
            }
            OperatorOuterClass.LowerWindowFrameBound
              .newBuilder()
              .setPreceding(
                OperatorOuterClass.Preceding
                  .newBuilder()
                  .setOffset(offset)
                  .build())
              .build()
        }

        val uBoundProto = uBound match {
          case UnboundedFollowing =>
            OperatorOuterClass.UpperWindowFrameBound
              .newBuilder()
              .setUnboundedFollowing(OperatorOuterClass.UnboundedFollowing.newBuilder().build())
              .build()
          case CurrentRow =>
            OperatorOuterClass.UpperWindowFrameBound
              .newBuilder()
              .setCurrentRow(OperatorOuterClass.CurrentRow.newBuilder().build())
              .build()
          case e =>
            val offset = e.eval() match {
              case i: Integer => i.toLong
              case l: Long => l
              case _ => return None
            }

            OperatorOuterClass.UpperWindowFrameBound
              .newBuilder()
              .setFollowing(
                OperatorOuterClass.Following
                  .newBuilder()
                  .setOffset(offset)
                  .build())
              .build()
        }

        (frameProto, lBoundProto, uBoundProto)
      case _ =>
        (
          OperatorOuterClass.WindowFrameType.Rows,
          OperatorOuterClass.LowerWindowFrameBound
            .newBuilder()
            .setUnboundedPreceding(OperatorOuterClass.UnboundedPreceding.newBuilder().build())
            .build(),
          OperatorOuterClass.UpperWindowFrameBound
            .newBuilder()
            .setUnboundedFollowing(OperatorOuterClass.UnboundedFollowing.newBuilder().build())
            .build())
    }

    val frame = OperatorOuterClass.WindowFrame
      .newBuilder()
      .setFrameType(frameType)
      .setLowerBound(lowerBound)
      .setUpperBound(upperBound)
      .build()

    val spec =
      OperatorOuterClass.WindowSpecDefinition.newBuilder().setFrameSpecification(frame).build()

    if (builtinFunc.isDefined) {
      Some(
        OperatorOuterClass.WindowExpr
          .newBuilder()
          .setBuiltInWindowFunction(builtinFunc.get)
          .setSpec(spec)
          .build())
    } else if (aggExpr.isDefined) {
      Some(
        OperatorOuterClass.WindowExpr
          .newBuilder()
          .setAggFunc(aggExpr.get)
          .setSpec(spec)
          .build())
    } else {
      None
    }
  }

  def aggExprToProto(
      aggExpr: AggregateExpression,
      inputs: Seq[Attribute],
      binding: Boolean,
      conf: SQLConf): Option[AggExpr] = {
    aggExpr.aggregateFunction match {
      case s @ Sum(child, _) if sumDataTypeSupported(s.dataType) && isLegacyMode(s) =>
        val childExpr = exprToProto(child, inputs, binding)
        val dataType = serializeDataType(s.dataType)

        if (childExpr.isDefined && dataType.isDefined) {
          val sumBuilder = ExprOuterClass.Sum.newBuilder()
          sumBuilder.setChild(childExpr.get)
          sumBuilder.setDatatype(dataType.get)
          sumBuilder.setFailOnError(getFailOnError(s))

          Some(
            ExprOuterClass.AggExpr
              .newBuilder()
              .setSum(sumBuilder)
              .build())
        } else {
          if (dataType.isEmpty) {
            withInfo(aggExpr, s"datatype ${s.dataType} is not supported", child)
          } else {
            withInfo(aggExpr, child)
          }
          None
        }
      case s @ Average(child, _) if avgDataTypeSupported(s.dataType) && isLegacyMode(s) =>
        val childExpr = exprToProto(child, inputs, binding)
        val dataType = serializeDataType(s.dataType)

        val sumDataType = if (child.dataType.isInstanceOf[DecimalType]) {

          // This is input precision + 10 to be consistent with Spark
          val precision = Math.min(
            DecimalType.MAX_PRECISION,
            child.dataType.asInstanceOf[DecimalType].precision + 10)
          val newType =
            DecimalType.apply(precision, child.dataType.asInstanceOf[DecimalType].scale)
          serializeDataType(newType)
        } else {
          serializeDataType(child.dataType)
        }

        if (childExpr.isDefined && dataType.isDefined) {
          val builder = ExprOuterClass.Avg.newBuilder()
          builder.setChild(childExpr.get)
          builder.setDatatype(dataType.get)
          builder.setFailOnError(getFailOnError(s))
          builder.setSumDatatype(sumDataType.get)

          Some(
            ExprOuterClass.AggExpr
              .newBuilder()
              .setAvg(builder)
              .build())
        } else if (dataType.isEmpty) {
          withInfo(aggExpr, s"datatype ${s.dataType} is not supported", child)
          None
        } else {
          withInfo(aggExpr, child)
          None
        }
      case Count(children) =>
        val exprChildren = children.map(exprToProto(_, inputs, binding))

        if (exprChildren.forall(_.isDefined)) {
          val countBuilder = ExprOuterClass.Count.newBuilder()
          countBuilder.addAllChildren(exprChildren.map(_.get).asJava)

          Some(
            ExprOuterClass.AggExpr
              .newBuilder()
              .setCount(countBuilder)
              .build())
        } else {
          withInfo(aggExpr, children: _*)
          None
        }
      case min @ Min(child) if minMaxDataTypeSupported(min.dataType) =>
        val childExpr = exprToProto(child, inputs, binding)
        val dataType = serializeDataType(min.dataType)

        if (childExpr.isDefined && dataType.isDefined) {
          val minBuilder = ExprOuterClass.Min.newBuilder()
          minBuilder.setChild(childExpr.get)
          minBuilder.setDatatype(dataType.get)

          Some(
            ExprOuterClass.AggExpr
              .newBuilder()
              .setMin(minBuilder)
              .build())
        } else if (dataType.isEmpty) {
          withInfo(aggExpr, s"datatype ${min.dataType} is not supported", child)
          None
        } else {
          withInfo(aggExpr, child)
          None
        }
      case max @ Max(child) if minMaxDataTypeSupported(max.dataType) =>
        val childExpr = exprToProto(child, inputs, binding)
        val dataType = serializeDataType(max.dataType)

        if (childExpr.isDefined && dataType.isDefined) {
          val maxBuilder = ExprOuterClass.Max.newBuilder()
          maxBuilder.setChild(childExpr.get)
          maxBuilder.setDatatype(dataType.get)

          Some(
            ExprOuterClass.AggExpr
              .newBuilder()
              .setMax(maxBuilder)
              .build())
        } else if (dataType.isEmpty) {
          withInfo(aggExpr, s"datatype ${max.dataType} is not supported", child)
          None
        } else {
          withInfo(aggExpr, child)
          None
        }
      case first @ First(child, ignoreNulls)
          if !ignoreNulls => // DataFusion doesn't support ignoreNulls true
        val childExpr = exprToProto(child, inputs, binding)
        val dataType = serializeDataType(first.dataType)

        if (childExpr.isDefined && dataType.isDefined) {
          val firstBuilder = ExprOuterClass.First.newBuilder()
          firstBuilder.setChild(childExpr.get)
          firstBuilder.setDatatype(dataType.get)

          Some(
            ExprOuterClass.AggExpr
              .newBuilder()
              .setFirst(firstBuilder)
              .build())
        } else if (dataType.isEmpty) {
          withInfo(aggExpr, s"datatype ${first.dataType} is not supported", child)
          None
        } else {
          withInfo(aggExpr, child)
          None
        }
      case last @ Last(child, ignoreNulls)
          if !ignoreNulls => // DataFusion doesn't support ignoreNulls true
        val childExpr = exprToProto(child, inputs, binding)
        val dataType = serializeDataType(last.dataType)

        if (childExpr.isDefined && dataType.isDefined) {
          val lastBuilder = ExprOuterClass.Last.newBuilder()
          lastBuilder.setChild(childExpr.get)
          lastBuilder.setDatatype(dataType.get)

          Some(
            ExprOuterClass.AggExpr
              .newBuilder()
              .setLast(lastBuilder)
              .build())
        } else if (dataType.isEmpty) {
          withInfo(aggExpr, s"datatype ${last.dataType} is not supported", child)
          None
        } else {
          withInfo(aggExpr, child)
          None
        }
      case bitAnd @ BitAndAgg(child) if bitwiseAggTypeSupported(bitAnd.dataType) =>
        val childExpr = exprToProto(child, inputs, binding)
        val dataType = serializeDataType(bitAnd.dataType)

        if (childExpr.isDefined && dataType.isDefined) {
          val bitAndBuilder = ExprOuterClass.BitAndAgg.newBuilder()
          bitAndBuilder.setChild(childExpr.get)
          bitAndBuilder.setDatatype(dataType.get)

          Some(
            ExprOuterClass.AggExpr
              .newBuilder()
              .setBitAndAgg(bitAndBuilder)
              .build())
        } else if (dataType.isEmpty) {
          withInfo(aggExpr, s"datatype ${bitAnd.dataType} is not supported", child)
          None
        } else {
          withInfo(aggExpr, child)
          None
        }
      case bitOr @ BitOrAgg(child) if bitwiseAggTypeSupported(bitOr.dataType) =>
        val childExpr = exprToProto(child, inputs, binding)
        val dataType = serializeDataType(bitOr.dataType)

        if (childExpr.isDefined && dataType.isDefined) {
          val bitOrBuilder = ExprOuterClass.BitOrAgg.newBuilder()
          bitOrBuilder.setChild(childExpr.get)
          bitOrBuilder.setDatatype(dataType.get)

          Some(
            ExprOuterClass.AggExpr
              .newBuilder()
              .setBitOrAgg(bitOrBuilder)
              .build())
        } else if (dataType.isEmpty) {
          withInfo(aggExpr, s"datatype ${bitOr.dataType} is not supported", child)
          None
        } else {
          withInfo(aggExpr, child)
          None
        }
      case bitXor @ BitXorAgg(child) if bitwiseAggTypeSupported(bitXor.dataType) =>
        val childExpr = exprToProto(child, inputs, binding)
        val dataType = serializeDataType(bitXor.dataType)

        if (childExpr.isDefined && dataType.isDefined) {
          val bitXorBuilder = ExprOuterClass.BitXorAgg.newBuilder()
          bitXorBuilder.setChild(childExpr.get)
          bitXorBuilder.setDatatype(dataType.get)

          Some(
            ExprOuterClass.AggExpr
              .newBuilder()
              .setBitXorAgg(bitXorBuilder)
              .build())
        } else if (dataType.isEmpty) {
          withInfo(aggExpr, s"datatype ${bitXor.dataType} is not supported", child)
          None
        } else {
          withInfo(aggExpr, child)
          None
        }
      case cov @ CovSample(child1, child2, nullOnDivideByZero) =>
        val child1Expr = exprToProto(child1, inputs, binding)
        val child2Expr = exprToProto(child2, inputs, binding)
        val dataType = serializeDataType(cov.dataType)

        if (child1Expr.isDefined && child2Expr.isDefined && dataType.isDefined) {
          val covBuilder = ExprOuterClass.Covariance.newBuilder()
          covBuilder.setChild1(child1Expr.get)
          covBuilder.setChild2(child2Expr.get)
          covBuilder.setNullOnDivideByZero(nullOnDivideByZero)
          covBuilder.setDatatype(dataType.get)
          covBuilder.setStatsTypeValue(0)

          Some(
            ExprOuterClass.AggExpr
              .newBuilder()
              .setCovariance(covBuilder)
              .build())
        } else {
          None
        }
      case cov @ CovPopulation(child1, child2, nullOnDivideByZero) =>
        val child1Expr = exprToProto(child1, inputs, binding)
        val child2Expr = exprToProto(child2, inputs, binding)
        val dataType = serializeDataType(cov.dataType)

        if (child1Expr.isDefined && child2Expr.isDefined && dataType.isDefined) {
          val covBuilder = ExprOuterClass.Covariance.newBuilder()
          covBuilder.setChild1(child1Expr.get)
          covBuilder.setChild2(child2Expr.get)
          covBuilder.setNullOnDivideByZero(nullOnDivideByZero)
          covBuilder.setDatatype(dataType.get)
          covBuilder.setStatsTypeValue(1)

          Some(
            ExprOuterClass.AggExpr
              .newBuilder()
              .setCovariance(covBuilder)
              .build())
        } else {
          None
        }
      case variance @ VarianceSamp(child, nullOnDivideByZero) =>
        val childExpr = exprToProto(child, inputs, binding)
        val dataType = serializeDataType(variance.dataType)

        if (childExpr.isDefined && dataType.isDefined) {
          val varBuilder = ExprOuterClass.Variance.newBuilder()
          varBuilder.setChild(childExpr.get)
          varBuilder.setNullOnDivideByZero(nullOnDivideByZero)
          varBuilder.setDatatype(dataType.get)
          varBuilder.setStatsTypeValue(0)

          Some(
            ExprOuterClass.AggExpr
              .newBuilder()
              .setVariance(varBuilder)
              .build())
        } else {
          withInfo(aggExpr, child)
          None
        }
      case variancePop @ VariancePop(child, nullOnDivideByZero) =>
        val childExpr = exprToProto(child, inputs, binding)
        val dataType = serializeDataType(variancePop.dataType)

        if (childExpr.isDefined && dataType.isDefined) {
          val varBuilder = ExprOuterClass.Variance.newBuilder()
          varBuilder.setChild(childExpr.get)
          varBuilder.setNullOnDivideByZero(nullOnDivideByZero)
          varBuilder.setDatatype(dataType.get)
          varBuilder.setStatsTypeValue(1)

          Some(
            ExprOuterClass.AggExpr
              .newBuilder()
              .setVariance(varBuilder)
              .build())
        } else {
          withInfo(aggExpr, child)
          None
        }

      case std @ StddevSamp(child, nullOnDivideByZero) =>
        if (CometConf.COMET_EXPR_STDDEV_ENABLED.get(conf)) {
          val childExpr = exprToProto(child, inputs, binding)
          val dataType = serializeDataType(std.dataType)

          if (childExpr.isDefined && dataType.isDefined) {
            val stdBuilder = ExprOuterClass.Stddev.newBuilder()
            stdBuilder.setChild(childExpr.get)
            stdBuilder.setNullOnDivideByZero(nullOnDivideByZero)
            stdBuilder.setDatatype(dataType.get)
            stdBuilder.setStatsTypeValue(0)

            Some(
              ExprOuterClass.AggExpr
                .newBuilder()
                .setStddev(stdBuilder)
                .build())
          } else {
            withInfo(aggExpr, child)
            None
          }
        } else {
          withInfo(
            aggExpr,
            "stddev disabled by default because it can be slower than Spark. " +
              s"Set ${CometConf.COMET_EXPR_STDDEV_ENABLED}=true to enable it.",
            child)
          None
        }

      case std @ StddevPop(child, nullOnDivideByZero) =>
        if (CometConf.COMET_EXPR_STDDEV_ENABLED.get(conf)) {
          val childExpr = exprToProto(child, inputs, binding)
          val dataType = serializeDataType(std.dataType)

          if (childExpr.isDefined && dataType.isDefined) {
            val stdBuilder = ExprOuterClass.Stddev.newBuilder()
            stdBuilder.setChild(childExpr.get)
            stdBuilder.setNullOnDivideByZero(nullOnDivideByZero)
            stdBuilder.setDatatype(dataType.get)
            stdBuilder.setStatsTypeValue(1)

            Some(
              ExprOuterClass.AggExpr
                .newBuilder()
                .setStddev(stdBuilder)
                .build())
          } else {
            withInfo(aggExpr, child)
            None
          }
        } else {
          withInfo(
            aggExpr,
            "stddev disabled by default because it can be slower than Spark. " +
              s"Set ${CometConf.COMET_EXPR_STDDEV_ENABLED}=true to enable it.",
            child)
          None
        }

      case corr @ Corr(child1, child2, nullOnDivideByZero) =>
        val child1Expr = exprToProto(child1, inputs, binding)
        val child2Expr = exprToProto(child2, inputs, binding)
        val dataType = serializeDataType(corr.dataType)

        if (child1Expr.isDefined && child2Expr.isDefined && dataType.isDefined) {
          val corrBuilder = ExprOuterClass.Correlation.newBuilder()
          corrBuilder.setChild1(child1Expr.get)
          corrBuilder.setChild2(child2Expr.get)
          corrBuilder.setNullOnDivideByZero(nullOnDivideByZero)
          corrBuilder.setDatatype(dataType.get)

          Some(
            ExprOuterClass.AggExpr
              .newBuilder()
              .setCorrelation(corrBuilder)
              .build())
        } else {
          withInfo(aggExpr, child1, child2)
          None
        }

      case bloom_filter @ BloomFilterAggregate(child, numItems, numBits, _, _) =>
        // We ignore mutableAggBufferOffset and inputAggBufferOffset because they are
        // implementation details for Spark's ObjectHashAggregate.
        val childExpr = exprToProto(child, inputs, binding)
        val numItemsExpr = exprToProto(numItems, inputs, binding)
        val numBitsExpr = exprToProto(numBits, inputs, binding)
        val dataType = serializeDataType(bloom_filter.dataType)

        if (childExpr.isDefined &&
          (child.dataType
            .isInstanceOf[ByteType] ||
            child.dataType
              .isInstanceOf[ShortType] ||
            child.dataType
              .isInstanceOf[IntegerType] ||
            child.dataType
              .isInstanceOf[LongType] ||
            child.dataType
              .isInstanceOf[StringType]) &&
          numItemsExpr.isDefined &&
          numBitsExpr.isDefined &&
          dataType.isDefined) {
          val bloomFilterAggBuilder = ExprOuterClass.BloomFilterAgg.newBuilder()
          bloomFilterAggBuilder.setChild(childExpr.get)
          bloomFilterAggBuilder.setNumItems(numItemsExpr.get)
          bloomFilterAggBuilder.setNumBits(numBitsExpr.get)
          bloomFilterAggBuilder.setDatatype(dataType.get)

          Some(
            ExprOuterClass.AggExpr
              .newBuilder()
              .setBloomFilterAgg(bloomFilterAggBuilder)
              .build())
        } else {
          withInfo(aggExpr, child, numItems, numBits)
          None
        }

      case fn =>
        val msg = s"unsupported Spark aggregate function: ${fn.prettyName}"
        emitWarning(msg)
        withInfo(aggExpr, msg, fn.children: _*)
        None
    }
  }

  def evalModeToProto(evalMode: CometEvalMode.Value): ExprOuterClass.EvalMode = {
    evalMode match {
      case CometEvalMode.LEGACY => ExprOuterClass.EvalMode.LEGACY
      case CometEvalMode.TRY => ExprOuterClass.EvalMode.TRY
      case CometEvalMode.ANSI => ExprOuterClass.EvalMode.ANSI
      case _ => throw new IllegalStateException(s"Invalid evalMode $evalMode")
    }
  }

  /**
   * Convert a Spark expression to protobuf.
   *
   * @param expr
   *   The input expression
   * @param inputs
   *   The input attributes
   * @param binding
   *   Whether to bind the expression to the input attributes
   * @return
   *   The protobuf representation of the expression, or None if the expression is not supported
   */
  def exprToProto(
      expr: Expression,
      input: Seq[Attribute],
      binding: Boolean = true): Option[Expr] = {
    def castToProto(
        timeZoneId: Option[String],
        dt: DataType,
        childExpr: Option[Expr],
        evalMode: CometEvalMode.Value): Option[Expr] = {
      val dataType = serializeDataType(dt)

      if (childExpr.isDefined && dataType.isDefined) {
        val castBuilder = ExprOuterClass.Cast.newBuilder()
        castBuilder.setChild(childExpr.get)
        castBuilder.setDatatype(dataType.get)
        castBuilder.setEvalMode(evalModeToProto(evalMode))
        castBuilder.setAllowIncompat(CometConf.COMET_CAST_ALLOW_INCOMPATIBLE.get())
        val timeZone = timeZoneId.getOrElse("UTC")
        castBuilder.setTimezone(timeZone)

        Some(
          ExprOuterClass.Expr
            .newBuilder()
            .setCast(castBuilder)
            .build())
      } else {
        if (!dataType.isDefined) {
          withInfo(expr, s"Unsupported datatype ${dt}")
        } else {
          withInfo(expr, s"Unsupported expression $childExpr")
        }
        None
      }
    }

    def exprToProtoInternal(expr: Expression, inputs: Seq[Attribute]): Option[Expr] = {
      SQLConf.get

      def handleCast(
          child: Expression,
          inputs: Seq[Attribute],
          dt: DataType,
          timeZoneId: Option[String],
          evalMode: CometEvalMode.Value): Option[Expr] = {

        val childExpr = exprToProtoInternal(child, inputs)
        if (childExpr.isDefined) {
          val castSupport =
            CometCast.isSupported(child.dataType, dt, timeZoneId, evalMode)

          def getIncompatMessage(reason: Option[String]): String =
            "Comet does not guarantee correct results for cast " +
              s"from ${child.dataType} to $dt " +
              s"with timezone $timeZoneId and evalMode $evalMode" +
              reason.map(str => s" ($str)").getOrElse("")

          castSupport match {
            case Compatible(_) =>
              castToProto(timeZoneId, dt, childExpr, evalMode)
            case Incompatible(reason) =>
              if (CometConf.COMET_CAST_ALLOW_INCOMPATIBLE.get()) {
                logWarning(getIncompatMessage(reason))
                castToProto(timeZoneId, dt, childExpr, evalMode)
              } else {
                withInfo(
                  expr,
                  s"${getIncompatMessage(reason)}. To enable all incompatible casts, set " +
                    s"${CometConf.COMET_CAST_ALLOW_INCOMPATIBLE.key}=true")
                None
              }
            case Unsupported =>
              withInfo(
                expr,
                s"Unsupported cast from ${child.dataType} to $dt " +
                  s"with timezone $timeZoneId and evalMode $evalMode")
              None
          }
        } else {
          withInfo(expr, child)
          None
        }
      }

      expr match {
        case a @ Alias(_, _) =>
          val r = exprToProtoInternal(a.child, inputs)
          if (r.isEmpty) {
            withInfo(expr, a.child)
          }
          r

        case cast @ Cast(_: Literal, dataType, _, _) =>
          // This can happen after promoting decimal precisions
          val value = cast.eval()
          exprToProtoInternal(Literal(value, dataType), inputs)

        case UnaryExpression(child) if expr.prettyName == "trycast" =>
          val timeZoneId = SQLConf.get.sessionLocalTimeZone
          handleCast(child, inputs, expr.dataType, Some(timeZoneId), CometEvalMode.TRY)

        case c @ Cast(child, dt, timeZoneId, _) =>
          handleCast(child, inputs, dt, timeZoneId, evalMode(c))

        case add @ Add(left, right, _) if supportedDataType(left.dataType) =>
          createMathExpression(
            left,
            right,
            inputs,
            add.dataType,
            getFailOnError(add),
            (builder, mathExpr) => builder.setAdd(mathExpr))

        case add @ Add(left, _, _) if !supportedDataType(left.dataType) =>
          withInfo(add, s"Unsupported datatype ${left.dataType}")
          None

        case sub @ Subtract(left, right, _) if supportedDataType(left.dataType) =>
          createMathExpression(
            left,
            right,
            inputs,
            sub.dataType,
            getFailOnError(sub),
            (builder, mathExpr) => builder.setSubtract(mathExpr))

        case sub @ Subtract(left, _, _) if !supportedDataType(left.dataType) =>
          withInfo(sub, s"Unsupported datatype ${left.dataType}")
          None

        case mul @ Multiply(left, right, _)
            if supportedDataType(left.dataType) && !decimalBeforeSpark34(left.dataType) =>
          createMathExpression(
            left,
            right,
            inputs,
            mul.dataType,
            getFailOnError(mul),
            (builder, mathExpr) => builder.setMultiply(mathExpr))

        case mul @ Multiply(left, _, _) =>
          if (!supportedDataType(left.dataType)) {
            withInfo(mul, s"Unsupported datatype ${left.dataType}")
          }
          if (decimalBeforeSpark34(left.dataType)) {
            withInfo(mul, "Decimal support requires Spark 3.4 or later")
          }
          None

        case div @ Divide(left, right, _)
            if supportedDataType(left.dataType) && !decimalBeforeSpark34(left.dataType) =>
          // Datafusion now throws an exception for dividing by zero
          // See https://github.com/apache/arrow-datafusion/pull/6792
          // For now, use NullIf to swap zeros with nulls.
          val rightExpr = nullIfWhenPrimitive(right)

          createMathExpression(
            left,
            rightExpr,
            inputs,
            div.dataType,
            getFailOnError(div),
            (builder, mathExpr) => builder.setDivide(mathExpr))

        case div @ Divide(left, _, _) =>
          if (!supportedDataType(left.dataType)) {
            withInfo(div, s"Unsupported datatype ${left.dataType}")
          }
          if (decimalBeforeSpark34(left.dataType)) {
            withInfo(div, "Decimal support requires Spark 3.4 or later")
          }
          None

        case rem @ Remainder(left, right, _)
            if supportedDataType(left.dataType) && !decimalBeforeSpark34(left.dataType) =>
          val rightExpr = nullIfWhenPrimitive(right)

          createMathExpression(
            left,
            rightExpr,
            inputs,
            rem.dataType,
            getFailOnError(rem),
            (builder, mathExpr) => builder.setRemainder(mathExpr))

        case rem @ Remainder(left, _, _) =>
          if (!supportedDataType(left.dataType)) {
            withInfo(rem, s"Unsupported datatype ${left.dataType}")
          }
          if (decimalBeforeSpark34(left.dataType)) {
            withInfo(rem, "Decimal support requires Spark 3.4 or later")
          }
          None

        case EqualTo(left, right) =>
          createBinaryExpr(
            left,
            right,
            inputs,
            (builder, binaryExpr) => builder.setEq(binaryExpr))

        case Not(EqualTo(left, right)) =>
          createBinaryExpr(
            left,
            right,
            inputs,
            (builder, binaryExpr) => builder.setNeq(binaryExpr))

        case EqualNullSafe(left, right) =>
          createBinaryExpr(
            left,
            right,
            inputs,
            (builder, binaryExpr) => builder.setEqNullSafe(binaryExpr))

        case Not(EqualNullSafe(left, right)) =>
          createBinaryExpr(
            left,
            right,
            inputs,
            (builder, binaryExpr) => builder.setNeqNullSafe(binaryExpr))

        case GreaterThan(left, right) =>
          createBinaryExpr(
            left,
            right,
            inputs,
            (builder, binaryExpr) => builder.setGt(binaryExpr))

        case GreaterThanOrEqual(left, right) =>
          createBinaryExpr(
            left,
            right,
            inputs,
            (builder, binaryExpr) => builder.setGtEq(binaryExpr))

        case LessThan(left, right) =>
          createBinaryExpr(
            left,
            right,
            inputs,
            (builder, binaryExpr) => builder.setLt(binaryExpr))

        case LessThanOrEqual(left, right) =>
          createBinaryExpr(
            left,
            right,
            inputs,
            (builder, binaryExpr) => builder.setLtEq(binaryExpr))

        case Literal(value, dataType)
            if supportedDataType(dataType, allowStruct = value == null) =>
          val exprBuilder = ExprOuterClass.Literal.newBuilder()

          if (value == null) {
            exprBuilder.setIsNull(true)
          } else {
            exprBuilder.setIsNull(false)
            dataType match {
              case _: BooleanType => exprBuilder.setBoolVal(value.asInstanceOf[Boolean])
              case _: ByteType => exprBuilder.setByteVal(value.asInstanceOf[Byte])
              case _: ShortType => exprBuilder.setShortVal(value.asInstanceOf[Short])
              case _: IntegerType => exprBuilder.setIntVal(value.asInstanceOf[Int])
              case _: LongType => exprBuilder.setLongVal(value.asInstanceOf[Long])
              case _: FloatType => exprBuilder.setFloatVal(value.asInstanceOf[Float])
              case _: DoubleType => exprBuilder.setDoubleVal(value.asInstanceOf[Double])
              case _: StringType =>
                exprBuilder.setStringVal(value.asInstanceOf[UTF8String].toString)
              case _: TimestampType => exprBuilder.setLongVal(value.asInstanceOf[Long])
              case _: DecimalType =>
                // Pass decimal literal as bytes.
                val unscaled = value.asInstanceOf[Decimal].toBigDecimal.underlying.unscaledValue
                exprBuilder.setDecimalVal(
                  com.google.protobuf.ByteString.copyFrom(unscaled.toByteArray))
              case _: BinaryType =>
                val byteStr =
                  com.google.protobuf.ByteString.copyFrom(value.asInstanceOf[Array[Byte]])
                exprBuilder.setBytesVal(byteStr)
              case _: DateType => exprBuilder.setIntVal(value.asInstanceOf[Int])
              case dt if isTimestampNTZType(dt) =>
                exprBuilder.setLongVal(value.asInstanceOf[Long])
              case dt =>
                logWarning(s"Unexpected date type '$dt' for literal value '$value'")
            }
          }

          val dt = serializeDataType(dataType)

          if (dt.isDefined) {
            exprBuilder.setDatatype(dt.get)

            Some(
              ExprOuterClass.Expr
                .newBuilder()
                .setLiteral(exprBuilder)
                .build())
          } else {
            withInfo(expr, s"Unsupported datatype $dataType")
            None
          }
        case Literal(_, dataType) if !supportedDataType(dataType) =>
          withInfo(expr, s"Unsupported datatype $dataType")
          None

        case Substring(str, Literal(pos, _), Literal(len, _)) =>
          val strExpr = exprToProtoInternal(str, inputs)

          if (strExpr.isDefined) {
            val builder = ExprOuterClass.Substring.newBuilder()
            builder.setChild(strExpr.get)
            builder.setStart(pos.asInstanceOf[Int])
            builder.setLen(len.asInstanceOf[Int])

            Some(
              ExprOuterClass.Expr
                .newBuilder()
                .setSubstring(builder)
                .build())
          } else {
            withInfo(expr, str)
            None
          }

        case StructsToJson(options, child, timezoneId) =>
          if (options.nonEmpty) {
            withInfo(expr, "StructsToJson with options is not supported")
            None
          } else {

            def isSupportedType(dt: DataType): Boolean = {
              dt match {
                case StructType(fields) =>
                  fields.forall(f => isSupportedType(f.dataType))
                case DataTypes.BooleanType | DataTypes.ByteType | DataTypes.ShortType |
                    DataTypes.IntegerType | DataTypes.LongType | DataTypes.FloatType |
                    DataTypes.DoubleType | DataTypes.StringType =>
                  true
                case DataTypes.DateType | DataTypes.TimestampType =>
                  // TODO implement these types with tests for formatting options and timezone
                  false
                case _: MapType | _: ArrayType =>
                  // Spark supports map and array in StructsToJson but this is not yet
                  // implemented in Comet
                  false
                case _ => false
              }
            }

            val isSupported = child.dataType match {
              case s: StructType =>
                s.fields.forall(f => isSupportedType(f.dataType))
              case _: MapType | _: ArrayType =>
                // Spark supports map and array in StructsToJson but this is not yet
                // implemented in Comet
                false
              case _ =>
                false
            }

            if (isSupported) {
              exprToProto(child, input, binding) match {
                case Some(p) =>
                  val toJson = ExprOuterClass.ToJson
                    .newBuilder()
                    .setChild(p)
                    .setTimezone(timezoneId.getOrElse("UTC"))
                    .setIgnoreNullFields(true)
                    .build()
                  Some(
                    ExprOuterClass.Expr
                      .newBuilder()
                      .setToJson(toJson)
                      .build())
                case _ =>
                  withInfo(expr, child)
                  None
              }
            } else {
              withInfo(expr, "Unsupported data type", child)
              None
            }
          }

        case Like(left, right, escapeChar) =>
          if (escapeChar == '\\') {
            createBinaryExpr(
              left,
              right,
              inputs,
              (builder, binaryExpr) => builder.setLike(binaryExpr))
          } else {
            // TODO custom escape char
            withInfo(expr, s"custom escape character $escapeChar not supported in LIKE")
            None
          }

        case RLike(left, right) =>
          // we currently only support scalar regex patterns
          right match {
            case Literal(pattern, DataTypes.StringType) =>
              if (!RegExp.isSupportedPattern(pattern.toString) &&
                !CometConf.COMET_REGEXP_ALLOW_INCOMPATIBLE.get()) {
                withInfo(
                  expr,
                  s"Regexp pattern $pattern is not compatible with Spark. " +
                    s"Set ${CometConf.COMET_REGEXP_ALLOW_INCOMPATIBLE.key}=true " +
                    "to allow it anyway.")
                return None
              }
            case _ =>
              withInfo(expr, "Only scalar regexp patterns are supported")
              return None
          }

          createBinaryExpr(
            left,
            right,
            inputs,
            (builder, binaryExpr) => builder.setRlike(binaryExpr))

        case StartsWith(left, right) =>
          createBinaryExpr(
            left,
            right,
            inputs,
            (builder, binaryExpr) => builder.setStartsWith(binaryExpr))

        case EndsWith(left, right) =>
          createBinaryExpr(
            left,
            right,
            inputs,
            (builder, binaryExpr) => builder.setEndsWith(binaryExpr))

        case Contains(left, right) =>
          createBinaryExpr(
            left,
            right,
            inputs,
            (builder, binaryExpr) => builder.setContains(binaryExpr))

        case StringSpace(child) =>
          createUnaryExpr(
            child,
            inputs,
            (builder, unaryExpr) => builder.setStringSpace(unaryExpr))

        case Hour(child, timeZoneId) =>
          val childExpr = exprToProtoInternal(child, inputs)

          if (childExpr.isDefined) {
            val builder = ExprOuterClass.Hour.newBuilder()
            builder.setChild(childExpr.get)

            val timeZone = timeZoneId.getOrElse("UTC")
            builder.setTimezone(timeZone)

            Some(
              ExprOuterClass.Expr
                .newBuilder()
                .setHour(builder)
                .build())
          } else {
            withInfo(expr, child)
            None
          }

        case Minute(child, timeZoneId) =>
          val childExpr = exprToProtoInternal(child, inputs)

          if (childExpr.isDefined) {
            val builder = ExprOuterClass.Minute.newBuilder()
            builder.setChild(childExpr.get)

            val timeZone = timeZoneId.getOrElse("UTC")
            builder.setTimezone(timeZone)

            Some(
              ExprOuterClass.Expr
                .newBuilder()
                .setMinute(builder)
                .build())
          } else {
            withInfo(expr, child)
            None
          }

        case DateAdd(left, right) =>
          val leftExpr = exprToProtoInternal(left, inputs)
          val rightExpr = exprToProtoInternal(right, inputs)
          val optExpr = scalarExprToProtoWithReturnType("date_add", DateType, leftExpr, rightExpr)
          optExprWithInfo(optExpr, expr, left, right)

        case DateSub(left, right) =>
          val leftExpr = exprToProtoInternal(left, inputs)
          val rightExpr = exprToProtoInternal(right, inputs)
          val optExpr = scalarExprToProtoWithReturnType("date_sub", DateType, leftExpr, rightExpr)
          optExprWithInfo(optExpr, expr, left, right)

        case TruncDate(child, format) =>
          val childExpr = exprToProtoInternal(child, inputs)
          val formatExpr = exprToProtoInternal(format, inputs)

          if (childExpr.isDefined && formatExpr.isDefined) {
            val builder = ExprOuterClass.TruncDate.newBuilder()
            builder.setChild(childExpr.get)
            builder.setFormat(formatExpr.get)

            Some(
              ExprOuterClass.Expr
                .newBuilder()
                .setTruncDate(builder)
                .build())
          } else {
            withInfo(expr, child, format)
            None
          }

        case TruncTimestamp(format, child, timeZoneId) =>
          val childExpr = exprToProtoInternal(child, inputs)
          val formatExpr = exprToProtoInternal(format, inputs)

          if (childExpr.isDefined && formatExpr.isDefined) {
            val builder = ExprOuterClass.TruncTimestamp.newBuilder()
            builder.setChild(childExpr.get)
            builder.setFormat(formatExpr.get)

            val timeZone = timeZoneId.getOrElse("UTC")
            builder.setTimezone(timeZone)

            Some(
              ExprOuterClass.Expr
                .newBuilder()
                .setTruncTimestamp(builder)
                .build())
          } else {
            withInfo(expr, child, format)
            None
          }

        case Second(child, timeZoneId) =>
          val childExpr = exprToProtoInternal(child, inputs)

          if (childExpr.isDefined) {
            val builder = ExprOuterClass.Second.newBuilder()
            builder.setChild(childExpr.get)

            val timeZone = timeZoneId.getOrElse("UTC")
            builder.setTimezone(timeZone)

            Some(
              ExprOuterClass.Expr
                .newBuilder()
                .setSecond(builder)
                .build())
          } else {
            withInfo(expr, child)
            None
          }

        case Year(child) =>
          val periodType = exprToProtoInternal(Literal("year"), inputs)
          val childExpr = exprToProtoInternal(child, inputs)
          val optExpr = scalarExprToProto("datepart", Seq(periodType, childExpr): _*)
            .map(e => {
              Expr
                .newBuilder()
                .setCast(
                  ExprOuterClass.Cast
                    .newBuilder()
                    .setChild(e)
                    .setDatatype(serializeDataType(IntegerType).get)
                    .setEvalMode(ExprOuterClass.EvalMode.LEGACY)
                    .setAllowIncompat(false)
                    .build())
                .build()
            })
          optExprWithInfo(optExpr, expr, child)

        case IsNull(child) =>
          createUnaryExpr(child, inputs, (builder, unaryExpr) => builder.setIsNull(unaryExpr))

        case IsNotNull(child) =>
          createUnaryExpr(child, inputs, (builder, unaryExpr) => builder.setIsNotNull(unaryExpr))

        case IsNaN(child) =>
          val childExpr = exprToProtoInternal(child, inputs)
          val optExpr =
            scalarExprToProtoWithReturnType("isnan", BooleanType, childExpr)

          optExprWithInfo(optExpr, expr, child)

        case SortOrder(child, direction, nullOrdering, _) =>
          val childExpr = exprToProtoInternal(child, inputs)

          if (childExpr.isDefined) {
            val sortOrderBuilder = ExprOuterClass.SortOrder.newBuilder()
            sortOrderBuilder.setChild(childExpr.get)

            direction match {
              case Ascending => sortOrderBuilder.setDirectionValue(0)
              case Descending => sortOrderBuilder.setDirectionValue(1)
            }

            nullOrdering match {
              case NullsFirst => sortOrderBuilder.setNullOrderingValue(0)
              case NullsLast => sortOrderBuilder.setNullOrderingValue(1)
            }

            Some(
              ExprOuterClass.Expr
                .newBuilder()
                .setSortOrder(sortOrderBuilder)
                .build())
          } else {
            withInfo(expr, child)
            None
          }

        case And(left, right) =>
          createBinaryExpr(
            left,
            right,
            inputs,
            (builder, binaryExpr) => builder.setAnd(binaryExpr))

        case Or(left, right) =>
          createBinaryExpr(
            left,
            right,
            inputs,
            (builder, binaryExpr) => builder.setOr(binaryExpr))

        case UnaryExpression(child) if expr.prettyName == "promote_precision" =>
          // `UnaryExpression` includes `PromotePrecision` for Spark 3.3
          // `PromotePrecision` is just a wrapper, don't need to serialize it.
          exprToProtoInternal(child, inputs)

        case CheckOverflow(child, dt, nullOnOverflow) =>
          val childExpr = exprToProtoInternal(child, inputs)

          if (childExpr.isDefined) {
            val builder = ExprOuterClass.CheckOverflow.newBuilder()
            builder.setChild(childExpr.get)
            builder.setFailOnError(!nullOnOverflow)

            // `dataType` must be decimal type
            val dataType = serializeDataType(dt)
            builder.setDatatype(dataType.get)

            Some(
              ExprOuterClass.Expr
                .newBuilder()
                .setCheckOverflow(builder)
                .build())
          } else {
            withInfo(expr, child)
            None
          }

        case attr: AttributeReference =>
          val dataType = serializeDataType(attr.dataType)

          if (dataType.isDefined) {
            if (binding) {
              // Spark may produce unresolvable attributes in some cases,
              // for example https://github.com/apache/datafusion-comet/issues/925.
              // So, we allow the binding to fail.
              val boundRef: Any = BindReferences
                .bindReference(attr, inputs, allowFailures = true)

              if (boundRef.isInstanceOf[AttributeReference]) {
                withInfo(attr, s"cannot resolve $attr among ${inputs.mkString(", ")}")
                return None
              }

              val boundExpr = ExprOuterClass.BoundReference
                .newBuilder()
                .setIndex(boundRef.asInstanceOf[BoundReference].ordinal)
                .setDatatype(dataType.get)
                .build()

              Some(
                ExprOuterClass.Expr
                  .newBuilder()
                  .setBound(boundExpr)
                  .build())
            } else {
              val unboundRef = ExprOuterClass.UnboundReference
                .newBuilder()
                .setName(attr.name)
                .setDatatype(dataType.get)
                .build()

              Some(
                ExprOuterClass.Expr
                  .newBuilder()
                  .setUnbound(unboundRef)
                  .build())
            }
          } else {
            withInfo(attr, s"unsupported datatype: ${attr.dataType}")
            None
          }

        // abs implementation is not correct
        // https://github.com/apache/datafusion-comet/issues/666
//        case Abs(child, failOnErr) =>
//          val childExpr = exprToProtoInternal(child, inputs)
//          if (childExpr.isDefined) {
//            val evalModeStr =
//              if (failOnErr) ExprOuterClass.EvalMode.ANSI else ExprOuterClass.EvalMode.LEGACY
//            val absBuilder = ExprOuterClass.Abs.newBuilder()
//            absBuilder.setChild(childExpr.get)
//            absBuilder.setEvalMode(evalModeStr)
//            Some(Expr.newBuilder().setAbs(absBuilder).build())
//          } else {
//            withInfo(expr, child)
//            None
//          }

        case Acos(child) =>
          val childExpr = exprToProtoInternal(child, inputs)
          val optExpr = scalarExprToProto("acos", childExpr)
          optExprWithInfo(optExpr, expr, child)

        case Asin(child) =>
          val childExpr = exprToProtoInternal(child, inputs)
          val optExpr = scalarExprToProto("asin", childExpr)
          optExprWithInfo(optExpr, expr, child)

        case Atan(child) =>
          val childExpr = exprToProtoInternal(child, inputs)
          val optExpr = scalarExprToProto("atan", childExpr)
          optExprWithInfo(optExpr, expr, child)

        case Atan2(left, right) =>
          val leftExpr = exprToProtoInternal(left, inputs)
          val rightExpr = exprToProtoInternal(right, inputs)
          val optExpr = scalarExprToProto("atan2", leftExpr, rightExpr)
          optExprWithInfo(optExpr, expr, left, right)

        case Hex(child) =>
          val childExpr = exprToProtoInternal(child, inputs)
          val optExpr =
            scalarExprToProtoWithReturnType("hex", StringType, childExpr)

          optExprWithInfo(optExpr, expr, child)

        case e: Unhex =>
          val unHex = unhexSerde(e)

          val childExpr = exprToProtoInternal(unHex._1, inputs)
          val failOnErrorExpr = exprToProtoInternal(unHex._2, inputs)

          val optExpr =
            scalarExprToProtoWithReturnType("unhex", e.dataType, childExpr, failOnErrorExpr)
          optExprWithInfo(optExpr, expr, unHex._1)

        case e @ Ceil(child) =>
          val childExpr = exprToProtoInternal(child, inputs)
          child.dataType match {
            case t: DecimalType if t.scale == 0 => // zero scale is no-op
              childExpr
            case t: DecimalType if t.scale < 0 => // Spark disallows negative scale SPARK-30252
              withInfo(e, s"Decimal type $t has negative scale")
              None
            case _ =>
              val optExpr = scalarExprToProtoWithReturnType("ceil", e.dataType, childExpr)
              optExprWithInfo(optExpr, expr, child)
          }

        case Cos(child) =>
          val childExpr = exprToProtoInternal(child, inputs)
          val optExpr = scalarExprToProto("cos", childExpr)
          optExprWithInfo(optExpr, expr, child)

        case Exp(child) =>
          val childExpr = exprToProtoInternal(child, inputs)
          val optExpr = scalarExprToProto("exp", childExpr)
          optExprWithInfo(optExpr, expr, child)

        case e @ Floor(child) =>
          val childExpr = exprToProtoInternal(child, inputs)
          child.dataType match {
            case t: DecimalType if t.scale == 0 => // zero scale is no-op
              childExpr
            case t: DecimalType if t.scale < 0 => // Spark disallows negative scale SPARK-30252
              withInfo(e, s"Decimal type $t has negative scale")
              None
            case _ =>
              val optExpr = scalarExprToProtoWithReturnType("floor", e.dataType, childExpr)
              optExprWithInfo(optExpr, expr, child)
          }

        // The expression for `log` functions is defined as null on numbers less than or equal
        // to 0. This matches Spark and Hive behavior, where non positive values eval to null
        // instead of NaN or -Infinity.
        case Log(child) =>
          val childExpr = exprToProtoInternal(nullIfNegative(child), inputs)
          val optExpr = scalarExprToProto("ln", childExpr)
          optExprWithInfo(optExpr, expr, child)

        case Log10(child) =>
          val childExpr = exprToProtoInternal(nullIfNegative(child), inputs)
          val optExpr = scalarExprToProto("log10", childExpr)
          optExprWithInfo(optExpr, expr, child)

        case Log2(child) =>
          val childExpr = exprToProtoInternal(nullIfNegative(child), inputs)
          val optExpr = scalarExprToProto("log2", childExpr)
          optExprWithInfo(optExpr, expr, child)

        case Pow(left, right) =>
          val leftExpr = exprToProtoInternal(left, inputs)
          val rightExpr = exprToProtoInternal(right, inputs)
          val optExpr = scalarExprToProto("pow", leftExpr, rightExpr)
          optExprWithInfo(optExpr, expr, left, right)

        case r: Round =>
          // _scale s a constant, copied from Spark's RoundBase because it is a protected val
          val scaleV: Any = r.scale.eval(EmptyRow)
          val _scale: Int = scaleV.asInstanceOf[Int]

          lazy val childExpr = exprToProtoInternal(r.child, inputs)
          r.child.dataType match {
            case t: DecimalType if t.scale < 0 => // Spark disallows negative scale SPARK-30252
              withInfo(r, "Decimal type has negative scale")
              None
            case _ if scaleV == null =>
              exprToProtoInternal(Literal(null), inputs)
            case _: ByteType | ShortType | IntegerType | LongType if _scale >= 0 =>
              childExpr // _scale(I.e. decimal place) >= 0 is a no-op for integer types in Spark
            case _: FloatType | DoubleType =>
              // We cannot properly match with the Spark behavior for floating-point numbers.
              // Spark uses BigDecimal for rounding float/double, and BigDecimal fist converts a
              // double to string internally in order to create its own internal representation.
              // The problem is BigDecimal uses java.lang.Double.toString() and it has complicated
              // rounding algorithm. E.g. -5.81855622136895E8 is actually
              // -581855622.13689494132995605468750. Note the 5th fractional digit is 4 instead of
              // 5. Java(Scala)'s toString() rounds it up to -581855622.136895. This makes a
              // difference when rounding at 5th digit, I.e. round(-5.81855622136895E8, 5) should be
              // -5.818556221369E8, instead of -5.8185562213689E8. There is also an example that
              // toString() does NOT round up. 6.1317116247283497E18 is 6131711624728349696. It can
              // be rounded up to 6.13171162472835E18 that still represents the same double number.
              // I.e. 6.13171162472835E18 == 6.1317116247283497E18. However, toString() does not.
              // That results in round(6.1317116247283497E18, -5) == 6.1317116247282995E18 instead
              // of 6.1317116247283999E18.
              withInfo(r, "Comet does not support Spark's BigDecimal rounding")
              None
            case _ =>
              // `scale` must be Int64 type in DataFusion
              val scaleExpr = exprToProtoInternal(Literal(_scale.toLong, LongType), inputs)
              val optExpr =
                scalarExprToProtoWithReturnType("round", r.dataType, childExpr, scaleExpr)
              optExprWithInfo(optExpr, expr, r.child)
          }

        // TODO enable once https://github.com/apache/datafusion/issues/11557 is fixed or
        // when we have a Spark-compatible version implemented in Comet
//        case Signum(child) =>
//          val childExpr = exprToProtoInternal(child, inputs)
//          val optExpr = scalarExprToProto("signum", childExpr)
//          optExprWithInfo(optExpr, expr, child)

        case Sin(child) =>
          val childExpr = exprToProtoInternal(child, inputs)
          val optExpr = scalarExprToProto("sin", childExpr)
          optExprWithInfo(optExpr, expr, child)

        case Sqrt(child) =>
          val childExpr = exprToProtoInternal(child, inputs)
          val optExpr = scalarExprToProto("sqrt", childExpr)
          optExprWithInfo(optExpr, expr, child)

        case Tan(child) =>
          val childExpr = exprToProtoInternal(child, inputs)
          val optExpr = scalarExprToProto("tan", childExpr)
          optExprWithInfo(optExpr, expr, child)

        case Ascii(child) =>
          val castExpr = Cast(child, StringType)
          val childExpr = exprToProtoInternal(castExpr, inputs)
          val optExpr = scalarExprToProto("ascii", childExpr)
          optExprWithInfo(optExpr, expr, castExpr)

        case BitLength(child) =>
          val castExpr = Cast(child, StringType)
          val childExpr = exprToProtoInternal(castExpr, inputs)
          val optExpr = scalarExprToProto("bit_length", childExpr)
          optExprWithInfo(optExpr, expr, castExpr)

        case If(predicate, trueValue, falseValue) =>
          val predicateExpr = exprToProtoInternal(predicate, inputs)
          val trueExpr = exprToProtoInternal(trueValue, inputs)
          val falseExpr = exprToProtoInternal(falseValue, inputs)
          if (predicateExpr.isDefined && trueExpr.isDefined && falseExpr.isDefined) {
            val builder = ExprOuterClass.IfExpr.newBuilder()
            builder.setIfExpr(predicateExpr.get)
            builder.setTrueExpr(trueExpr.get)
            builder.setFalseExpr(falseExpr.get)
            Some(
              ExprOuterClass.Expr
                .newBuilder()
                .setIf(builder)
                .build())
          } else {
            withInfo(expr, predicate, trueValue, falseValue)
            None
          }

        case CaseWhen(branches, elseValue) =>
          var allBranches: Seq[Expression] = Seq()
          val whenSeq = branches.map(elements => {
            allBranches = allBranches :+ elements._1
            exprToProtoInternal(elements._1, inputs)
          })
          val thenSeq = branches.map(elements => {
            allBranches = allBranches :+ elements._2
            exprToProtoInternal(elements._2, inputs)
          })
          assert(whenSeq.length == thenSeq.length)
          if (whenSeq.forall(_.isDefined) && thenSeq.forall(_.isDefined)) {
            val builder = ExprOuterClass.CaseWhen.newBuilder()
            builder.addAllWhen(whenSeq.map(_.get).asJava)
            builder.addAllThen(thenSeq.map(_.get).asJava)
            if (elseValue.isDefined) {
              val elseValueExpr =
                exprToProtoInternal(elseValue.get, inputs)
              if (elseValueExpr.isDefined) {
                builder.setElseExpr(elseValueExpr.get)
              } else {
                withInfo(expr, elseValue.get)
                return None
              }
            }
            Some(
              ExprOuterClass.Expr
                .newBuilder()
                .setCaseWhen(builder)
                .build())
          } else {
            withInfo(expr, allBranches: _*)
            None
          }
        case ConcatWs(children) =>
          var childExprs: Seq[Expression] = Seq()
          val exprs = children.map(e => {
            val castExpr = Cast(e, StringType)
            childExprs = childExprs :+ castExpr
            exprToProtoInternal(castExpr, inputs)
          })
          val optExpr = scalarExprToProto("concat_ws", exprs: _*)
          optExprWithInfo(optExpr, expr, childExprs: _*)

        case Chr(child) =>
          val childExpr = exprToProtoInternal(child, inputs)
          val optExpr = scalarExprToProto("chr", childExpr)
          optExprWithInfo(optExpr, expr, child)

        case InitCap(child) =>
          val castExpr = Cast(child, StringType)
          val childExpr = exprToProtoInternal(castExpr, inputs)
          val optExpr = scalarExprToProto("initcap", childExpr)
          optExprWithInfo(optExpr, expr, castExpr)

        case Length(child) =>
          val castExpr = Cast(child, StringType)
          val childExpr = exprToProtoInternal(castExpr, inputs)
          val optExpr = scalarExprToProto("length", childExpr)
          optExprWithInfo(optExpr, expr, castExpr)

        case Md5(child) =>
          val childExpr = exprToProtoInternal(child, inputs)
          val optExpr = scalarExprToProto("md5", childExpr)
          optExprWithInfo(optExpr, expr, child)

        case OctetLength(child) =>
          val castExpr = Cast(child, StringType)
          val childExpr = exprToProtoInternal(castExpr, inputs)
          val optExpr = scalarExprToProto("octet_length", childExpr)
          optExprWithInfo(optExpr, expr, castExpr)

        case Reverse(child) =>
          val castExpr = Cast(child, StringType)
          val childExpr = exprToProtoInternal(castExpr, inputs)
          val optExpr = scalarExprToProto("reverse", childExpr)
          optExprWithInfo(optExpr, expr, castExpr)

        case StringInstr(str, substr) =>
          val leftCast = Cast(str, StringType)
          val rightCast = Cast(substr, StringType)
          val leftExpr = exprToProtoInternal(leftCast, inputs)
          val rightExpr = exprToProtoInternal(rightCast, inputs)
          val optExpr = scalarExprToProto("strpos", leftExpr, rightExpr)
          optExprWithInfo(optExpr, expr, leftCast, rightCast)

        case StringRepeat(str, times) =>
          val leftCast = Cast(str, StringType)
          val rightCast = Cast(times, LongType)
          val leftExpr = exprToProtoInternal(leftCast, inputs)
          val rightExpr = exprToProtoInternal(rightCast, inputs)
          val optExpr = scalarExprToProto("repeat", leftExpr, rightExpr)
          optExprWithInfo(optExpr, expr, leftCast, rightCast)

        case StringReplace(src, search, replace) =>
          val srcCast = Cast(src, StringType)
          val searchCast = Cast(search, StringType)
          val replaceCast = Cast(replace, StringType)
          val srcExpr = exprToProtoInternal(srcCast, inputs)
          val searchExpr = exprToProtoInternal(searchCast, inputs)
          val replaceExpr = exprToProtoInternal(replaceCast, inputs)
          val optExpr = scalarExprToProto("replace", srcExpr, searchExpr, replaceExpr)
          optExprWithInfo(optExpr, expr, srcCast, searchCast, replaceCast)

        case StringTranslate(src, matching, replace) =>
          val srcCast = Cast(src, StringType)
          val matchingCast = Cast(matching, StringType)
          val replaceCast = Cast(replace, StringType)
          val srcExpr = exprToProtoInternal(srcCast, inputs)
          val matchingExpr = exprToProtoInternal(matchingCast, inputs)
          val replaceExpr = exprToProtoInternal(replaceCast, inputs)
          val optExpr = scalarExprToProto("translate", srcExpr, matchingExpr, replaceExpr)
          optExprWithInfo(optExpr, expr, srcCast, matchingCast, replaceCast)

        case StringTrim(srcStr, trimStr) =>
          trim(expr, srcStr, trimStr, inputs, "trim")

        case StringTrimLeft(srcStr, trimStr) =>
          trim(expr, srcStr, trimStr, inputs, "ltrim")

        case StringTrimRight(srcStr, trimStr) =>
          trim(expr, srcStr, trimStr, inputs, "rtrim")

        case StringTrimBoth(srcStr, trimStr, _) =>
          trim(expr, srcStr, trimStr, inputs, "btrim")

        case Upper(child) =>
          if (CometConf.COMET_CASE_CONVERSION_ENABLED.get()) {
            val castExpr = Cast(child, StringType)
            val childExpr = exprToProtoInternal(castExpr, inputs)
            val optExpr = scalarExprToProto("upper", childExpr)
            optExprWithInfo(optExpr, expr, castExpr)
          } else {
            withInfo(
              expr,
              "Comet is not compatible with Spark for case conversion in " +
                s"locale-specific cases. Set ${CometConf.COMET_CASE_CONVERSION_ENABLED.key}=true " +
                "to enable it anyway.")
            None
          }

        case Lower(child) =>
          if (CometConf.COMET_CASE_CONVERSION_ENABLED.get()) {
            val castExpr = Cast(child, StringType)
            val childExpr = exprToProtoInternal(castExpr, inputs)
            val optExpr = scalarExprToProto("lower", childExpr)
            optExprWithInfo(optExpr, expr, castExpr)
          } else {
            withInfo(
              expr,
              "Comet is not compatible with Spark for case conversion in " +
                s"locale-specific cases. Set ${CometConf.COMET_CASE_CONVERSION_ENABLED.key}=true " +
                "to enable it anyway.")
            None
          }

        case BitwiseAnd(left, right) =>
          createBinaryExpr(
            left,
            right,
            inputs,
            (builder, binaryExpr) => builder.setBitwiseAnd(binaryExpr))

        case BitwiseNot(child) =>
          createUnaryExpr(child, inputs, (builder, unaryExpr) => builder.setBitwiseNot(unaryExpr))

        case BitwiseOr(left, right) =>
          createBinaryExpr(
            left,
            right,
            inputs,
            (builder, binaryExpr) => builder.setBitwiseOr(binaryExpr))

        case BitwiseXor(left, right) =>
          createBinaryExpr(
            left,
            right,
            inputs,
            (builder, binaryExpr) => builder.setBitwiseXor(binaryExpr))

        case ShiftRight(left, right) =>
          // DataFusion bitwise shift right expression requires
          // same data type between left and right side
          val rightExpression = if (left.dataType == LongType) {
            Cast(right, LongType)
          } else {
            right
          }

          createBinaryExpr(
            left,
            rightExpression,
            inputs,
            (builder, binaryExpr) => builder.setBitwiseShiftRight(binaryExpr))

        case ShiftLeft(left, right) =>
          // DataFusion bitwise shift right expression requires
          // same data type between left and right side
          val rightExpression = if (left.dataType == LongType) {
            Cast(right, LongType)
          } else {
            right
          }

          createBinaryExpr(
            left,
            rightExpression,
            inputs,
            (builder, binaryExpr) => builder.setBitwiseShiftLeft(binaryExpr))
        case In(value, list) =>
          in(expr, value, list, inputs, false)

        case InSet(value, hset) =>
          val valueDataType = value.dataType
          val list = hset.map { setVal =>
            Literal(setVal, valueDataType)
          }.toSeq
          // Change `InSet` to `In` expression
          // We do Spark `InSet` optimization in native (DataFusion) side.
          in(expr, value, list, inputs, false)

        case Not(In(value, list)) =>
          in(expr, value, list, inputs, true)

        case Not(child) =>
          createUnaryExpr(child, inputs, (builder, unaryExpr) => builder.setNot(unaryExpr))

        case UnaryMinus(child, failOnError) =>
          val childExpr = exprToProtoInternal(child, inputs)
          if (childExpr.isDefined) {
            val builder = ExprOuterClass.UnaryMinus.newBuilder()
            builder.setChild(childExpr.get)
            builder.setFailOnError(failOnError)
            Some(
              ExprOuterClass.Expr
                .newBuilder()
                .setUnaryMinus(builder)
                .build())
          } else {
            withInfo(expr, child)
            None
          }

        case a @ Coalesce(_) =>
          val exprChildren = a.children.map(exprToProtoInternal(_, inputs))
          scalarExprToProto("coalesce", exprChildren: _*)

        // With Spark 3.4, CharVarcharCodegenUtils.readSidePadding gets called to pad spaces for
        // char types.
        // See https://github.com/apache/spark/pull/38151
        case s: StaticInvoke
            if s.staticObject.isInstanceOf[Class[CharVarcharCodegenUtils]] &&
              s.dataType.isInstanceOf[StringType] &&
              s.functionName == "readSidePadding" &&
              s.arguments.size == 2 &&
              s.propagateNull &&
              !s.returnNullable &&
              s.isDeterministic =>
          val argsExpr = Seq(
            exprToProtoInternal(Cast(s.arguments(0), StringType), inputs),
            exprToProtoInternal(s.arguments(1), inputs))

          if (argsExpr.forall(_.isDefined)) {
            val builder = ExprOuterClass.ScalarFunc.newBuilder()
            builder.setFunc("read_side_padding")
            argsExpr.foreach(arg => builder.addArgs(arg.get))

            Some(ExprOuterClass.Expr.newBuilder().setScalarFunc(builder).build())
          } else {
            withInfo(expr, s.arguments: _*)
            None
          }

        case KnownFloatingPointNormalized(NormalizeNaNAndZero(expr)) =>
          val dataType = serializeDataType(expr.dataType)
          if (dataType.isEmpty) {
            withInfo(expr, s"Unsupported datatype ${expr.dataType}")
            return None
          }
          val ex = exprToProtoInternal(expr, inputs)
          ex.map { child =>
            val builder = ExprOuterClass.NormalizeNaNAndZero
              .newBuilder()
              .setChild(child)
              .setDatatype(dataType.get)
            ExprOuterClass.Expr.newBuilder().setNormalizeNanAndZero(builder).build()
          }

        case s @ execution.ScalarSubquery(_, _) if supportedDataType(s.dataType) =>
          val dataType = serializeDataType(s.dataType)
          if (dataType.isEmpty) {
            withInfo(s, s"Scalar subquery returns unsupported datatype ${s.dataType}")
            return None
          }

          val builder = ExprOuterClass.Subquery
            .newBuilder()
            .setId(s.exprId.id)
            .setDatatype(dataType.get)
          Some(ExprOuterClass.Expr.newBuilder().setSubquery(builder).build())

        case UnscaledValue(child) =>
          val childExpr = exprToProtoInternal(child, inputs)
          val optExpr = scalarExprToProtoWithReturnType("unscaled_value", LongType, childExpr)
          optExprWithInfo(optExpr, expr, child)

        case MakeDecimal(child, precision, scale, true) =>
          val childExpr = exprToProtoInternal(child, inputs)
          val optExpr = scalarExprToProtoWithReturnType(
            "make_decimal",
            DecimalType(precision, scale),
            childExpr)
          optExprWithInfo(optExpr, expr, child)

        case b @ BloomFilterMightContain(_, _) =>
          val bloomFilter = b.left
          val value = b.right
          val bloomFilterExpr = exprToProtoInternal(bloomFilter, inputs)
          val valueExpr = exprToProtoInternal(value, inputs)
          if (bloomFilterExpr.isDefined && valueExpr.isDefined) {
            val builder = ExprOuterClass.BloomFilterMightContain.newBuilder()
            builder.setBloomFilter(bloomFilterExpr.get)
            builder.setValue(valueExpr.get)
            Some(
              ExprOuterClass.Expr
                .newBuilder()
                .setBloomFilterMightContain(builder)
                .build())
          } else {
            withInfo(expr, bloomFilter, value)
            None
          }

        case Murmur3Hash(children, seed) =>
          val firstUnSupportedInput = children.find(c => !supportedDataType(c.dataType))
          if (firstUnSupportedInput.isDefined) {
            withInfo(expr, s"Unsupported datatype ${firstUnSupportedInput.get.dataType}")
            return None
          }
          val exprs = children.map(exprToProtoInternal(_, inputs))
          val seedBuilder = ExprOuterClass.Literal
            .newBuilder()
            .setDatatype(serializeDataType(IntegerType).get)
            .setIntVal(seed)
          val seedExpr = Some(ExprOuterClass.Expr.newBuilder().setLiteral(seedBuilder).build())
          // the seed is put at the end of the arguments
          scalarExprToProtoWithReturnType("murmur3_hash", IntegerType, exprs :+ seedExpr: _*)

        case XxHash64(children, seed) =>
          val firstUnSupportedInput = children.find(c => !supportedDataType(c.dataType))
          if (firstUnSupportedInput.isDefined) {
            withInfo(expr, s"Unsupported datatype ${firstUnSupportedInput.get.dataType}")
            return None
          }
          val exprs = children.map(exprToProtoInternal(_, inputs))
          val seedBuilder = ExprOuterClass.Literal
            .newBuilder()
            .setDatatype(serializeDataType(LongType).get)
            .setLongVal(seed)
          val seedExpr = Some(ExprOuterClass.Expr.newBuilder().setLiteral(seedBuilder).build())
          // the seed is put at the end of the arguments
          scalarExprToProtoWithReturnType("xxhash64", LongType, exprs :+ seedExpr: _*)

        case Sha2(left, numBits) =>
          if (!numBits.foldable) {
            withInfo(expr, "non literal numBits is not supported")
            return None
          }
          // it's possible for spark to dynamically compute the number of bits from input
          // expression, however DataFusion does not support that yet.
          val childExpr = exprToProtoInternal(left, inputs)
          val bits = numBits.eval().asInstanceOf[Int]
          val algorithm = bits match {
            case 224 => "sha224"
            case 256 | 0 => "sha256"
            case 384 => "sha384"
            case 512 => "sha512"
            case _ =>
              null
          }
          if (algorithm == null) {
            exprToProtoInternal(Literal(null, StringType), inputs)
          } else {
            scalarExprToProtoWithReturnType(algorithm, StringType, childExpr)
          }

        case struct @ CreateNamedStruct(_) =>
          if (struct.names.length != struct.names.distinct.length) {
            withInfo(expr, "CreateNamedStruct with duplicate field names are not supported")
            return None
          }

          val valExprs = struct.valExprs.map(exprToProto(_, inputs, binding))

          if (valExprs.forall(_.isDefined)) {
            val structBuilder = ExprOuterClass.CreateNamedStruct.newBuilder()
            structBuilder.addAllValues(valExprs.map(_.get).asJava)
            structBuilder.addAllNames(struct.names.map(_.toString).asJava)

            Some(
              ExprOuterClass.Expr
                .newBuilder()
                .setCreateNamedStruct(structBuilder)
                .build())
          } else {
            withInfo(expr, "unsupported arguments for CreateNamedStruct", struct.valExprs: _*)
            None
          }

        case GetStructField(child, ordinal, _) =>
          exprToProto(child, inputs, binding).map { childExpr =>
            val getStructFieldBuilder = ExprOuterClass.GetStructField
              .newBuilder()
              .setChild(childExpr)
              .setOrdinal(ordinal)

            ExprOuterClass.Expr
              .newBuilder()
              .setGetStructField(getStructFieldBuilder)
              .build()
          }

        case CreateArray(children, _) =>
          val childExprs = children.map(exprToProto(_, inputs, binding))

          if (childExprs.forall(_.isDefined)) {
            scalarExprToProto("make_array", childExprs: _*)
          } else {
            withInfo(expr, "unsupported arguments for CreateArray", children: _*)
            None
          }

        case GetArrayItem(child, ordinal, failOnError) =>
          val childExpr = exprToProto(child, inputs, binding)
          val ordinalExpr = exprToProto(ordinal, inputs, binding)

          if (childExpr.isDefined && ordinalExpr.isDefined) {
            val listExtractBuilder = ExprOuterClass.ListExtract
              .newBuilder()
              .setChild(childExpr.get)
              .setOrdinal(ordinalExpr.get)
              .setOneBased(false)
              .setFailOnError(failOnError)

            Some(
              ExprOuterClass.Expr
                .newBuilder()
                .setListExtract(listExtractBuilder)
                .build())
          } else {
            withInfo(expr, "unsupported arguments for GetArrayItem", child, ordinal)
            None
          }

        case expr if expr.prettyName == "array_insert" =>
          val srcExprProto = exprToProto(expr.children(0), inputs, binding)
          val posExprProto = exprToProto(expr.children(1), inputs, binding)
          val itemExprProto = exprToProto(expr.children(2), inputs, binding)
          val legacyNegativeIndex =
            SQLConf.get.getConfString("spark.sql.legacy.negativeIndexInArrayInsert").toBoolean
          if (srcExprProto.isDefined && posExprProto.isDefined && itemExprProto.isDefined) {
            val arrayInsertBuilder = ExprOuterClass.ArrayInsert
              .newBuilder()
              .setSrcArrayExpr(srcExprProto.get)
              .setPosExpr(posExprProto.get)
              .setItemExpr(itemExprProto.get)
              .setLegacyNegativeIndex(legacyNegativeIndex)

            Some(
              ExprOuterClass.Expr
                .newBuilder()
                .setArrayInsert(arrayInsertBuilder)
                .build())
          } else {
            withInfo(
              expr,
              "unsupported arguments for ArrayInsert",
              expr.children(0),
              expr.children(1),
              expr.children(2))
            None
          }

        case ElementAt(child, ordinal, defaultValue, failOnError)
            if child.dataType.isInstanceOf[ArrayType] =>
          val childExpr = exprToProto(child, inputs, binding)
          val ordinalExpr = exprToProto(ordinal, inputs, binding)
          val defaultExpr = defaultValue.flatMap(exprToProto(_, inputs, binding))

          if (childExpr.isDefined && ordinalExpr.isDefined &&
            defaultExpr.isDefined == defaultValue.isDefined) {
            val arrayExtractBuilder = ExprOuterClass.ListExtract
              .newBuilder()
              .setChild(childExpr.get)
              .setOrdinal(ordinalExpr.get)
              .setOneBased(true)
              .setFailOnError(failOnError)

            defaultExpr.foreach(arrayExtractBuilder.setDefaultValue(_))

            Some(
              ExprOuterClass.Expr
                .newBuilder()
                .setListExtract(arrayExtractBuilder)
                .build())
          } else {
            withInfo(expr, "unsupported arguments for ElementAt", child, ordinal)
            None
          }

        case GetArrayStructFields(child, _, ordinal, _, _) =>
          val childExpr = exprToProto(child, inputs, binding)

          if (childExpr.isDefined) {
            val arrayStructFieldsBuilder = ExprOuterClass.GetArrayStructFields
              .newBuilder()
              .setChild(childExpr.get)
              .setOrdinal(ordinal)

            Some(
              ExprOuterClass.Expr
                .newBuilder()
                .setGetArrayStructFields(arrayStructFieldsBuilder)
                .build())
          } else {
            withInfo(expr, "unsupported arguments for GetArrayStructFields", child)
            None
          }
<<<<<<< HEAD
        case expr if expr.prettyName == "array_repeat" =>
=======
        case expr if expr.prettyName == "array_contains" =>
>>>>>>> fbcf0251
          createBinaryExpr(
            expr.children(0),
            expr.children(1),
            inputs,
<<<<<<< HEAD
            (builder, binaryExpr) => builder.setArrayRepeat(binaryExpr))
=======
            (builder, binaryExpr) => builder.setArrayContains(binaryExpr))
>>>>>>> fbcf0251
        case _ if expr.prettyName == "array_append" =>
          createBinaryExpr(
            expr.children(0),
            expr.children(1),
            inputs,
            (builder, binaryExpr) => builder.setArrayAppend(binaryExpr))
        case _ =>
          withInfo(expr, s"${expr.prettyName} is not supported", expr.children: _*)
          None
      }
    }

    /**
     * Creates a UnaryExpr by calling exprToProtoInternal for the provided child expression and
     * then invokes the supplied function to wrap this UnaryExpr in a top-level Expr.
     *
     * @param child
     *   Spark expression
     * @param inputs
     *   Inputs to the expression
     * @param f
     *   Function that accepts an Expr.Builder and a UnaryExpr and builds the specific top-level
     *   Expr
     * @return
     *   Some(Expr) or None if not supported
     */
    def createUnaryExpr(
        child: Expression,
        inputs: Seq[Attribute],
        f: (ExprOuterClass.Expr.Builder, ExprOuterClass.UnaryExpr) => ExprOuterClass.Expr.Builder)
        : Option[ExprOuterClass.Expr] = {
      val childExpr = exprToProtoInternal(child, inputs)
      if (childExpr.isDefined) {
        // create the generic UnaryExpr message
        val inner = ExprOuterClass.UnaryExpr
          .newBuilder()
          .setChild(childExpr.get)
          .build()
        // call the user-supplied function to wrap UnaryExpr in a top-level Expr
        // such as Expr.IsNull or Expr.IsNotNull
        Some(
          f(
            ExprOuterClass.Expr
              .newBuilder(),
            inner).build())
      } else {
        withInfo(expr, child)
        None
      }
    }

    def createBinaryExpr(
        left: Expression,
        right: Expression,
        inputs: Seq[Attribute],
        f: (
            ExprOuterClass.Expr.Builder,
            ExprOuterClass.BinaryExpr) => ExprOuterClass.Expr.Builder)
        : Option[ExprOuterClass.Expr] = {
      val leftExpr = exprToProtoInternal(left, inputs)
      val rightExpr = exprToProtoInternal(right, inputs)
      if (leftExpr.isDefined && rightExpr.isDefined) {
        // create the generic BinaryExpr message
        val inner = ExprOuterClass.BinaryExpr
          .newBuilder()
          .setLeft(leftExpr.get)
          .setRight(rightExpr.get)
          .build()
        // call the user-supplied function to wrap BinaryExpr in a top-level Expr
        // such as Expr.And or Expr.Or
        Some(
          f(
            ExprOuterClass.Expr
              .newBuilder(),
            inner).build())
      } else {
        withInfo(expr, left, right)
        None
      }
    }

    def createMathExpression(
        left: Expression,
        right: Expression,
        inputs: Seq[Attribute],
        dataType: DataType,
        failOnError: Boolean,
        f: (ExprOuterClass.Expr.Builder, ExprOuterClass.MathExpr) => ExprOuterClass.Expr.Builder)
        : Option[ExprOuterClass.Expr] = {
      val leftExpr = exprToProtoInternal(left, inputs)
      val rightExpr = exprToProtoInternal(right, inputs)

      if (leftExpr.isDefined && rightExpr.isDefined) {
        // create the generic MathExpr message
        val builder = ExprOuterClass.MathExpr.newBuilder()
        builder.setLeft(leftExpr.get)
        builder.setRight(rightExpr.get)
        builder.setFailOnError(failOnError)
        serializeDataType(dataType).foreach { t =>
          builder.setReturnType(t)
        }
        val inner = builder.build()
        // call the user-supplied function to wrap MathExpr in a top-level Expr
        // such as Expr.Add or Expr.Divide
        Some(
          f(
            ExprOuterClass.Expr
              .newBuilder(),
            inner).build())
      } else {
        withInfo(expr, left, right)
        None
      }
    }

    def trim(
        expr: Expression, // parent expression
        srcStr: Expression,
        trimStr: Option[Expression],
        inputs: Seq[Attribute],
        trimType: String): Option[Expr] = {
      val srcCast = Cast(srcStr, StringType)
      val srcExpr = exprToProtoInternal(srcCast, inputs)
      if (trimStr.isDefined) {
        val trimCast = Cast(trimStr.get, StringType)
        val trimExpr = exprToProtoInternal(trimCast, inputs)
        val optExpr = scalarExprToProto(trimType, srcExpr, trimExpr)
        optExprWithInfo(optExpr, expr, srcCast, trimCast)
      } else {
        val optExpr = scalarExprToProto(trimType, srcExpr)
        optExprWithInfo(optExpr, expr, srcCast)
      }
    }

    def in(
        expr: Expression,
        value: Expression,
        list: Seq[Expression],
        inputs: Seq[Attribute],
        negate: Boolean): Option[Expr] = {
      val valueExpr = exprToProtoInternal(value, inputs)
      val listExprs = list.map(exprToProtoInternal(_, inputs))
      if (valueExpr.isDefined && listExprs.forall(_.isDefined)) {
        val builder = ExprOuterClass.In.newBuilder()
        builder.setInValue(valueExpr.get)
        builder.addAllLists(listExprs.map(_.get).asJava)
        builder.setNegated(negate)
        Some(
          ExprOuterClass.Expr
            .newBuilder()
            .setIn(builder)
            .build())
      } else {
        val allExprs = list ++ Seq(value)
        withInfo(expr, allExprs: _*)
        None
      }
    }

    val conf = SQLConf.get
    val newExpr =
      DecimalPrecision.promote(conf.decimalOperationsAllowPrecisionLoss, expr, !conf.ansiEnabled)
    exprToProtoInternal(newExpr, input)
  }

  def scalarExprToProtoWithReturnType(
      funcName: String,
      returnType: DataType,
      args: Option[Expr]*): Option[Expr] = {
    val builder = ExprOuterClass.ScalarFunc.newBuilder()
    builder.setFunc(funcName)
    serializeDataType(returnType).flatMap { t =>
      builder.setReturnType(t)
      scalarExprToProto0(builder, args: _*)
    }
  }

  def scalarExprToProto(funcName: String, args: Option[Expr]*): Option[Expr] = {
    val builder = ExprOuterClass.ScalarFunc.newBuilder()
    builder.setFunc(funcName)
    scalarExprToProto0(builder, args: _*)
  }

  private def scalarExprToProto0(
      builder: ScalarFunc.Builder,
      args: Option[Expr]*): Option[Expr] = {
    args.foreach {
      case Some(a) => builder.addArgs(a)
      case _ =>
        return None
    }
    Some(ExprOuterClass.Expr.newBuilder().setScalarFunc(builder).build())
  }

  def isPrimitive(expression: Expression): Boolean = expression.dataType match {
    case _: ByteType | _: ShortType | _: IntegerType | _: LongType | _: FloatType |
        _: DoubleType | _: TimestampType | _: DateType | _: BooleanType | _: DecimalType =>
      true
    case _ => false
  }

  def nullIfWhenPrimitive(expression: Expression): Expression = if (isPrimitive(expression)) {
    val zero = Literal.default(expression.dataType)
    expression match {
      case _: Literal if expression != zero => expression
      case _ =>
        If(EqualTo(expression, zero), Literal.create(null, expression.dataType), expression)
    }
  } else {
    expression
  }

  def nullIfNegative(expression: Expression): Expression = {
    val zero = Literal.default(expression.dataType)
    If(LessThanOrEqual(expression, zero), Literal.create(null, expression.dataType), expression)
  }

  /**
   * Returns true if given datatype is supported as a key in DataFusion sort merge join.
   */
  def supportedSortMergeJoinEqualType(dataType: DataType): Boolean = dataType match {
    case _: ByteType | _: ShortType | _: IntegerType | _: LongType | _: FloatType |
        _: DoubleType | _: StringType | _: DateType | _: DecimalType | _: BooleanType =>
      true
    case dt if isTimestampNTZType(dt) => true
    case _ => false
  }

  /**
   * Convert a Spark plan operator to a protobuf Comet operator.
   *
   * @param op
   *   Spark plan operator
   * @param childOp
   *   previously converted protobuf Comet operators, which will be consumed by the Spark plan
   *   operator as its children
   * @return
   *   The converted Comet native operator for the input `op`, or `None` if the `op` cannot be
   *   converted to a native operator.
   */
  def operator2Proto(op: SparkPlan, childOp: Operator*): Option[Operator] = {
    val conf = op.conf
    val result = OperatorOuterClass.Operator.newBuilder().setPlanId(op.id)
    childOp.foreach(result.addChildren)

    op match {
      case ProjectExec(projectList, child) if CometConf.COMET_EXEC_PROJECT_ENABLED.get(conf) =>
        val exprs = projectList.map(exprToProto(_, child.output))

        if (exprs.forall(_.isDefined) && childOp.nonEmpty) {
          val projectBuilder = OperatorOuterClass.Projection
            .newBuilder()
            .addAllProjectList(exprs.map(_.get).asJava)
          Some(result.setProjection(projectBuilder).build())
        } else {
          withInfo(op, projectList: _*)
          None
        }

      case FilterExec(condition, child) if CometConf.COMET_EXEC_FILTER_ENABLED.get(conf) =>
        val cond = exprToProto(condition, child.output)

        if (cond.isDefined && childOp.nonEmpty) {
          val filterBuilder = OperatorOuterClass.Filter.newBuilder().setPredicate(cond.get)
          Some(result.setFilter(filterBuilder).build())
        } else {
          withInfo(op, condition, child)
          None
        }

      case SortExec(sortOrder, _, child, _) if CometConf.COMET_EXEC_SORT_ENABLED.get(conf) =>
        if (!supportedSortType(op, sortOrder)) {
          return None
        }

        val sortOrders = sortOrder.map(exprToProto(_, child.output))

        if (sortOrders.forall(_.isDefined) && childOp.nonEmpty) {
          val sortBuilder = OperatorOuterClass.Sort
            .newBuilder()
            .addAllSortOrders(sortOrders.map(_.get).asJava)
          Some(result.setSort(sortBuilder).build())
        } else {
          withInfo(op, "sort order not supported", sortOrder: _*)
          None
        }

      case LocalLimitExec(limit, _) if CometConf.COMET_EXEC_LOCAL_LIMIT_ENABLED.get(conf) =>
        if (childOp.nonEmpty) {
          // LocalLimit doesn't use offset, but it shares same operator serde class.
          // Just set it to zero.
          val limitBuilder = OperatorOuterClass.Limit
            .newBuilder()
            .setLimit(limit)
            .setOffset(0)
          Some(result.setLimit(limitBuilder).build())
        } else {
          withInfo(op, "No child operator")
          None
        }

      case globalLimitExec: GlobalLimitExec
          if CometConf.COMET_EXEC_GLOBAL_LIMIT_ENABLED.get(conf) =>
        // TODO: We don't support negative limit for now.
        if (childOp.nonEmpty && globalLimitExec.limit >= 0) {
          val limitBuilder = OperatorOuterClass.Limit.newBuilder()

          // TODO: Spark 3.3 might have negative limit (-1) for Offset usage.
          // When we upgrade to Spark 3.3., we need to address it here.
          limitBuilder.setLimit(globalLimitExec.limit)

          Some(result.setLimit(limitBuilder).build())
        } else {
          withInfo(op, "No child operator")
          None
        }

      case ExpandExec(projections, _, child) if CometConf.COMET_EXEC_EXPAND_ENABLED.get(conf) =>
        var allProjExprs: Seq[Expression] = Seq()
        val projExprs = projections.flatMap(_.map(e => {
          allProjExprs = allProjExprs :+ e
          exprToProto(e, child.output)
        }))

        if (projExprs.forall(_.isDefined) && childOp.nonEmpty) {
          val expandBuilder = OperatorOuterClass.Expand
            .newBuilder()
            .addAllProjectList(projExprs.map(_.get).asJava)
            .setNumExprPerProject(projections.head.size)
          Some(result.setExpand(expandBuilder).build())
        } else {
          withInfo(op, allProjExprs: _*)
          None
        }

      case WindowExec(windowExpression, partitionSpec, orderSpec, child)
          if CometConf.COMET_EXEC_WINDOW_ENABLED.get(conf) =>
        val output = child.output

        val winExprs: Array[WindowExpression] = windowExpression.flatMap { expr =>
          expr match {
            case alias: Alias =>
              alias.child match {
                case winExpr: WindowExpression =>
                  Some(winExpr)
                case _ =>
                  None
              }
            case _ =>
              None
          }
        }.toArray

        if (winExprs.length != windowExpression.length) {
          withInfo(op, "Unsupported window expression(s)")
          return None
        }

        if (partitionSpec.nonEmpty && orderSpec.nonEmpty &&
          !validatePartitionAndSortSpecsForWindowFunc(partitionSpec, orderSpec, op)) {
          return None
        }

        val windowExprProto = winExprs.map(windowExprToProto(_, output, op.conf))
        val partitionExprs = partitionSpec.map(exprToProto(_, child.output))

        val sortOrders = orderSpec.map(exprToProto(_, child.output))

        if (windowExprProto.forall(_.isDefined) && partitionExprs.forall(_.isDefined)
          && sortOrders.forall(_.isDefined)) {
          val windowBuilder = OperatorOuterClass.Window.newBuilder()
          windowBuilder.addAllWindowExpr(windowExprProto.map(_.get).toIterable.asJava)
          windowBuilder.addAllPartitionByList(partitionExprs.map(_.get).asJava)
          windowBuilder.addAllOrderByList(sortOrders.map(_.get).asJava)
          Some(result.setWindow(windowBuilder).build())
        } else {
          None
        }

      case aggregate: BaseAggregateExec
          if (aggregate.isInstanceOf[HashAggregateExec] ||
            aggregate.isInstanceOf[ObjectHashAggregateExec]) &&
            CometConf.COMET_EXEC_AGGREGATE_ENABLED.get(conf) =>
        val groupingExpressions = aggregate.groupingExpressions
        val aggregateExpressions = aggregate.aggregateExpressions
        val aggregateAttributes = aggregate.aggregateAttributes
        val resultExpressions = aggregate.resultExpressions
        val child = aggregate.child

        if (groupingExpressions.isEmpty && aggregateExpressions.isEmpty) {
          withInfo(op, "No group by or aggregation")
          return None
        }

        // Aggregate expressions with filter are not supported yet.
        if (aggregateExpressions.exists(_.filter.isDefined)) {
          withInfo(op, "Aggregate expression with filter is not supported")
          return None
        }

        val groupingExprs = groupingExpressions.map(exprToProto(_, child.output))

        // In some of the cases, the aggregateExpressions could be empty.
        // For example, if the aggregate functions only have group by or if the aggregate
        // functions only have distinct aggregate functions:
        //
        // SELECT COUNT(distinct col2), col1 FROM test group by col1
        //  +- HashAggregate (keys =[col1# 6], functions =[count (distinct col2#7)] )
        //    +- Exchange hashpartitioning (col1#6, 10), ENSURE_REQUIREMENTS, [plan_id = 36]
        //      +- HashAggregate (keys =[col1#6], functions =[partial_count (distinct col2#7)] )
        //        +- HashAggregate (keys =[col1#6, col2#7], functions =[] )
        //          +- Exchange hashpartitioning (col1#6, col2#7, 10), ENSURE_REQUIREMENTS, ...
        //            +- HashAggregate (keys =[col1#6, col2#7], functions =[] )
        //              +- FileScan parquet spark_catalog.default.test[col1#6, col2#7] ......
        // If the aggregateExpressions is empty, we only want to build groupingExpressions,
        // and skip processing of aggregateExpressions.
        if (aggregateExpressions.isEmpty) {
          val hashAggBuilder = OperatorOuterClass.HashAggregate.newBuilder()
          hashAggBuilder.addAllGroupingExprs(groupingExprs.map(_.get).asJava)
          val attributes = groupingExpressions.map(_.toAttribute) ++ aggregateAttributes
          val resultExprs = resultExpressions.map(exprToProto(_, attributes))
          if (resultExprs.exists(_.isEmpty)) {
            val msg = s"Unsupported result expressions found in: ${resultExpressions}"
            emitWarning(msg)
            withInfo(op, msg, resultExpressions: _*)
            return None
          }
          hashAggBuilder.addAllResultExprs(resultExprs.map(_.get).asJava)
          Some(result.setHashAgg(hashAggBuilder).build())
        } else {
          val modes = aggregateExpressions.map(_.mode).distinct

          if (modes.size != 1) {
            // This shouldn't happen as all aggregation expressions should share the same mode.
            // Fallback to Spark nevertheless here.
            withInfo(op, "All aggregate expressions do not have the same mode")
            return None
          }

          val mode = modes.head match {
            case Partial => CometAggregateMode.Partial
            case Final => CometAggregateMode.Final
            case _ =>
              withInfo(op, s"Unsupported aggregation mode ${modes.head}")
              return None
          }

          // In final mode, the aggregate expressions are bound to the output of the
          // child and partial aggregate expressions buffer attributes produced by partial
          // aggregation. This is done in Spark `HashAggregateExec` internally. In Comet,
          // we don't have to do this because we don't use the merging expression.
          val binding = mode != CometAggregateMode.Final
          // `output` is only used when `binding` is true (i.e., non-Final)
          val output = child.output

          val aggExprs =
            aggregateExpressions.map(aggExprToProto(_, output, binding, op.conf))
          if (childOp.nonEmpty && groupingExprs.forall(_.isDefined) &&
            aggExprs.forall(_.isDefined)) {
            val hashAggBuilder = OperatorOuterClass.HashAggregate.newBuilder()
            hashAggBuilder.addAllGroupingExprs(groupingExprs.map(_.get).asJava)
            hashAggBuilder.addAllAggExprs(aggExprs.map(_.get).asJava)
            if (mode == CometAggregateMode.Final) {
              val attributes = groupingExpressions.map(_.toAttribute) ++ aggregateAttributes
              val resultExprs = resultExpressions.map(exprToProto(_, attributes))
              if (resultExprs.exists(_.isEmpty)) {
                val msg = s"Unsupported result expressions found in: ${resultExpressions}"
                emitWarning(msg)
                withInfo(op, msg, resultExpressions: _*)
                return None
              }
              hashAggBuilder.addAllResultExprs(resultExprs.map(_.get).asJava)
            }
            hashAggBuilder.setModeValue(mode.getNumber)
            Some(result.setHashAgg(hashAggBuilder).build())
          } else {
            val allChildren: Seq[Expression] =
              groupingExpressions ++ aggregateExpressions ++ aggregateAttributes
            withInfo(op, allChildren: _*)
            None
          }
        }

      case join: HashJoin =>
        // `HashJoin` has only two implementations in Spark, but we check the type of the join to
        // make sure we are handling the correct join type.
        if (!(CometConf.COMET_EXEC_HASH_JOIN_ENABLED.get(conf) &&
            join.isInstanceOf[ShuffledHashJoinExec]) &&
          !(CometConf.COMET_EXEC_BROADCAST_HASH_JOIN_ENABLED.get(conf) &&
            join.isInstanceOf[BroadcastHashJoinExec])) {
          withInfo(join, s"Invalid hash join type ${join.nodeName}")
          return None
        }

        if (join.buildSide == BuildRight && join.joinType == LeftAnti) {
          withInfo(join, "BuildRight with LeftAnti is not supported")
          return None
        }

        val condition = join.condition.map { cond =>
          val condProto = exprToProto(cond, join.left.output ++ join.right.output)
          if (condProto.isEmpty) {
            withInfo(join, cond)
            return None
          }
          condProto.get
        }

        val joinType = join.joinType match {
          case Inner => JoinType.Inner
          case LeftOuter => JoinType.LeftOuter
          case RightOuter => JoinType.RightOuter
          case FullOuter => JoinType.FullOuter
          case LeftSemi => JoinType.LeftSemi
          case LeftAnti => JoinType.LeftAnti
          case _ =>
            // Spark doesn't support other join types
            withInfo(join, s"Unsupported join type ${join.joinType}")
            return None
        }

        val leftKeys = join.leftKeys.map(exprToProto(_, join.left.output))
        val rightKeys = join.rightKeys.map(exprToProto(_, join.right.output))

        if (leftKeys.forall(_.isDefined) &&
          rightKeys.forall(_.isDefined) &&
          childOp.nonEmpty) {
          val joinBuilder = OperatorOuterClass.HashJoin
            .newBuilder()
            .setJoinType(joinType)
            .addAllLeftJoinKeys(leftKeys.map(_.get).asJava)
            .addAllRightJoinKeys(rightKeys.map(_.get).asJava)
            .setBuildSide(
              if (join.buildSide == BuildLeft) BuildSide.BuildLeft else BuildSide.BuildRight)
          condition.foreach(joinBuilder.setCondition)
          Some(result.setHashJoin(joinBuilder).build())
        } else {
          val allExprs: Seq[Expression] = join.leftKeys ++ join.rightKeys
          withInfo(join, allExprs: _*)
          None
        }

      case join: SortMergeJoinExec if CometConf.COMET_EXEC_SORT_MERGE_JOIN_ENABLED.get(conf) =>
        // `requiredOrders` and `getKeyOrdering` are copied from Spark's SortMergeJoinExec.
        def requiredOrders(keys: Seq[Expression]): Seq[SortOrder] = {
          keys.map(SortOrder(_, Ascending))
        }

        def getKeyOrdering(
            keys: Seq[Expression],
            childOutputOrdering: Seq[SortOrder]): Seq[SortOrder] = {
          val requiredOrdering = requiredOrders(keys)
          if (SortOrder.orderingSatisfies(childOutputOrdering, requiredOrdering)) {
            keys.zip(childOutputOrdering).map { case (key, childOrder) =>
              val sameOrderExpressionsSet = ExpressionSet(childOrder.children) - key
              SortOrder(key, Ascending, sameOrderExpressionsSet.toSeq)
            }
          } else {
            requiredOrdering
          }
        }

        if (join.condition.isDefined &&
          !CometConf.COMET_EXEC_SORT_MERGE_JOIN_WITH_JOIN_FILTER_ENABLED
            .get(conf)) {
          withInfo(
            join,
            s"${CometConf.COMET_EXEC_SORT_MERGE_JOIN_WITH_JOIN_FILTER_ENABLED.key} is not enabled",
            join.condition.get)
          return None
        }

        val condition = join.condition.map { cond =>
          val condProto = exprToProto(cond, join.left.output ++ join.right.output)
          if (condProto.isEmpty) {
            withInfo(join, cond)
            return None
          }
          condProto.get
        }

        val joinType = join.joinType match {
          case Inner => JoinType.Inner
          case LeftOuter => JoinType.LeftOuter
          case RightOuter => JoinType.RightOuter
          case FullOuter => JoinType.FullOuter
          case LeftSemi => JoinType.LeftSemi
          case LeftAnti => JoinType.LeftAnti
          case _ =>
            // Spark doesn't support other join types
            withInfo(op, s"Unsupported join type ${join.joinType}")
            return None
        }

        // Checks if the join keys are supported by DataFusion SortMergeJoin.
        val errorMsgs = join.leftKeys.flatMap { key =>
          if (!supportedSortMergeJoinEqualType(key.dataType)) {
            Some(s"Unsupported join key type ${key.dataType} on key: ${key.sql}")
          } else {
            None
          }
        }

        if (errorMsgs.nonEmpty) {
          withInfo(op, errorMsgs.flatten.mkString("\n"))
          return None
        }

        val leftKeys = join.leftKeys.map(exprToProto(_, join.left.output))
        val rightKeys = join.rightKeys.map(exprToProto(_, join.right.output))

        val sortOptions = getKeyOrdering(join.leftKeys, join.left.outputOrdering)
          .map(exprToProto(_, join.left.output))

        if (sortOptions.forall(_.isDefined) &&
          leftKeys.forall(_.isDefined) &&
          rightKeys.forall(_.isDefined) &&
          childOp.nonEmpty) {
          val joinBuilder = OperatorOuterClass.SortMergeJoin
            .newBuilder()
            .setJoinType(joinType)
            .addAllSortOptions(sortOptions.map(_.get).asJava)
            .addAllLeftJoinKeys(leftKeys.map(_.get).asJava)
            .addAllRightJoinKeys(rightKeys.map(_.get).asJava)
          condition.map(joinBuilder.setCondition)
          Some(result.setSortMergeJoin(joinBuilder).build())
        } else {
          val allExprs: Seq[Expression] = join.leftKeys ++ join.rightKeys
          withInfo(join, allExprs: _*)
          None
        }

      case join: SortMergeJoinExec if !CometConf.COMET_EXEC_SORT_MERGE_JOIN_ENABLED.get(conf) =>
        withInfo(join, "SortMergeJoin is not enabled")
        None

      case op if isCometSink(op) && op.output.forall(a => supportedDataType(a.dataType, true)) =>
        // These operators are source of Comet native execution chain
        val scanBuilder = OperatorOuterClass.Scan.newBuilder()
        val source = op.simpleStringWithNodeId()
        if (source.isEmpty) {
          scanBuilder.setSource(op.getClass.getSimpleName)
        } else {
          scanBuilder.setSource(source)
        }

        val scanTypes = op.output.flatten { attr =>
          serializeDataType(attr.dataType)
        }

        if (scanTypes.length == op.output.length) {
          scanBuilder.addAllFields(scanTypes.asJava)

          // Sink operators don't have children
          result.clearChildren()

          Some(result.setScan(scanBuilder).build())
        } else {
          // There are unsupported scan type
          val msg =
            s"unsupported Comet operator: ${op.nodeName}, due to unsupported data types above"
          emitWarning(msg)
          withInfo(op, msg)
          None
        }

      case op =>
        // Emit warning if:
        //  1. it is not Spark shuffle operator, which is handled separately
        //  2. it is not a Comet operator
        if (!op.nodeName.contains("Comet") && !op.isInstanceOf[ShuffleExchangeExec]) {
          val msg = s"unsupported Spark operator: ${op.nodeName}"
          emitWarning(msg)
          withInfo(op, msg)
        }
        None
    }
  }

  /**
   * Whether the input Spark operator `op` can be considered as a Comet sink, i.e., the start of
   * native execution. If it is true, we'll wrap `op` with `CometScanWrapper` or
   * `CometSinkPlaceHolder` later in `CometSparkSessionExtensions` after `operator2proto` is
   * called.
   */
  private def isCometSink(op: SparkPlan): Boolean = {
    op match {
      case s if isCometScan(s) => true
      case _: CometSparkToColumnarExec => true
      case _: CometSinkPlaceHolder => true
      case _: CoalesceExec => true
      case _: CollectLimitExec => true
      case _: UnionExec => true
      case _: ShuffleExchangeExec => true
      case ShuffleQueryStageExec(_, _: CometShuffleExchangeExec, _) => true
      case ShuffleQueryStageExec(_, ReusedExchangeExec(_, _: CometShuffleExchangeExec), _) => true
      case _: TakeOrderedAndProjectExec => true
      case BroadcastQueryStageExec(_, _: CometBroadcastExchangeExec, _) => true
      case _: BroadcastExchangeExec => true
      case _: WindowExec => true
      case _ => false
    }
  }

  /**
   * Checks whether `dt` is a decimal type AND whether Spark version is before 3.4
   */
  private def decimalBeforeSpark34(dt: DataType): Boolean = {
    !isSpark34Plus && (dt match {
      case _: DecimalType => true
      case _ => false
    })
  }

  /**
   * Check if the datatypes of shuffle input are supported. This is used for Columnar shuffle
   * which supports struct/array.
   */
  def supportPartitioningTypes(
      inputs: Seq[Attribute],
      partitioning: Partitioning): (Boolean, String) = {
    def supportedDataType(dt: DataType): Boolean = dt match {
      case _: ByteType | _: ShortType | _: IntegerType | _: LongType | _: FloatType |
          _: DoubleType | _: StringType | _: BinaryType | _: TimestampType | _: DecimalType |
          _: DateType | _: BooleanType =>
        true
      case StructType(fields) =>
        fields.forall(f => supportedDataType(f.dataType)) &&
        // Java Arrow stream reader cannot work on duplicate field name
        fields.map(f => f.name).distinct.length == fields.length
      case ArrayType(ArrayType(_, _), _) => false // TODO: nested array is not supported
      case ArrayType(MapType(_, _, _), _) => false // TODO: map array element is not supported
      case ArrayType(elementType, _) =>
        supportedDataType(elementType)
      case MapType(MapType(_, _, _), _, _) => false // TODO: nested map is not supported
      case MapType(_, MapType(_, _, _), _) => false
      case MapType(StructType(_), _, _) => false // TODO: struct map key/value is not supported
      case MapType(_, StructType(_), _) => false
      case MapType(ArrayType(_, _), _, _) => false // TODO: array map key/value is not supported
      case MapType(_, ArrayType(_, _), _) => false
      case MapType(keyType, valueType, _) =>
        supportedDataType(keyType) && supportedDataType(valueType)
      case _ =>
        false
    }

    var msg = ""
    val supported = partitioning match {
      case HashPartitioning(expressions, _) =>
        val supported =
          expressions.map(QueryPlanSerde.exprToProto(_, inputs)).forall(_.isDefined) &&
            expressions.forall(e => supportedDataType(e.dataType)) &&
            inputs.forall(attr => supportedDataType(attr.dataType))
        if (!supported) {
          msg = s"unsupported Spark partitioning expressions: $expressions"
        }
        supported
      case SinglePartition => inputs.forall(attr => supportedDataType(attr.dataType))
      case RoundRobinPartitioning(_) => inputs.forall(attr => supportedDataType(attr.dataType))
      case RangePartitioning(orderings, _) =>
        val supported =
          orderings.map(QueryPlanSerde.exprToProto(_, inputs)).forall(_.isDefined) &&
            orderings.forall(e => supportedDataType(e.dataType)) &&
            inputs.forall(attr => supportedDataType(attr.dataType))
        if (!supported) {
          msg = s"unsupported Spark partitioning expressions: $orderings"
        }
        supported
      case _ =>
        msg = s"unsupported Spark partitioning: ${partitioning.getClass.getName}"
        false
    }

    if (!supported) {
      emitWarning(msg)
      (false, msg)
    } else {
      (true, null)
    }
  }

  /**
   * Whether the given Spark partitioning is supported by Comet.
   */
  def supportPartitioning(
      inputs: Seq[Attribute],
      partitioning: Partitioning): (Boolean, String) = {
    def supportedDataType(dt: DataType): Boolean = dt match {
      case _: ByteType | _: ShortType | _: IntegerType | _: LongType | _: FloatType |
          _: DoubleType | _: StringType | _: BinaryType | _: TimestampType | _: DecimalType |
          _: DateType | _: BooleanType =>
        true
      case _ =>
        // Native shuffle doesn't support struct/array yet
        false
    }

    var msg = ""
    val supported = partitioning match {
      case HashPartitioning(expressions, _) =>
        val supported =
          expressions.map(QueryPlanSerde.exprToProto(_, inputs)).forall(_.isDefined) &&
            expressions.forall(e => supportedDataType(e.dataType)) &&
            inputs.forall(attr => supportedDataType(attr.dataType))
        if (!supported) {
          msg = s"unsupported Spark partitioning expressions: $expressions"
        }
        supported
      case SinglePartition => inputs.forall(attr => supportedDataType(attr.dataType))
      case _ =>
        msg = s"unsupported Spark partitioning: ${partitioning.getClass.getName}"
        false
    }

    if (!supported) {
      emitWarning(msg)
      (false, msg)
    } else {
      (true, null)
    }
  }

  // Utility method. Adds explain info if the result of calling exprToProto is None
  private def optExprWithInfo(
      optExpr: Option[Expr],
      expr: Expression,
      childExpr: Expression*): Option[Expr] = {
    optExpr match {
      case None =>
        withInfo(expr, childExpr: _*)
        None
      case o => o
    }

  }

  // TODO: Remove this constraint when we upgrade to new arrow-rs including
  // https://github.com/apache/arrow-rs/pull/6225
  def supportedSortType(op: SparkPlan, sortOrder: Seq[SortOrder]): Boolean = {
    def canRank(dt: DataType): Boolean = {
      dt match {
        case _: ByteType | _: ShortType | _: IntegerType | _: LongType | _: FloatType |
            _: DoubleType | _: TimestampType | _: DecimalType | _: DateType =>
          true
        case _: BinaryType | _: StringType => true
        case _ => false
      }
    }

    if (sortOrder.length == 1) {
      val canSort = sortOrder.head.dataType match {
        case _: BooleanType => true
        case _: ByteType | _: ShortType | _: IntegerType | _: LongType | _: FloatType |
            _: DoubleType | _: TimestampType | _: DecimalType | _: DateType =>
          true
        case dt if isTimestampNTZType(dt) => true
        case _: BinaryType | _: StringType => true
        case ArrayType(elementType, _) => canRank(elementType)
        case _ => false
      }
      if (!canSort) {
        withInfo(op, s"Sort on single column of type ${sortOrder.head.dataType} is not supported")
        false
      } else {
        true
      }
    } else {
      true
    }
  }

  private def validatePartitionAndSortSpecsForWindowFunc(
      partitionSpec: Seq[Expression],
      orderSpec: Seq[SortOrder],
      op: SparkPlan): Boolean = {
    if (partitionSpec.length != orderSpec.length) {
      withInfo(op, "Partitioning and sorting specifications do not match")
      return false
    }

    val partitionColumnNames = partitionSpec.collect { case a: AttributeReference =>
      a.name
    }

    val orderColumnNames = orderSpec.collect { case s: SortOrder =>
      s.child match {
        case a: AttributeReference => a.name
      }
    }

    if (partitionColumnNames.zip(orderColumnNames).exists { case (partCol, orderCol) =>
        partCol != orderCol
      }) {
      withInfo(op, "Partitioning and sorting specifications must be the same.")
      return false
    }

    true
  }
}<|MERGE_RESOLUTION|>--- conflicted
+++ resolved
@@ -2266,26 +2266,24 @@
             withInfo(expr, "unsupported arguments for GetArrayStructFields", child)
             None
           }
-<<<<<<< HEAD
-        case expr if expr.prettyName == "array_repeat" =>
-=======
         case expr if expr.prettyName == "array_contains" =>
->>>>>>> fbcf0251
           createBinaryExpr(
             expr.children(0),
             expr.children(1),
             inputs,
-<<<<<<< HEAD
-            (builder, binaryExpr) => builder.setArrayRepeat(binaryExpr))
-=======
             (builder, binaryExpr) => builder.setArrayContains(binaryExpr))
->>>>>>> fbcf0251
         case _ if expr.prettyName == "array_append" =>
           createBinaryExpr(
             expr.children(0),
             expr.children(1),
             inputs,
             (builder, binaryExpr) => builder.setArrayAppend(binaryExpr))
+        case expr if expr.prettyName == "array_repeat" =>
+          createBinaryExpr(
+            expr.children(0),
+            expr.children(1),
+            inputs,
+            (builder, binaryExpr) => builder.setArrayRepeat(binaryExpr))
         case _ =>
           withInfo(expr, s"${expr.prettyName} is not supported", expr.children: _*)
           None
