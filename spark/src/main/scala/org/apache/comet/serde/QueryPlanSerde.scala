/*
 * Licensed to the Apache Software Foundation (ASF) under one
 * or more contributor license agreements.  See the NOTICE file
 * distributed with this work for additional information
 * regarding copyright ownership.  The ASF licenses this file
 * to you under the Apache License, Version 2.0 (the
 * "License"); you may not use this file except in compliance
 * with the License.  You may obtain a copy of the License at
 *
 *   http://www.apache.org/licenses/LICENSE-2.0
 *
 * Unless required by applicable law or agreed to in writing,
 * software distributed under the License is distributed on an
 * "AS IS" BASIS, WITHOUT WARRANTIES OR CONDITIONS OF ANY
 * KIND, either express or implied.  See the License for the
 * specific language governing permissions and limitations
 * under the License.
 */

package org.apache.comet.serde

import scala.collection.JavaConverters._
import scala.math.min

import org.apache.spark.internal.Logging
import org.apache.spark.sql.catalyst.expressions._
import org.apache.spark.sql.catalyst.expressions.aggregate._
import org.apache.spark.sql.catalyst.expressions.objects.StaticInvoke
import org.apache.spark.sql.catalyst.optimizer.{BuildLeft, BuildRight, NormalizeNaNAndZero}
import org.apache.spark.sql.catalyst.plans._
import org.apache.spark.sql.catalyst.plans.physical._
import org.apache.spark.sql.catalyst.util.CharVarcharCodegenUtils
import org.apache.spark.sql.comet._
import org.apache.spark.sql.comet.execution.shuffle.CometShuffleExchangeExec
import org.apache.spark.sql.execution
import org.apache.spark.sql.execution._
import org.apache.spark.sql.execution.adaptive.{BroadcastQueryStageExec, ShuffleQueryStageExec}
import org.apache.spark.sql.execution.aggregate.{BaseAggregateExec, HashAggregateExec, ObjectHashAggregateExec}
import org.apache.spark.sql.execution.datasources.{FilePartition, FileScanRDD}
import org.apache.spark.sql.execution.datasources.v2.{DataSourceRDD, DataSourceRDDPartition}
import org.apache.spark.sql.execution.exchange.{BroadcastExchangeExec, ReusedExchangeExec, ShuffleExchangeExec}
import org.apache.spark.sql.execution.joins.{BroadcastHashJoinExec, HashJoin, ShuffledHashJoinExec, SortMergeJoinExec}
import org.apache.spark.sql.execution.window.WindowExec
import org.apache.spark.sql.internal.SQLConf
import org.apache.spark.sql.types._
import org.apache.spark.unsafe.types.UTF8String

import org.apache.comet.CometConf
import org.apache.comet.CometSparkSessionExtensions.{isCometScan, isSpark34Plus, withInfo}
import org.apache.comet.expressions._
import org.apache.comet.serde.ExprOuterClass.{AggExpr, DataType => ProtoDataType, Expr, ScalarFunc}
import org.apache.comet.serde.ExprOuterClass.DataType._
import org.apache.comet.serde.OperatorOuterClass.{AggregateMode => CometAggregateMode, BuildSide, JoinType, Operator}
import org.apache.comet.shims.{CometExprShim, ShimQueryPlanSerde}

/**
 * An utility object for query plan and expression serialization.
 */
object QueryPlanSerde extends Logging with ShimQueryPlanSerde with CometExprShim {
  def emitWarning(reason: String): Unit = {
    logWarning(s"Comet native execution is disabled due to: $reason")
  }

  def supportedDataType(dt: DataType, allowStruct: Boolean = false): Boolean = dt match {
    case _: ByteType | _: ShortType | _: IntegerType | _: LongType | _: FloatType |
        _: DoubleType | _: StringType | _: BinaryType | _: TimestampType | _: DecimalType |
        _: DateType | _: BooleanType | _: NullType =>
      true
    case dt if isTimestampNTZType(dt) => true
    case s: StructType if allowStruct =>
      s.fields.map(_.dataType).forall(supportedDataType(_, allowStruct))
    case dt =>
      emitWarning(s"unsupported Spark data type: $dt")
      false
  }

  /**
   * Serializes Spark datatype to protobuf. Note that, a datatype can be serialized by this method
   * doesn't mean it is supported by Comet native execution, i.e., `supportedDataType` may return
   * false for it.
   */
  def serializeDataType(dt: DataType): Option[ExprOuterClass.DataType] = {
    val typeId = dt match {
      case _: BooleanType => 0
      case _: ByteType => 1
      case _: ShortType => 2
      case _: IntegerType => 3
      case _: LongType => 4
      case _: FloatType => 5
      case _: DoubleType => 6
      case _: StringType => 7
      case _: BinaryType => 8
      case _: TimestampType => 9
      case _: DecimalType => 10
      case dt if isTimestampNTZType(dt) => 11
      case _: DateType => 12
      case _: NullType => 13
      case _: ArrayType => 14
      case _: MapType => 15
      case _: StructType => 16
      case dt =>
        emitWarning(s"Cannot serialize Spark data type: $dt")
        return None
    }

    val builder = ProtoDataType.newBuilder()
    builder.setTypeIdValue(typeId)

    // Decimal
    val dataType = dt match {
      case t: DecimalType =>
        val info = DataTypeInfo.newBuilder()
        val decimal = DecimalInfo.newBuilder()
        decimal.setPrecision(t.precision)
        decimal.setScale(t.scale)
        info.setDecimal(decimal)
        builder.setTypeInfo(info.build()).build()

      case a: ArrayType =>
        val elementType = serializeDataType(a.elementType)

        if (elementType.isEmpty) {
          return None
        }

        val info = DataTypeInfo.newBuilder()
        val list = ListInfo.newBuilder()
        list.setElementType(elementType.get)
        list.setContainsNull(a.containsNull)

        info.setList(list)
        builder.setTypeInfo(info.build()).build()

      case m: MapType =>
        val keyType = serializeDataType(m.keyType)
        if (keyType.isEmpty) {
          return None
        }

        val valueType = serializeDataType(m.valueType)
        if (valueType.isEmpty) {
          return None
        }

        val info = DataTypeInfo.newBuilder()
        val map = MapInfo.newBuilder()
        map.setKeyType(keyType.get)
        map.setValueType(valueType.get)
        map.setValueContainsNull(m.valueContainsNull)

        info.setMap(map)
        builder.setTypeInfo(info.build()).build()

      case s: StructType =>
        val info = DataTypeInfo.newBuilder()
        val struct = StructInfo.newBuilder()

        val fieldNames = s.fields.map(_.name).toIterable.asJava
        val fieldDatatypes = s.fields.map(f => serializeDataType(f.dataType)).toSeq
        val fieldNullable = s.fields.map(f => Boolean.box(f.nullable)).toIterable.asJava

        if (fieldDatatypes.exists(_.isEmpty)) {
          return None
        }

        struct.addAllFieldNames(fieldNames)
        struct.addAllFieldDatatypes(fieldDatatypes.map(_.get).asJava)
        struct.addAllFieldNullable(fieldNullable)

        info.setStruct(struct)
        builder.setTypeInfo(info.build()).build()
      case _ => builder.build()
    }

    Some(dataType)
  }

  def windowExprToProto(
      windowExpr: WindowExpression,
      output: Seq[Attribute],
      conf: SQLConf): Option[OperatorOuterClass.WindowExpr] = {

    val aggregateExpressions: Array[AggregateExpression] = windowExpr.flatMap { expr =>
      expr match {
        case agg: AggregateExpression =>
          agg.aggregateFunction match {
            case _: Count =>
              Some(agg)
            case min: Min =>
              if (AggSerde.minMaxDataTypeSupported(min.dataType)) {
                Some(agg)
              } else {
                withInfo(windowExpr, s"datatype ${min.dataType} is not supported", expr)
                None
              }
            case max: Max =>
              if (AggSerde.minMaxDataTypeSupported(max.dataType)) {
                Some(agg)
              } else {
                withInfo(windowExpr, s"datatype ${max.dataType} is not supported", expr)
                None
              }
            case s: Sum =>
              if (AggSerde.sumDataTypeSupported(s.dataType) && !s.dataType
                  .isInstanceOf[DecimalType]) {
                Some(agg)
              } else {
                withInfo(windowExpr, s"datatype ${s.dataType} is not supported", expr)
                None
              }
            case _ =>
              withInfo(
                windowExpr,
                s"aggregate ${agg.aggregateFunction}" +
                  " is not supported for window function",
                expr)
              None
          }
        case _ =>
          None
      }
    }.toArray

    val (aggExpr, builtinFunc) = if (aggregateExpressions.nonEmpty) {
      val modes = aggregateExpressions.map(_.mode).distinct
      assert(modes.size == 1 && modes.head == Complete)
      (aggExprToProto(aggregateExpressions.head, output, true, conf), None)
    } else {
      (None, exprToProto(windowExpr.windowFunction, output))
    }

    if (aggExpr.isEmpty && builtinFunc.isEmpty) {
      return None
    }

    val f = windowExpr.windowSpec.frameSpecification

    val (frameType, lowerBound, upperBound) = f match {
      case SpecifiedWindowFrame(frameType, lBound, uBound) =>
        val frameProto = frameType match {
          case RowFrame => OperatorOuterClass.WindowFrameType.Rows
          case RangeFrame => OperatorOuterClass.WindowFrameType.Range
        }

        val lBoundProto = lBound match {
          case UnboundedPreceding =>
            OperatorOuterClass.LowerWindowFrameBound
              .newBuilder()
              .setUnboundedPreceding(OperatorOuterClass.UnboundedPreceding.newBuilder().build())
              .build()
          case CurrentRow =>
            OperatorOuterClass.LowerWindowFrameBound
              .newBuilder()
              .setCurrentRow(OperatorOuterClass.CurrentRow.newBuilder().build())
              .build()
          case e =>
            val offset = e.eval() match {
              case i: Integer => i.toLong
              case l: Long => l
              case _ => return None
            }
            OperatorOuterClass.LowerWindowFrameBound
              .newBuilder()
              .setPreceding(
                OperatorOuterClass.Preceding
                  .newBuilder()
                  .setOffset(offset)
                  .build())
              .build()
        }

        val uBoundProto = uBound match {
          case UnboundedFollowing =>
            OperatorOuterClass.UpperWindowFrameBound
              .newBuilder()
              .setUnboundedFollowing(OperatorOuterClass.UnboundedFollowing.newBuilder().build())
              .build()
          case CurrentRow =>
            OperatorOuterClass.UpperWindowFrameBound
              .newBuilder()
              .setCurrentRow(OperatorOuterClass.CurrentRow.newBuilder().build())
              .build()
          case e =>
            val offset = e.eval() match {
              case i: Integer => i.toLong
              case l: Long => l
              case _ => return None
            }

            OperatorOuterClass.UpperWindowFrameBound
              .newBuilder()
              .setFollowing(
                OperatorOuterClass.Following
                  .newBuilder()
                  .setOffset(offset)
                  .build())
              .build()
        }

        (frameProto, lBoundProto, uBoundProto)
      case _ =>
        (
          OperatorOuterClass.WindowFrameType.Rows,
          OperatorOuterClass.LowerWindowFrameBound
            .newBuilder()
            .setUnboundedPreceding(OperatorOuterClass.UnboundedPreceding.newBuilder().build())
            .build(),
          OperatorOuterClass.UpperWindowFrameBound
            .newBuilder()
            .setUnboundedFollowing(OperatorOuterClass.UnboundedFollowing.newBuilder().build())
            .build())
    }

    val frame = OperatorOuterClass.WindowFrame
      .newBuilder()
      .setFrameType(frameType)
      .setLowerBound(lowerBound)
      .setUpperBound(upperBound)
      .build()

    val spec =
      OperatorOuterClass.WindowSpecDefinition.newBuilder().setFrameSpecification(frame).build()

    if (builtinFunc.isDefined) {
      Some(
        OperatorOuterClass.WindowExpr
          .newBuilder()
          .setBuiltInWindowFunction(builtinFunc.get)
          .setSpec(spec)
          .build())
    } else if (aggExpr.isDefined) {
      Some(
        OperatorOuterClass.WindowExpr
          .newBuilder()
          .setAggFunc(aggExpr.get)
          .setSpec(spec)
          .build())
    } else {
      None
    }
  }

  def aggExprToProto(
      aggExpr: AggregateExpression,
      inputs: Seq[Attribute],
      binding: Boolean,
      conf: SQLConf): Option[AggExpr] = {

    if (aggExpr.isDistinct) {
      // https://github.com/apache/datafusion-comet/issues/1260
      withInfo(aggExpr, "distinct aggregates are not supported")
      return None
    }

    val cometExpr: CometAggregateExpressionSerde = aggExpr.aggregateFunction match {
      case _: Sum => CometSum
      case _: Average => CometAverage
      case _: Count => CometCount
      case _: Min => CometMin
      case _: Max => CometMax
      case _: First => CometFirst
      case _: Last => CometLast
      case _: BitAndAgg => CometBitAndAgg
      case _: BitOrAgg => CometBitOrAgg
      case _: BitXorAgg => CometBitXOrAgg
      case _: CovSample => CometCovSample
      case _: CovPopulation => CometCovPopulation
      case _: VarianceSamp => CometVarianceSamp
      case _: VariancePop => CometVariancePop
      case _: StddevSamp => CometStddevSamp
      case _: StddevPop => CometStddevPop
      case _: Corr => CometCorr
      case _: BloomFilterAggregate => CometBloomFilterAggregate
      case fn =>
        val msg = s"unsupported Spark aggregate function: ${fn.prettyName}"
        emitWarning(msg)
        withInfo(aggExpr, msg, fn.children: _*)
        return None

    }
    cometExpr.convert(aggExpr, aggExpr.aggregateFunction, inputs, binding, conf)
  }

  def evalModeToProto(evalMode: CometEvalMode.Value): ExprOuterClass.EvalMode = {
    evalMode match {
      case CometEvalMode.LEGACY => ExprOuterClass.EvalMode.LEGACY
      case CometEvalMode.TRY => ExprOuterClass.EvalMode.TRY
      case CometEvalMode.ANSI => ExprOuterClass.EvalMode.ANSI
      case _ => throw new IllegalStateException(s"Invalid evalMode $evalMode")
    }
  }

  /**
   * Wrap an expression in a cast.
   */
  def castToProto(
      expr: Expression,
      timeZoneId: Option[String],
      dt: DataType,
      childExpr: Expr,
      evalMode: CometEvalMode.Value): Option[Expr] = {
    serializeDataType(dt) match {
      case Some(dataType) =>
        val castBuilder = ExprOuterClass.Cast.newBuilder()
        castBuilder.setChild(childExpr)
        castBuilder.setDatatype(dataType)
        castBuilder.setEvalMode(evalModeToProto(evalMode))
        castBuilder.setAllowIncompat(CometConf.COMET_CAST_ALLOW_INCOMPATIBLE.get())
        castBuilder.setTimezone(timeZoneId.getOrElse("UTC"))
        Some(
          ExprOuterClass.Expr
            .newBuilder()
            .setCast(castBuilder)
            .build())
      case _ =>
        withInfo(expr, s"Unsupported datatype in castToProto: $dt")
        None
    }
  }

  def handleCast(
      expr: Expression,
      child: Expression,
      inputs: Seq[Attribute],
      binding: Boolean,
      dt: DataType,
      timeZoneId: Option[String],
      evalMode: CometEvalMode.Value): Option[Expr] = {

    val childExpr = exprToProtoInternal(child, inputs, binding)
    if (childExpr.isDefined) {
      val castSupport =
        CometCast.isSupported(child.dataType, dt, timeZoneId, evalMode)

      def getIncompatMessage(reason: Option[String]): String =
        "Comet does not guarantee correct results for cast " +
          s"from ${child.dataType} to $dt " +
          s"with timezone $timeZoneId and evalMode $evalMode" +
          reason.map(str => s" ($str)").getOrElse("")

      castSupport match {
        case Compatible(_) =>
          castToProto(expr, timeZoneId, dt, childExpr.get, evalMode)
        case Incompatible(reason) =>
          if (CometConf.COMET_CAST_ALLOW_INCOMPATIBLE.get()) {
            logWarning(getIncompatMessage(reason))
            castToProto(expr, timeZoneId, dt, childExpr.get, evalMode)
          } else {
            withInfo(
              expr,
              s"${getIncompatMessage(reason)}. To enable all incompatible casts, set " +
                s"${CometConf.COMET_CAST_ALLOW_INCOMPATIBLE.key}=true")
            None
          }
        case Unsupported =>
          withInfo(
            expr,
            s"Unsupported cast from ${child.dataType} to $dt " +
              s"with timezone $timeZoneId and evalMode $evalMode")
          None
      }
    } else {
      withInfo(expr, child)
      None
    }
  }

  /**
   * Convert a Spark expression to a protocol-buffer representation of a native Comet/DataFusion
   * expression.
   *
   * This method performs a transformation on the plan to handle decimal promotion and then calls
   * into the recursive method [[exprToProtoInternal]].
   *
   * @param expr
   *   The input expression
   * @param inputs
   *   The input attributes
   * @param binding
   *   Whether to bind the expression to the input attributes
   * @return
   *   The protobuf representation of the expression, or None if the expression is not supported.
   *   In the case where None is returned, the expression will be tagged with the reason(s) why it
   *   is not supported.
   */
  def exprToProto(
      expr: Expression,
      inputs: Seq[Attribute],
      binding: Boolean = true): Option[Expr] = {

    val conf = SQLConf.get
    val newExpr =
      DecimalPrecision.promote(conf.decimalOperationsAllowPrecisionLoss, expr, !conf.ansiEnabled)
    exprToProtoInternal(newExpr, inputs, binding)
  }

  /**
   * Convert a Spark expression to a protocol-buffer representation of a native Comet/DataFusion
   * expression.
   *
   * @param expr
   *   The input expression
   * @param inputs
   *   The input attributes
   * @param binding
   *   Whether to bind the expression to the input attributes
   * @return
   *   The protobuf representation of the expression, or None if the expression is not supported.
   *   In the case where None is returned, the expression will be tagged with the reason(s) why it
   *   is not supported.
   */
  def exprToProtoInternal(
      expr: Expression,
      inputs: Seq[Attribute],
      binding: Boolean): Option[Expr] = {
    SQLConf.get

    def convert(handler: CometExpressionSerde): Option[Expr] = {
      handler match {
        case _: IncompatExpr if !CometConf.COMET_EXPR_ALLOW_INCOMPATIBLE.get() =>
          withInfo(
            expr,
            s"$expr is not fully compatible with Spark. To enable it anyway, set " +
              s"${CometConf.COMET_EXPR_ALLOW_INCOMPATIBLE.key}=true. ${CometConf.COMPAT_GUIDE}.")
          None
        case _ =>
          handler.convert(expr, inputs, binding)
      }
    }

    expr match {
      case a @ Alias(_, _) =>
        val r = exprToProtoInternal(a.child, inputs, binding)
        if (r.isEmpty) {
          withInfo(expr, a.child)
        }
        r

      case cast @ Cast(_: Literal, dataType, _, _) =>
        // This can happen after promoting decimal precisions
        val value = cast.eval()
        exprToProtoInternal(Literal(value, dataType), inputs, binding)

      case UnaryExpression(child) if expr.prettyName == "trycast" =>
        val timeZoneId = SQLConf.get.sessionLocalTimeZone
        handleCast(
          expr,
          child,
          inputs,
          binding,
          expr.dataType,
          Some(timeZoneId),
          CometEvalMode.TRY)

      case c @ Cast(child, dt, timeZoneId, _) =>
        handleCast(expr, child, inputs, binding, dt, timeZoneId, evalMode(c))

      case add @ Add(left, right, _) if supportedDataType(left.dataType) =>
        createMathExpression(
          expr,
          left,
          right,
          inputs,
          binding,
          add.dataType,
          getFailOnError(add),
          (builder, mathExpr) => builder.setAdd(mathExpr))

      case add @ Add(left, _, _) if !supportedDataType(left.dataType) =>
        withInfo(add, s"Unsupported datatype ${left.dataType}")
        None

      case sub @ Subtract(left, right, _) if supportedDataType(left.dataType) =>
        createMathExpression(
          expr,
          left,
          right,
          inputs,
          binding,
          sub.dataType,
          getFailOnError(sub),
          (builder, mathExpr) => builder.setSubtract(mathExpr))

      case sub @ Subtract(left, _, _) if !supportedDataType(left.dataType) =>
        withInfo(sub, s"Unsupported datatype ${left.dataType}")
        None

      case mul @ Multiply(left, right, _)
          if supportedDataType(left.dataType) && !decimalBeforeSpark34(left.dataType) =>
        createMathExpression(
          expr,
          left,
          right,
          inputs,
          binding,
          mul.dataType,
          getFailOnError(mul),
          (builder, mathExpr) => builder.setMultiply(mathExpr))

      case mul @ Multiply(left, _, _) =>
        if (!supportedDataType(left.dataType)) {
          withInfo(mul, s"Unsupported datatype ${left.dataType}")
        }
        if (decimalBeforeSpark34(left.dataType)) {
          withInfo(mul, "Decimal support requires Spark 3.4 or later")
        }
        None

      case div @ Divide(left, right, _)
          if supportedDataType(left.dataType) && !decimalBeforeSpark34(left.dataType) =>
        // Datafusion now throws an exception for dividing by zero
        // See https://github.com/apache/arrow-datafusion/pull/6792
        // For now, use NullIf to swap zeros with nulls.
        val rightExpr = nullIfWhenPrimitive(right)

        createMathExpression(
          expr,
          left,
          rightExpr,
          inputs,
          binding,
          div.dataType,
          getFailOnError(div),
          (builder, mathExpr) => builder.setDivide(mathExpr))

      case div @ Divide(left, _, _) =>
        if (!supportedDataType(left.dataType)) {
          withInfo(div, s"Unsupported datatype ${left.dataType}")
        }
        if (decimalBeforeSpark34(left.dataType)) {
          withInfo(div, "Decimal support requires Spark 3.4 or later")
        }
        None

      case div @ IntegralDivide(left, right, _)
          if supportedDataType(left.dataType) && !decimalBeforeSpark34(left.dataType) =>
        val rightExpr = nullIfWhenPrimitive(right)

        val dataType = (left.dataType, right.dataType) match {
          case (l: DecimalType, r: DecimalType) =>
            // copy from IntegralDivide.resultDecimalType
            val intDig = l.precision - l.scale + r.scale
            DecimalType(min(if (intDig == 0) 1 else intDig, DecimalType.MAX_PRECISION), 0)
          case _ => left.dataType
        }

        val divideExpr = createMathExpression(
          expr,
          left,
          rightExpr,
          inputs,
          binding,
          dataType,
          getFailOnError(div),
          (builder, mathExpr) => builder.setIntegralDivide(mathExpr))

        if (divideExpr.isDefined) {
          // cast result to long
          castToProto(expr, None, LongType, divideExpr.get, CometEvalMode.LEGACY)
        } else {
          None
        }

      case div @ IntegralDivide(left, _, _) =>
        if (!supportedDataType(left.dataType)) {
          withInfo(div, s"Unsupported datatype ${left.dataType}")
        }
        if (decimalBeforeSpark34(left.dataType)) {
          withInfo(div, "Decimal support requires Spark 3.4 or later")
        }
        None

      case rem @ Remainder(left, right, _)
          if supportedDataType(left.dataType) && !decimalBeforeSpark34(left.dataType) =>
        val rightExpr = nullIfWhenPrimitive(right)

        createMathExpression(
          expr,
          left,
          rightExpr,
          inputs,
          binding,
          rem.dataType,
          getFailOnError(rem),
          (builder, mathExpr) => builder.setRemainder(mathExpr))

      case rem @ Remainder(left, _, _) =>
        if (!supportedDataType(left.dataType)) {
          withInfo(rem, s"Unsupported datatype ${left.dataType}")
        }
        if (decimalBeforeSpark34(left.dataType)) {
          withInfo(rem, "Decimal support requires Spark 3.4 or later")
        }
        None

      case EqualTo(left, right) =>
        createBinaryExpr(
          expr,
          left,
          right,
          inputs,
          binding,
          (builder, binaryExpr) => builder.setEq(binaryExpr))

      case Not(EqualTo(left, right)) =>
        createBinaryExpr(
          expr,
          left,
          right,
          inputs,
          binding,
          (builder, binaryExpr) => builder.setNeq(binaryExpr))

      case EqualNullSafe(left, right) =>
        createBinaryExpr(
          expr,
          left,
          right,
          inputs,
          binding,
          (builder, binaryExpr) => builder.setEqNullSafe(binaryExpr))

      case Not(EqualNullSafe(left, right)) =>
        createBinaryExpr(
          expr,
          left,
          right,
          inputs,
          binding,
          (builder, binaryExpr) => builder.setNeqNullSafe(binaryExpr))

      case GreaterThan(left, right) =>
        createBinaryExpr(
          expr,
          left,
          right,
          inputs,
          binding,
          (builder, binaryExpr) => builder.setGt(binaryExpr))

      case GreaterThanOrEqual(left, right) =>
        createBinaryExpr(
          expr,
          left,
          right,
          inputs,
          binding,
          (builder, binaryExpr) => builder.setGtEq(binaryExpr))

      case LessThan(left, right) =>
        createBinaryExpr(
          expr,
          left,
          right,
          inputs,
          binding,
          (builder, binaryExpr) => builder.setLt(binaryExpr))

      case LessThanOrEqual(left, right) =>
        createBinaryExpr(
          expr,
          left,
          right,
          inputs,
          binding,
          (builder, binaryExpr) => builder.setLtEq(binaryExpr))

      case Literal(value, dataType) if supportedDataType(dataType, allowStruct = value == null) =>
        val exprBuilder = ExprOuterClass.Literal.newBuilder()

        if (value == null) {
          exprBuilder.setIsNull(true)
        } else {
          exprBuilder.setIsNull(false)
          dataType match {
            case _: BooleanType => exprBuilder.setBoolVal(value.asInstanceOf[Boolean])
            case _: ByteType => exprBuilder.setByteVal(value.asInstanceOf[Byte])
            case _: ShortType => exprBuilder.setShortVal(value.asInstanceOf[Short])
            case _: IntegerType => exprBuilder.setIntVal(value.asInstanceOf[Int])
            case _: LongType => exprBuilder.setLongVal(value.asInstanceOf[Long])
            case _: FloatType => exprBuilder.setFloatVal(value.asInstanceOf[Float])
            case _: DoubleType => exprBuilder.setDoubleVal(value.asInstanceOf[Double])
            case _: StringType =>
              exprBuilder.setStringVal(value.asInstanceOf[UTF8String].toString)
            case _: TimestampType => exprBuilder.setLongVal(value.asInstanceOf[Long])
            case _: DecimalType =>
              // Pass decimal literal as bytes.
              val unscaled = value.asInstanceOf[Decimal].toBigDecimal.underlying.unscaledValue
              exprBuilder.setDecimalVal(
                com.google.protobuf.ByteString.copyFrom(unscaled.toByteArray))
            case _: BinaryType =>
              val byteStr =
                com.google.protobuf.ByteString.copyFrom(value.asInstanceOf[Array[Byte]])
              exprBuilder.setBytesVal(byteStr)
            case _: DateType => exprBuilder.setIntVal(value.asInstanceOf[Int])
            case dt if isTimestampNTZType(dt) =>
              exprBuilder.setLongVal(value.asInstanceOf[Long])
            case dt =>
              logWarning(s"Unexpected date type '$dt' for literal value '$value'")
          }
        }

        val dt = serializeDataType(dataType)

        if (dt.isDefined) {
          exprBuilder.setDatatype(dt.get)

          Some(
            ExprOuterClass.Expr
              .newBuilder()
              .setLiteral(exprBuilder)
              .build())
        } else {
          withInfo(expr, s"Unsupported datatype $dataType")
          None
        }
      case Literal(_, dataType) if !supportedDataType(dataType) =>
        withInfo(expr, s"Unsupported datatype $dataType")
        None

      case Substring(str, Literal(pos, _), Literal(len, _)) =>
        val strExpr = exprToProtoInternal(str, inputs, binding)

        if (strExpr.isDefined) {
          val builder = ExprOuterClass.Substring.newBuilder()
          builder.setChild(strExpr.get)
          builder.setStart(pos.asInstanceOf[Int])
          builder.setLen(len.asInstanceOf[Int])

          Some(
            ExprOuterClass.Expr
              .newBuilder()
              .setSubstring(builder)
              .build())
        } else {
          withInfo(expr, str)
          None
        }

      case StructsToJson(options, child, timezoneId) =>
        if (options.nonEmpty) {
          withInfo(expr, "StructsToJson with options is not supported")
          None
        } else {

          def isSupportedType(dt: DataType): Boolean = {
            dt match {
              case StructType(fields) =>
                fields.forall(f => isSupportedType(f.dataType))
              case DataTypes.BooleanType | DataTypes.ByteType | DataTypes.ShortType |
                  DataTypes.IntegerType | DataTypes.LongType | DataTypes.FloatType |
                  DataTypes.DoubleType | DataTypes.StringType =>
                true
              case DataTypes.DateType | DataTypes.TimestampType =>
                // TODO implement these types with tests for formatting options and timezone
                false
              case _: MapType | _: ArrayType =>
                // Spark supports map and array in StructsToJson but this is not yet
                // implemented in Comet
                false
              case _ => false
            }
          }

          val isSupported = child.dataType match {
            case s: StructType =>
              s.fields.forall(f => isSupportedType(f.dataType))
            case _: MapType | _: ArrayType =>
              // Spark supports map and array in StructsToJson but this is not yet
              // implemented in Comet
              false
            case _ =>
              false
          }

          if (isSupported) {
            exprToProtoInternal(child, inputs, binding) match {
              case Some(p) =>
                val toJson = ExprOuterClass.ToJson
                  .newBuilder()
                  .setChild(p)
                  .setTimezone(timezoneId.getOrElse("UTC"))
                  .setIgnoreNullFields(true)
                  .build()
                Some(
                  ExprOuterClass.Expr
                    .newBuilder()
                    .setToJson(toJson)
                    .build())
              case _ =>
                withInfo(expr, child)
                None
            }
          } else {
            withInfo(expr, "Unsupported data type", child)
            None
          }
        }

      case Like(left, right, escapeChar) =>
        if (escapeChar == '\\') {
          createBinaryExpr(
            expr,
            left,
            right,
            inputs,
            binding,
            (builder, binaryExpr) => builder.setLike(binaryExpr))
        } else {
          // TODO custom escape char
          withInfo(expr, s"custom escape character $escapeChar not supported in LIKE")
          None
        }

      case RLike(left, right) =>
        // we currently only support scalar regex patterns
        right match {
          case Literal(pattern, DataTypes.StringType) =>
            if (!RegExp.isSupportedPattern(pattern.toString) &&
              !CometConf.COMET_REGEXP_ALLOW_INCOMPATIBLE.get()) {
              withInfo(
                expr,
                s"Regexp pattern $pattern is not compatible with Spark. " +
                  s"Set ${CometConf.COMET_REGEXP_ALLOW_INCOMPATIBLE.key}=true " +
                  "to allow it anyway.")
              return None
            }
          case _ =>
            withInfo(expr, "Only scalar regexp patterns are supported")
            return None
        }

        createBinaryExpr(
          expr,
          left,
          right,
          inputs,
          binding,
          (builder, binaryExpr) => builder.setRlike(binaryExpr))

      case StartsWith(left, right) =>
        createBinaryExpr(
          expr,
          left,
          right,
          inputs,
          binding,
          (builder, binaryExpr) => builder.setStartsWith(binaryExpr))

      case EndsWith(left, right) =>
        createBinaryExpr(
          expr,
          left,
          right,
          inputs,
          binding,
          (builder, binaryExpr) => builder.setEndsWith(binaryExpr))

      case Contains(left, right) =>
        createBinaryExpr(
          expr,
          left,
          right,
          inputs,
          binding,
          (builder, binaryExpr) => builder.setContains(binaryExpr))

      case StringSpace(child) =>
        createUnaryExpr(
          expr,
          child,
          inputs,
          binding,
          (builder, unaryExpr) => builder.setStringSpace(unaryExpr))

      case Hour(child, timeZoneId) =>
        val childExpr = exprToProtoInternal(child, inputs, binding)

        if (childExpr.isDefined) {
          val builder = ExprOuterClass.Hour.newBuilder()
          builder.setChild(childExpr.get)

          val timeZone = timeZoneId.getOrElse("UTC")
          builder.setTimezone(timeZone)

          Some(
            ExprOuterClass.Expr
              .newBuilder()
              .setHour(builder)
              .build())
        } else {
          withInfo(expr, child)
          None
        }

      case Minute(child, timeZoneId) =>
        val childExpr = exprToProtoInternal(child, inputs, binding)

        if (childExpr.isDefined) {
          val builder = ExprOuterClass.Minute.newBuilder()
          builder.setChild(childExpr.get)

          val timeZone = timeZoneId.getOrElse("UTC")
          builder.setTimezone(timeZone)

          Some(
            ExprOuterClass.Expr
              .newBuilder()
              .setMinute(builder)
              .build())
        } else {
          withInfo(expr, child)
          None
        }

      case DateAdd(left, right) =>
        val leftExpr = exprToProtoInternal(left, inputs, binding)
        val rightExpr = exprToProtoInternal(right, inputs, binding)
        val optExpr = scalarExprToProtoWithReturnType("date_add", DateType, leftExpr, rightExpr)
        optExprWithInfo(optExpr, expr, left, right)

      case DateSub(left, right) =>
        val leftExpr = exprToProtoInternal(left, inputs, binding)
        val rightExpr = exprToProtoInternal(right, inputs, binding)
        val optExpr = scalarExprToProtoWithReturnType("date_sub", DateType, leftExpr, rightExpr)
        optExprWithInfo(optExpr, expr, left, right)

      case TruncDate(child, format) =>
        val childExpr = exprToProtoInternal(child, inputs, binding)
        val formatExpr = exprToProtoInternal(format, inputs, binding)

        if (childExpr.isDefined && formatExpr.isDefined) {
          val builder = ExprOuterClass.TruncDate.newBuilder()
          builder.setChild(childExpr.get)
          builder.setFormat(formatExpr.get)

          Some(
            ExprOuterClass.Expr
              .newBuilder()
              .setTruncDate(builder)
              .build())
        } else {
          withInfo(expr, child, format)
          None
        }

      case TruncTimestamp(format, child, timeZoneId) =>
        val childExpr = exprToProtoInternal(child, inputs, binding)
        val formatExpr = exprToProtoInternal(format, inputs, binding)

        if (childExpr.isDefined && formatExpr.isDefined) {
          val builder = ExprOuterClass.TruncTimestamp.newBuilder()
          builder.setChild(childExpr.get)
          builder.setFormat(formatExpr.get)

          val timeZone = timeZoneId.getOrElse("UTC")
          builder.setTimezone(timeZone)

          Some(
            ExprOuterClass.Expr
              .newBuilder()
              .setTruncTimestamp(builder)
              .build())
        } else {
          withInfo(expr, child, format)
          None
        }

      case Second(child, timeZoneId) =>
        val childExpr = exprToProtoInternal(child, inputs, binding)

        if (childExpr.isDefined) {
          val builder = ExprOuterClass.Second.newBuilder()
          builder.setChild(childExpr.get)

          val timeZone = timeZoneId.getOrElse("UTC")
          builder.setTimezone(timeZone)

          Some(
            ExprOuterClass.Expr
              .newBuilder()
              .setSecond(builder)
              .build())
        } else {
          withInfo(expr, child)
          None
        }

      case Year(child) =>
        val periodType = exprToProtoInternal(Literal("year"), inputs, binding)
        val childExpr = exprToProtoInternal(child, inputs, binding)
        val optExpr = scalarExprToProto("datepart", Seq(periodType, childExpr): _*)
          .map(e => {
            Expr
              .newBuilder()
              .setCast(
                ExprOuterClass.Cast
                  .newBuilder()
                  .setChild(e)
                  .setDatatype(serializeDataType(IntegerType).get)
                  .setEvalMode(ExprOuterClass.EvalMode.LEGACY)
                  .setAllowIncompat(false)
                  .build())
              .build()
          })
        optExprWithInfo(optExpr, expr, child)

      case IsNull(child) =>
        createUnaryExpr(
          expr,
          child,
          inputs,
          binding,
          (builder, unaryExpr) => builder.setIsNull(unaryExpr))

      case IsNotNull(child) =>
        createUnaryExpr(
          expr,
          child,
          inputs,
          binding,
          (builder, unaryExpr) => builder.setIsNotNull(unaryExpr))

      case IsNaN(child) =>
        val childExpr = exprToProtoInternal(child, inputs, binding)
        val optExpr =
          scalarExprToProtoWithReturnType("isnan", BooleanType, childExpr)

        optExprWithInfo(optExpr, expr, child)

      case SortOrder(child, direction, nullOrdering, _) =>
        val childExpr = exprToProtoInternal(child, inputs, binding)

        if (childExpr.isDefined) {
          val sortOrderBuilder = ExprOuterClass.SortOrder.newBuilder()
          sortOrderBuilder.setChild(childExpr.get)

          direction match {
            case Ascending => sortOrderBuilder.setDirectionValue(0)
            case Descending => sortOrderBuilder.setDirectionValue(1)
          }

          nullOrdering match {
            case NullsFirst => sortOrderBuilder.setNullOrderingValue(0)
            case NullsLast => sortOrderBuilder.setNullOrderingValue(1)
          }

          Some(
            ExprOuterClass.Expr
              .newBuilder()
              .setSortOrder(sortOrderBuilder)
              .build())
        } else {
          withInfo(expr, child)
          None
        }

      case And(left, right) =>
        createBinaryExpr(
          expr,
          left,
          right,
          inputs,
          binding,
          (builder, binaryExpr) => builder.setAnd(binaryExpr))

      case Or(left, right) =>
        createBinaryExpr(
          expr,
          left,
          right,
          inputs,
          binding,
          (builder, binaryExpr) => builder.setOr(binaryExpr))

      case UnaryExpression(child) if expr.prettyName == "promote_precision" =>
        // `UnaryExpression` includes `PromotePrecision` for Spark 3.3
        // `PromotePrecision` is just a wrapper, don't need to serialize it.
        exprToProtoInternal(child, inputs, binding)

      case CheckOverflow(child, dt, nullOnOverflow) =>
        val childExpr = exprToProtoInternal(child, inputs, binding)

        if (childExpr.isDefined) {
          val builder = ExprOuterClass.CheckOverflow.newBuilder()
          builder.setChild(childExpr.get)
          builder.setFailOnError(!nullOnOverflow)

          // `dataType` must be decimal type
          val dataType = serializeDataType(dt)
          builder.setDatatype(dataType.get)

          Some(
            ExprOuterClass.Expr
              .newBuilder()
              .setCheckOverflow(builder)
              .build())
        } else {
          withInfo(expr, child)
          None
        }

      case attr: AttributeReference =>
        val dataType = serializeDataType(attr.dataType)

        if (dataType.isDefined) {
          if (binding) {
            // Spark may produce unresolvable attributes in some cases,
            // for example https://github.com/apache/datafusion-comet/issues/925.
            // So, we allow the binding to fail.
            val boundRef: Any = BindReferences
              .bindReference(attr, inputs, allowFailures = true)

            if (boundRef.isInstanceOf[AttributeReference]) {
              withInfo(attr, s"cannot resolve $attr among ${inputs.mkString(", ")}")
              return None
            }

            val boundExpr = ExprOuterClass.BoundReference
              .newBuilder()
              .setIndex(boundRef.asInstanceOf[BoundReference].ordinal)
              .setDatatype(dataType.get)
              .build()

            Some(
              ExprOuterClass.Expr
                .newBuilder()
                .setBound(boundExpr)
                .build())
          } else {
            val unboundRef = ExprOuterClass.UnboundReference
              .newBuilder()
              .setName(attr.name)
              .setDatatype(dataType.get)
              .build()

            Some(
              ExprOuterClass.Expr
                .newBuilder()
                .setUnbound(unboundRef)
                .build())
          }
        } else {
          withInfo(attr, s"unsupported datatype: ${attr.dataType}")
          None
        }

      // abs implementation is not correct
      // https://github.com/apache/datafusion-comet/issues/666
//        case Abs(child, failOnErr) =>
//          val childExpr = exprToProtoInternal(child, inputs)
//          if (childExpr.isDefined) {
//            val evalModeStr =
//              if (failOnErr) ExprOuterClass.EvalMode.ANSI else ExprOuterClass.EvalMode.LEGACY
//            val absBuilder = ExprOuterClass.Abs.newBuilder()
//            absBuilder.setChild(childExpr.get)
//            absBuilder.setEvalMode(evalModeStr)
//            Some(Expr.newBuilder().setAbs(absBuilder).build())
//          } else {
//            withInfo(expr, child)
//            None
//          }

      case Acos(child) =>
        val childExpr = exprToProtoInternal(child, inputs, binding)
        val optExpr = scalarExprToProto("acos", childExpr)
        optExprWithInfo(optExpr, expr, child)

      case Asin(child) =>
        val childExpr = exprToProtoInternal(child, inputs, binding)
        val optExpr = scalarExprToProto("asin", childExpr)
        optExprWithInfo(optExpr, expr, child)

      case Atan(child) =>
        val childExpr = exprToProtoInternal(child, inputs, binding)
        val optExpr = scalarExprToProto("atan", childExpr)
        optExprWithInfo(optExpr, expr, child)

      case Atan2(left, right) =>
        val leftExpr = exprToProtoInternal(left, inputs, binding)
        val rightExpr = exprToProtoInternal(right, inputs, binding)
        val optExpr = scalarExprToProto("atan2", leftExpr, rightExpr)
        optExprWithInfo(optExpr, expr, left, right)

      case Hex(child) =>
        val childExpr = exprToProtoInternal(child, inputs, binding)
        val optExpr =
          scalarExprToProtoWithReturnType("hex", StringType, childExpr)

        optExprWithInfo(optExpr, expr, child)

      case e: Unhex =>
        val unHex = unhexSerde(e)

        val childExpr = exprToProtoInternal(unHex._1, inputs, binding)
        val failOnErrorExpr = exprToProtoInternal(unHex._2, inputs, binding)

        val optExpr =
          scalarExprToProtoWithReturnType("unhex", e.dataType, childExpr, failOnErrorExpr)
        optExprWithInfo(optExpr, expr, unHex._1)

      case e @ Ceil(child) =>
        val childExpr = exprToProtoInternal(child, inputs, binding)
        child.dataType match {
          case t: DecimalType if t.scale == 0 => // zero scale is no-op
            childExpr
          case t: DecimalType if t.scale < 0 => // Spark disallows negative scale SPARK-30252
            withInfo(e, s"Decimal type $t has negative scale")
            None
          case _ =>
            val optExpr = scalarExprToProtoWithReturnType("ceil", e.dataType, childExpr)
            optExprWithInfo(optExpr, expr, child)
        }

      case Cos(child) =>
        val childExpr = exprToProtoInternal(child, inputs, binding)
        val optExpr = scalarExprToProto("cos", childExpr)
        optExprWithInfo(optExpr, expr, child)

      case Exp(child) =>
        val childExpr = exprToProtoInternal(child, inputs, binding)
        val optExpr = scalarExprToProto("exp", childExpr)
        optExprWithInfo(optExpr, expr, child)

      case e @ Floor(child) =>
        val childExpr = exprToProtoInternal(child, inputs, binding)
        child.dataType match {
          case t: DecimalType if t.scale == 0 => // zero scale is no-op
            childExpr
          case t: DecimalType if t.scale < 0 => // Spark disallows negative scale SPARK-30252
            withInfo(e, s"Decimal type $t has negative scale")
            None
          case _ =>
            val optExpr = scalarExprToProtoWithReturnType("floor", e.dataType, childExpr)
            optExprWithInfo(optExpr, expr, child)
        }

      // The expression for `log` functions is defined as null on numbers less than or equal
      // to 0. This matches Spark and Hive behavior, where non positive values eval to null
      // instead of NaN or -Infinity.
      case Log(child) =>
        val childExpr = exprToProtoInternal(nullIfNegative(child), inputs, binding)
        val optExpr = scalarExprToProto("ln", childExpr)
        optExprWithInfo(optExpr, expr, child)

      case Log10(child) =>
        val childExpr = exprToProtoInternal(nullIfNegative(child), inputs, binding)
        val optExpr = scalarExprToProto("log10", childExpr)
        optExprWithInfo(optExpr, expr, child)

      case Log2(child) =>
        val childExpr = exprToProtoInternal(nullIfNegative(child), inputs, binding)
        val optExpr = scalarExprToProto("log2", childExpr)
        optExprWithInfo(optExpr, expr, child)

      case Pow(left, right) =>
        val leftExpr = exprToProtoInternal(left, inputs, binding)
        val rightExpr = exprToProtoInternal(right, inputs, binding)
        val optExpr = scalarExprToProto("pow", leftExpr, rightExpr)
        optExprWithInfo(optExpr, expr, left, right)

      case r: Round =>
        // _scale s a constant, copied from Spark's RoundBase because it is a protected val
        val scaleV: Any = r.scale.eval(EmptyRow)
        val _scale: Int = scaleV.asInstanceOf[Int]

        lazy val childExpr = exprToProtoInternal(r.child, inputs, binding)
        r.child.dataType match {
          case t: DecimalType if t.scale < 0 => // Spark disallows negative scale SPARK-30252
            withInfo(r, "Decimal type has negative scale")
            None
          case _ if scaleV == null =>
            exprToProtoInternal(Literal(null), inputs, binding)
          case _: ByteType | ShortType | IntegerType | LongType if _scale >= 0 =>
            childExpr // _scale(I.e. decimal place) >= 0 is a no-op for integer types in Spark
          case _: FloatType | DoubleType =>
            // We cannot properly match with the Spark behavior for floating-point numbers.
            // Spark uses BigDecimal for rounding float/double, and BigDecimal fist converts a
            // double to string internally in order to create its own internal representation.
            // The problem is BigDecimal uses java.lang.Double.toString() and it has complicated
            // rounding algorithm. E.g. -5.81855622136895E8 is actually
            // -581855622.13689494132995605468750. Note the 5th fractional digit is 4 instead of
            // 5. Java(Scala)'s toString() rounds it up to -581855622.136895. This makes a
            // difference when rounding at 5th digit, I.e. round(-5.81855622136895E8, 5) should be
            // -5.818556221369E8, instead of -5.8185562213689E8. There is also an example that
            // toString() does NOT round up. 6.1317116247283497E18 is 6131711624728349696. It can
            // be rounded up to 6.13171162472835E18 that still represents the same double number.
            // I.e. 6.13171162472835E18 == 6.1317116247283497E18. However, toString() does not.
            // That results in round(6.1317116247283497E18, -5) == 6.1317116247282995E18 instead
            // of 6.1317116247283999E18.
            withInfo(r, "Comet does not support Spark's BigDecimal rounding")
            None
          case _ =>
            // `scale` must be Int64 type in DataFusion
            val scaleExpr = exprToProtoInternal(Literal(_scale.toLong, LongType), inputs, binding)
            val optExpr =
              scalarExprToProtoWithReturnType("round", r.dataType, childExpr, scaleExpr)
            optExprWithInfo(optExpr, expr, r.child)
        }

      // TODO enable once https://github.com/apache/datafusion/issues/11557 is fixed or
      // when we have a Spark-compatible version implemented in Comet
//        case Signum(child) =>
//          val childExpr = exprToProtoInternal(child, inputs)
//          val optExpr = scalarExprToProto("signum", childExpr)
//          optExprWithInfo(optExpr, expr, child)

      case Sin(child) =>
        val childExpr = exprToProtoInternal(child, inputs, binding)
        val optExpr = scalarExprToProto("sin", childExpr)
        optExprWithInfo(optExpr, expr, child)

      case Sqrt(child) =>
        val childExpr = exprToProtoInternal(child, inputs, binding)
        val optExpr = scalarExprToProto("sqrt", childExpr)
        optExprWithInfo(optExpr, expr, child)

      case Tan(child) =>
        val childExpr = exprToProtoInternal(child, inputs, binding)
        val optExpr = scalarExprToProto("tan", childExpr)
        optExprWithInfo(optExpr, expr, child)

      case Ascii(child) =>
        val castExpr = Cast(child, StringType)
        val childExpr = exprToProtoInternal(castExpr, inputs, binding)
        val optExpr = scalarExprToProto("ascii", childExpr)
        optExprWithInfo(optExpr, expr, castExpr)

      case BitLength(child) =>
        val castExpr = Cast(child, StringType)
        val childExpr = exprToProtoInternal(castExpr, inputs, binding)
        val optExpr = scalarExprToProto("bit_length", childExpr)
        optExprWithInfo(optExpr, expr, castExpr)

      case If(predicate, trueValue, falseValue) =>
        val predicateExpr = exprToProtoInternal(predicate, inputs, binding)
        val trueExpr = exprToProtoInternal(trueValue, inputs, binding)
        val falseExpr = exprToProtoInternal(falseValue, inputs, binding)
        if (predicateExpr.isDefined && trueExpr.isDefined && falseExpr.isDefined) {
          val builder = ExprOuterClass.IfExpr.newBuilder()
          builder.setIfExpr(predicateExpr.get)
          builder.setTrueExpr(trueExpr.get)
          builder.setFalseExpr(falseExpr.get)
          Some(
            ExprOuterClass.Expr
              .newBuilder()
              .setIf(builder)
              .build())
        } else {
          withInfo(expr, predicate, trueValue, falseValue)
          None
        }

      case CaseWhen(branches, elseValue) =>
        var allBranches: Seq[Expression] = Seq()
        val whenSeq = branches.map(elements => {
          allBranches = allBranches :+ elements._1
          exprToProtoInternal(elements._1, inputs, binding)
        })
        val thenSeq = branches.map(elements => {
          allBranches = allBranches :+ elements._2
          exprToProtoInternal(elements._2, inputs, binding)
        })
        assert(whenSeq.length == thenSeq.length)
        if (whenSeq.forall(_.isDefined) && thenSeq.forall(_.isDefined)) {
          val builder = ExprOuterClass.CaseWhen.newBuilder()
          builder.addAllWhen(whenSeq.map(_.get).asJava)
          builder.addAllThen(thenSeq.map(_.get).asJava)
          if (elseValue.isDefined) {
            val elseValueExpr =
              exprToProtoInternal(elseValue.get, inputs, binding)
            if (elseValueExpr.isDefined) {
              builder.setElseExpr(elseValueExpr.get)
            } else {
              withInfo(expr, elseValue.get)
              return None
            }
          }
          Some(
            ExprOuterClass.Expr
              .newBuilder()
              .setCaseWhen(builder)
              .build())
        } else {
          withInfo(expr, allBranches: _*)
          None
        }
      case ConcatWs(children) =>
        var childExprs: Seq[Expression] = Seq()
        val exprs = children.map(e => {
          val castExpr = Cast(e, StringType)
          childExprs = childExprs :+ castExpr
          exprToProtoInternal(castExpr, inputs, binding)
        })
        val optExpr = scalarExprToProto("concat_ws", exprs: _*)
        optExprWithInfo(optExpr, expr, childExprs: _*)

      case Chr(child) =>
        val childExpr = exprToProtoInternal(child, inputs, binding)
        val optExpr = scalarExprToProto("chr", childExpr)
        optExprWithInfo(optExpr, expr, child)

      case InitCap(child) =>
        if (CometConf.COMET_EXEC_INITCAP_ENABLED.get()) {
          val castExpr = Cast(child, StringType)
          val childExpr = exprToProtoInternal(castExpr, inputs, binding)
          val optExpr = scalarExprToProto("initcap", childExpr)
          optExprWithInfo(optExpr, expr, castExpr)
        } else {
          withInfo(
            expr,
            "Comet initCap is not compatible with Spark yet. " +
              "See https://github.com/apache/datafusion-comet/issues/1052 ." +
              s"Set ${CometConf.COMET_EXEC_INITCAP_ENABLED.key}=true to enable it anyway.")
          None
        }

      case Length(child) =>
        val castExpr = Cast(child, StringType)
        val childExpr = exprToProtoInternal(castExpr, inputs, binding)
        val optExpr = scalarExprToProto("length", childExpr)
        optExprWithInfo(optExpr, expr, castExpr)

      case Md5(child) =>
        val childExpr = exprToProtoInternal(child, inputs, binding)
        val optExpr = scalarExprToProto("md5", childExpr)
        optExprWithInfo(optExpr, expr, child)

      case OctetLength(child) =>
        val castExpr = Cast(child, StringType)
        val childExpr = exprToProtoInternal(castExpr, inputs, binding)
        val optExpr = scalarExprToProto("octet_length", childExpr)
        optExprWithInfo(optExpr, expr, castExpr)

      case Reverse(child) =>
        val castExpr = Cast(child, StringType)
        val childExpr = exprToProtoInternal(castExpr, inputs, binding)
        val optExpr = scalarExprToProto("reverse", childExpr)
        optExprWithInfo(optExpr, expr, castExpr)

      case StringInstr(str, substr) =>
        val leftCast = Cast(str, StringType)
        val rightCast = Cast(substr, StringType)
        val leftExpr = exprToProtoInternal(leftCast, inputs, binding)
        val rightExpr = exprToProtoInternal(rightCast, inputs, binding)
        val optExpr = scalarExprToProto("strpos", leftExpr, rightExpr)
        optExprWithInfo(optExpr, expr, leftCast, rightCast)

      case StringRepeat(str, times) =>
        val leftCast = Cast(str, StringType)
        val rightCast = Cast(times, LongType)
        val leftExpr = exprToProtoInternal(leftCast, inputs, binding)
        val rightExpr = exprToProtoInternal(rightCast, inputs, binding)
        val optExpr = scalarExprToProto("repeat", leftExpr, rightExpr)
        optExprWithInfo(optExpr, expr, leftCast, rightCast)

      case StringReplace(src, search, replace) =>
        val srcCast = Cast(src, StringType)
        val searchCast = Cast(search, StringType)
        val replaceCast = Cast(replace, StringType)
        val srcExpr = exprToProtoInternal(srcCast, inputs, binding)
        val searchExpr = exprToProtoInternal(searchCast, inputs, binding)
        val replaceExpr = exprToProtoInternal(replaceCast, inputs, binding)
        val optExpr = scalarExprToProto("replace", srcExpr, searchExpr, replaceExpr)
        optExprWithInfo(optExpr, expr, srcCast, searchCast, replaceCast)

      case StringTranslate(src, matching, replace) =>
        val srcCast = Cast(src, StringType)
        val matchingCast = Cast(matching, StringType)
        val replaceCast = Cast(replace, StringType)
        val srcExpr = exprToProtoInternal(srcCast, inputs, binding)
        val matchingExpr = exprToProtoInternal(matchingCast, inputs, binding)
        val replaceExpr = exprToProtoInternal(replaceCast, inputs, binding)
        val optExpr = scalarExprToProto("translate", srcExpr, matchingExpr, replaceExpr)
        optExprWithInfo(optExpr, expr, srcCast, matchingCast, replaceCast)

      case StringTrim(srcStr, trimStr) =>
        trim(expr, srcStr, trimStr, inputs, binding, "trim")

      case StringTrimLeft(srcStr, trimStr) =>
        trim(expr, srcStr, trimStr, inputs, binding, "ltrim")

      case StringTrimRight(srcStr, trimStr) =>
        trim(expr, srcStr, trimStr, inputs, binding, "rtrim")

      case StringTrimBoth(srcStr, trimStr, _) =>
        trim(expr, srcStr, trimStr, inputs, binding, "btrim")

      case Upper(child) =>
        if (CometConf.COMET_CASE_CONVERSION_ENABLED.get()) {
          val castExpr = Cast(child, StringType)
          val childExpr = exprToProtoInternal(castExpr, inputs, binding)
          val optExpr = scalarExprToProto("upper", childExpr)
          optExprWithInfo(optExpr, expr, castExpr)
        } else {
          withInfo(
            expr,
            "Comet is not compatible with Spark for case conversion in " +
              s"locale-specific cases. Set ${CometConf.COMET_CASE_CONVERSION_ENABLED.key}=true " +
              "to enable it anyway.")
          None
        }

      case Lower(child) =>
        if (CometConf.COMET_CASE_CONVERSION_ENABLED.get()) {
          val castExpr = Cast(child, StringType)
          val childExpr = exprToProtoInternal(castExpr, inputs, binding)
          val optExpr = scalarExprToProto("lower", childExpr)
          optExprWithInfo(optExpr, expr, castExpr)
        } else {
          withInfo(
            expr,
            "Comet is not compatible with Spark for case conversion in " +
              s"locale-specific cases. Set ${CometConf.COMET_CASE_CONVERSION_ENABLED.key}=true " +
              "to enable it anyway.")
          None
        }

      case BitwiseAnd(left, right) =>
        createBinaryExpr(
          expr,
          left,
          right,
          inputs,
          binding,
          (builder, binaryExpr) => builder.setBitwiseAnd(binaryExpr))

      case BitwiseNot(child) =>
        createUnaryExpr(
          expr,
          child,
          inputs,
          binding,
          (builder, unaryExpr) => builder.setBitwiseNot(unaryExpr))

      case BitwiseOr(left, right) =>
        createBinaryExpr(
          expr,
          left,
          right,
          inputs,
          binding,
          (builder, binaryExpr) => builder.setBitwiseOr(binaryExpr))

      case BitwiseXor(left, right) =>
        createBinaryExpr(
          expr,
          left,
          right,
          inputs,
          binding,
          (builder, binaryExpr) => builder.setBitwiseXor(binaryExpr))

      case ShiftRight(left, right) =>
        // DataFusion bitwise shift right expression requires
        // same data type between left and right side
        val rightExpression = if (left.dataType == LongType) {
          Cast(right, LongType)
        } else {
          right
        }

        createBinaryExpr(
          expr,
          left,
          rightExpression,
          inputs,
          binding,
          (builder, binaryExpr) => builder.setBitwiseShiftRight(binaryExpr))

      case ShiftLeft(left, right) =>
        // DataFusion bitwise shift right expression requires
        // same data type between left and right side
        val rightExpression = if (left.dataType == LongType) {
          Cast(right, LongType)
        } else {
          right
        }

        createBinaryExpr(
          expr,
          left,
          rightExpression,
          inputs,
          binding,
          (builder, binaryExpr) => builder.setBitwiseShiftLeft(binaryExpr))
      case In(value, list) =>
        in(expr, value, list, inputs, binding, negate = false)

      case InSet(value, hset) =>
        val valueDataType = value.dataType
        val list = hset.map { setVal =>
          Literal(setVal, valueDataType)
        }.toSeq
        // Change `InSet` to `In` expression
        // We do Spark `InSet` optimization in native (DataFusion) side.
        in(expr, value, list, inputs, binding, negate = false)

      case Not(In(value, list)) =>
        in(expr, value, list, inputs, binding, negate = true)

      case Not(child) =>
        createUnaryExpr(
          expr,
          child,
          inputs,
          binding,
          (builder, unaryExpr) => builder.setNot(unaryExpr))

      case UnaryMinus(child, failOnError) =>
        val childExpr = exprToProtoInternal(child, inputs, binding)
        if (childExpr.isDefined) {
          val builder = ExprOuterClass.UnaryMinus.newBuilder()
          builder.setChild(childExpr.get)
          builder.setFailOnError(failOnError)
          Some(
            ExprOuterClass.Expr
              .newBuilder()
              .setUnaryMinus(builder)
              .build())
        } else {
          withInfo(expr, child)
          None
        }

      case a @ Coalesce(_) =>
        val exprChildren = a.children.map(exprToProtoInternal(_, inputs, binding))
        scalarExprToProto("coalesce", exprChildren: _*)

      // With Spark 3.4, CharVarcharCodegenUtils.readSidePadding gets called to pad spaces for
      // char types.
      // See https://github.com/apache/spark/pull/38151
      case s: StaticInvoke
          // classOf gets ther runtime class of T, which lets us compare directly
          // Otherwise isInstanceOf[Class[T]] will always evaluate to true for Class[_]
          if s.staticObject == classOf[CharVarcharCodegenUtils] &&
            s.dataType.isInstanceOf[StringType] &&
            s.functionName == "readSidePadding" &&
            s.arguments.size == 2 &&
            s.propagateNull &&
            !s.returnNullable &&
            s.isDeterministic =>
        val argsExpr = Seq(
          exprToProtoInternal(Cast(s.arguments(0), StringType), inputs, binding),
          exprToProtoInternal(s.arguments(1), inputs, binding))

        if (argsExpr.forall(_.isDefined)) {
          scalarExprToProto("read_side_padding", argsExpr: _*)
        } else {
          withInfo(expr, s.arguments: _*)
          None
        }

      // read-side padding in Spark 3.5.2+ is represented by rpad function
      case StringRPad(srcStr, size, chars) =>
        chars match {
          case Literal(str, DataTypes.StringType) if str.toString == " " =>
            val arg0 = exprToProtoInternal(srcStr, inputs, binding)
            val arg1 = exprToProtoInternal(size, inputs, binding)
            if (arg0.isDefined && arg1.isDefined) {
              scalarExprToProto("rpad", arg0, arg1)
            } else {
              withInfo(expr, "rpad unsupported arguments", srcStr, size)
              None
            }

          case _ =>
            withInfo(expr, "rpad only supports padding with spaces")
            None
        }

      case KnownFloatingPointNormalized(NormalizeNaNAndZero(expr)) =>
        val dataType = serializeDataType(expr.dataType)
        if (dataType.isEmpty) {
          withInfo(expr, s"Unsupported datatype ${expr.dataType}")
          return None
        }
        val ex = exprToProtoInternal(expr, inputs, binding)
        ex.map { child =>
          val builder = ExprOuterClass.NormalizeNaNAndZero
            .newBuilder()
            .setChild(child)
            .setDatatype(dataType.get)
          ExprOuterClass.Expr.newBuilder().setNormalizeNanAndZero(builder).build()
        }

      case s @ execution.ScalarSubquery(_, _) if supportedDataType(s.dataType) =>
        val dataType = serializeDataType(s.dataType)
        if (dataType.isEmpty) {
          withInfo(s, s"Scalar subquery returns unsupported datatype ${s.dataType}")
          return None
        }

        val builder = ExprOuterClass.Subquery
          .newBuilder()
          .setId(s.exprId.id)
          .setDatatype(dataType.get)
        Some(ExprOuterClass.Expr.newBuilder().setSubquery(builder).build())

      case UnscaledValue(child) =>
        val childExpr = exprToProtoInternal(child, inputs, binding)
        val optExpr = scalarExprToProtoWithReturnType("unscaled_value", LongType, childExpr)
        optExprWithInfo(optExpr, expr, child)

      case MakeDecimal(child, precision, scale, true) =>
        val childExpr = exprToProtoInternal(child, inputs, binding)
        val optExpr = scalarExprToProtoWithReturnType(
          "make_decimal",
          DecimalType(precision, scale),
          childExpr)
        optExprWithInfo(optExpr, expr, child)

      case b @ BloomFilterMightContain(_, _) =>
        val bloomFilter = b.left
        val value = b.right
        val bloomFilterExpr = exprToProtoInternal(bloomFilter, inputs, binding)
        val valueExpr = exprToProtoInternal(value, inputs, binding)
        if (bloomFilterExpr.isDefined && valueExpr.isDefined) {
          val builder = ExprOuterClass.BloomFilterMightContain.newBuilder()
          builder.setBloomFilter(bloomFilterExpr.get)
          builder.setValue(valueExpr.get)
          Some(
            ExprOuterClass.Expr
              .newBuilder()
              .setBloomFilterMightContain(builder)
              .build())
        } else {
          withInfo(expr, bloomFilter, value)
          None
        }

      case _: Murmur3Hash => CometMurmur3Hash.convert(expr, inputs, binding)

      case _: XxHash64 => CometXxHash64.convert(expr, inputs, binding)

      case Sha2(left, numBits) =>
        if (!numBits.foldable) {
          withInfo(expr, "non literal numBits is not supported")
          return None
        }
        // it's possible for spark to dynamically compute the number of bits from input
        // expression, however DataFusion does not support that yet.
        val childExpr = exprToProtoInternal(left, inputs, binding)
        val bits = numBits.eval().asInstanceOf[Int]
        val algorithm = bits match {
          case 224 => "sha224"
          case 256 | 0 => "sha256"
          case 384 => "sha384"
          case 512 => "sha512"
          case _ =>
            null
        }
        if (algorithm == null) {
          exprToProtoInternal(Literal(null, StringType), inputs, binding)
        } else {
          scalarExprToProtoWithReturnType(algorithm, StringType, childExpr)
        }

      case struct @ CreateNamedStruct(_) =>
        if (struct.names.length != struct.names.distinct.length) {
          withInfo(expr, "CreateNamedStruct with duplicate field names are not supported")
          return None
        }

        val valExprs = struct.valExprs.map(exprToProtoInternal(_, inputs, binding))

        if (valExprs.forall(_.isDefined)) {
          val structBuilder = ExprOuterClass.CreateNamedStruct.newBuilder()
          structBuilder.addAllValues(valExprs.map(_.get).asJava)
          structBuilder.addAllNames(struct.names.map(_.toString).asJava)

          Some(
            ExprOuterClass.Expr
              .newBuilder()
              .setCreateNamedStruct(structBuilder)
              .build())
        } else {
          withInfo(expr, "unsupported arguments for CreateNamedStruct", struct.valExprs: _*)
          None
        }

      case GetStructField(child, ordinal, _) =>
        exprToProtoInternal(child, inputs, binding).map { childExpr =>
          val getStructFieldBuilder = ExprOuterClass.GetStructField
            .newBuilder()
            .setChild(childExpr)
            .setOrdinal(ordinal)

          ExprOuterClass.Expr
            .newBuilder()
            .setGetStructField(getStructFieldBuilder)
            .build()
        }

      case CreateArray(children, _) =>
        val childExprs = children.map(exprToProtoInternal(_, inputs, binding))

        if (childExprs.forall(_.isDefined)) {
          scalarExprToProto("make_array", childExprs: _*)
        } else {
          withInfo(expr, "unsupported arguments for CreateArray", children: _*)
          None
        }

      case GetArrayItem(child, ordinal, failOnError) =>
        val childExpr = exprToProtoInternal(child, inputs, binding)
        val ordinalExpr = exprToProtoInternal(ordinal, inputs, binding)

        if (childExpr.isDefined && ordinalExpr.isDefined) {
          val listExtractBuilder = ExprOuterClass.ListExtract
            .newBuilder()
            .setChild(childExpr.get)
            .setOrdinal(ordinalExpr.get)
            .setOneBased(false)
            .setFailOnError(failOnError)

          Some(
            ExprOuterClass.Expr
              .newBuilder()
              .setListExtract(listExtractBuilder)
              .build())
        } else {
          withInfo(expr, "unsupported arguments for GetArrayItem", child, ordinal)
          None
        }

      case expr if expr.prettyName == "array_insert" =>
        val srcExprProto = exprToProtoInternal(expr.children(0), inputs, binding)
        val posExprProto = exprToProtoInternal(expr.children(1), inputs, binding)
        val itemExprProto = exprToProtoInternal(expr.children(2), inputs, binding)
        val legacyNegativeIndex =
          SQLConf.get.getConfString("spark.sql.legacy.negativeIndexInArrayInsert").toBoolean
        if (srcExprProto.isDefined && posExprProto.isDefined && itemExprProto.isDefined) {
          val arrayInsertBuilder = ExprOuterClass.ArrayInsert
            .newBuilder()
            .setSrcArrayExpr(srcExprProto.get)
            .setPosExpr(posExprProto.get)
            .setItemExpr(itemExprProto.get)
            .setLegacyNegativeIndex(legacyNegativeIndex)

          Some(
            ExprOuterClass.Expr
              .newBuilder()
              .setArrayInsert(arrayInsertBuilder)
              .build())
        } else {
          withInfo(
            expr,
            "unsupported arguments for ArrayInsert",
            expr.children(0),
            expr.children(1),
            expr.children(2))
          None
        }

      case ElementAt(child, ordinal, defaultValue, failOnError)
          if child.dataType.isInstanceOf[ArrayType] =>
        val childExpr = exprToProtoInternal(child, inputs, binding)
        val ordinalExpr = exprToProtoInternal(ordinal, inputs, binding)
        val defaultExpr = defaultValue.flatMap(exprToProtoInternal(_, inputs, binding))

        if (childExpr.isDefined && ordinalExpr.isDefined &&
          defaultExpr.isDefined == defaultValue.isDefined) {
          val arrayExtractBuilder = ExprOuterClass.ListExtract
            .newBuilder()
            .setChild(childExpr.get)
            .setOrdinal(ordinalExpr.get)
            .setOneBased(true)
            .setFailOnError(failOnError)

          defaultExpr.foreach(arrayExtractBuilder.setDefaultValue(_))

          Some(
            ExprOuterClass.Expr
              .newBuilder()
<<<<<<< HEAD
              .setChild(childExpr.get)
              .setOrdinal(ordinal)

            Some(
              ExprOuterClass.Expr
                .newBuilder()
                .setGetArrayStructFields(arrayStructFieldsBuilder)
                .build())
          } else {
            withInfo(expr, "unsupported arguments for GetArrayStructFields", child)
            None
          }
        case expr if expr.prettyName == "array_contains" =>
          createBinaryExpr(
            expr.children(0),
            expr.children(1),
            inputs,
            (builder, binaryExpr) => builder.setArrayContains(binaryExpr))
        case _ if expr.prettyName == "array_append" =>
          createBinaryExpr(
            expr.children(0),
            expr.children(1),
            inputs,
            (builder, binaryExpr) => builder.setArrayAppend(binaryExpr))

        case Rand(child, _) =>
          createUnaryExpr(child, inputs, (builder, unaryExpr) => builder.setRand(unaryExpr))

        case _ =>
          withInfo(expr, s"${expr.prettyName} is not supported", expr.children: _*)
=======
              .setListExtract(arrayExtractBuilder)
              .build())
        } else {
          withInfo(expr, "unsupported arguments for ElementAt", child, ordinal)
>>>>>>> 07b31532
          None
        }

      case GetArrayStructFields(child, _, ordinal, _, _) =>
        val childExpr = exprToProtoInternal(child, inputs, binding)

        if (childExpr.isDefined) {
          val arrayStructFieldsBuilder = ExprOuterClass.GetArrayStructFields
            .newBuilder()
            .setChild(childExpr.get)
            .setOrdinal(ordinal)

          Some(
            ExprOuterClass.Expr
              .newBuilder()
              .setGetArrayStructFields(arrayStructFieldsBuilder)
              .build())
        } else {
          withInfo(expr, "unsupported arguments for GetArrayStructFields", child)
          None
        }
      case _: ArrayRemove => convert(CometArrayRemove)
      case _: ArrayContains => convert(CometArrayContains)
      // Function introduced in 3.4.0. Refer by name to provide compatibility
      // with older Spark builds
      case _ if expr.prettyName == "array_append" => convert(CometArrayAppend)
      case _: ArrayIntersect => convert(CometArrayIntersect)
      case _: ArrayJoin => convert(CometArrayJoin)
      case _: ArraysOverlap => convert(CometArraysOverlap)
      case _ @ArrayFilter(_, func) if func.children.head.isInstanceOf[IsNotNull] =>
        convert(CometArrayCompact)
      case _ =>
        withInfo(expr, s"${expr.prettyName} is not supported", expr.children: _*)
        None
    }

  }

  /**
   * Creates a UnaryExpr by calling exprToProtoInternal for the provided child expression and then
   * invokes the supplied function to wrap this UnaryExpr in a top-level Expr.
   *
   * @param child
   *   Spark expression
   * @param inputs
   *   Inputs to the expression
   * @param f
   *   Function that accepts an Expr.Builder and a UnaryExpr and builds the specific top-level
   *   Expr
   * @return
   *   Some(Expr) or None if not supported
   */
  def createUnaryExpr(
      expr: Expression,
      child: Expression,
      inputs: Seq[Attribute],
      binding: Boolean,
      f: (ExprOuterClass.Expr.Builder, ExprOuterClass.UnaryExpr) => ExprOuterClass.Expr.Builder)
      : Option[ExprOuterClass.Expr] = {
    val childExpr = exprToProtoInternal(child, inputs, binding) // TODO review
    if (childExpr.isDefined) {
      // create the generic UnaryExpr message
      val inner = ExprOuterClass.UnaryExpr
        .newBuilder()
        .setChild(childExpr.get)
        .build()
      // call the user-supplied function to wrap UnaryExpr in a top-level Expr
      // such as Expr.IsNull or Expr.IsNotNull
      Some(
        f(
          ExprOuterClass.Expr
            .newBuilder(),
          inner).build())
    } else {
      withInfo(expr, child)
      None
    }
  }

  def createBinaryExpr(
      expr: Expression,
      left: Expression,
      right: Expression,
      inputs: Seq[Attribute],
      binding: Boolean,
      f: (ExprOuterClass.Expr.Builder, ExprOuterClass.BinaryExpr) => ExprOuterClass.Expr.Builder)
      : Option[ExprOuterClass.Expr] = {
    val leftExpr = exprToProtoInternal(left, inputs, binding)
    val rightExpr = exprToProtoInternal(right, inputs, binding)
    if (leftExpr.isDefined && rightExpr.isDefined) {
      // create the generic BinaryExpr message
      val inner = ExprOuterClass.BinaryExpr
        .newBuilder()
        .setLeft(leftExpr.get)
        .setRight(rightExpr.get)
        .build()
      // call the user-supplied function to wrap BinaryExpr in a top-level Expr
      // such as Expr.And or Expr.Or
      Some(
        f(
          ExprOuterClass.Expr
            .newBuilder(),
          inner).build())
    } else {
      withInfo(expr, left, right)
      None
    }
  }

  def createMathExpression(
      expr: Expression,
      left: Expression,
      right: Expression,
      inputs: Seq[Attribute],
      binding: Boolean,
      dataType: DataType,
      failOnError: Boolean,
      f: (ExprOuterClass.Expr.Builder, ExprOuterClass.MathExpr) => ExprOuterClass.Expr.Builder)
      : Option[ExprOuterClass.Expr] = {
    val leftExpr = exprToProtoInternal(left, inputs, binding)
    val rightExpr = exprToProtoInternal(right, inputs, binding)

    if (leftExpr.isDefined && rightExpr.isDefined) {
      // create the generic MathExpr message
      val builder = ExprOuterClass.MathExpr.newBuilder()
      builder.setLeft(leftExpr.get)
      builder.setRight(rightExpr.get)
      builder.setFailOnError(failOnError)
      serializeDataType(dataType).foreach { t =>
        builder.setReturnType(t)
      }
      val inner = builder.build()
      // call the user-supplied function to wrap MathExpr in a top-level Expr
      // such as Expr.Add or Expr.Divide
      Some(
        f(
          ExprOuterClass.Expr
            .newBuilder(),
          inner).build())
    } else {
      withInfo(expr, left, right)
      None
    }
  }

  def trim(
      expr: Expression, // parent expression
      srcStr: Expression,
      trimStr: Option[Expression],
      inputs: Seq[Attribute],
      binding: Boolean,
      trimType: String): Option[Expr] = {
    val srcCast = Cast(srcStr, StringType)
    val srcExpr = exprToProtoInternal(srcCast, inputs, binding)
    if (trimStr.isDefined) {
      val trimCast = Cast(trimStr.get, StringType)
      val trimExpr = exprToProtoInternal(trimCast, inputs, binding)
      val optExpr = scalarExprToProto(trimType, srcExpr, trimExpr)
      optExprWithInfo(optExpr, expr, srcCast, trimCast)
    } else {
      val optExpr = scalarExprToProto(trimType, srcExpr)
      optExprWithInfo(optExpr, expr, srcCast)
    }
  }

  def in(
      expr: Expression,
      value: Expression,
      list: Seq[Expression],
      inputs: Seq[Attribute],
      binding: Boolean,
      negate: Boolean): Option[Expr] = {
    val valueExpr = exprToProtoInternal(value, inputs, binding)
    val listExprs = list.map(exprToProtoInternal(_, inputs, binding))
    if (valueExpr.isDefined && listExprs.forall(_.isDefined)) {
      val builder = ExprOuterClass.In.newBuilder()
      builder.setInValue(valueExpr.get)
      builder.addAllLists(listExprs.map(_.get).asJava)
      builder.setNegated(negate)
      Some(
        ExprOuterClass.Expr
          .newBuilder()
          .setIn(builder)
          .build())
    } else {
      val allExprs = list ++ Seq(value)
      withInfo(expr, allExprs: _*)
      None
    }
  }

  def scalarExprToProtoWithReturnType(
      funcName: String,
      returnType: DataType,
      args: Option[Expr]*): Option[Expr] = {
    val builder = ExprOuterClass.ScalarFunc.newBuilder()
    builder.setFunc(funcName)
    serializeDataType(returnType).flatMap { t =>
      builder.setReturnType(t)
      scalarExprToProto0(builder, args: _*)
    }
  }

  def scalarExprToProto(funcName: String, args: Option[Expr]*): Option[Expr] = {
    val builder = ExprOuterClass.ScalarFunc.newBuilder()
    builder.setFunc(funcName)
    scalarExprToProto0(builder, args: _*)
  }

  private def scalarExprToProto0(
      builder: ScalarFunc.Builder,
      args: Option[Expr]*): Option[Expr] = {
    args.foreach {
      case Some(a) => builder.addArgs(a)
      case _ =>
        return None
    }
    Some(ExprOuterClass.Expr.newBuilder().setScalarFunc(builder).build())
  }

  def isPrimitive(expression: Expression): Boolean = expression.dataType match {
    case _: ByteType | _: ShortType | _: IntegerType | _: LongType | _: FloatType |
        _: DoubleType | _: TimestampType | _: DateType | _: BooleanType | _: DecimalType =>
      true
    case _ => false
  }

  def nullIfWhenPrimitive(expression: Expression): Expression = if (isPrimitive(expression)) {
    val zero = Literal.default(expression.dataType)
    expression match {
      case _: Literal if expression != zero => expression
      case _ =>
        If(EqualTo(expression, zero), Literal.create(null, expression.dataType), expression)
    }
  } else {
    expression
  }

  def nullIfNegative(expression: Expression): Expression = {
    val zero = Literal.default(expression.dataType)
    If(LessThanOrEqual(expression, zero), Literal.create(null, expression.dataType), expression)
  }

  /**
   * Returns true if given datatype is supported as a key in DataFusion sort merge join.
   */
  def supportedSortMergeJoinEqualType(dataType: DataType): Boolean = dataType match {
    case _: ByteType | _: ShortType | _: IntegerType | _: LongType | _: FloatType |
        _: DoubleType | _: StringType | _: DateType | _: DecimalType | _: BooleanType =>
      true
    case dt if isTimestampNTZType(dt) => true
    case _ => false
  }

  /**
   * Convert a Spark plan operator to a protobuf Comet operator.
   *
   * @param op
   *   Spark plan operator
   * @param childOp
   *   previously converted protobuf Comet operators, which will be consumed by the Spark plan
   *   operator as its children
   * @return
   *   The converted Comet native operator for the input `op`, or `None` if the `op` cannot be
   *   converted to a native operator.
   */
  def operator2Proto(op: SparkPlan, childOp: Operator*): Option[Operator] = {
    val conf = op.conf
    val result = OperatorOuterClass.Operator.newBuilder().setPlanId(op.id)
    childOp.foreach(result.addChildren)

    op match {

      // Fully native scan for V1
      case scan: CometScanExec
          if CometConf.COMET_NATIVE_SCAN_IMPL.get(conf) == CometConf.SCAN_NATIVE_DATAFUSION =>
        val nativeScanBuilder = OperatorOuterClass.NativeScan.newBuilder()
        nativeScanBuilder.setSource(op.simpleStringWithNodeId())

        val scanTypes = op.output.flatten { attr =>
          serializeDataType(attr.dataType)
        }

        if (scanTypes.length == op.output.length) {
          nativeScanBuilder.addAllFields(scanTypes.asJava)

          // Sink operators don't have children
          result.clearChildren()

          // TODO remove flatMap and add error handling for unsupported data filters
          val dataFilters = scan.dataFilters.flatMap(exprToProto(_, scan.output))
          nativeScanBuilder.addAllDataFilters(dataFilters.asJava)

          // TODO: modify CometNativeScan to generate the file partitions without instantiating RDD.
          scan.inputRDD match {
            case rdd: DataSourceRDD =>
              val partitions = rdd.partitions
              partitions.foreach(p => {
                val inputPartitions = p.asInstanceOf[DataSourceRDDPartition].inputPartitions
                inputPartitions.foreach(partition => {
                  partition2Proto(
                    partition.asInstanceOf[FilePartition],
                    nativeScanBuilder,
                    scan.relation.partitionSchema)
                })
              })
            case rdd: FileScanRDD =>
              rdd.filePartitions.foreach(partition => {
                partition2Proto(partition, nativeScanBuilder, scan.relation.partitionSchema)
              })
            case _ =>
          }

          val partitionSchema = schema2Proto(scan.relation.partitionSchema.fields)
          val requiredSchema = schema2Proto(scan.requiredSchema.fields)
          val dataSchema = schema2Proto(scan.relation.dataSchema.fields)

          val data_schema_idxs = scan.requiredSchema.fields.map(field => {
            scan.relation.dataSchema.fieldIndex(field.name)
          })
          val partition_schema_idxs = Array
            .range(
              scan.relation.dataSchema.fields.length,
              scan.relation.dataSchema.length + scan.relation.partitionSchema.fields.length)

          val projection_vector = (data_schema_idxs ++ partition_schema_idxs).map(idx =>
            idx.toLong.asInstanceOf[java.lang.Long])

          nativeScanBuilder.addAllProjectionVector(projection_vector.toIterable.asJava)

          // In `CometScanRule`, we ensure partitionSchema is supported.
          assert(partitionSchema.length == scan.relation.partitionSchema.fields.length)

          nativeScanBuilder.addAllDataSchema(dataSchema.toIterable.asJava)
          nativeScanBuilder.addAllRequiredSchema(requiredSchema.toIterable.asJava)
          nativeScanBuilder.addAllPartitionSchema(partitionSchema.toIterable.asJava)
          nativeScanBuilder.setSessionTimezone(conf.getConfString("spark.sql.session.timeZone"))

          Some(result.setNativeScan(nativeScanBuilder).build())

        } else {
          // There are unsupported scan type
          val msg =
            s"unsupported Comet operator: ${op.nodeName}, due to unsupported data types above"
          emitWarning(msg)
          withInfo(op, msg)
          None
        }

      case ProjectExec(projectList, child) if CometConf.COMET_EXEC_PROJECT_ENABLED.get(conf) =>
        val exprs = projectList.map(exprToProto(_, child.output))

        if (exprs.forall(_.isDefined) && childOp.nonEmpty) {
          val projectBuilder = OperatorOuterClass.Projection
            .newBuilder()
            .addAllProjectList(exprs.map(_.get).asJava)
          Some(result.setProjection(projectBuilder).build())
        } else {
          withInfo(op, projectList: _*)
          None
        }

      case FilterExec(condition, child) if CometConf.COMET_EXEC_FILTER_ENABLED.get(conf) =>
        val cond = exprToProto(condition, child.output)

        if (cond.isDefined && childOp.nonEmpty) {
          val filterBuilder = OperatorOuterClass.Filter
            .newBuilder()
            .setPredicate(cond.get)
            .setUseDatafusionFilter(
              CometConf.COMET_NATIVE_SCAN_IMPL.get() == CometConf.SCAN_NATIVE_DATAFUSION ||
                CometConf.COMET_NATIVE_SCAN_IMPL.get() == CometConf.SCAN_NATIVE_ICEBERG_COMPAT)
          Some(result.setFilter(filterBuilder).build())
        } else {
          withInfo(op, condition, child)
          None
        }

      case SortExec(sortOrder, _, child, _) if CometConf.COMET_EXEC_SORT_ENABLED.get(conf) =>
        if (!supportedSortType(op, sortOrder)) {
          return None
        }

        val sortOrders = sortOrder.map(exprToProto(_, child.output))

        if (sortOrders.forall(_.isDefined) && childOp.nonEmpty) {
          val sortBuilder = OperatorOuterClass.Sort
            .newBuilder()
            .addAllSortOrders(sortOrders.map(_.get).asJava)
          Some(result.setSort(sortBuilder).build())
        } else {
          withInfo(op, "sort order not supported", sortOrder: _*)
          None
        }

      case LocalLimitExec(limit, _) if CometConf.COMET_EXEC_LOCAL_LIMIT_ENABLED.get(conf) =>
        if (childOp.nonEmpty) {
          // LocalLimit doesn't use offset, but it shares same operator serde class.
          // Just set it to zero.
          val limitBuilder = OperatorOuterClass.Limit
            .newBuilder()
            .setLimit(limit)
            .setOffset(0)
          Some(result.setLimit(limitBuilder).build())
        } else {
          withInfo(op, "No child operator")
          None
        }

      case globalLimitExec: GlobalLimitExec
          if CometConf.COMET_EXEC_GLOBAL_LIMIT_ENABLED.get(conf) =>
        // TODO: We don't support negative limit for now.
        if (childOp.nonEmpty && globalLimitExec.limit >= 0) {
          val limitBuilder = OperatorOuterClass.Limit.newBuilder()

          // TODO: Spark 3.3 might have negative limit (-1) for Offset usage.
          // When we upgrade to Spark 3.3., we need to address it here.
          limitBuilder.setLimit(globalLimitExec.limit)

          Some(result.setLimit(limitBuilder).build())
        } else {
          withInfo(op, "No child operator")
          None
        }

      case ExpandExec(projections, _, child) if CometConf.COMET_EXEC_EXPAND_ENABLED.get(conf) =>
        var allProjExprs: Seq[Expression] = Seq()
        val projExprs = projections.flatMap(_.map(e => {
          allProjExprs = allProjExprs :+ e
          exprToProto(e, child.output)
        }))

        if (projExprs.forall(_.isDefined) && childOp.nonEmpty) {
          val expandBuilder = OperatorOuterClass.Expand
            .newBuilder()
            .addAllProjectList(projExprs.map(_.get).asJava)
            .setNumExprPerProject(projections.head.size)
          Some(result.setExpand(expandBuilder).build())
        } else {
          withInfo(op, allProjExprs: _*)
          None
        }

      case WindowExec(windowExpression, partitionSpec, orderSpec, child)
          if CometConf.COMET_EXEC_WINDOW_ENABLED.get(conf) =>
        val output = child.output

        val winExprs: Array[WindowExpression] = windowExpression.flatMap { expr =>
          expr match {
            case alias: Alias =>
              alias.child match {
                case winExpr: WindowExpression =>
                  Some(winExpr)
                case _ =>
                  None
              }
            case _ =>
              None
          }
        }.toArray

        if (winExprs.length != windowExpression.length) {
          withInfo(op, "Unsupported window expression(s)")
          return None
        }

        if (partitionSpec.nonEmpty && orderSpec.nonEmpty &&
          !validatePartitionAndSortSpecsForWindowFunc(partitionSpec, orderSpec, op)) {
          return None
        }

        val windowExprProto = winExprs.map(windowExprToProto(_, output, op.conf))
        val partitionExprs = partitionSpec.map(exprToProto(_, child.output))

        val sortOrders = orderSpec.map(exprToProto(_, child.output))

        if (windowExprProto.forall(_.isDefined) && partitionExprs.forall(_.isDefined)
          && sortOrders.forall(_.isDefined)) {
          val windowBuilder = OperatorOuterClass.Window.newBuilder()
          windowBuilder.addAllWindowExpr(windowExprProto.map(_.get).toIterable.asJava)
          windowBuilder.addAllPartitionByList(partitionExprs.map(_.get).asJava)
          windowBuilder.addAllOrderByList(sortOrders.map(_.get).asJava)
          Some(result.setWindow(windowBuilder).build())
        } else {
          None
        }

      case aggregate: BaseAggregateExec
          if (aggregate.isInstanceOf[HashAggregateExec] ||
            aggregate.isInstanceOf[ObjectHashAggregateExec]) &&
            CometConf.COMET_EXEC_AGGREGATE_ENABLED.get(conf) =>
        val groupingExpressions = aggregate.groupingExpressions
        val aggregateExpressions = aggregate.aggregateExpressions
        val aggregateAttributes = aggregate.aggregateAttributes
        val resultExpressions = aggregate.resultExpressions
        val child = aggregate.child

        if (groupingExpressions.isEmpty && aggregateExpressions.isEmpty) {
          withInfo(op, "No group by or aggregation")
          return None
        }

        // Aggregate expressions with filter are not supported yet.
        if (aggregateExpressions.exists(_.filter.isDefined)) {
          withInfo(op, "Aggregate expression with filter is not supported")
          return None
        }

        val groupingExprs = groupingExpressions.map(exprToProto(_, child.output))

        // In some of the cases, the aggregateExpressions could be empty.
        // For example, if the aggregate functions only have group by or if the aggregate
        // functions only have distinct aggregate functions:
        //
        // SELECT COUNT(distinct col2), col1 FROM test group by col1
        //  +- HashAggregate (keys =[col1# 6], functions =[count (distinct col2#7)] )
        //    +- Exchange hashpartitioning (col1#6, 10), ENSURE_REQUIREMENTS, [plan_id = 36]
        //      +- HashAggregate (keys =[col1#6], functions =[partial_count (distinct col2#7)] )
        //        +- HashAggregate (keys =[col1#6, col2#7], functions =[] )
        //          +- Exchange hashpartitioning (col1#6, col2#7, 10), ENSURE_REQUIREMENTS, ...
        //            +- HashAggregate (keys =[col1#6, col2#7], functions =[] )
        //              +- FileScan parquet spark_catalog.default.test[col1#6, col2#7] ......
        // If the aggregateExpressions is empty, we only want to build groupingExpressions,
        // and skip processing of aggregateExpressions.
        if (aggregateExpressions.isEmpty) {
          val hashAggBuilder = OperatorOuterClass.HashAggregate.newBuilder()
          hashAggBuilder.addAllGroupingExprs(groupingExprs.map(_.get).asJava)
          val attributes = groupingExpressions.map(_.toAttribute) ++ aggregateAttributes
          val resultExprs = resultExpressions.map(exprToProto(_, attributes))
          if (resultExprs.exists(_.isEmpty)) {
            val msg = s"Unsupported result expressions found in: ${resultExpressions}"
            emitWarning(msg)
            withInfo(op, msg, resultExpressions: _*)
            return None
          }
          hashAggBuilder.addAllResultExprs(resultExprs.map(_.get).asJava)
          Some(result.setHashAgg(hashAggBuilder).build())
        } else {
          val modes = aggregateExpressions.map(_.mode).distinct

          if (modes.size != 1) {
            // This shouldn't happen as all aggregation expressions should share the same mode.
            // Fallback to Spark nevertheless here.
            withInfo(op, "All aggregate expressions do not have the same mode")
            return None
          }

          val mode = modes.head match {
            case Partial => CometAggregateMode.Partial
            case Final => CometAggregateMode.Final
            case _ =>
              withInfo(op, s"Unsupported aggregation mode ${modes.head}")
              return None
          }

          // In final mode, the aggregate expressions are bound to the output of the
          // child and partial aggregate expressions buffer attributes produced by partial
          // aggregation. This is done in Spark `HashAggregateExec` internally. In Comet,
          // we don't have to do this because we don't use the merging expression.
          val binding = mode != CometAggregateMode.Final
          // `output` is only used when `binding` is true (i.e., non-Final)
          val output = child.output

          val aggExprs =
            aggregateExpressions.map(aggExprToProto(_, output, binding, op.conf))
          if (childOp.nonEmpty && groupingExprs.forall(_.isDefined) &&
            aggExprs.forall(_.isDefined)) {
            val hashAggBuilder = OperatorOuterClass.HashAggregate.newBuilder()
            hashAggBuilder.addAllGroupingExprs(groupingExprs.map(_.get).asJava)
            hashAggBuilder.addAllAggExprs(aggExprs.map(_.get).asJava)
            if (mode == CometAggregateMode.Final) {
              val attributes = groupingExpressions.map(_.toAttribute) ++ aggregateAttributes
              val resultExprs = resultExpressions.map(exprToProto(_, attributes))
              if (resultExprs.exists(_.isEmpty)) {
                val msg = s"Unsupported result expressions found in: ${resultExpressions}"
                emitWarning(msg)
                withInfo(op, msg, resultExpressions: _*)
                return None
              }
              hashAggBuilder.addAllResultExprs(resultExprs.map(_.get).asJava)
            }
            hashAggBuilder.setModeValue(mode.getNumber)
            Some(result.setHashAgg(hashAggBuilder).build())
          } else {
            val allChildren: Seq[Expression] =
              groupingExpressions ++ aggregateExpressions ++ aggregateAttributes
            withInfo(op, allChildren: _*)
            None
          }
        }

      case join: HashJoin =>
        // `HashJoin` has only two implementations in Spark, but we check the type of the join to
        // make sure we are handling the correct join type.
        if (!(CometConf.COMET_EXEC_HASH_JOIN_ENABLED.get(conf) &&
            join.isInstanceOf[ShuffledHashJoinExec]) &&
          !(CometConf.COMET_EXEC_BROADCAST_HASH_JOIN_ENABLED.get(conf) &&
            join.isInstanceOf[BroadcastHashJoinExec])) {
          withInfo(join, s"Invalid hash join type ${join.nodeName}")
          return None
        }

        if (join.buildSide == BuildRight && join.joinType == LeftAnti) {
          withInfo(join, "BuildRight with LeftAnti is not supported")
          return None
        }

        val condition = join.condition.map { cond =>
          val condProto = exprToProto(cond, join.left.output ++ join.right.output)
          if (condProto.isEmpty) {
            withInfo(join, cond)
            return None
          }
          condProto.get
        }

        val joinType = join.joinType match {
          case Inner => JoinType.Inner
          case LeftOuter => JoinType.LeftOuter
          case RightOuter => JoinType.RightOuter
          case FullOuter => JoinType.FullOuter
          case LeftSemi => JoinType.LeftSemi
          case LeftAnti => JoinType.LeftAnti
          case _ =>
            // Spark doesn't support other join types
            withInfo(join, s"Unsupported join type ${join.joinType}")
            return None
        }

        val leftKeys = join.leftKeys.map(exprToProto(_, join.left.output))
        val rightKeys = join.rightKeys.map(exprToProto(_, join.right.output))

        if (leftKeys.forall(_.isDefined) &&
          rightKeys.forall(_.isDefined) &&
          childOp.nonEmpty) {
          val joinBuilder = OperatorOuterClass.HashJoin
            .newBuilder()
            .setJoinType(joinType)
            .addAllLeftJoinKeys(leftKeys.map(_.get).asJava)
            .addAllRightJoinKeys(rightKeys.map(_.get).asJava)
            .setBuildSide(
              if (join.buildSide == BuildLeft) BuildSide.BuildLeft else BuildSide.BuildRight)
          condition.foreach(joinBuilder.setCondition)
          Some(result.setHashJoin(joinBuilder).build())
        } else {
          val allExprs: Seq[Expression] = join.leftKeys ++ join.rightKeys
          withInfo(join, allExprs: _*)
          None
        }

      case join: SortMergeJoinExec if CometConf.COMET_EXEC_SORT_MERGE_JOIN_ENABLED.get(conf) =>
        // `requiredOrders` and `getKeyOrdering` are copied from Spark's SortMergeJoinExec.
        def requiredOrders(keys: Seq[Expression]): Seq[SortOrder] = {
          keys.map(SortOrder(_, Ascending))
        }

        def getKeyOrdering(
            keys: Seq[Expression],
            childOutputOrdering: Seq[SortOrder]): Seq[SortOrder] = {
          val requiredOrdering = requiredOrders(keys)
          if (SortOrder.orderingSatisfies(childOutputOrdering, requiredOrdering)) {
            keys.zip(childOutputOrdering).map { case (key, childOrder) =>
              val sameOrderExpressionsSet = ExpressionSet(childOrder.children) - key
              SortOrder(key, Ascending, sameOrderExpressionsSet.toSeq)
            }
          } else {
            requiredOrdering
          }
        }

        if (join.condition.isDefined &&
          !CometConf.COMET_EXEC_SORT_MERGE_JOIN_WITH_JOIN_FILTER_ENABLED
            .get(conf)) {
          withInfo(
            join,
            s"${CometConf.COMET_EXEC_SORT_MERGE_JOIN_WITH_JOIN_FILTER_ENABLED.key} is not enabled",
            join.condition.get)
          return None
        }

        val condition = join.condition.map { cond =>
          val condProto = exprToProto(cond, join.left.output ++ join.right.output)
          if (condProto.isEmpty) {
            withInfo(join, cond)
            return None
          }
          condProto.get
        }

        val joinType = join.joinType match {
          case Inner => JoinType.Inner
          case LeftOuter => JoinType.LeftOuter
          case RightOuter => JoinType.RightOuter
          case FullOuter => JoinType.FullOuter
          case LeftSemi => JoinType.LeftSemi
          case LeftAnti => JoinType.LeftAnti
          case _ =>
            // Spark doesn't support other join types
            withInfo(op, s"Unsupported join type ${join.joinType}")
            return None
        }

        // Checks if the join keys are supported by DataFusion SortMergeJoin.
        val errorMsgs = join.leftKeys.flatMap { key =>
          if (!supportedSortMergeJoinEqualType(key.dataType)) {
            Some(s"Unsupported join key type ${key.dataType} on key: ${key.sql}")
          } else {
            None
          }
        }

        if (errorMsgs.nonEmpty) {
          withInfo(op, errorMsgs.flatten.mkString("\n"))
          return None
        }

        val leftKeys = join.leftKeys.map(exprToProto(_, join.left.output))
        val rightKeys = join.rightKeys.map(exprToProto(_, join.right.output))

        val sortOptions = getKeyOrdering(join.leftKeys, join.left.outputOrdering)
          .map(exprToProto(_, join.left.output))

        if (sortOptions.forall(_.isDefined) &&
          leftKeys.forall(_.isDefined) &&
          rightKeys.forall(_.isDefined) &&
          childOp.nonEmpty) {
          val joinBuilder = OperatorOuterClass.SortMergeJoin
            .newBuilder()
            .setJoinType(joinType)
            .addAllSortOptions(sortOptions.map(_.get).asJava)
            .addAllLeftJoinKeys(leftKeys.map(_.get).asJava)
            .addAllRightJoinKeys(rightKeys.map(_.get).asJava)
          condition.map(joinBuilder.setCondition)
          Some(result.setSortMergeJoin(joinBuilder).build())
        } else {
          val allExprs: Seq[Expression] = join.leftKeys ++ join.rightKeys
          withInfo(join, allExprs: _*)
          None
        }

      case join: SortMergeJoinExec if !CometConf.COMET_EXEC_SORT_MERGE_JOIN_ENABLED.get(conf) =>
        withInfo(join, "SortMergeJoin is not enabled")
        None

      case op if isCometSink(op) && op.output.forall(a => supportedDataType(a.dataType, true)) =>
        // These operators are source of Comet native execution chain
        val scanBuilder = OperatorOuterClass.Scan.newBuilder()
        val source = op.simpleStringWithNodeId()
        if (source.isEmpty) {
          scanBuilder.setSource(op.getClass.getSimpleName)
        } else {
          scanBuilder.setSource(source)
        }

        val scanTypes = op.output.flatten { attr =>
          serializeDataType(attr.dataType)
        }

        if (scanTypes.length == op.output.length) {
          scanBuilder.addAllFields(scanTypes.asJava)

          // Sink operators don't have children
          result.clearChildren()

          Some(result.setScan(scanBuilder).build())
        } else {
          // There are unsupported scan type
          val msg =
            s"unsupported Comet operator: ${op.nodeName}, due to unsupported data types above"
          emitWarning(msg)
          withInfo(op, msg)
          None
        }

      case op =>
        // Emit warning if:
        //  1. it is not Spark shuffle operator, which is handled separately
        //  2. it is not a Comet operator
        if (!op.nodeName.contains("Comet") && !op.isInstanceOf[ShuffleExchangeExec]) {
          val msg = s"unsupported Spark operator: ${op.nodeName}"
          emitWarning(msg)
          withInfo(op, msg)
        }
        None
    }
  }

  /**
   * Whether the input Spark operator `op` can be considered as a Comet sink, i.e., the start of
   * native execution. If it is true, we'll wrap `op` with `CometScanWrapper` or
   * `CometSinkPlaceHolder` later in `CometSparkSessionExtensions` after `operator2proto` is
   * called.
   */
  private def isCometSink(op: SparkPlan): Boolean = {
    op match {
      case s if isCometScan(s) => true
      case _: CometSparkToColumnarExec => true
      case _: CometSinkPlaceHolder => true
      case _: CoalesceExec => true
      case _: CollectLimitExec => true
      case _: UnionExec => true
      case _: ShuffleExchangeExec => true
      case ShuffleQueryStageExec(_, _: CometShuffleExchangeExec, _) => true
      case ShuffleQueryStageExec(_, ReusedExchangeExec(_, _: CometShuffleExchangeExec), _) => true
      case _: TakeOrderedAndProjectExec => true
      case BroadcastQueryStageExec(_, _: CometBroadcastExchangeExec, _) => true
      case _: BroadcastExchangeExec => true
      case _: WindowExec => true
      case _ => false
    }
  }

  /**
   * Checks whether `dt` is a decimal type AND whether Spark version is before 3.4
   */
  private def decimalBeforeSpark34(dt: DataType): Boolean = {
    !isSpark34Plus && (dt match {
      case _: DecimalType => true
      case _ => false
    })
  }

  /**
   * Check if the datatypes of shuffle input are supported. This is used for Columnar shuffle
   * which supports struct/array.
   */
  def supportPartitioningTypes(
      inputs: Seq[Attribute],
      partitioning: Partitioning): (Boolean, String) = {
    def supportedDataType(dt: DataType): Boolean = dt match {
      case _: ByteType | _: ShortType | _: IntegerType | _: LongType | _: FloatType |
          _: DoubleType | _: StringType | _: BinaryType | _: TimestampType | _: DecimalType |
          _: DateType | _: BooleanType =>
        true
      case StructType(fields) =>
        fields.forall(f => supportedDataType(f.dataType)) &&
        // Java Arrow stream reader cannot work on duplicate field name
        fields.map(f => f.name).distinct.length == fields.length
      case ArrayType(ArrayType(_, _), _) => false // TODO: nested array is not supported
      case ArrayType(MapType(_, _, _), _) => false // TODO: map array element is not supported
      case ArrayType(elementType, _) =>
        supportedDataType(elementType)
      case MapType(MapType(_, _, _), _, _) => false // TODO: nested map is not supported
      case MapType(_, MapType(_, _, _), _) => false
      case MapType(StructType(_), _, _) => false // TODO: struct map key/value is not supported
      case MapType(_, StructType(_), _) => false
      case MapType(ArrayType(_, _), _, _) => false // TODO: array map key/value is not supported
      case MapType(_, ArrayType(_, _), _) => false
      case MapType(keyType, valueType, _) =>
        supportedDataType(keyType) && supportedDataType(valueType)
      case _ =>
        false
    }

    var msg = ""
    val supported = partitioning match {
      case HashPartitioning(expressions, _) =>
        val supported =
          expressions.map(QueryPlanSerde.exprToProto(_, inputs)).forall(_.isDefined) &&
            expressions.forall(e => supportedDataType(e.dataType)) &&
            inputs.forall(attr => supportedDataType(attr.dataType))
        if (!supported) {
          msg = s"unsupported Spark partitioning expressions: $expressions"
        }
        supported
      case SinglePartition => inputs.forall(attr => supportedDataType(attr.dataType))
      case RoundRobinPartitioning(_) => inputs.forall(attr => supportedDataType(attr.dataType))
      case RangePartitioning(orderings, _) =>
        val supported =
          orderings.map(QueryPlanSerde.exprToProto(_, inputs)).forall(_.isDefined) &&
            orderings.forall(e => supportedDataType(e.dataType)) &&
            inputs.forall(attr => supportedDataType(attr.dataType))
        if (!supported) {
          msg = s"unsupported Spark partitioning expressions: $orderings"
        }
        supported
      case _ =>
        msg = s"unsupported Spark partitioning: ${partitioning.getClass.getName}"
        false
    }

    if (!supported) {
      emitWarning(msg)
      (false, msg)
    } else {
      (true, null)
    }
  }

  /**
   * Whether the given Spark partitioning is supported by Comet.
   */
  def supportPartitioning(
      inputs: Seq[Attribute],
      partitioning: Partitioning): (Boolean, String) = {
    def supportedDataType(dt: DataType): Boolean = dt match {
      case _: ByteType | _: ShortType | _: IntegerType | _: LongType | _: FloatType |
          _: DoubleType | _: StringType | _: BinaryType | _: TimestampType | _: DecimalType |
          _: DateType | _: BooleanType =>
        true
      case _ =>
        // Native shuffle doesn't support struct/array yet
        false
    }

    var msg = ""
    val supported = partitioning match {
      case HashPartitioning(expressions, _) =>
        val supported =
          expressions.map(QueryPlanSerde.exprToProto(_, inputs)).forall(_.isDefined) &&
            expressions.forall(e => supportedDataType(e.dataType)) &&
            inputs.forall(attr => supportedDataType(attr.dataType))
        if (!supported) {
          msg = s"unsupported Spark partitioning expressions: $expressions"
        }
        supported
      case SinglePartition => inputs.forall(attr => supportedDataType(attr.dataType))
      case _ =>
        msg = s"unsupported Spark partitioning: ${partitioning.getClass.getName}"
        false
    }

    if (!supported) {
      emitWarning(msg)
      (false, msg)
    } else {
      (true, null)
    }
  }

  // Utility method. Adds explain info if the result of calling exprToProto is None
  private def optExprWithInfo(
      optExpr: Option[Expr],
      expr: Expression,
      childExpr: Expression*): Option[Expr] = {
    optExpr match {
      case None =>
        withInfo(expr, childExpr: _*)
        None
      case o => o
    }

  }

  // TODO: Remove this constraint when we upgrade to new arrow-rs including
  // https://github.com/apache/arrow-rs/pull/6225
  def supportedSortType(op: SparkPlan, sortOrder: Seq[SortOrder]): Boolean = {
    def canRank(dt: DataType): Boolean = {
      dt match {
        case _: ByteType | _: ShortType | _: IntegerType | _: LongType | _: FloatType |
            _: DoubleType | _: TimestampType | _: DecimalType | _: DateType =>
          true
        case _: BinaryType | _: StringType => true
        case _ => false
      }
    }

    if (sortOrder.length == 1) {
      val canSort = sortOrder.head.dataType match {
        case _: BooleanType => true
        case _: ByteType | _: ShortType | _: IntegerType | _: LongType | _: FloatType |
            _: DoubleType | _: TimestampType | _: DecimalType | _: DateType =>
          true
        case dt if isTimestampNTZType(dt) => true
        case _: BinaryType | _: StringType => true
        case ArrayType(elementType, _) => canRank(elementType)
        case _ => false
      }
      if (!canSort) {
        withInfo(op, s"Sort on single column of type ${sortOrder.head.dataType} is not supported")
        false
      } else {
        true
      }
    } else {
      true
    }
  }

  private def validatePartitionAndSortSpecsForWindowFunc(
      partitionSpec: Seq[Expression],
      orderSpec: Seq[SortOrder],
      op: SparkPlan): Boolean = {
    if (partitionSpec.length != orderSpec.length) {
      return false
    }

    val partitionColumnNames = partitionSpec.collect {
      case a: AttributeReference => a.name
      case other =>
        withInfo(op, s"Unsupported partition expression: ${other.getClass.getSimpleName}")
        return false
    }

    val orderColumnNames = orderSpec.collect { case s: SortOrder =>
      s.child match {
        case a: AttributeReference => a.name
        case other =>
          withInfo(op, s"Unsupported sort expression: ${other.getClass.getSimpleName}")
          return false
      }
    }

    if (partitionColumnNames.zip(orderColumnNames).exists { case (partCol, orderCol) =>
        partCol != orderCol
      }) {
      withInfo(op, "Partitioning and sorting specifications must be the same.")
      return false
    }

    true
  }

  private def schema2Proto(
      fields: Array[StructField]): Array[OperatorOuterClass.SparkStructField] = {
    val fieldBuilder = OperatorOuterClass.SparkStructField.newBuilder()
    fields.map(field => {
      fieldBuilder.setName(field.name)
      fieldBuilder.setDataType(serializeDataType(field.dataType).get)
      fieldBuilder.setNullable(field.nullable)
      fieldBuilder.build()
    })
  }

  private def partition2Proto(
      partition: FilePartition,
      nativeScanBuilder: OperatorOuterClass.NativeScan.Builder,
      partitionSchema: StructType): Unit = {
    val partitionBuilder = OperatorOuterClass.SparkFilePartition.newBuilder()
    partition.files.foreach(file => {
      // Process the partition values
      val partitionValues = file.partitionValues
      assert(partitionValues.numFields == partitionSchema.length)
      val partitionVals =
        partitionValues.toSeq(partitionSchema).zipWithIndex.map { case (value, i) =>
          val attr = partitionSchema(i)
          val valueProto = exprToProto(Literal(value, attr.dataType), Seq.empty)
          // In `CometScanRule`, we have already checked that all partition values are
          // supported. So, we can safely use `get` here.
          assert(
            valueProto.isDefined,
            s"Unsupported partition value: $value, type: ${attr.dataType}")
          valueProto.get
        }

      val fileBuilder = OperatorOuterClass.SparkPartitionedFile.newBuilder()
      partitionVals.foreach(fileBuilder.addPartitionValues)
      fileBuilder
        .setFilePath(file.filePath.toString)
        .setStart(file.start)
        .setLength(file.length)
        .setFileSize(file.fileSize)
      partitionBuilder.addPartitionedFile(fileBuilder.build())
    })
    nativeScanBuilder.addFilePartitions(partitionBuilder.build())
  }
}

/**
 * Trait for providing serialization logic for expressions.
 */
trait CometExpressionSerde {

  /**
   * Convert a Spark expression into a protocol buffer representation that can be passed into
   * native code.
   *
   * @param expr
   *   The Spark expression.
   * @param inputs
   *   The input attributes.
   * @param binding
   *   Whether the attributes are bound (this is only relevant in aggregate expressions).
   * @return
   *   Protocol buffer representation, or None if the expression could not be converted. In this
   *   case it is expected that the input expression will have been tagged with reasons why it
   *   could not be converted.
   */
  def convert(
      expr: Expression,
      inputs: Seq[Attribute],
      binding: Boolean): Option[ExprOuterClass.Expr]
}

/**
 * Trait for providing serialization logic for aggregate expressions.
 */
trait CometAggregateExpressionSerde {

  /**
   * Convert a Spark expression into a protocol buffer representation that can be passed into
   * native code.
   *
   * @param expr
   *   The aggregate expression.
   * @param expr
   *   The aggregate function.
   * @param inputs
   *   The input attributes.
   * @param binding
   *   Whether the attributes are bound (this is only relevant in aggregate expressions).
   * @param conf
   *   SQLConf
   * @return
   *   Protocol buffer representation, or None if the expression could not be converted. In this
   *   case it is expected that the input expression will have been tagged with reasons why it
   *   could not be converted.
   */
  def convert(
      aggExpr: AggregateExpression,
      expr: Expression,
      inputs: Seq[Attribute],
      binding: Boolean,
      conf: SQLConf): Option[ExprOuterClass.AggExpr]
}

/** Marker trait for an expression that is not guaranteed to be 100% compatible with Spark */
trait IncompatExpr {}<|MERGE_RESOLUTION|>--- conflicted
+++ resolved
@@ -1973,43 +1973,10 @@
           Some(
             ExprOuterClass.Expr
               .newBuilder()
-<<<<<<< HEAD
-              .setChild(childExpr.get)
-              .setOrdinal(ordinal)
-
-            Some(
-              ExprOuterClass.Expr
-                .newBuilder()
-                .setGetArrayStructFields(arrayStructFieldsBuilder)
-                .build())
-          } else {
-            withInfo(expr, "unsupported arguments for GetArrayStructFields", child)
-            None
-          }
-        case expr if expr.prettyName == "array_contains" =>
-          createBinaryExpr(
-            expr.children(0),
-            expr.children(1),
-            inputs,
-            (builder, binaryExpr) => builder.setArrayContains(binaryExpr))
-        case _ if expr.prettyName == "array_append" =>
-          createBinaryExpr(
-            expr.children(0),
-            expr.children(1),
-            inputs,
-            (builder, binaryExpr) => builder.setArrayAppend(binaryExpr))
-
-        case Rand(child, _) =>
-          createUnaryExpr(child, inputs, (builder, unaryExpr) => builder.setRand(unaryExpr))
-
-        case _ =>
-          withInfo(expr, s"${expr.prettyName} is not supported", expr.children: _*)
-=======
               .setListExtract(arrayExtractBuilder)
               .build())
         } else {
           withInfo(expr, "unsupported arguments for ElementAt", child, ordinal)
->>>>>>> 07b31532
           None
         }
 
@@ -2041,6 +2008,15 @@
       case _: ArraysOverlap => convert(CometArraysOverlap)
       case _ @ArrayFilter(_, func) if func.children.head.isInstanceOf[IsNotNull] =>
         convert(CometArrayCompact)
+
+      case Rand(child, _) =>
+        createUnaryExpr(
+          expr,
+          child,
+          inputs,
+          binding,
+          (builder, unaryExpr) => builder.setRand(unaryExpr))
+
       case _ =>
         withInfo(expr, s"${expr.prettyName} is not supported", expr.children: _*)
         None
