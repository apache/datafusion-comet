/*
 * Licensed to the Apache Software Foundation (ASF) under one
 * or more contributor license agreements.  See the NOTICE file
 * distributed with this work for additional information
 * regarding copyright ownership.  The ASF licenses this file
 * to you under the Apache License, Version 2.0 (the
 * "License"); you may not use this file except in compliance
 * with the License.  You may obtain a copy of the License at
 *
 *   http://www.apache.org/licenses/LICENSE-2.0
 *
 * Unless required by applicable law or agreed to in writing,
 * software distributed under the License is distributed on an
 * "AS IS" BASIS, WITHOUT WARRANTIES OR CONDITIONS OF ANY
 * KIND, either express or implied.  See the License for the
 * specific language governing permissions and limitations
 * under the License.
 */

package org.apache.comet.serde

import java.util.Locale

import scala.collection.JavaConverters._
import scala.math.min

import org.apache.spark.internal.Logging
import org.apache.spark.sql.catalyst.expressions._
import org.apache.spark.sql.catalyst.expressions.aggregate._
import org.apache.spark.sql.catalyst.expressions.objects.StaticInvoke
import org.apache.spark.sql.catalyst.optimizer.{BuildLeft, BuildRight, NormalizeNaNAndZero}
import org.apache.spark.sql.catalyst.plans._
import org.apache.spark.sql.catalyst.plans.physical._
import org.apache.spark.sql.catalyst.util.CharVarcharCodegenUtils
import org.apache.spark.sql.catalyst.util.ResolveDefaultColumns.getExistenceDefaultValues
import org.apache.spark.sql.comet._
import org.apache.spark.sql.comet.execution.shuffle.CometShuffleExchangeExec
import org.apache.spark.sql.execution
import org.apache.spark.sql.execution._
import org.apache.spark.sql.execution.adaptive.{BroadcastQueryStageExec, ShuffleQueryStageExec}
import org.apache.spark.sql.execution.aggregate.{BaseAggregateExec, HashAggregateExec, ObjectHashAggregateExec}
import org.apache.spark.sql.execution.datasources.{FilePartition, FileScanRDD, PartitionedFile}
import org.apache.spark.sql.execution.datasources.v2.{DataSourceRDD, DataSourceRDDPartition}
import org.apache.spark.sql.execution.exchange.{BroadcastExchangeExec, ReusedExchangeExec, ShuffleExchangeExec}
import org.apache.spark.sql.execution.joins.{BroadcastHashJoinExec, HashJoin, ShuffledHashJoinExec, SortMergeJoinExec}
import org.apache.spark.sql.execution.window.WindowExec
import org.apache.spark.sql.internal.SQLConf
import org.apache.spark.sql.types._
import org.apache.spark.unsafe.types.UTF8String

import org.apache.comet.CometConf
import org.apache.comet.CometSparkSessionExtensions.{isCometScan, withInfo}
import org.apache.comet.expressions._
import org.apache.comet.objectstore.NativeConfig
import org.apache.comet.serde.ExprOuterClass.{AggExpr, DataType => ProtoDataType, Expr, ScalarFunc}
import org.apache.comet.serde.ExprOuterClass.DataType._
import org.apache.comet.serde.OperatorOuterClass.{AggregateMode => CometAggregateMode, BuildSide, JoinType, Operator}
import org.apache.comet.shims.CometExprShim

/**
 * An utility object for query plan and expression serialization.
 */
object QueryPlanSerde extends Logging with CometExprShim {
  def emitWarning(reason: String): Unit = {
    logWarning(s"Comet native execution is disabled due to: $reason")
  }

  def supportedDataType(dt: DataType, allowComplex: Boolean = false): Boolean = dt match {
    case _: ByteType | _: ShortType | _: IntegerType | _: LongType | _: FloatType |
        _: DoubleType | _: StringType | _: BinaryType | _: TimestampType | _: TimestampNTZType |
        _: DecimalType | _: DateType | _: BooleanType | _: NullType =>
      true
    case s: StructType if allowComplex =>
      s.fields.map(_.dataType).forall(supportedDataType(_, allowComplex))
    case a: ArrayType if allowComplex =>
      supportedDataType(a.elementType, allowComplex)
    case m: MapType if allowComplex =>
      supportedDataType(m.keyType, allowComplex) && supportedDataType(m.valueType, allowComplex)
    case dt =>
      emitWarning(s"unsupported Spark data type: $dt")
      false
  }

  /**
   * Serializes Spark datatype to protobuf. Note that, a datatype can be serialized by this method
   * doesn't mean it is supported by Comet native execution, i.e., `supportedDataType` may return
   * false for it.
   */
  def serializeDataType(dt: DataType): Option[ExprOuterClass.DataType] = {
    val typeId = dt match {
      case _: BooleanType => 0
      case _: ByteType => 1
      case _: ShortType => 2
      case _: IntegerType => 3
      case _: LongType => 4
      case _: FloatType => 5
      case _: DoubleType => 6
      case _: StringType => 7
      case _: BinaryType => 8
      case _: TimestampType => 9
      case _: DecimalType => 10
      case _: TimestampNTZType => 11
      case _: DateType => 12
      case _: NullType => 13
      case _: ArrayType => 14
      case _: MapType => 15
      case _: StructType => 16
      case dt =>
        emitWarning(s"Cannot serialize Spark data type: $dt")
        return None
    }

    val builder = ProtoDataType.newBuilder()
    builder.setTypeIdValue(typeId)

    // Decimal
    val dataType = dt match {
      case t: DecimalType =>
        val info = DataTypeInfo.newBuilder()
        val decimal = DecimalInfo.newBuilder()
        decimal.setPrecision(t.precision)
        decimal.setScale(t.scale)
        info.setDecimal(decimal)
        builder.setTypeInfo(info.build()).build()

      case a: ArrayType =>
        val elementType = serializeDataType(a.elementType)

        if (elementType.isEmpty) {
          return None
        }

        val info = DataTypeInfo.newBuilder()
        val list = ListInfo.newBuilder()
        list.setElementType(elementType.get)
        list.setContainsNull(a.containsNull)

        info.setList(list)
        builder.setTypeInfo(info.build()).build()

      case m: MapType =>
        val keyType = serializeDataType(m.keyType)
        if (keyType.isEmpty) {
          return None
        }

        val valueType = serializeDataType(m.valueType)
        if (valueType.isEmpty) {
          return None
        }

        val info = DataTypeInfo.newBuilder()
        val map = MapInfo.newBuilder()
        map.setKeyType(keyType.get)
        map.setValueType(valueType.get)
        map.setValueContainsNull(m.valueContainsNull)

        info.setMap(map)
        builder.setTypeInfo(info.build()).build()

      case s: StructType =>
        val info = DataTypeInfo.newBuilder()
        val struct = StructInfo.newBuilder()

        val fieldNames = s.fields.map(_.name).toIterable.asJava
        val fieldDatatypes = s.fields.map(f => serializeDataType(f.dataType)).toSeq
        val fieldNullable = s.fields.map(f => Boolean.box(f.nullable)).toIterable.asJava

        if (fieldDatatypes.exists(_.isEmpty)) {
          return None
        }

        struct.addAllFieldNames(fieldNames)
        struct.addAllFieldDatatypes(fieldDatatypes.map(_.get).asJava)
        struct.addAllFieldNullable(fieldNullable)

        info.setStruct(struct)
        builder.setTypeInfo(info.build()).build()
      case _ => builder.build()
    }

    Some(dataType)
  }

  def windowExprToProto(
      windowExpr: WindowExpression,
      output: Seq[Attribute],
      conf: SQLConf): Option[OperatorOuterClass.WindowExpr] = {

    val aggregateExpressions: Array[AggregateExpression] = windowExpr.flatMap { expr =>
      expr match {
        case agg: AggregateExpression =>
          agg.aggregateFunction match {
            case _: Count =>
              Some(agg)
            case min: Min =>
              if (AggSerde.minMaxDataTypeSupported(min.dataType)) {
                Some(agg)
              } else {
                withInfo(windowExpr, s"datatype ${min.dataType} is not supported", expr)
                None
              }
            case max: Max =>
              if (AggSerde.minMaxDataTypeSupported(max.dataType)) {
                Some(agg)
              } else {
                withInfo(windowExpr, s"datatype ${max.dataType} is not supported", expr)
                None
              }
            case s: Sum =>
              if (AggSerde.sumDataTypeSupported(s.dataType) && !s.dataType
                  .isInstanceOf[DecimalType]) {
                Some(agg)
              } else {
                withInfo(windowExpr, s"datatype ${s.dataType} is not supported", expr)
                None
              }
            case _ =>
              withInfo(
                windowExpr,
                s"aggregate ${agg.aggregateFunction}" +
                  " is not supported for window function",
                expr)
              None
          }
        case _ =>
          None
      }
    }.toArray

    val (aggExpr, builtinFunc) = if (aggregateExpressions.nonEmpty) {
      val modes = aggregateExpressions.map(_.mode).distinct
      assert(modes.size == 1 && modes.head == Complete)
      (aggExprToProto(aggregateExpressions.head, output, true, conf), None)
    } else {
      (None, exprToProto(windowExpr.windowFunction, output))
    }

    if (aggExpr.isEmpty && builtinFunc.isEmpty) {
      return None
    }

    val f = windowExpr.windowSpec.frameSpecification

    val (frameType, lowerBound, upperBound) = f match {
      case SpecifiedWindowFrame(frameType, lBound, uBound) =>
        val frameProto = frameType match {
          case RowFrame => OperatorOuterClass.WindowFrameType.Rows
          case RangeFrame => OperatorOuterClass.WindowFrameType.Range
        }

        val lBoundProto = lBound match {
          case UnboundedPreceding =>
            OperatorOuterClass.LowerWindowFrameBound
              .newBuilder()
              .setUnboundedPreceding(OperatorOuterClass.UnboundedPreceding.newBuilder().build())
              .build()
          case CurrentRow =>
            OperatorOuterClass.LowerWindowFrameBound
              .newBuilder()
              .setCurrentRow(OperatorOuterClass.CurrentRow.newBuilder().build())
              .build()
          case e if frameType == RowFrame =>
            val offset = e.eval() match {
              case i: Integer => i.toLong
              case l: Long => l
              case _ => return None
            }
            OperatorOuterClass.LowerWindowFrameBound
              .newBuilder()
              .setPreceding(
                OperatorOuterClass.Preceding
                  .newBuilder()
                  .setOffset(offset)
                  .build())
              .build()
          case _ =>
            // TODO add support for numeric and temporal RANGE BETWEEN expressions
            // see https://github.com/apache/datafusion-comet/issues/1246
            return None
        }

        val uBoundProto = uBound match {
          case UnboundedFollowing =>
            OperatorOuterClass.UpperWindowFrameBound
              .newBuilder()
              .setUnboundedFollowing(OperatorOuterClass.UnboundedFollowing.newBuilder().build())
              .build()
          case CurrentRow =>
            OperatorOuterClass.UpperWindowFrameBound
              .newBuilder()
              .setCurrentRow(OperatorOuterClass.CurrentRow.newBuilder().build())
              .build()
          case e if frameType == RowFrame =>
            val offset = e.eval() match {
              case i: Integer => i.toLong
              case l: Long => l
              case _ => return None
            }
            OperatorOuterClass.UpperWindowFrameBound
              .newBuilder()
              .setFollowing(
                OperatorOuterClass.Following
                  .newBuilder()
                  .setOffset(offset)
                  .build())
              .build()
          case _ =>
            // TODO add support for numeric and temporal RANGE BETWEEN expressions
            // see https://github.com/apache/datafusion-comet/issues/1246
            return None
        }

        (frameProto, lBoundProto, uBoundProto)
      case _ =>
        (
          OperatorOuterClass.WindowFrameType.Rows,
          OperatorOuterClass.LowerWindowFrameBound
            .newBuilder()
            .setUnboundedPreceding(OperatorOuterClass.UnboundedPreceding.newBuilder().build())
            .build(),
          OperatorOuterClass.UpperWindowFrameBound
            .newBuilder()
            .setUnboundedFollowing(OperatorOuterClass.UnboundedFollowing.newBuilder().build())
            .build())
    }

    val frame = OperatorOuterClass.WindowFrame
      .newBuilder()
      .setFrameType(frameType)
      .setLowerBound(lowerBound)
      .setUpperBound(upperBound)
      .build()

    val spec =
      OperatorOuterClass.WindowSpecDefinition.newBuilder().setFrameSpecification(frame).build()

    if (builtinFunc.isDefined) {
      Some(
        OperatorOuterClass.WindowExpr
          .newBuilder()
          .setBuiltInWindowFunction(builtinFunc.get)
          .setSpec(spec)
          .build())
    } else if (aggExpr.isDefined) {
      Some(
        OperatorOuterClass.WindowExpr
          .newBuilder()
          .setAggFunc(aggExpr.get)
          .setSpec(spec)
          .build())
    } else {
      None
    }
  }

  def aggExprToProto(
      aggExpr: AggregateExpression,
      inputs: Seq[Attribute],
      binding: Boolean,
      conf: SQLConf): Option[AggExpr] = {

    if (aggExpr.isDistinct) {
      // https://github.com/apache/datafusion-comet/issues/1260
      withInfo(aggExpr, "distinct aggregates are not supported")
      return None
    }

    val cometExpr: CometAggregateExpressionSerde = aggExpr.aggregateFunction match {
      case _: Sum => CometSum
      case _: Average => CometAverage
      case _: Count => CometCount
      case _: Min => CometMin
      case _: Max => CometMax
      case _: First => CometFirst
      case _: Last => CometLast
      case _: BitAndAgg => CometBitAndAgg
      case _: BitOrAgg => CometBitOrAgg
      case _: BitXorAgg => CometBitXOrAgg
      case _: CovSample => CometCovSample
      case _: CovPopulation => CometCovPopulation
      case _: VarianceSamp => CometVarianceSamp
      case _: VariancePop => CometVariancePop
      case _: StddevSamp => CometStddevSamp
      case _: StddevPop => CometStddevPop
      case _: Corr => CometCorr
      case _: BloomFilterAggregate => CometBloomFilterAggregate
      case fn =>
        val msg = s"unsupported Spark aggregate function: ${fn.prettyName}"
        emitWarning(msg)
        withInfo(aggExpr, msg, fn.children: _*)
        return None

    }
    cometExpr.convert(aggExpr, aggExpr.aggregateFunction, inputs, binding, conf)
  }

  def evalModeToProto(evalMode: CometEvalMode.Value): ExprOuterClass.EvalMode = {
    evalMode match {
      case CometEvalMode.LEGACY => ExprOuterClass.EvalMode.LEGACY
      case CometEvalMode.TRY => ExprOuterClass.EvalMode.TRY
      case CometEvalMode.ANSI => ExprOuterClass.EvalMode.ANSI
      case _ => throw new IllegalStateException(s"Invalid evalMode $evalMode")
    }
  }

  /**
   * Wrap an expression in a cast.
   */
  def castToProto(
      expr: Expression,
      timeZoneId: Option[String],
      dt: DataType,
      childExpr: Expr,
      evalMode: CometEvalMode.Value): Option[Expr] = {
    serializeDataType(dt) match {
      case Some(dataType) =>
        val castBuilder = ExprOuterClass.Cast.newBuilder()
        castBuilder.setChild(childExpr)
        castBuilder.setDatatype(dataType)
        castBuilder.setEvalMode(evalModeToProto(evalMode))
        castBuilder.setAllowIncompat(CometConf.COMET_CAST_ALLOW_INCOMPATIBLE.get())
        castBuilder.setTimezone(timeZoneId.getOrElse("UTC"))
        Some(
          ExprOuterClass.Expr
            .newBuilder()
            .setCast(castBuilder)
            .build())
      case _ =>
        withInfo(expr, s"Unsupported datatype in castToProto: $dt")
        None
    }
  }

  def handleCast(
      expr: Expression,
      child: Expression,
      inputs: Seq[Attribute],
      binding: Boolean,
      dt: DataType,
      timeZoneId: Option[String],
      evalMode: CometEvalMode.Value): Option[Expr] = {

    val childExpr = exprToProtoInternal(child, inputs, binding)
    if (childExpr.isDefined) {
      val castSupport =
        CometCast.isSupported(child.dataType, dt, timeZoneId, evalMode)

      def getIncompatMessage(reason: Option[String]): String =
        "Comet does not guarantee correct results for cast " +
          s"from ${child.dataType} to $dt " +
          s"with timezone $timeZoneId and evalMode $evalMode" +
          reason.map(str => s" ($str)").getOrElse("")

      castSupport match {
        case Compatible(_) =>
          castToProto(expr, timeZoneId, dt, childExpr.get, evalMode)
        case Incompatible(reason) =>
          if (CometConf.COMET_CAST_ALLOW_INCOMPATIBLE.get()) {
            logWarning(getIncompatMessage(reason))
            castToProto(expr, timeZoneId, dt, childExpr.get, evalMode)
          } else {
            withInfo(
              expr,
              s"${getIncompatMessage(reason)}. To enable all incompatible casts, set " +
                s"${CometConf.COMET_CAST_ALLOW_INCOMPATIBLE.key}=true")
            None
          }
        case Unsupported =>
          withInfo(
            expr,
            s"Unsupported cast from ${child.dataType} to $dt " +
              s"with timezone $timeZoneId and evalMode $evalMode")
          None
      }
    } else {
      withInfo(expr, child)
      None
    }
  }

  /**
   * Convert a Spark expression to a protocol-buffer representation of a native Comet/DataFusion
   * expression.
   *
   * This method performs a transformation on the plan to handle decimal promotion and then calls
   * into the recursive method [[exprToProtoInternal]].
   *
   * @param expr
   *   The input expression
   * @param inputs
   *   The input attributes
   * @param binding
   *   Whether to bind the expression to the input attributes
   * @return
   *   The protobuf representation of the expression, or None if the expression is not supported.
   *   In the case where None is returned, the expression will be tagged with the reason(s) why it
   *   is not supported.
   */
  def exprToProto(
      expr: Expression,
      inputs: Seq[Attribute],
      binding: Boolean = true): Option[Expr] = {

    val conf = SQLConf.get
    val newExpr =
      DecimalPrecision.promote(conf.decimalOperationsAllowPrecisionLoss, expr, !conf.ansiEnabled)
    exprToProtoInternal(newExpr, inputs, binding)
  }

  /**
   * Convert a Spark expression to a protocol-buffer representation of a native Comet/DataFusion
   * expression.
   *
   * @param expr
   *   The input expression
   * @param inputs
   *   The input attributes
   * @param binding
   *   Whether to bind the expression to the input attributes
   * @return
   *   The protobuf representation of the expression, or None if the expression is not supported.
   *   In the case where None is returned, the expression will be tagged with the reason(s) why it
   *   is not supported.
   */
  def exprToProtoInternal(
      expr: Expression,
      inputs: Seq[Attribute],
      binding: Boolean): Option[Expr] = {
    SQLConf.get

    def convert(handler: CometExpressionSerde): Option[Expr] = {
      handler match {
        case _: IncompatExpr if !CometConf.COMET_EXPR_ALLOW_INCOMPATIBLE.get() =>
          withInfo(
            expr,
            s"$expr is not fully compatible with Spark. To enable it anyway, set " +
              s"${CometConf.COMET_EXPR_ALLOW_INCOMPATIBLE.key}=true. ${CometConf.COMPAT_GUIDE}.")
          None
        case _ =>
          handler.convert(expr, inputs, binding)
      }
    }

    expr match {
      case a @ Alias(_, _) =>
        val r = exprToProtoInternal(a.child, inputs, binding)
        if (r.isEmpty) {
          withInfo(expr, a.child)
        }
        r

      case cast @ Cast(_: Literal, dataType, _, _) =>
        // This can happen after promoting decimal precisions
        val value = cast.eval()
        exprToProtoInternal(Literal(value, dataType), inputs, binding)

      case UnaryExpression(child) if expr.prettyName == "trycast" =>
        val timeZoneId = SQLConf.get.sessionLocalTimeZone
        handleCast(
          expr,
          child,
          inputs,
          binding,
          expr.dataType,
          Some(timeZoneId),
          CometEvalMode.TRY)

      case c @ Cast(child, dt, timeZoneId, _) =>
        handleCast(expr, child, inputs, binding, dt, timeZoneId, evalMode(c))

      case add @ Add(left, right, _) if supportedDataType(left.dataType) =>
        createMathExpression(
          expr,
          left,
          right,
          inputs,
          binding,
          add.dataType,
          add.evalMode == EvalMode.ANSI,
          (builder, mathExpr) => builder.setAdd(mathExpr))

      case add @ Add(left, _, _) if !supportedDataType(left.dataType) =>
        withInfo(add, s"Unsupported datatype ${left.dataType}")
        None

      case sub @ Subtract(left, right, _) if supportedDataType(left.dataType) =>
        createMathExpression(
          expr,
          left,
          right,
          inputs,
          binding,
          sub.dataType,
          sub.evalMode == EvalMode.ANSI,
          (builder, mathExpr) => builder.setSubtract(mathExpr))

      case sub @ Subtract(left, _, _) if !supportedDataType(left.dataType) =>
        withInfo(sub, s"Unsupported datatype ${left.dataType}")
        None

      case mul @ Multiply(left, right, _) if supportedDataType(left.dataType) =>
        createMathExpression(
          expr,
          left,
          right,
          inputs,
          binding,
          mul.dataType,
          mul.evalMode == EvalMode.ANSI,
          (builder, mathExpr) => builder.setMultiply(mathExpr))

      case mul @ Multiply(left, _, _) =>
        if (!supportedDataType(left.dataType)) {
          withInfo(mul, s"Unsupported datatype ${left.dataType}")
        }
        None

      case div @ Divide(left, right, _) if supportedDataType(left.dataType) =>
        // Datafusion now throws an exception for dividing by zero
        // See https://github.com/apache/arrow-datafusion/pull/6792
        // For now, use NullIf to swap zeros with nulls.
        val rightExpr = nullIfWhenPrimitive(right)

        createMathExpression(
          expr,
          left,
          rightExpr,
          inputs,
          binding,
          div.dataType,
          div.evalMode == EvalMode.ANSI,
          (builder, mathExpr) => builder.setDivide(mathExpr))

      case div @ Divide(left, _, _) =>
        if (!supportedDataType(left.dataType)) {
          withInfo(div, s"Unsupported datatype ${left.dataType}")
        }
        None

      case div @ IntegralDivide(left, right, _) if supportedDataType(left.dataType) =>
        val rightExpr = nullIfWhenPrimitive(right)

        val dataType = (left.dataType, right.dataType) match {
          case (l: DecimalType, r: DecimalType) =>
            // copy from IntegralDivide.resultDecimalType
            val intDig = l.precision - l.scale + r.scale
            DecimalType(min(if (intDig == 0) 1 else intDig, DecimalType.MAX_PRECISION), 0)
          case _ => left.dataType
        }

        val divideExpr = createMathExpression(
          expr,
          left,
          rightExpr,
          inputs,
          binding,
          dataType,
          div.evalMode == EvalMode.ANSI,
          (builder, mathExpr) => builder.setIntegralDivide(mathExpr))

        if (divideExpr.isDefined) {
          val childExpr = if (dataType.isInstanceOf[DecimalType]) {
            // check overflow for decimal type
            val builder = ExprOuterClass.CheckOverflow.newBuilder()
            builder.setChild(divideExpr.get)
            builder.setFailOnError(div.evalMode == EvalMode.ANSI)
            builder.setDatatype(serializeDataType(dataType).get)
            Some(
              ExprOuterClass.Expr
                .newBuilder()
                .setCheckOverflow(builder)
                .build())
          } else {
            divideExpr
          }

          // cast result to long
          castToProto(expr, None, LongType, childExpr.get, CometEvalMode.LEGACY)
        } else {
          None
        }

      case div @ IntegralDivide(left, _, _) =>
        if (!supportedDataType(left.dataType)) {
          withInfo(div, s"Unsupported datatype ${left.dataType}")
        }
        None

      case rem @ Remainder(left, right, _) if supportedDataType(left.dataType) =>
        val rightExpr = nullIfWhenPrimitive(right)

        createMathExpression(
          expr,
          left,
          rightExpr,
          inputs,
          binding,
          rem.dataType,
          rem.evalMode == EvalMode.ANSI,
          (builder, mathExpr) => builder.setRemainder(mathExpr))

      case rem @ Remainder(left, _, _) =>
        if (!supportedDataType(left.dataType)) {
          withInfo(rem, s"Unsupported datatype ${left.dataType}")
        }
        None

      case EqualTo(left, right) =>
        createBinaryExpr(
          expr,
          left,
          right,
          inputs,
          binding,
          (builder, binaryExpr) => builder.setEq(binaryExpr))

      case Not(EqualTo(left, right)) =>
        createBinaryExpr(
          expr,
          left,
          right,
          inputs,
          binding,
          (builder, binaryExpr) => builder.setNeq(binaryExpr))

      case EqualNullSafe(left, right) =>
        createBinaryExpr(
          expr,
          left,
          right,
          inputs,
          binding,
          (builder, binaryExpr) => builder.setEqNullSafe(binaryExpr))

      case Not(EqualNullSafe(left, right)) =>
        createBinaryExpr(
          expr,
          left,
          right,
          inputs,
          binding,
          (builder, binaryExpr) => builder.setNeqNullSafe(binaryExpr))

      case GreaterThan(left, right) =>
        createBinaryExpr(
          expr,
          left,
          right,
          inputs,
          binding,
          (builder, binaryExpr) => builder.setGt(binaryExpr))

      case GreaterThanOrEqual(left, right) =>
        createBinaryExpr(
          expr,
          left,
          right,
          inputs,
          binding,
          (builder, binaryExpr) => builder.setGtEq(binaryExpr))

      case LessThan(left, right) =>
        createBinaryExpr(
          expr,
          left,
          right,
          inputs,
          binding,
          (builder, binaryExpr) => builder.setLt(binaryExpr))

      case LessThanOrEqual(left, right) =>
        createBinaryExpr(
          expr,
          left,
          right,
          inputs,
          binding,
          (builder, binaryExpr) => builder.setLtEq(binaryExpr))

      case Literal(value, dataType)
          if supportedDataType(dataType, allowComplex = value == null) =>
        val exprBuilder = ExprOuterClass.Literal.newBuilder()

        if (value == null) {
          exprBuilder.setIsNull(true)
        } else {
          exprBuilder.setIsNull(false)
          dataType match {
            case _: BooleanType => exprBuilder.setBoolVal(value.asInstanceOf[Boolean])
            case _: ByteType => exprBuilder.setByteVal(value.asInstanceOf[Byte])
            case _: ShortType => exprBuilder.setShortVal(value.asInstanceOf[Short])
            case _: IntegerType => exprBuilder.setIntVal(value.asInstanceOf[Int])
            case _: LongType => exprBuilder.setLongVal(value.asInstanceOf[Long])
            case _: FloatType => exprBuilder.setFloatVal(value.asInstanceOf[Float])
            case _: DoubleType => exprBuilder.setDoubleVal(value.asInstanceOf[Double])
            case _: StringType =>
              exprBuilder.setStringVal(value.asInstanceOf[UTF8String].toString)
            case _: TimestampType => exprBuilder.setLongVal(value.asInstanceOf[Long])
            case _: TimestampNTZType => exprBuilder.setLongVal(value.asInstanceOf[Long])
            case _: DecimalType =>
              // Pass decimal literal as bytes.
              val unscaled = value.asInstanceOf[Decimal].toBigDecimal.underlying.unscaledValue
              exprBuilder.setDecimalVal(
                com.google.protobuf.ByteString.copyFrom(unscaled.toByteArray))
            case _: BinaryType =>
              val byteStr =
                com.google.protobuf.ByteString.copyFrom(value.asInstanceOf[Array[Byte]])
              exprBuilder.setBytesVal(byteStr)
            case _: DateType => exprBuilder.setIntVal(value.asInstanceOf[Int])
            case dt =>
              logWarning(s"Unexpected datatype '$dt' for literal value '$value'")
          }
        }

        val dt = serializeDataType(dataType)

        if (dt.isDefined) {
          exprBuilder.setDatatype(dt.get)

          Some(
            ExprOuterClass.Expr
              .newBuilder()
              .setLiteral(exprBuilder)
              .build())
        } else {
          withInfo(expr, s"Unsupported datatype $dataType")
          None
        }
      case Literal(_, dataType) if !supportedDataType(dataType) =>
        withInfo(expr, s"Unsupported datatype $dataType")
        None

      case Substring(str, Literal(pos, _), Literal(len, _)) =>
        val strExpr = exprToProtoInternal(str, inputs, binding)

        if (strExpr.isDefined) {
          val builder = ExprOuterClass.Substring.newBuilder()
          builder.setChild(strExpr.get)
          builder.setStart(pos.asInstanceOf[Int])
          builder.setLen(len.asInstanceOf[Int])

          Some(
            ExprOuterClass.Expr
              .newBuilder()
              .setSubstring(builder)
              .build())
        } else {
          withInfo(expr, str)
          None
        }

      // ToPrettyString is new in Spark 3.5
      case _
          if expr.getClass.getSimpleName == "ToPrettyString" && expr
            .isInstanceOf[UnaryExpression] && expr.isInstanceOf[TimeZoneAwareExpression] =>
        val child = expr.asInstanceOf[UnaryExpression].child
        val timezoneId = expr.asInstanceOf[TimeZoneAwareExpression].timeZoneId

        handleCast(
          expr,
          child,
          inputs,
          binding,
          DataTypes.StringType,
          timezoneId,
          CometEvalMode.TRY) match {
          case Some(_) =>
            exprToProtoInternal(child, inputs, binding) match {
              case Some(p) =>
                val toPrettyString = ExprOuterClass.ToPrettyString
                  .newBuilder()
                  .setChild(p)
                  .setTimezone(timezoneId.getOrElse("UTC"))
                  .build()
                Some(
                  ExprOuterClass.Expr
                    .newBuilder()
                    .setToPrettyString(toPrettyString)
                    .build())
              case _ =>
                withInfo(expr, child)
                None
            }
          case None =>
            None
        }

      case StructsToJson(options, child, timezoneId) =>
        if (options.nonEmpty) {
          withInfo(expr, "StructsToJson with options is not supported")
          None
        } else {

          def isSupportedType(dt: DataType): Boolean = {
            dt match {
              case StructType(fields) =>
                fields.forall(f => isSupportedType(f.dataType))
              case DataTypes.BooleanType | DataTypes.ByteType | DataTypes.ShortType |
                  DataTypes.IntegerType | DataTypes.LongType | DataTypes.FloatType |
                  DataTypes.DoubleType | DataTypes.StringType =>
                true
              case DataTypes.DateType | DataTypes.TimestampType =>
                // TODO implement these types with tests for formatting options and timezone
                false
              case _: MapType | _: ArrayType =>
                // Spark supports map and array in StructsToJson but this is not yet
                // implemented in Comet
                false
              case _ => false
            }
          }

          val isSupported = child.dataType match {
            case s: StructType =>
              s.fields.forall(f => isSupportedType(f.dataType))
            case _: MapType | _: ArrayType =>
              // Spark supports map and array in StructsToJson but this is not yet
              // implemented in Comet
              false
            case _ =>
              false
          }

          if (isSupported) {
            exprToProtoInternal(child, inputs, binding) match {
              case Some(p) =>
                val toJson = ExprOuterClass.ToJson
                  .newBuilder()
                  .setChild(p)
                  .setTimezone(timezoneId.getOrElse("UTC"))
                  .setIgnoreNullFields(true)
                  .build()
                Some(
                  ExprOuterClass.Expr
                    .newBuilder()
                    .setToJson(toJson)
                    .build())
              case _ =>
                withInfo(expr, child)
                None
            }
          } else {
            withInfo(expr, "Unsupported data type", child)
            None
          }
        }

      case Like(left, right, escapeChar) =>
        if (escapeChar == '\\') {
          createBinaryExpr(
            expr,
            left,
            right,
            inputs,
            binding,
            (builder, binaryExpr) => builder.setLike(binaryExpr))
        } else {
          // TODO custom escape char
          withInfo(expr, s"custom escape character $escapeChar not supported in LIKE")
          None
        }

      case RLike(left, right) =>
        // we currently only support scalar regex patterns
        right match {
          case Literal(pattern, DataTypes.StringType) =>
            if (!RegExp.isSupportedPattern(pattern.toString) &&
              !CometConf.COMET_REGEXP_ALLOW_INCOMPATIBLE.get()) {
              withInfo(
                expr,
                s"Regexp pattern $pattern is not compatible with Spark. " +
                  s"Set ${CometConf.COMET_REGEXP_ALLOW_INCOMPATIBLE.key}=true " +
                  "to allow it anyway.")
              return None
            }
          case _ =>
            withInfo(expr, "Only scalar regexp patterns are supported")
            return None
        }

        createBinaryExpr(
          expr,
          left,
          right,
          inputs,
          binding,
          (builder, binaryExpr) => builder.setRlike(binaryExpr))

      case StartsWith(left, right) =>
        createBinaryExpr(
          expr,
          left,
          right,
          inputs,
          binding,
          (builder, binaryExpr) => builder.setStartsWith(binaryExpr))

      case EndsWith(left, right) =>
        createBinaryExpr(
          expr,
          left,
          right,
          inputs,
          binding,
          (builder, binaryExpr) => builder.setEndsWith(binaryExpr))

      case Contains(left, right) =>
        createBinaryExpr(
          expr,
          left,
          right,
          inputs,
          binding,
          (builder, binaryExpr) => builder.setContains(binaryExpr))

      case StringSpace(child) =>
        createUnaryExpr(
          expr,
          child,
          inputs,
          binding,
          (builder, unaryExpr) => builder.setStringSpace(unaryExpr))

      case Hour(child, timeZoneId) =>
        val childExpr = exprToProtoInternal(child, inputs, binding)

        if (childExpr.isDefined) {
          val builder = ExprOuterClass.Hour.newBuilder()
          builder.setChild(childExpr.get)

          val timeZone = timeZoneId.getOrElse("UTC")
          builder.setTimezone(timeZone)

          Some(
            ExprOuterClass.Expr
              .newBuilder()
              .setHour(builder)
              .build())
        } else {
          withInfo(expr, child)
          None
        }

      case Minute(child, timeZoneId) =>
        val childExpr = exprToProtoInternal(child, inputs, binding)

        if (childExpr.isDefined) {
          val builder = ExprOuterClass.Minute.newBuilder()
          builder.setChild(childExpr.get)

          val timeZone = timeZoneId.getOrElse("UTC")
          builder.setTimezone(timeZone)

          Some(
            ExprOuterClass.Expr
              .newBuilder()
              .setMinute(builder)
              .build())
        } else {
          withInfo(expr, child)
          None
        }

      case DateAdd(left, right) =>
        val leftExpr = exprToProtoInternal(left, inputs, binding)
        val rightExpr = exprToProtoInternal(right, inputs, binding)
        val optExpr =
          scalarFunctionExprToProtoWithReturnType("date_add", DateType, leftExpr, rightExpr)
        optExprWithInfo(optExpr, expr, left, right)

      case DateSub(left, right) =>
        val leftExpr = exprToProtoInternal(left, inputs, binding)
        val rightExpr = exprToProtoInternal(right, inputs, binding)
        val optExpr =
          scalarFunctionExprToProtoWithReturnType("date_sub", DateType, leftExpr, rightExpr)
        optExprWithInfo(optExpr, expr, left, right)

      case TruncDate(child, format) =>
        val childExpr = exprToProtoInternal(child, inputs, binding)
        val formatExpr = exprToProtoInternal(format, inputs, binding)
        val optExpr =
          scalarFunctionExprToProtoWithReturnType("date_trunc", DateType, childExpr, formatExpr)
        optExprWithInfo(optExpr, expr, child, format)

      case TruncTimestamp(format, child, timeZoneId) =>
        val childExpr = exprToProtoInternal(child, inputs, binding)
        val formatExpr = exprToProtoInternal(format, inputs, binding)

        if (childExpr.isDefined && formatExpr.isDefined) {
          val builder = ExprOuterClass.TruncTimestamp.newBuilder()
          builder.setChild(childExpr.get)
          builder.setFormat(formatExpr.get)

          val timeZone = timeZoneId.getOrElse("UTC")
          builder.setTimezone(timeZone)

          Some(
            ExprOuterClass.Expr
              .newBuilder()
              .setTruncTimestamp(builder)
              .build())
        } else {
          withInfo(expr, child, format)
          None
        }

      case Second(child, timeZoneId) =>
        val childExpr = exprToProtoInternal(child, inputs, binding)

        if (childExpr.isDefined) {
          val builder = ExprOuterClass.Second.newBuilder()
          builder.setChild(childExpr.get)

          val timeZone = timeZoneId.getOrElse("UTC")
          builder.setTimezone(timeZone)

          Some(
            ExprOuterClass.Expr
              .newBuilder()
              .setSecond(builder)
              .build())
        } else {
          withInfo(expr, child)
          None
        }

      case Year(child) =>
        val periodType = exprToProtoInternal(Literal("year"), inputs, binding)
        val childExpr = exprToProtoInternal(child, inputs, binding)
        val optExpr = scalarFunctionExprToProto("datepart", Seq(periodType, childExpr): _*)
          .map(e => {
            Expr
              .newBuilder()
              .setCast(
                ExprOuterClass.Cast
                  .newBuilder()
                  .setChild(e)
                  .setDatatype(serializeDataType(IntegerType).get)
                  .setEvalMode(ExprOuterClass.EvalMode.LEGACY)
                  .setAllowIncompat(false)
                  .build())
              .build()
          })
        optExprWithInfo(optExpr, expr, child)

      case IsNull(child) =>
        createUnaryExpr(
          expr,
          child,
          inputs,
          binding,
          (builder, unaryExpr) => builder.setIsNull(unaryExpr))

      case IsNotNull(child) =>
        createUnaryExpr(
          expr,
          child,
          inputs,
          binding,
          (builder, unaryExpr) => builder.setIsNotNull(unaryExpr))

      case IsNaN(child) =>
        val childExpr = exprToProtoInternal(child, inputs, binding)
        val optExpr =
          scalarFunctionExprToProtoWithReturnType("isnan", BooleanType, childExpr)

        optExprWithInfo(optExpr, expr, child)

      case SortOrder(child, direction, nullOrdering, _) =>
        val childExpr = exprToProtoInternal(child, inputs, binding)

        if (childExpr.isDefined) {
          val sortOrderBuilder = ExprOuterClass.SortOrder.newBuilder()
          sortOrderBuilder.setChild(childExpr.get)

          direction match {
            case Ascending => sortOrderBuilder.setDirectionValue(0)
            case Descending => sortOrderBuilder.setDirectionValue(1)
          }

          nullOrdering match {
            case NullsFirst => sortOrderBuilder.setNullOrderingValue(0)
            case NullsLast => sortOrderBuilder.setNullOrderingValue(1)
          }

          Some(
            ExprOuterClass.Expr
              .newBuilder()
              .setSortOrder(sortOrderBuilder)
              .build())
        } else {
          withInfo(expr, child)
          None
        }

      case And(left, right) =>
        createBinaryExpr(
          expr,
          left,
          right,
          inputs,
          binding,
          (builder, binaryExpr) => builder.setAnd(binaryExpr))

      case Or(left, right) =>
        createBinaryExpr(
          expr,
          left,
          right,
          inputs,
          binding,
          (builder, binaryExpr) => builder.setOr(binaryExpr))

      case UnaryExpression(child) if expr.prettyName == "promote_precision" =>
        // `UnaryExpression` includes `PromotePrecision` for Spark 3.3
        // `PromotePrecision` is just a wrapper, don't need to serialize it.
        exprToProtoInternal(child, inputs, binding)

      case CheckOverflow(child, dt, nullOnOverflow) =>
        val childExpr = exprToProtoInternal(child, inputs, binding)

        if (childExpr.isDefined) {
          val builder = ExprOuterClass.CheckOverflow.newBuilder()
          builder.setChild(childExpr.get)
          builder.setFailOnError(!nullOnOverflow)

          // `dataType` must be decimal type
          val dataType = serializeDataType(dt)
          builder.setDatatype(dataType.get)

          Some(
            ExprOuterClass.Expr
              .newBuilder()
              .setCheckOverflow(builder)
              .build())
        } else {
          withInfo(expr, child)
          None
        }

      case attr: AttributeReference =>
        val dataType = serializeDataType(attr.dataType)

        if (dataType.isDefined) {
          if (binding) {
            // Spark may produce unresolvable attributes in some cases,
            // for example https://github.com/apache/datafusion-comet/issues/925.
            // So, we allow the binding to fail.
            val boundRef: Any = BindReferences
              .bindReference(attr, inputs, allowFailures = true)

            if (boundRef.isInstanceOf[AttributeReference]) {
              withInfo(attr, s"cannot resolve $attr among ${inputs.mkString(", ")}")
              return None
            }

            val boundExpr = ExprOuterClass.BoundReference
              .newBuilder()
              .setIndex(boundRef.asInstanceOf[BoundReference].ordinal)
              .setDatatype(dataType.get)
              .build()

            Some(
              ExprOuterClass.Expr
                .newBuilder()
                .setBound(boundExpr)
                .build())
          } else {
            val unboundRef = ExprOuterClass.UnboundReference
              .newBuilder()
              .setName(attr.name)
              .setDatatype(dataType.get)
              .build()

            Some(
              ExprOuterClass.Expr
                .newBuilder()
                .setUnbound(unboundRef)
                .build())
          }
        } else {
          withInfo(attr, s"unsupported datatype: ${attr.dataType}")
          None
        }

      // abs implementation is not correct
      // https://github.com/apache/datafusion-comet/issues/666
//        case Abs(child, failOnErr) =>
//          val childExpr = exprToProtoInternal(child, inputs)
//          if (childExpr.isDefined) {
//            val evalModeStr =
//              if (failOnErr) ExprOuterClass.EvalMode.ANSI else ExprOuterClass.EvalMode.LEGACY
//            val absBuilder = ExprOuterClass.Abs.newBuilder()
//            absBuilder.setChild(childExpr.get)
//            absBuilder.setEvalMode(evalModeStr)
//            Some(Expr.newBuilder().setAbs(absBuilder).build())
//          } else {
//            withInfo(expr, child)
//            None
//          }

      case Acos(child) =>
        val childExpr = exprToProtoInternal(child, inputs, binding)
        val optExpr = scalarFunctionExprToProto("acos", childExpr)
        optExprWithInfo(optExpr, expr, child)

      case Asin(child) =>
        val childExpr = exprToProtoInternal(child, inputs, binding)
        val optExpr = scalarFunctionExprToProto("asin", childExpr)
        optExprWithInfo(optExpr, expr, child)

      case Atan(child) =>
        val childExpr = exprToProtoInternal(child, inputs, binding)
        val optExpr = scalarFunctionExprToProto("atan", childExpr)
        optExprWithInfo(optExpr, expr, child)

      case Atan2(left, right) =>
        val leftExpr = exprToProtoInternal(left, inputs, binding)
        val rightExpr = exprToProtoInternal(right, inputs, binding)
        val optExpr = scalarFunctionExprToProto("atan2", leftExpr, rightExpr)
        optExprWithInfo(optExpr, expr, left, right)

      case Hex(child) =>
        val childExpr = exprToProtoInternal(child, inputs, binding)
        val optExpr =
          scalarFunctionExprToProtoWithReturnType("hex", StringType, childExpr)

        optExprWithInfo(optExpr, expr, child)

      case e: Unhex =>
        val unHex = unhexSerde(e)

        val childExpr = exprToProtoInternal(unHex._1, inputs, binding)
        val failOnErrorExpr = exprToProtoInternal(unHex._2, inputs, binding)

        val optExpr =
          scalarFunctionExprToProtoWithReturnType("unhex", e.dataType, childExpr, failOnErrorExpr)
        optExprWithInfo(optExpr, expr, unHex._1)

      case e @ Ceil(child) =>
        val childExpr = exprToProtoInternal(child, inputs, binding)
        child.dataType match {
          case t: DecimalType if t.scale == 0 => // zero scale is no-op
            childExpr
          case t: DecimalType if t.scale < 0 => // Spark disallows negative scale SPARK-30252
            withInfo(e, s"Decimal type $t has negative scale")
            None
          case _ =>
            val optExpr = scalarFunctionExprToProtoWithReturnType("ceil", e.dataType, childExpr)
            optExprWithInfo(optExpr, expr, child)
        }

      case Cos(child) =>
        val childExpr = exprToProtoInternal(child, inputs, binding)
        val optExpr = scalarFunctionExprToProto("cos", childExpr)
        optExprWithInfo(optExpr, expr, child)

      case Exp(child) =>
        val childExpr = exprToProtoInternal(child, inputs, binding)
        val optExpr = scalarFunctionExprToProto("exp", childExpr)
        optExprWithInfo(optExpr, expr, child)

      case e @ Floor(child) =>
        val childExpr = exprToProtoInternal(child, inputs, binding)
        child.dataType match {
          case t: DecimalType if t.scale == 0 => // zero scale is no-op
            childExpr
          case t: DecimalType if t.scale < 0 => // Spark disallows negative scale SPARK-30252
            withInfo(e, s"Decimal type $t has negative scale")
            None
          case _ =>
            val optExpr = scalarFunctionExprToProtoWithReturnType("floor", e.dataType, childExpr)
            optExprWithInfo(optExpr, expr, child)
        }

      // The expression for `log` functions is defined as null on numbers less than or equal
      // to 0. This matches Spark and Hive behavior, where non positive values eval to null
      // instead of NaN or -Infinity.
      case Log(child) =>
        val childExpr = exprToProtoInternal(nullIfNegative(child), inputs, binding)
        val optExpr = scalarFunctionExprToProto("ln", childExpr)
        optExprWithInfo(optExpr, expr, child)

      case Log10(child) =>
        val childExpr = exprToProtoInternal(nullIfNegative(child), inputs, binding)
        val optExpr = scalarFunctionExprToProto("log10", childExpr)
        optExprWithInfo(optExpr, expr, child)

      case Log2(child) =>
        val childExpr = exprToProtoInternal(nullIfNegative(child), inputs, binding)
        val optExpr = scalarFunctionExprToProto("log2", childExpr)
        optExprWithInfo(optExpr, expr, child)

      case Pow(left, right) =>
        val leftExpr = exprToProtoInternal(left, inputs, binding)
        val rightExpr = exprToProtoInternal(right, inputs, binding)
        val optExpr = scalarFunctionExprToProto("pow", leftExpr, rightExpr)
        optExprWithInfo(optExpr, expr, left, right)

      case r: Round =>
        // _scale s a constant, copied from Spark's RoundBase because it is a protected val
        val scaleV: Any = r.scale.eval(EmptyRow)
        val _scale: Int = scaleV.asInstanceOf[Int]

        lazy val childExpr = exprToProtoInternal(r.child, inputs, binding)
        r.child.dataType match {
          case t: DecimalType if t.scale < 0 => // Spark disallows negative scale SPARK-30252
            withInfo(r, "Decimal type has negative scale")
            None
          case _ if scaleV == null =>
            exprToProtoInternal(Literal(null), inputs, binding)
          case _: ByteType | ShortType | IntegerType | LongType if _scale >= 0 =>
            childExpr // _scale(I.e. decimal place) >= 0 is a no-op for integer types in Spark
          case _: FloatType | DoubleType =>
            // We cannot properly match with the Spark behavior for floating-point numbers.
            // Spark uses BigDecimal for rounding float/double, and BigDecimal fist converts a
            // double to string internally in order to create its own internal representation.
            // The problem is BigDecimal uses java.lang.Double.toString() and it has complicated
            // rounding algorithm. E.g. -5.81855622136895E8 is actually
            // -581855622.13689494132995605468750. Note the 5th fractional digit is 4 instead of
            // 5. Java(Scala)'s toString() rounds it up to -581855622.136895. This makes a
            // difference when rounding at 5th digit, I.e. round(-5.81855622136895E8, 5) should be
            // -5.818556221369E8, instead of -5.8185562213689E8. There is also an example that
            // toString() does NOT round up. 6.1317116247283497E18 is 6131711624728349696. It can
            // be rounded up to 6.13171162472835E18 that still represents the same double number.
            // I.e. 6.13171162472835E18 == 6.1317116247283497E18. However, toString() does not.
            // That results in round(6.1317116247283497E18, -5) == 6.1317116247282995E18 instead
            // of 6.1317116247283999E18.
            withInfo(r, "Comet does not support Spark's BigDecimal rounding")
            None
          case _ =>
            // `scale` must be Int64 type in DataFusion
            val scaleExpr = exprToProtoInternal(Literal(_scale.toLong, LongType), inputs, binding)
            val optExpr =
              scalarFunctionExprToProtoWithReturnType("round", r.dataType, childExpr, scaleExpr)
            optExprWithInfo(optExpr, expr, r.child)
        }

      case Signum(child) =>
        val childExpr = exprToProtoInternal(child, inputs, binding)
        val optExpr = scalarFunctionExprToProto("signum", childExpr)
        optExprWithInfo(optExpr, expr, child)

      case Sin(child) =>
        val childExpr = exprToProtoInternal(child, inputs, binding)
        val optExpr = scalarFunctionExprToProto("sin", childExpr)
        optExprWithInfo(optExpr, expr, child)

      case Sqrt(child) =>
        val childExpr = exprToProtoInternal(child, inputs, binding)
        val optExpr = scalarFunctionExprToProto("sqrt", childExpr)
        optExprWithInfo(optExpr, expr, child)

      case Tan(child) =>
        val childExpr = exprToProtoInternal(child, inputs, binding)
        val optExpr = scalarFunctionExprToProto("tan", childExpr)
        optExprWithInfo(optExpr, expr, child)

      case _: Ascii =>
        CometAscii.convert(expr, inputs, binding)

      case Expm1(child) =>
        val childExpr = exprToProtoInternal(child, inputs, binding)
        val optExpr = scalarFunctionExprToProto("expm1", childExpr)
        optExprWithInfo(optExpr, expr, child)

      case s: StringDecode =>
        // Right child is the encoding expression.
        s.right match {
          case Literal(str, DataTypes.StringType)
              if str.toString.toLowerCase(Locale.ROOT) == "utf-8" =>
            // decode(col, 'utf-8') can be treated as a cast with "try" eval mode that puts nulls
            // for invalid strings.
            // Left child is the binary expression.
            castToProto(
              expr,
              None,
              DataTypes.StringType,
              exprToProtoInternal(s.left, inputs, binding).get,
              CometEvalMode.TRY)
          case _ =>
            withInfo(expr, "Comet only supports decoding with 'utf-8'.")
            None
        }

      case RegExpReplace(subject, pattern, replacement, startPosition) =>
        if (!RegExp.isSupportedPattern(pattern.toString) &&
          !CometConf.COMET_REGEXP_ALLOW_INCOMPATIBLE.get()) {
          withInfo(
            expr,
            s"Regexp pattern $pattern is not compatible with Spark. " +
              s"Set ${CometConf.COMET_REGEXP_ALLOW_INCOMPATIBLE.key}=true " +
              "to allow it anyway.")
          return None
        }
        startPosition match {
          case Literal(value, DataTypes.IntegerType) if value == 1 =>
            val subjectExpr = exprToProtoInternal(subject, inputs, binding)
            val patternExpr = exprToProtoInternal(pattern, inputs, binding)
            val replacementExpr = exprToProtoInternal(replacement, inputs, binding)
            // DataFusion's regexp_replace stops at the first match. We need to add the 'g' flag
            // to apply the regex globally to match Spark behavior.
            val flagsExpr = exprToProtoInternal(Literal("g"), inputs, binding)
            val optExpr = scalarFunctionExprToProto(
              "regexp_replace",
              subjectExpr,
              patternExpr,
              replacementExpr,
              flagsExpr)
            optExprWithInfo(optExpr, expr, subject, pattern, replacement, startPosition)
          case _ =>
            withInfo(expr, "Comet only supports regexp_replace with an offset of 1 (no offset).")
            None
        }

      case _: BitLength =>
        CometBitLength.convert(expr, inputs, binding)

      case If(predicate, trueValue, falseValue) =>
        val predicateExpr = exprToProtoInternal(predicate, inputs, binding)
        val trueExpr = exprToProtoInternal(trueValue, inputs, binding)
        val falseExpr = exprToProtoInternal(falseValue, inputs, binding)
        if (predicateExpr.isDefined && trueExpr.isDefined && falseExpr.isDefined) {
          val builder = ExprOuterClass.IfExpr.newBuilder()
          builder.setIfExpr(predicateExpr.get)
          builder.setTrueExpr(trueExpr.get)
          builder.setFalseExpr(falseExpr.get)
          Some(
            ExprOuterClass.Expr
              .newBuilder()
              .setIf(builder)
              .build())
        } else {
          withInfo(expr, predicate, trueValue, falseValue)
          None
        }

      case CaseWhen(branches, elseValue) =>
        var allBranches: Seq[Expression] = Seq()
        val whenSeq = branches.map(elements => {
          allBranches = allBranches :+ elements._1
          exprToProtoInternal(elements._1, inputs, binding)
        })
        val thenSeq = branches.map(elements => {
          allBranches = allBranches :+ elements._2
          exprToProtoInternal(elements._2, inputs, binding)
        })
        assert(whenSeq.length == thenSeq.length)
        if (whenSeq.forall(_.isDefined) && thenSeq.forall(_.isDefined)) {
          val builder = ExprOuterClass.CaseWhen.newBuilder()
          builder.addAllWhen(whenSeq.map(_.get).asJava)
          builder.addAllThen(thenSeq.map(_.get).asJava)
          if (elseValue.isDefined) {
            val elseValueExpr =
              exprToProtoInternal(elseValue.get, inputs, binding)
            if (elseValueExpr.isDefined) {
              builder.setElseExpr(elseValueExpr.get)
            } else {
              withInfo(expr, elseValue.get)
              return None
            }
          }
          Some(
            ExprOuterClass.Expr
              .newBuilder()
              .setCaseWhen(builder)
              .build())
        } else {
          withInfo(expr, allBranches: _*)
          None
        }
      case _: ConcatWs =>
        CometConcatWs.convert(expr, inputs, binding)

      case _: Chr =>
        CometChr.convert(expr, inputs, binding)

      case _: InitCap =>
        CometInitCap.convert(expr, inputs, binding)

      case _: Length =>
        CometLength.convert(expr, inputs, binding)

      case Md5(child) =>
        val childExpr = exprToProtoInternal(child, inputs, binding)
        val optExpr = scalarFunctionExprToProto("md5", childExpr)
        optExprWithInfo(optExpr, expr, child)

      case OctetLength(child) =>
        val castExpr = Cast(child, StringType)
        val childExpr = exprToProtoInternal(castExpr, inputs, binding)
        val optExpr = scalarFunctionExprToProto("octet_length", childExpr)
        optExprWithInfo(optExpr, expr, castExpr)

      case Reverse(child) =>
        val castExpr = Cast(child, StringType)
        val childExpr = exprToProtoInternal(castExpr, inputs, binding)
        val optExpr = scalarFunctionExprToProto("reverse", childExpr)
        optExprWithInfo(optExpr, expr, castExpr)

      case _: StringInstr =>
        CometStringInstr.convert(expr, inputs, binding)

      case _: StringRepeat =>
        CometStringRepeat.convert(expr, inputs, binding)

      case _: StringReplace =>
        CometStringReplace.convert(expr, inputs, binding)

      case _: StringTranslate =>
        CometStringTranslate.convert(expr, inputs, binding)

      case _: StringTrim =>
        CometTrim.convert(expr, inputs, binding)

      case _: StringTrimLeft =>
        CometStringTrimLeft.convert(expr, inputs, binding)

      case _: StringTrimRight =>
        CometStringTrimRight.convert(expr, inputs, binding)

      case _: StringTrimBoth =>
        CometStringTrimBoth.convert(expr, inputs, binding)

      case _: Upper =>
        CometUpper.convert(expr, inputs, binding)

      case _: Lower =>
        CometLower.convert(expr, inputs, binding)

      case BitwiseAnd(left, right) =>
        createBinaryExpr(
          expr,
          left,
          right,
          inputs,
          binding,
          (builder, binaryExpr) => builder.setBitwiseAnd(binaryExpr))

      case BitwiseNot(child) =>
        val childProto = exprToProto(child, inputs, binding)
        val bitNotScalarExpr =
          scalarFunctionExprToProto("bit_not", childProto)
        optExprWithInfo(bitNotScalarExpr, expr, expr.children: _*)

      case BitwiseOr(left, right) =>
        createBinaryExpr(
          expr,
          left,
          right,
          inputs,
          binding,
          (builder, binaryExpr) => builder.setBitwiseOr(binaryExpr))

      case BitwiseXor(left, right) =>
        createBinaryExpr(
          expr,
          left,
          right,
          inputs,
          binding,
          (builder, binaryExpr) => builder.setBitwiseXor(binaryExpr))

      case BitwiseCount(child) =>
        val childProto = exprToProto(child, inputs, binding)
        val bitCountScalarExpr =
          scalarFunctionExprToProtoWithReturnType("bit_count", IntegerType, childProto)
        optExprWithInfo(bitCountScalarExpr, expr, expr.children: _*)

      case ShiftRight(left, right) =>
        // DataFusion bitwise shift right expression requires
        // same data type between left and right side
        val rightExpression = if (left.dataType == LongType) {
          Cast(right, LongType)
        } else {
          right
        }

        createBinaryExpr(
          expr,
          left,
          rightExpression,
          inputs,
          binding,
          (builder, binaryExpr) => builder.setBitwiseShiftRight(binaryExpr))

      case ShiftLeft(left, right) =>
        // DataFusion bitwise shift right expression requires
        // same data type between left and right side
        val rightExpression = if (left.dataType == LongType) {
          Cast(right, LongType)
        } else {
          right
        }

        createBinaryExpr(
          expr,
          left,
          rightExpression,
          inputs,
          binding,
          (builder, binaryExpr) => builder.setBitwiseShiftLeft(binaryExpr))
      case In(value, list) =>
        in(expr, value, list, inputs, binding, negate = false)

      case InSet(value, hset) =>
        val valueDataType = value.dataType
        val list = hset.map { setVal =>
          Literal(setVal, valueDataType)
        }.toSeq
        // Change `InSet` to `In` expression
        // We do Spark `InSet` optimization in native (DataFusion) side.
        in(expr, value, list, inputs, binding, negate = false)

      case Not(In(value, list)) =>
        in(expr, value, list, inputs, binding, negate = true)

      case Not(child) =>
        createUnaryExpr(
          expr,
          child,
          inputs,
          binding,
          (builder, unaryExpr) => builder.setNot(unaryExpr))

      case UnaryMinus(child, failOnError) =>
        val childExpr = exprToProtoInternal(child, inputs, binding)
        if (childExpr.isDefined) {
          val builder = ExprOuterClass.UnaryMinus.newBuilder()
          builder.setChild(childExpr.get)
          builder.setFailOnError(failOnError)
          Some(
            ExprOuterClass.Expr
              .newBuilder()
              .setUnaryMinus(builder)
              .build())
        } else {
          withInfo(expr, child)
          None
        }

      case a @ Coalesce(_) =>
        val exprChildren = a.children.map(exprToProtoInternal(_, inputs, binding))
        scalarFunctionExprToProto("coalesce", exprChildren: _*)

      // With Spark 3.4, CharVarcharCodegenUtils.readSidePadding gets called to pad spaces for
      // char types.
      // See https://github.com/apache/spark/pull/38151
      case s: StaticInvoke
          // classOf gets ther runtime class of T, which lets us compare directly
          // Otherwise isInstanceOf[Class[T]] will always evaluate to true for Class[_]
          if s.staticObject == classOf[CharVarcharCodegenUtils] &&
            s.dataType.isInstanceOf[StringType] &&
            s.functionName == "readSidePadding" &&
            s.arguments.size == 2 &&
            s.propagateNull &&
            !s.returnNullable &&
            s.isDeterministic =>
        val argsExpr = Seq(
          exprToProtoInternal(Cast(s.arguments(0), StringType), inputs, binding),
          exprToProtoInternal(s.arguments(1), inputs, binding))

        if (argsExpr.forall(_.isDefined)) {
          scalarFunctionExprToProto("read_side_padding", argsExpr: _*)
        } else {
          withInfo(expr, s.arguments: _*)
          None
        }

      // read-side padding in Spark 3.5.2+ is represented by rpad function
      case StringRPad(srcStr, size, chars) =>
        chars match {
          case Literal(str, DataTypes.StringType) if str.toString == " " =>
            val arg0 = exprToProtoInternal(srcStr, inputs, binding)
            val arg1 = exprToProtoInternal(size, inputs, binding)
            if (arg0.isDefined && arg1.isDefined) {
              scalarFunctionExprToProto("rpad", arg0, arg1)
            } else {
              withInfo(expr, "rpad unsupported arguments", srcStr, size)
              None
            }

          case _ =>
            withInfo(expr, "rpad only supports padding with spaces")
            None
        }

      case KnownFloatingPointNormalized(NormalizeNaNAndZero(expr)) =>
        val dataType = serializeDataType(expr.dataType)
        if (dataType.isEmpty) {
          withInfo(expr, s"Unsupported datatype ${expr.dataType}")
          return None
        }
        val ex = exprToProtoInternal(expr, inputs, binding)
        ex.map { child =>
          val builder = ExprOuterClass.NormalizeNaNAndZero
            .newBuilder()
            .setChild(child)
            .setDatatype(dataType.get)
          ExprOuterClass.Expr.newBuilder().setNormalizeNanAndZero(builder).build()
        }

      case s @ execution.ScalarSubquery(_, _) if supportedDataType(s.dataType) =>
        val dataType = serializeDataType(s.dataType)
        if (dataType.isEmpty) {
          withInfo(s, s"Scalar subquery returns unsupported datatype ${s.dataType}")
          return None
        }

        val builder = ExprOuterClass.Subquery
          .newBuilder()
          .setId(s.exprId.id)
          .setDatatype(dataType.get)
        Some(ExprOuterClass.Expr.newBuilder().setSubquery(builder).build())

      case UnscaledValue(child) =>
        val childExpr = exprToProtoInternal(child, inputs, binding)
        val optExpr =
          scalarFunctionExprToProtoWithReturnType("unscaled_value", LongType, childExpr)
        optExprWithInfo(optExpr, expr, child)

      case MakeDecimal(child, precision, scale, true) =>
        val childExpr = exprToProtoInternal(child, inputs, binding)
        val optExpr = scalarFunctionExprToProtoWithReturnType(
          "make_decimal",
          DecimalType(precision, scale),
          childExpr)
        optExprWithInfo(optExpr, expr, child)

      case b @ BloomFilterMightContain(_, _) =>
        val bloomFilter = b.left
        val value = b.right
        val bloomFilterExpr = exprToProtoInternal(bloomFilter, inputs, binding)
        val valueExpr = exprToProtoInternal(value, inputs, binding)
        if (bloomFilterExpr.isDefined && valueExpr.isDefined) {
          val builder = ExprOuterClass.BloomFilterMightContain.newBuilder()
          builder.setBloomFilter(bloomFilterExpr.get)
          builder.setValue(valueExpr.get)
          Some(
            ExprOuterClass.Expr
              .newBuilder()
              .setBloomFilterMightContain(builder)
              .build())
        } else {
          withInfo(expr, bloomFilter, value)
          None
        }

      case _: Murmur3Hash => CometMurmur3Hash.convert(expr, inputs, binding)

      case _: XxHash64 => CometXxHash64.convert(expr, inputs, binding)

      case Sha2(left, numBits) =>
        if (!numBits.foldable) {
          withInfo(expr, "non literal numBits is not supported")
          return None
        }
        // it's possible for spark to dynamically compute the number of bits from input
        // expression, however DataFusion does not support that yet.
        val childExpr = exprToProtoInternal(left, inputs, binding)
        val bits = numBits.eval().asInstanceOf[Int]
        val algorithm = bits match {
          case 224 => "sha224"
          case 256 | 0 => "sha256"
          case 384 => "sha384"
          case 512 => "sha512"
          case _ =>
            null
        }
        if (algorithm == null) {
          exprToProtoInternal(Literal(null, StringType), inputs, binding)
        } else {
          scalarFunctionExprToProtoWithReturnType(algorithm, StringType, childExpr)
        }

      case struct @ CreateNamedStruct(_) =>
        if (struct.names.length != struct.names.distinct.length) {
          withInfo(expr, "CreateNamedStruct with duplicate field names are not supported")
          return None
        }

        val valExprs = struct.valExprs.map(exprToProtoInternal(_, inputs, binding))

        if (valExprs.forall(_.isDefined)) {
          val structBuilder = ExprOuterClass.CreateNamedStruct.newBuilder()
          structBuilder.addAllValues(valExprs.map(_.get).asJava)
          structBuilder.addAllNames(struct.names.map(_.toString).asJava)

          Some(
            ExprOuterClass.Expr
              .newBuilder()
              .setCreateNamedStruct(structBuilder)
              .build())
        } else {
          withInfo(expr, "unsupported arguments for CreateNamedStruct", struct.valExprs: _*)
          None
        }

      case GetStructField(child, ordinal, _) =>
        exprToProtoInternal(child, inputs, binding).map { childExpr =>
          val getStructFieldBuilder = ExprOuterClass.GetStructField
            .newBuilder()
            .setChild(childExpr)
            .setOrdinal(ordinal)

          ExprOuterClass.Expr
            .newBuilder()
            .setGetStructField(getStructFieldBuilder)
            .build()
        }

      case CreateArray(children, _) =>
        val childExprs = children.map(exprToProtoInternal(_, inputs, binding))

        if (childExprs.forall(_.isDefined)) {
          scalarFunctionExprToProto("make_array", childExprs: _*)
        } else {
          withInfo(expr, "unsupported arguments for CreateArray", children: _*)
          None
        }

      case GetArrayItem(child, ordinal, failOnError) =>
        val childExpr = exprToProtoInternal(child, inputs, binding)
        val ordinalExpr = exprToProtoInternal(ordinal, inputs, binding)

        if (childExpr.isDefined && ordinalExpr.isDefined) {
          val listExtractBuilder = ExprOuterClass.ListExtract
            .newBuilder()
            .setChild(childExpr.get)
            .setOrdinal(ordinalExpr.get)
            .setOneBased(false)
            .setFailOnError(failOnError)

          Some(
            ExprOuterClass.Expr
              .newBuilder()
              .setListExtract(listExtractBuilder)
              .build())
        } else {
          withInfo(expr, "unsupported arguments for GetArrayItem", child, ordinal)
          None
        }

      case expr if expr.prettyName == "array_insert" => convert(CometArrayInsert)

      case ElementAt(child, ordinal, defaultValue, failOnError)
          if child.dataType.isInstanceOf[ArrayType] =>
        val childExpr = exprToProtoInternal(child, inputs, binding)
        val ordinalExpr = exprToProtoInternal(ordinal, inputs, binding)
        val defaultExpr = defaultValue.flatMap(exprToProtoInternal(_, inputs, binding))

        if (childExpr.isDefined && ordinalExpr.isDefined &&
          defaultExpr.isDefined == defaultValue.isDefined) {
          val arrayExtractBuilder = ExprOuterClass.ListExtract
            .newBuilder()
            .setChild(childExpr.get)
            .setOrdinal(ordinalExpr.get)
            .setOneBased(true)
            .setFailOnError(failOnError)

          defaultExpr.foreach(arrayExtractBuilder.setDefaultValue(_))

          Some(
            ExprOuterClass.Expr
              .newBuilder()
              .setListExtract(arrayExtractBuilder)
              .build())
        } else {
          withInfo(expr, "unsupported arguments for ElementAt", child, ordinal)
          None
        }

      case GetArrayStructFields(child, _, ordinal, _, _) =>
        val childExpr = exprToProtoInternal(child, inputs, binding)

        if (childExpr.isDefined) {
          val arrayStructFieldsBuilder = ExprOuterClass.GetArrayStructFields
            .newBuilder()
            .setChild(childExpr.get)
            .setOrdinal(ordinal)

          Some(
            ExprOuterClass.Expr
              .newBuilder()
              .setGetArrayStructFields(arrayStructFieldsBuilder)
              .build())
        } else {
          withInfo(expr, "unsupported arguments for GetArrayStructFields", child)
          None
        }
      case _: ArrayRemove => convert(CometArrayRemove)
      case _: ArrayContains => convert(CometArrayContains)
      case _: ArrayMax => convert(CometArrayMax)
      case _: ArrayAppend => convert(CometArrayAppend)
      case _: ArrayIntersect => convert(CometArrayIntersect)
      case _: ArrayJoin => convert(CometArrayJoin)
      case _: ArraysOverlap => convert(CometArraysOverlap)
      case _: ArrayRepeat => convert(CometArrayRepeat)
      case _ @ArrayFilter(_, func) if func.children.head.isInstanceOf[IsNotNull] =>
        convert(CometArrayCompact)
      case _: ArrayExcept =>
        convert(CometArrayExcept)
<<<<<<< HEAD
      case Rand(child, _) =>
        createUnaryExpr(
          expr,
          child,
          inputs,
          binding,
          (builder, unaryExpr) => builder.setRand(unaryExpr))

=======
      case mk: MapKeys =>
        val childExpr = exprToProtoInternal(mk.child, inputs, binding)
        scalarFunctionExprToProto("map_keys", childExpr)
      case mv: MapValues =>
        val childExpr = exprToProtoInternal(mv.child, inputs, binding)
        scalarFunctionExprToProto("map_values", childExpr)
      case gmv: GetMapValue =>
        val mapExpr = exprToProtoInternal(gmv.child, inputs, binding)
        val keyExpr = exprToProtoInternal(gmv.key, inputs, binding)
        scalarFunctionExprToProto("map_extract", mapExpr, keyExpr)
>>>>>>> 94ca9684
      case _ =>
        withInfo(expr, s"${expr.prettyName} is not supported", expr.children: _*)
        None
    }

  }

  /**
   * Creates a UnaryExpr by calling exprToProtoInternal for the provided child expression and then
   * invokes the supplied function to wrap this UnaryExpr in a top-level Expr.
   *
   * @param child
   *   Spark expression
   * @param inputs
   *   Inputs to the expression
   * @param f
   *   Function that accepts an Expr.Builder and a UnaryExpr and builds the specific top-level
   *   Expr
   * @return
   *   Some(Expr) or None if not supported
   */
  def createUnaryExpr(
      expr: Expression,
      child: Expression,
      inputs: Seq[Attribute],
      binding: Boolean,
      f: (ExprOuterClass.Expr.Builder, ExprOuterClass.UnaryExpr) => ExprOuterClass.Expr.Builder)
      : Option[ExprOuterClass.Expr] = {
    val childExpr = exprToProtoInternal(child, inputs, binding) // TODO review
    if (childExpr.isDefined) {
      // create the generic UnaryExpr message
      val inner = ExprOuterClass.UnaryExpr
        .newBuilder()
        .setChild(childExpr.get)
        .build()
      // call the user-supplied function to wrap UnaryExpr in a top-level Expr
      // such as Expr.IsNull or Expr.IsNotNull
      Some(
        f(
          ExprOuterClass.Expr
            .newBuilder(),
          inner).build())
    } else {
      withInfo(expr, child)
      None
    }
  }

  def createBinaryExpr(
      expr: Expression,
      left: Expression,
      right: Expression,
      inputs: Seq[Attribute],
      binding: Boolean,
      f: (ExprOuterClass.Expr.Builder, ExprOuterClass.BinaryExpr) => ExprOuterClass.Expr.Builder)
      : Option[ExprOuterClass.Expr] = {
    val leftExpr = exprToProtoInternal(left, inputs, binding)
    val rightExpr = exprToProtoInternal(right, inputs, binding)
    if (leftExpr.isDefined && rightExpr.isDefined) {
      // create the generic BinaryExpr message
      val inner = ExprOuterClass.BinaryExpr
        .newBuilder()
        .setLeft(leftExpr.get)
        .setRight(rightExpr.get)
        .build()
      // call the user-supplied function to wrap BinaryExpr in a top-level Expr
      // such as Expr.And or Expr.Or
      Some(
        f(
          ExprOuterClass.Expr
            .newBuilder(),
          inner).build())
    } else {
      withInfo(expr, left, right)
      None
    }
  }

  private def createMathExpression(
      expr: Expression,
      left: Expression,
      right: Expression,
      inputs: Seq[Attribute],
      binding: Boolean,
      dataType: DataType,
      failOnError: Boolean,
      f: (ExprOuterClass.Expr.Builder, ExprOuterClass.MathExpr) => ExprOuterClass.Expr.Builder)
      : Option[ExprOuterClass.Expr] = {
    val leftExpr = exprToProtoInternal(left, inputs, binding)
    val rightExpr = exprToProtoInternal(right, inputs, binding)

    if (leftExpr.isDefined && rightExpr.isDefined) {
      // create the generic MathExpr message
      val builder = ExprOuterClass.MathExpr.newBuilder()
      builder.setLeft(leftExpr.get)
      builder.setRight(rightExpr.get)
      builder.setFailOnError(failOnError)
      serializeDataType(dataType).foreach { t =>
        builder.setReturnType(t)
      }
      val inner = builder.build()
      // call the user-supplied function to wrap MathExpr in a top-level Expr
      // such as Expr.Add or Expr.Divide
      Some(
        f(
          ExprOuterClass.Expr
            .newBuilder(),
          inner).build())
    } else {
      withInfo(expr, left, right)
      None
    }
  }

  def in(
      expr: Expression,
      value: Expression,
      list: Seq[Expression],
      inputs: Seq[Attribute],
      binding: Boolean,
      negate: Boolean): Option[Expr] = {
    val valueExpr = exprToProtoInternal(value, inputs, binding)
    val listExprs = list.map(exprToProtoInternal(_, inputs, binding))
    if (valueExpr.isDefined && listExprs.forall(_.isDefined)) {
      val builder = ExprOuterClass.In.newBuilder()
      builder.setInValue(valueExpr.get)
      builder.addAllLists(listExprs.map(_.get).asJava)
      builder.setNegated(negate)
      Some(
        ExprOuterClass.Expr
          .newBuilder()
          .setIn(builder)
          .build())
    } else {
      val allExprs = list ++ Seq(value)
      withInfo(expr, allExprs: _*)
      None
    }
  }

  def scalarFunctionExprToProtoWithReturnType(
      funcName: String,
      returnType: DataType,
      args: Option[Expr]*): Option[Expr] = {
    val builder = ExprOuterClass.ScalarFunc.newBuilder()
    builder.setFunc(funcName)
    serializeDataType(returnType).flatMap { t =>
      builder.setReturnType(t)
      scalarFunctionExprToProto0(builder, args: _*)
    }
  }

  def scalarFunctionExprToProto(funcName: String, args: Option[Expr]*): Option[Expr] = {
    val builder = ExprOuterClass.ScalarFunc.newBuilder()
    builder.setFunc(funcName)
    scalarFunctionExprToProto0(builder, args: _*)
  }

  private def scalarFunctionExprToProto0(
      builder: ScalarFunc.Builder,
      args: Option[Expr]*): Option[Expr] = {
    args.foreach {
      case Some(a) => builder.addArgs(a)
      case _ =>
        return None
    }
    Some(ExprOuterClass.Expr.newBuilder().setScalarFunc(builder).build())
  }

  private def isPrimitive(expression: Expression): Boolean = expression.dataType match {
    case _: ByteType | _: ShortType | _: IntegerType | _: LongType | _: FloatType |
        _: DoubleType | _: TimestampType | _: DateType | _: BooleanType | _: DecimalType =>
      true
    case _ => false
  }

  private def nullIfWhenPrimitive(expression: Expression): Expression =
    if (isPrimitive(expression)) {
      val zero = Literal.default(expression.dataType)
      expression match {
        case _: Literal if expression != zero => expression
        case _ =>
          If(EqualTo(expression, zero), Literal.create(null, expression.dataType), expression)
      }
    } else {
      expression
    }

  private def nullIfNegative(expression: Expression): Expression = {
    val zero = Literal.default(expression.dataType)
    If(LessThanOrEqual(expression, zero), Literal.create(null, expression.dataType), expression)
  }

  /**
   * Returns true if given datatype is supported as a key in DataFusion sort merge join.
   */
  private def supportedSortMergeJoinEqualType(dataType: DataType): Boolean = dataType match {
    case _: ByteType | _: ShortType | _: IntegerType | _: LongType | _: FloatType |
        _: DoubleType | _: StringType | _: DateType | _: DecimalType | _: BooleanType =>
      true
    case TimestampNTZType => true
    case _ => false
  }

  /**
   * Convert a Spark plan operator to a protobuf Comet operator.
   *
   * @param op
   *   Spark plan operator
   * @param childOp
   *   previously converted protobuf Comet operators, which will be consumed by the Spark plan
   *   operator as its children
   * @return
   *   The converted Comet native operator for the input `op`, or `None` if the `op` cannot be
   *   converted to a native operator.
   */
  def operator2Proto(op: SparkPlan, childOp: Operator*): Option[Operator] = {
    val conf = op.conf
    val result = OperatorOuterClass.Operator.newBuilder().setPlanId(op.id)
    childOp.foreach(result.addChildren)

    op match {

      // Fully native scan for V1
      case scan: CometScanExec if scan.scanImpl == CometConf.SCAN_NATIVE_DATAFUSION =>
        val nativeScanBuilder = OperatorOuterClass.NativeScan.newBuilder()
        nativeScanBuilder.setSource(op.simpleStringWithNodeId())

        val scanTypes = op.output.flatten { attr =>
          serializeDataType(attr.dataType)
        }

        if (scanTypes.length == op.output.length) {
          nativeScanBuilder.addAllFields(scanTypes.asJava)

          // Sink operators don't have children
          result.clearChildren()

          if (conf.getConf(SQLConf.PARQUET_FILTER_PUSHDOWN_ENABLED)) {
            // TODO remove flatMap and add error handling for unsupported data filters
            val dataFilters = scan.dataFilters.flatMap(exprToProto(_, scan.output))
            nativeScanBuilder.addAllDataFilters(dataFilters.asJava)
          }

          val possibleDefaultValues = getExistenceDefaultValues(scan.requiredSchema)
          if (possibleDefaultValues.exists(_ != null)) {
            // Our schema has default values. Serialize two lists, one with the default values
            // and another with the indexes in the schema so the native side can map missing
            // columns to these default values.
            val (defaultValues, indexes) = possibleDefaultValues.zipWithIndex
              .filter { case (expr, _) => expr != null }
              .map { case (expr, index) =>
                // ResolveDefaultColumnsUtil.getExistenceDefaultValues has evaluated these
                // expressions and they should now just be literals.
                (Literal(expr), index.toLong.asInstanceOf[java.lang.Long])
              }
              .unzip
            nativeScanBuilder.addAllDefaultValues(
              defaultValues.flatMap(exprToProto(_, scan.output)).toIterable.asJava)
            nativeScanBuilder.addAllDefaultValuesIndexes(indexes.toIterable.asJava)
          }

          // TODO: modify CometNativeScan to generate the file partitions without instantiating RDD.
          var firstPartition: Option[PartitionedFile] = None
          scan.inputRDD match {
            case rdd: DataSourceRDD =>
              val partitions = rdd.partitions
              partitions.foreach(p => {
                val inputPartitions = p.asInstanceOf[DataSourceRDDPartition].inputPartitions
                inputPartitions.foreach(partition => {
                  if (firstPartition.isEmpty) {
                    firstPartition = partition.asInstanceOf[FilePartition].files.headOption
                  }
                  partition2Proto(
                    partition.asInstanceOf[FilePartition],
                    nativeScanBuilder,
                    scan.relation.partitionSchema)
                })
              })
            case rdd: FileScanRDD =>
              rdd.filePartitions.foreach(partition => {
                if (firstPartition.isEmpty) {
                  firstPartition = partition.files.headOption
                }
                partition2Proto(partition, nativeScanBuilder, scan.relation.partitionSchema)
              })
            case _ =>
          }

          val partitionSchema = schema2Proto(scan.relation.partitionSchema.fields)
          val requiredSchema = schema2Proto(scan.requiredSchema.fields)
          val dataSchema = schema2Proto(scan.relation.dataSchema.fields)

          val dataSchemaIndexes = scan.requiredSchema.fields.map(field => {
            scan.relation.dataSchema.fieldIndex(field.name)
          })
          val partitionSchemaIndexes = Array
            .range(
              scan.relation.dataSchema.fields.length,
              scan.relation.dataSchema.length + scan.relation.partitionSchema.fields.length)

          val projectionVector = (dataSchemaIndexes ++ partitionSchemaIndexes).map(idx =>
            idx.toLong.asInstanceOf[java.lang.Long])

          nativeScanBuilder.addAllProjectionVector(projectionVector.toIterable.asJava)

          // In `CometScanRule`, we ensure partitionSchema is supported.
          assert(partitionSchema.length == scan.relation.partitionSchema.fields.length)

          nativeScanBuilder.addAllDataSchema(dataSchema.toIterable.asJava)
          nativeScanBuilder.addAllRequiredSchema(requiredSchema.toIterable.asJava)
          nativeScanBuilder.addAllPartitionSchema(partitionSchema.toIterable.asJava)
          nativeScanBuilder.setSessionTimezone(conf.getConfString("spark.sql.session.timeZone"))
          nativeScanBuilder.setCaseSensitive(conf.getConf[Boolean](SQLConf.CASE_SENSITIVE))

          // Collect S3/cloud storage configurations
          val hadoopConf = scan.relation.sparkSession.sessionState
            .newHadoopConfWithOptions(scan.relation.options)
          firstPartition.foreach { partitionFile =>
            val objectStoreOptions =
              NativeConfig.extractObjectStoreOptions(hadoopConf, partitionFile.pathUri)
            objectStoreOptions.foreach { case (key, value) =>
              nativeScanBuilder.putObjectStoreOptions(key, value)
            }
          }

          Some(result.setNativeScan(nativeScanBuilder).build())

        } else {
          // There are unsupported scan type
          val msg =
            s"unsupported Comet operator: ${op.nodeName}, due to unsupported data types above"
          emitWarning(msg)
          withInfo(op, msg)
          None
        }

      case ProjectExec(projectList, child) if CometConf.COMET_EXEC_PROJECT_ENABLED.get(conf) =>
        val exprs = projectList.map(exprToProto(_, child.output))

        if (exprs.forall(_.isDefined) && childOp.nonEmpty) {
          val projectBuilder = OperatorOuterClass.Projection
            .newBuilder()
            .addAllProjectList(exprs.map(_.get).asJava)
          Some(result.setProjection(projectBuilder).build())
        } else {
          withInfo(op, projectList: _*)
          None
        }

      case FilterExec(condition, child) if CometConf.COMET_EXEC_FILTER_ENABLED.get(conf) =>
        val cond = exprToProto(condition, child.output)

        if (cond.isDefined && childOp.nonEmpty) {
          // We need to determine whether to use DataFusion's FilterExec or Comet's
          // FilterExec. The difference is that DataFusion's implementation will sometimes pass
          // batches through whereas the Comet implementation guarantees that a copy is always
          // made, which is critical when using `native_comet` scans due to buffer re-use

          // TODO this could be optimized more to stop walking the tree on hitting
          //  certain operators such as join or aggregate which will copy batches
          def containsNativeCometScan(plan: SparkPlan): Boolean = {
            plan match {
              case w: CometScanWrapper => containsNativeCometScan(w.originalPlan)
              case scan: CometScanExec => scan.scanImpl == CometConf.SCAN_NATIVE_COMET
              case _: CometNativeScanExec => false
              case _ => plan.children.exists(containsNativeCometScan)
            }
          }

          val filterBuilder = OperatorOuterClass.Filter
            .newBuilder()
            .setPredicate(cond.get)
            .setUseDatafusionFilter(!containsNativeCometScan(op))
          Some(result.setFilter(filterBuilder).build())
        } else {
          withInfo(op, condition, child)
          None
        }

      case SortExec(sortOrder, _, child, _) if CometConf.COMET_EXEC_SORT_ENABLED.get(conf) =>
        if (!supportedSortType(op, sortOrder)) {
          return None
        }

        val sortOrders = sortOrder.map(exprToProto(_, child.output))

        if (sortOrders.forall(_.isDefined) && childOp.nonEmpty) {
          val sortBuilder = OperatorOuterClass.Sort
            .newBuilder()
            .addAllSortOrders(sortOrders.map(_.get).asJava)
          Some(result.setSort(sortBuilder).build())
        } else {
          withInfo(op, "sort order not supported", sortOrder: _*)
          None
        }

      case LocalLimitExec(limit, _) if CometConf.COMET_EXEC_LOCAL_LIMIT_ENABLED.get(conf) =>
        if (childOp.nonEmpty) {
          // LocalLimit doesn't use offset, but it shares same operator serde class.
          // Just set it to zero.
          val limitBuilder = OperatorOuterClass.Limit
            .newBuilder()
            .setLimit(limit)
            .setOffset(0)
          Some(result.setLimit(limitBuilder).build())
        } else {
          withInfo(op, "No child operator")
          None
        }

      case globalLimitExec: GlobalLimitExec
          if CometConf.COMET_EXEC_GLOBAL_LIMIT_ENABLED.get(conf) =>
        // TODO: We don't support negative limit for now.
        if (childOp.nonEmpty && globalLimitExec.limit >= 0) {
          val limitBuilder = OperatorOuterClass.Limit.newBuilder()

          // TODO: Spark 3.3 might have negative limit (-1) for Offset usage.
          // When we upgrade to Spark 3.3., we need to address it here.
          limitBuilder.setLimit(globalLimitExec.limit)

          Some(result.setLimit(limitBuilder).build())
        } else {
          withInfo(op, "No child operator")
          None
        }

      case ExpandExec(projections, _, child) if CometConf.COMET_EXEC_EXPAND_ENABLED.get(conf) =>
        var allProjExprs: Seq[Expression] = Seq()
        val projExprs = projections.flatMap(_.map(e => {
          allProjExprs = allProjExprs :+ e
          exprToProto(e, child.output)
        }))

        if (projExprs.forall(_.isDefined) && childOp.nonEmpty) {
          val expandBuilder = OperatorOuterClass.Expand
            .newBuilder()
            .addAllProjectList(projExprs.map(_.get).asJava)
            .setNumExprPerProject(projections.head.size)
          Some(result.setExpand(expandBuilder).build())
        } else {
          withInfo(op, allProjExprs: _*)
          None
        }

      case WindowExec(windowExpression, partitionSpec, orderSpec, child)
          if CometConf.COMET_EXEC_WINDOW_ENABLED.get(conf) =>
        val output = child.output

        val winExprs: Array[WindowExpression] = windowExpression.flatMap { expr =>
          expr match {
            case alias: Alias =>
              alias.child match {
                case winExpr: WindowExpression =>
                  Some(winExpr)
                case _ =>
                  None
              }
            case _ =>
              None
          }
        }.toArray

        if (winExprs.length != windowExpression.length) {
          withInfo(op, "Unsupported window expression(s)")
          return None
        }

        if (partitionSpec.nonEmpty && orderSpec.nonEmpty &&
          !validatePartitionAndSortSpecsForWindowFunc(partitionSpec, orderSpec, op)) {
          return None
        }

        val windowExprProto = winExprs.map(windowExprToProto(_, output, op.conf))
        val partitionExprs = partitionSpec.map(exprToProto(_, child.output))

        val sortOrders = orderSpec.map(exprToProto(_, child.output))

        if (windowExprProto.forall(_.isDefined) && partitionExprs.forall(_.isDefined)
          && sortOrders.forall(_.isDefined)) {
          val windowBuilder = OperatorOuterClass.Window.newBuilder()
          windowBuilder.addAllWindowExpr(windowExprProto.map(_.get).toIterable.asJava)
          windowBuilder.addAllPartitionByList(partitionExprs.map(_.get).asJava)
          windowBuilder.addAllOrderByList(sortOrders.map(_.get).asJava)
          Some(result.setWindow(windowBuilder).build())
        } else {
          None
        }

      case aggregate: BaseAggregateExec
          if (aggregate.isInstanceOf[HashAggregateExec] ||
            aggregate.isInstanceOf[ObjectHashAggregateExec]) &&
            CometConf.COMET_EXEC_AGGREGATE_ENABLED.get(conf) =>
        val groupingExpressions = aggregate.groupingExpressions
        val aggregateExpressions = aggregate.aggregateExpressions
        val aggregateAttributes = aggregate.aggregateAttributes
        val resultExpressions = aggregate.resultExpressions
        val child = aggregate.child

        if (groupingExpressions.isEmpty && aggregateExpressions.isEmpty) {
          withInfo(op, "No group by or aggregation")
          return None
        }

        // Aggregate expressions with filter are not supported yet.
        if (aggregateExpressions.exists(_.filter.isDefined)) {
          withInfo(op, "Aggregate expression with filter is not supported")
          return None
        }

        if (groupingExpressions.exists(expr =>
            expr.dataType match {
              case _: MapType => true
              case _ => false
            })) {
          withInfo(op, "Grouping on map types is not supported")
          return None
        }

        val groupingExprs = groupingExpressions.map(exprToProto(_, child.output))
        if (groupingExprs.exists(_.isEmpty)) {
          withInfo(op, "Not all grouping expressions are supported")
          return None
        }

        // In some of the cases, the aggregateExpressions could be empty.
        // For example, if the aggregate functions only have group by or if the aggregate
        // functions only have distinct aggregate functions:
        //
        // SELECT COUNT(distinct col2), col1 FROM test group by col1
        //  +- HashAggregate (keys =[col1# 6], functions =[count (distinct col2#7)] )
        //    +- Exchange hashpartitioning (col1#6, 10), ENSURE_REQUIREMENTS, [plan_id = 36]
        //      +- HashAggregate (keys =[col1#6], functions =[partial_count (distinct col2#7)] )
        //        +- HashAggregate (keys =[col1#6, col2#7], functions =[] )
        //          +- Exchange hashpartitioning (col1#6, col2#7, 10), ENSURE_REQUIREMENTS, ...
        //            +- HashAggregate (keys =[col1#6, col2#7], functions =[] )
        //              +- FileScan parquet spark_catalog.default.test[col1#6, col2#7] ......
        // If the aggregateExpressions is empty, we only want to build groupingExpressions,
        // and skip processing of aggregateExpressions.
        if (aggregateExpressions.isEmpty) {
          val hashAggBuilder = OperatorOuterClass.HashAggregate.newBuilder()
          hashAggBuilder.addAllGroupingExprs(groupingExprs.map(_.get).asJava)
          val attributes = groupingExpressions.map(_.toAttribute) ++ aggregateAttributes
          val resultExprs = resultExpressions.map(exprToProto(_, attributes))
          if (resultExprs.exists(_.isEmpty)) {
            val msg = s"Unsupported result expressions found in: ${resultExpressions}"
            emitWarning(msg)
            withInfo(op, msg, resultExpressions: _*)
            return None
          }
          hashAggBuilder.addAllResultExprs(resultExprs.map(_.get).asJava)
          Some(result.setHashAgg(hashAggBuilder).build())
        } else {
          val modes = aggregateExpressions.map(_.mode).distinct

          if (modes.size != 1) {
            // This shouldn't happen as all aggregation expressions should share the same mode.
            // Fallback to Spark nevertheless here.
            withInfo(op, "All aggregate expressions do not have the same mode")
            return None
          }

          val mode = modes.head match {
            case Partial => CometAggregateMode.Partial
            case Final => CometAggregateMode.Final
            case _ =>
              withInfo(op, s"Unsupported aggregation mode ${modes.head}")
              return None
          }

          // In final mode, the aggregate expressions are bound to the output of the
          // child and partial aggregate expressions buffer attributes produced by partial
          // aggregation. This is done in Spark `HashAggregateExec` internally. In Comet,
          // we don't have to do this because we don't use the merging expression.
          val binding = mode != CometAggregateMode.Final
          // `output` is only used when `binding` is true (i.e., non-Final)
          val output = child.output

          val aggExprs =
            aggregateExpressions.map(aggExprToProto(_, output, binding, op.conf))
          if (childOp.nonEmpty && groupingExprs.forall(_.isDefined) &&
            aggExprs.forall(_.isDefined)) {
            val hashAggBuilder = OperatorOuterClass.HashAggregate.newBuilder()
            hashAggBuilder.addAllGroupingExprs(groupingExprs.map(_.get).asJava)
            hashAggBuilder.addAllAggExprs(aggExprs.map(_.get).asJava)
            if (mode == CometAggregateMode.Final) {
              val attributes = groupingExpressions.map(_.toAttribute) ++ aggregateAttributes
              val resultExprs = resultExpressions.map(exprToProto(_, attributes))
              if (resultExprs.exists(_.isEmpty)) {
                val msg = s"Unsupported result expressions found in: ${resultExpressions}"
                emitWarning(msg)
                withInfo(op, msg, resultExpressions: _*)
                return None
              }
              hashAggBuilder.addAllResultExprs(resultExprs.map(_.get).asJava)
            }
            hashAggBuilder.setModeValue(mode.getNumber)
            Some(result.setHashAgg(hashAggBuilder).build())
          } else {
            val allChildren: Seq[Expression] =
              groupingExpressions ++ aggregateExpressions ++ aggregateAttributes
            withInfo(op, allChildren: _*)
            None
          }
        }

      case join: HashJoin =>
        // `HashJoin` has only two implementations in Spark, but we check the type of the join to
        // make sure we are handling the correct join type.
        if (!(CometConf.COMET_EXEC_HASH_JOIN_ENABLED.get(conf) &&
            join.isInstanceOf[ShuffledHashJoinExec]) &&
          !(CometConf.COMET_EXEC_BROADCAST_HASH_JOIN_ENABLED.get(conf) &&
            join.isInstanceOf[BroadcastHashJoinExec])) {
          withInfo(join, s"Invalid hash join type ${join.nodeName}")
          return None
        }

        if (join.buildSide == BuildRight && join.joinType == LeftAnti) {
          // https://github.com/apache/datafusion-comet/issues/457
          withInfo(join, "BuildRight with LeftAnti is not supported")
          return None
        }

        val condition = join.condition.map { cond =>
          val condProto = exprToProto(cond, join.left.output ++ join.right.output)
          if (condProto.isEmpty) {
            withInfo(join, cond)
            return None
          }
          condProto.get
        }

        val joinType = join.joinType match {
          case Inner => JoinType.Inner
          case LeftOuter => JoinType.LeftOuter
          case RightOuter => JoinType.RightOuter
          case FullOuter => JoinType.FullOuter
          case LeftSemi => JoinType.LeftSemi
          case LeftAnti => JoinType.LeftAnti
          case _ =>
            // Spark doesn't support other join types
            withInfo(join, s"Unsupported join type ${join.joinType}")
            return None
        }

        val leftKeys = join.leftKeys.map(exprToProto(_, join.left.output))
        val rightKeys = join.rightKeys.map(exprToProto(_, join.right.output))

        if (leftKeys.forall(_.isDefined) &&
          rightKeys.forall(_.isDefined) &&
          childOp.nonEmpty) {
          val joinBuilder = OperatorOuterClass.HashJoin
            .newBuilder()
            .setJoinType(joinType)
            .addAllLeftJoinKeys(leftKeys.map(_.get).asJava)
            .addAllRightJoinKeys(rightKeys.map(_.get).asJava)
            .setBuildSide(
              if (join.buildSide == BuildLeft) BuildSide.BuildLeft else BuildSide.BuildRight)
          condition.foreach(joinBuilder.setCondition)
          Some(result.setHashJoin(joinBuilder).build())
        } else {
          val allExprs: Seq[Expression] = join.leftKeys ++ join.rightKeys
          withInfo(join, allExprs: _*)
          None
        }

      case join: SortMergeJoinExec if CometConf.COMET_EXEC_SORT_MERGE_JOIN_ENABLED.get(conf) =>
        // `requiredOrders` and `getKeyOrdering` are copied from Spark's SortMergeJoinExec.
        def requiredOrders(keys: Seq[Expression]): Seq[SortOrder] = {
          keys.map(SortOrder(_, Ascending))
        }

        def getKeyOrdering(
            keys: Seq[Expression],
            childOutputOrdering: Seq[SortOrder]): Seq[SortOrder] = {
          val requiredOrdering = requiredOrders(keys)
          if (SortOrder.orderingSatisfies(childOutputOrdering, requiredOrdering)) {
            keys.zip(childOutputOrdering).map { case (key, childOrder) =>
              val sameOrderExpressionsSet = ExpressionSet(childOrder.children) - key
              SortOrder(key, Ascending, sameOrderExpressionsSet.toSeq)
            }
          } else {
            requiredOrdering
          }
        }

        if (join.condition.isDefined &&
          !CometConf.COMET_EXEC_SORT_MERGE_JOIN_WITH_JOIN_FILTER_ENABLED
            .get(conf)) {
          withInfo(
            join,
            s"${CometConf.COMET_EXEC_SORT_MERGE_JOIN_WITH_JOIN_FILTER_ENABLED.key} is not enabled",
            join.condition.get)
          return None
        }

        val condition = join.condition.map { cond =>
          val condProto = exprToProto(cond, join.left.output ++ join.right.output)
          if (condProto.isEmpty) {
            withInfo(join, cond)
            return None
          }
          condProto.get
        }

        val joinType = join.joinType match {
          case Inner => JoinType.Inner
          case LeftOuter => JoinType.LeftOuter
          case RightOuter => JoinType.RightOuter
          case FullOuter => JoinType.FullOuter
          case LeftSemi => JoinType.LeftSemi
          case LeftAnti => JoinType.LeftAnti
          case _ =>
            // Spark doesn't support other join types
            withInfo(op, s"Unsupported join type ${join.joinType}")
            return None
        }

        // Checks if the join keys are supported by DataFusion SortMergeJoin.
        val errorMsgs = join.leftKeys.flatMap { key =>
          if (!supportedSortMergeJoinEqualType(key.dataType)) {
            Some(s"Unsupported join key type ${key.dataType} on key: ${key.sql}")
          } else {
            None
          }
        }

        if (errorMsgs.nonEmpty) {
          withInfo(op, errorMsgs.flatten.mkString("\n"))
          return None
        }

        val leftKeys = join.leftKeys.map(exprToProto(_, join.left.output))
        val rightKeys = join.rightKeys.map(exprToProto(_, join.right.output))

        val sortOptions = getKeyOrdering(join.leftKeys, join.left.outputOrdering)
          .map(exprToProto(_, join.left.output))

        if (sortOptions.forall(_.isDefined) &&
          leftKeys.forall(_.isDefined) &&
          rightKeys.forall(_.isDefined) &&
          childOp.nonEmpty) {
          val joinBuilder = OperatorOuterClass.SortMergeJoin
            .newBuilder()
            .setJoinType(joinType)
            .addAllSortOptions(sortOptions.map(_.get).asJava)
            .addAllLeftJoinKeys(leftKeys.map(_.get).asJava)
            .addAllRightJoinKeys(rightKeys.map(_.get).asJava)
          condition.map(joinBuilder.setCondition)
          Some(result.setSortMergeJoin(joinBuilder).build())
        } else {
          val allExprs: Seq[Expression] = join.leftKeys ++ join.rightKeys
          withInfo(join, allExprs: _*)
          None
        }

      case join: SortMergeJoinExec if !CometConf.COMET_EXEC_SORT_MERGE_JOIN_ENABLED.get(conf) =>
        withInfo(join, "SortMergeJoin is not enabled")
        None

      case op if isCometSink(op) =>
        val supportedTypes =
          op.output.forall(a => supportedDataType(a.dataType, allowComplex = true))

        if (!supportedTypes) {
          return None
        }

        // These operators are source of Comet native execution chain
        val scanBuilder = OperatorOuterClass.Scan.newBuilder()
        val source = op.simpleStringWithNodeId()
        if (source.isEmpty) {
          scanBuilder.setSource(op.getClass.getSimpleName)
        } else {
          scanBuilder.setSource(source)
        }

        val scanTypes = op.output.flatten { attr =>
          serializeDataType(attr.dataType)
        }

        if (scanTypes.length == op.output.length) {
          scanBuilder.addAllFields(scanTypes.asJava)

          // Sink operators don't have children
          result.clearChildren()

          Some(result.setScan(scanBuilder).build())
        } else {
          // There are unsupported scan type
          val msg =
            s"unsupported Comet operator: ${op.nodeName}, due to unsupported data types above"
          emitWarning(msg)
          withInfo(op, msg)
          None
        }

      case op =>
        // Emit warning if:
        //  1. it is not Spark shuffle operator, which is handled separately
        //  2. it is not a Comet operator
        if (!op.nodeName.contains("Comet") && !op.isInstanceOf[ShuffleExchangeExec]) {
          val msg = s"unsupported Spark operator: ${op.nodeName}"
          emitWarning(msg)
          withInfo(op, msg)
        }
        None
    }
  }

  /**
   * Whether the input Spark operator `op` can be considered as a Comet sink, i.e., the start of
   * native execution. If it is true, we'll wrap `op` with `CometScanWrapper` or
   * `CometSinkPlaceHolder` later in `CometSparkSessionExtensions` after `operator2proto` is
   * called.
   */
  private def isCometSink(op: SparkPlan): Boolean = {
    op match {
      case s if isCometScan(s) => true
      case _: CometSparkToColumnarExec => true
      case _: CometSinkPlaceHolder => true
      case _: CoalesceExec => true
      case _: CollectLimitExec => true
      case _: UnionExec => true
      case _: ShuffleExchangeExec => true
      case ShuffleQueryStageExec(_, _: CometShuffleExchangeExec, _) => true
      case ShuffleQueryStageExec(_, ReusedExchangeExec(_, _: CometShuffleExchangeExec), _) => true
      case _: TakeOrderedAndProjectExec => true
      case BroadcastQueryStageExec(_, _: CometBroadcastExchangeExec, _) => true
      case BroadcastQueryStageExec(_, ReusedExchangeExec(_, _: CometBroadcastExchangeExec), _) =>
        true
      case _: BroadcastExchangeExec => true
      case _: WindowExec => true
      case _ => false
    }
  }

  /**
   * Check if the datatypes of shuffle input are supported. This is used for Columnar shuffle
   * which supports struct/array.
   */
  def columnarShuffleSupported(s: ShuffleExchangeExec): (Boolean, String) = {
    val inputs = s.child.output
    val partitioning = s.outputPartitioning
    var msg = ""
    val supported = partitioning match {
      case HashPartitioning(expressions, _) =>
        // columnar shuffle supports the same data types (including complex types) both for
        // partition keys and for other columns
        val supported =
          expressions.map(QueryPlanSerde.exprToProto(_, inputs)).forall(_.isDefined) &&
            expressions.forall(e => supportedShuffleDataType(e.dataType)) &&
            inputs.forall(attr => supportedShuffleDataType(attr.dataType))
        if (!supported) {
          msg = s"unsupported Spark partitioning expressions: $expressions"
        }
        supported
      case SinglePartition =>
        inputs.forall(attr => supportedShuffleDataType(attr.dataType))
      case RoundRobinPartitioning(_) =>
        inputs.forall(attr => supportedShuffleDataType(attr.dataType))
      case RangePartitioning(orderings, _) =>
        val supported =
          orderings.map(QueryPlanSerde.exprToProto(_, inputs)).forall(_.isDefined) &&
            orderings.forall(e => supportedShuffleDataType(e.dataType)) &&
            inputs.forall(attr => supportedShuffleDataType(attr.dataType))
        if (!supported) {
          msg = s"unsupported Spark partitioning expressions: $orderings"
        }
        supported
      case _ =>
        msg = s"unsupported Spark partitioning: ${partitioning.getClass.getName}"
        false
    }

    if (!supported) {
      emitWarning(msg)
      (false, msg)
    } else {
      (true, null)
    }
  }

  /**
   * Whether the given Spark partitioning is supported by Comet native shuffle.
   */
  def nativeShuffleSupported(s: ShuffleExchangeExec): (Boolean, String) = {

    /**
     * Determine which data types are supported as hash-partition keys in native shuffle.
     *
     * Hash Partition Key determines how data should be collocated for operations like
     * `groupByKey`, `reduceByKey` or `join`.
     */
    def supportedHashPartitionKeyDataType(dt: DataType): Boolean = dt match {
      case _: BooleanType | _: ByteType | _: ShortType | _: IntegerType | _: LongType |
          _: FloatType | _: DoubleType | _: StringType | _: BinaryType | _: TimestampType |
          _: TimestampNTZType | _: DecimalType | _: DateType =>
        true
      case _ =>
        false
    }

    val inputs = s.child.output
    val partitioning = s.outputPartitioning
    val conf = SQLConf.get
    var msg = ""
    val supported = partitioning match {
      case HashPartitioning(expressions, _) =>
        // native shuffle currently does not support complex types as partition keys
        // due to lack of hashing support for those types
        val supported =
          expressions.map(QueryPlanSerde.exprToProto(_, inputs)).forall(_.isDefined) &&
            expressions.forall(e => supportedHashPartitionKeyDataType(e.dataType)) &&
            inputs.forall(attr => supportedShuffleDataType(attr.dataType)) &&
            CometConf.COMET_EXEC_SHUFFLE_WITH_HASH_PARTITIONING_ENABLED.get(conf)
        if (!supported) {
          msg = s"unsupported Spark partitioning: $expressions"
        }
        supported
      case SinglePartition =>
        inputs.forall(attr => supportedShuffleDataType(attr.dataType))
      case RangePartitioning(ordering, _) =>
        val supported = ordering.map(QueryPlanSerde.exprToProto(_, inputs)).forall(_.isDefined) &&
          inputs.forall(attr => supportedShuffleDataType(attr.dataType)) &&
          CometConf.COMET_EXEC_SHUFFLE_WITH_RANGE_PARTITIONING_ENABLED.get(conf)
        if (!supported) {
          msg = s"unsupported Spark partitioning: $ordering"
        }
        supported
      case _ =>
        msg = s"unsupported Spark partitioning: ${partitioning.getClass.getName}"
        false
    }

    if (!supported) {
      emitWarning(msg)
      (false, msg)
    } else {
      (true, null)
    }
  }

  /**
   * Determine which data types are supported in a shuffle.
   */
  def supportedShuffleDataType(dt: DataType): Boolean = dt match {
    case _: BooleanType | _: ByteType | _: ShortType | _: IntegerType | _: LongType |
        _: FloatType | _: DoubleType | _: StringType | _: BinaryType | _: TimestampType |
        _: TimestampNTZType | _: DecimalType | _: DateType =>
      true
    case StructType(fields) =>
      fields.forall(f => supportedShuffleDataType(f.dataType)) &&
      // Java Arrow stream reader cannot work on duplicate field name
      fields.map(f => f.name).distinct.length == fields.length
    case ArrayType(ArrayType(_, _), _) => false // TODO: nested array is not supported
    case ArrayType(MapType(_, _, _), _) => false // TODO: map array element is not supported
    case ArrayType(elementType, _) =>
      supportedShuffleDataType(elementType)
    case MapType(MapType(_, _, _), _, _) => false // TODO: nested map is not supported
    case MapType(_, MapType(_, _, _), _) => false
    case MapType(StructType(_), _, _) => false // TODO: struct map key/value is not supported
    case MapType(_, StructType(_), _) => false
    case MapType(ArrayType(_, _), _, _) => false // TODO: array map key/value is not supported
    case MapType(_, ArrayType(_, _), _) => false
    case MapType(keyType, valueType, _) =>
      supportedShuffleDataType(keyType) && supportedShuffleDataType(valueType)
    case _ =>
      false
  }

  // Utility method. Adds explain info if the result of calling exprToProto is None
  def optExprWithInfo(
      optExpr: Option[Expr],
      expr: Expression,
      childExpr: Expression*): Option[Expr] = {
    optExpr match {
      case None =>
        withInfo(expr, childExpr: _*)
        None
      case o => o
    }

  }

  // TODO: Remove this constraint when we upgrade to new arrow-rs including
  // https://github.com/apache/arrow-rs/pull/6225
  def supportedSortType(op: SparkPlan, sortOrder: Seq[SortOrder]): Boolean = {
    def canRank(dt: DataType): Boolean = {
      dt match {
        case _: ByteType | _: ShortType | _: IntegerType | _: LongType | _: FloatType |
            _: DoubleType | _: TimestampType | _: DecimalType | _: DateType =>
          true
        case _: BinaryType | _: StringType => true
        case _ => false
      }
    }

    if (sortOrder.length == 1) {
      val canSort = sortOrder.head.dataType match {
        case _: BooleanType => true
        case _: ByteType | _: ShortType | _: IntegerType | _: LongType | _: FloatType |
            _: DoubleType | _: TimestampType | _: TimestampNTZType | _: DecimalType |
            _: DateType =>
          true
        case _: BinaryType | _: StringType => true
        case ArrayType(elementType, _) => canRank(elementType)
        case _ => false
      }
      if (!canSort) {
        withInfo(op, s"Sort on single column of type ${sortOrder.head.dataType} is not supported")
        false
      } else {
        true
      }
    } else {
      true
    }
  }

  private def validatePartitionAndSortSpecsForWindowFunc(
      partitionSpec: Seq[Expression],
      orderSpec: Seq[SortOrder],
      op: SparkPlan): Boolean = {
    if (partitionSpec.length != orderSpec.length) {
      return false
    }

    val partitionColumnNames = partitionSpec.collect {
      case a: AttributeReference => a.name
      case other =>
        withInfo(op, s"Unsupported partition expression: ${other.getClass.getSimpleName}")
        return false
    }

    val orderColumnNames = orderSpec.collect { case s: SortOrder =>
      s.child match {
        case a: AttributeReference => a.name
        case other =>
          withInfo(op, s"Unsupported sort expression: ${other.getClass.getSimpleName}")
          return false
      }
    }

    if (partitionColumnNames.zip(orderColumnNames).exists { case (partCol, orderCol) =>
        partCol != orderCol
      }) {
      withInfo(op, "Partitioning and sorting specifications must be the same.")
      return false
    }

    true
  }

  private def schema2Proto(
      fields: Array[StructField]): Array[OperatorOuterClass.SparkStructField] = {
    val fieldBuilder = OperatorOuterClass.SparkStructField.newBuilder()
    fields.map(field => {
      fieldBuilder.setName(field.name)
      fieldBuilder.setDataType(serializeDataType(field.dataType).get)
      fieldBuilder.setNullable(field.nullable)
      fieldBuilder.build()
    })
  }

  private def partition2Proto(
      partition: FilePartition,
      nativeScanBuilder: OperatorOuterClass.NativeScan.Builder,
      partitionSchema: StructType): Unit = {
    val partitionBuilder = OperatorOuterClass.SparkFilePartition.newBuilder()
    partition.files.foreach(file => {
      // Process the partition values
      val partitionValues = file.partitionValues
      assert(partitionValues.numFields == partitionSchema.length)
      val partitionVals =
        partitionValues.toSeq(partitionSchema).zipWithIndex.map { case (value, i) =>
          val attr = partitionSchema(i)
          val valueProto = exprToProto(Literal(value, attr.dataType), Seq.empty)
          // In `CometScanRule`, we have already checked that all partition values are
          // supported. So, we can safely use `get` here.
          assert(
            valueProto.isDefined,
            s"Unsupported partition value: $value, type: ${attr.dataType}")
          valueProto.get
        }

      val fileBuilder = OperatorOuterClass.SparkPartitionedFile.newBuilder()
      partitionVals.foreach(fileBuilder.addPartitionValues)
      fileBuilder
        .setFilePath(file.filePath.toString)
        .setStart(file.start)
        .setLength(file.length)
        .setFileSize(file.fileSize)
      partitionBuilder.addPartitionedFile(fileBuilder.build())
    })
    nativeScanBuilder.addFilePartitions(partitionBuilder.build())
  }
}

/**
 * Trait for providing serialization logic for expressions.
 */
trait CometExpressionSerde {

  /**
   * Convert a Spark expression into a protocol buffer representation that can be passed into
   * native code.
   *
   * @param expr
   *   The Spark expression.
   * @param inputs
   *   The input attributes.
   * @param binding
   *   Whether the attributes are bound (this is only relevant in aggregate expressions).
   * @return
   *   Protocol buffer representation, or None if the expression could not be converted. In this
   *   case it is expected that the input expression will have been tagged with reasons why it
   *   could not be converted.
   */
  def convert(
      expr: Expression,
      inputs: Seq[Attribute],
      binding: Boolean): Option[ExprOuterClass.Expr]
}

/**
 * Trait for providing serialization logic for aggregate expressions.
 */
trait CometAggregateExpressionSerde {

  /**
   * Convert a Spark expression into a protocol buffer representation that can be passed into
   * native code.
   *
   * @param aggExpr
   *   The aggregate expression.
   * @param expr
   *   The aggregate function.
   * @param inputs
   *   The input attributes.
   * @param binding
   *   Whether the attributes are bound (this is only relevant in aggregate expressions).
   * @param conf
   *   SQLConf
   * @return
   *   Protocol buffer representation, or None if the expression could not be converted. In this
   *   case it is expected that the input expression will have been tagged with reasons why it
   *   could not be converted.
   */
  def convert(
      aggExpr: AggregateExpression,
      expr: Expression,
      inputs: Seq[Attribute],
      binding: Boolean,
      conf: SQLConf): Option[ExprOuterClass.AggExpr]
}

/** Marker trait for an expression that is not guaranteed to be 100% compatible with Spark */
trait IncompatExpr {}<|MERGE_RESOLUTION|>--- conflicted
+++ resolved
@@ -2001,7 +2001,6 @@
         convert(CometArrayCompact)
       case _: ArrayExcept =>
         convert(CometArrayExcept)
-<<<<<<< HEAD
       case Rand(child, _) =>
         createUnaryExpr(
           expr,
@@ -2010,7 +2009,6 @@
           binding,
           (builder, unaryExpr) => builder.setRand(unaryExpr))
 
-=======
       case mk: MapKeys =>
         val childExpr = exprToProtoInternal(mk.child, inputs, binding)
         scalarFunctionExprToProto("map_keys", childExpr)
@@ -2021,7 +2019,6 @@
         val mapExpr = exprToProtoInternal(gmv.child, inputs, binding)
         val keyExpr = exprToProtoInternal(gmv.key, inputs, binding)
         scalarFunctionExprToProto("map_extract", mapExpr, keyExpr)
->>>>>>> 94ca9684
       case _ =>
         withInfo(expr, s"${expr.prettyName} is not supported", expr.children: _*)
         None
