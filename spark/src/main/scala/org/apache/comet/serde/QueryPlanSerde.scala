--- conflicted
+++ resolved
@@ -2266,20 +2266,18 @@
             withInfo(expr, "unsupported arguments for GetArrayStructFields", child)
             None
           }
-<<<<<<< HEAD
         case expr if expr.prettyName == "array_remove" =>
-=======
-        case expr if expr.prettyName == "array_contains" =>
->>>>>>> 5c389d1b
           createBinaryExpr(
             expr.children(0),
             expr.children(1),
             inputs,
-<<<<<<< HEAD
             (builder, binaryExpr) => builder.setArrayRemove(binaryExpr))
-=======
+        case expr if expr.prettyName == "array_contains" =>
+          createBinaryExpr(
+            expr.children(0),
+            expr.children(1),
+            inputs,
             (builder, binaryExpr) => builder.setArrayContains(binaryExpr))
->>>>>>> 5c389d1b
         case _ if expr.prettyName == "array_append" =>
           createBinaryExpr(
             expr.children(0),
@@ -2867,7 +2865,11 @@
           case RightOuter => JoinType.RightOuter
           case FullOuter => JoinType.FullOuter
           case LeftSemi => JoinType.LeftSemi
-          case LeftAnti => JoinType.LeftAnti
+          // TODO: DF SMJ with join condition fails TPCH q21
+          case LeftAnti if condition.isEmpty => JoinType.LeftAnti
+          case LeftAnti =>
+            withInfo(join, "LeftAnti SMJ join with condition is not supported")
+            return None
           case _ =>
             // Spark doesn't support other join types
             withInfo(op, s"Unsupported join type ${join.joinType}")
