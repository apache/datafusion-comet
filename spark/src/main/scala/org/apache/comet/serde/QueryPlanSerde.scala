--- conflicted
+++ resolved
@@ -1432,7 +1432,25 @@
         val optExpr = scalarFunctionExprToProto("ascii", childExpr)
         optExprWithInfo(optExpr, expr, castExpr)
 
-<<<<<<< HEAD
+      case s: StringDecode =>
+        // Right child is the encoding expression.
+        s.right match {
+          case Literal(str, DataTypes.StringType)
+              if str.toString.toLowerCase(Locale.ROOT) == "utf-8" =>
+            // decode(col, 'utf-8') can be treated as a cast with "try" eval mode that puts nulls
+            // for invalid strings.
+            // Left child is the binary expression.
+            castToProto(
+              expr,
+              None,
+              DataTypes.StringType,
+              exprToProtoInternal(s.left, inputs, binding).get,
+              CometEvalMode.TRY)
+          case _ =>
+            withInfo(expr, "Comet only supports decoding with 'utf-8'.")
+            None
+        }
+
       case RegExpReplace(subject, pattern, replacement, startPosition) =>
         if (!RegExp.isSupportedPattern(pattern.toString) &&
           !CometConf.COMET_REGEXP_ALLOW_INCOMPATIBLE.get()) {
@@ -1460,24 +1478,6 @@
             optExprWithInfo(optExpr, expr, subject, pattern, replacement, startPosition)
           case _ =>
             withInfo(expr, "Comet only supports regexp_replace with an offset of 1 (no offset).")
-=======
-      case s: StringDecode =>
-        // Right child is the encoding expression.
-        s.right match {
-          case Literal(str, DataTypes.StringType)
-              if str.toString.toLowerCase(Locale.ROOT) == "utf-8" =>
-            // decode(col, 'utf-8') can be treated as a cast with "try" eval mode that puts nulls
-            // for invalid strings.
-            // Left child is the binary expression.
-            castToProto(
-              expr,
-              None,
-              DataTypes.StringType,
-              exprToProtoInternal(s.left, inputs, binding).get,
-              CometEvalMode.TRY)
-          case _ =>
-            withInfo(expr, "Comet only supports decoding with 'utf-8'.")
->>>>>>> a93d9724
             None
         }
 
