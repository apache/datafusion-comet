/*
 * Licensed to the Apache Software Foundation (ASF) under one
 * or more contributor license agreements.  See the NOTICE file
 * distributed with this work for additional information
 * regarding copyright ownership.  The ASF licenses this file
 * to you under the Apache License, Version 2.0 (the
 * "License"); you may not use this file except in compliance
 * with the License.  You may obtain a copy of the License at
 *
 *   http://www.apache.org/licenses/LICENSE-2.0
 *
 * Unless required by applicable law or agreed to in writing,
 * software distributed under the License is distributed on an
 * "AS IS" BASIS, WITHOUT WARRANTIES OR CONDITIONS OF ANY
 * KIND, either express or implied.  See the License for the
 * specific language governing permissions and limitations
 * under the License.
 */

package org.apache.comet.serde

import scala.collection.JavaConverters._
import scala.collection.mutable.ListBuffer

import org.apache.spark.internal.Logging
import org.apache.spark.sql.catalyst.expressions._
import org.apache.spark.sql.catalyst.expressions.aggregate._
import org.apache.spark.sql.catalyst.expressions.objects.StaticInvoke
import org.apache.spark.sql.catalyst.optimizer.{BuildLeft, BuildRight, NormalizeNaNAndZero}
import org.apache.spark.sql.catalyst.plans._
import org.apache.spark.sql.catalyst.util.{CharVarcharCodegenUtils, GenericArrayData}
import org.apache.spark.sql.catalyst.util.ResolveDefaultColumns.getExistenceDefaultValues
import org.apache.spark.sql.comet._
import org.apache.spark.sql.comet.execution.shuffle.CometShuffleExchangeExec
import org.apache.spark.sql.execution
import org.apache.spark.sql.execution._
import org.apache.spark.sql.execution.adaptive.{BroadcastQueryStageExec, ShuffleQueryStageExec}
import org.apache.spark.sql.execution.aggregate.{BaseAggregateExec, HashAggregateExec, ObjectHashAggregateExec}
import org.apache.spark.sql.execution.datasources.{FilePartition, FileScanRDD, PartitionedFile}
import org.apache.spark.sql.execution.datasources.v2.{DataSourceRDD, DataSourceRDDPartition}
import org.apache.spark.sql.execution.exchange.{BroadcastExchangeExec, ReusedExchangeExec, ShuffleExchangeExec}
import org.apache.spark.sql.execution.joins.{BroadcastHashJoinExec, HashJoin, ShuffledHashJoinExec, SortMergeJoinExec}
import org.apache.spark.sql.execution.window.WindowExec
import org.apache.spark.sql.internal.SQLConf
import org.apache.spark.sql.types._
import org.apache.spark.unsafe.types.UTF8String

import com.google.protobuf.ByteString

import org.apache.comet.{CometConf, ConfigEntry}
import org.apache.comet.CometSparkSessionExtensions.{isCometScan, withInfo}
import org.apache.comet.DataTypeSupport.isComplexType
import org.apache.comet.expressions._
import org.apache.comet.objectstore.NativeConfig
import org.apache.comet.serde.ExprOuterClass.{AggExpr, Expr, ScalarFunc}
import org.apache.comet.serde.OperatorOuterClass.{AggregateMode => CometAggregateMode, BuildSide, JoinType, Operator}
import org.apache.comet.serde.QueryPlanSerde.{exprToProtoInternal, optExprWithInfo, scalarFunctionExprToProto}
import org.apache.comet.serde.Types.{DataType => ProtoDataType}
import org.apache.comet.serde.Types.DataType._
import org.apache.comet.serde.Types.ListLiteral
import org.apache.comet.shims.CometExprShim

/**
 * An utility object for query plan and expression serialization.
 */
object QueryPlanSerde extends Logging with CometExprShim {

  /**
   * Mapping of Spark operator class to Comet operator handler.
   */
  private val opSerdeMap: Map[Class[_ <: SparkPlan], CometOperatorSerde[_]] =
    Map(classOf[ProjectExec] -> CometProject, classOf[SortExec] -> CometSort)

  /**
   * Mapping of Spark expression class to Comet expression handler.
   */
  private val exprSerdeMap: Map[Class[_ <: Expression], CometExpressionSerde[_]] = Map(
    classOf[Add] -> CometAdd,
    classOf[Subtract] -> CometSubtract,
    classOf[Multiply] -> CometMultiply,
    classOf[Divide] -> CometDivide,
    classOf[IntegralDivide] -> CometIntegralDivide,
    classOf[Remainder] -> CometRemainder,
    classOf[Round] -> CometRound,
    classOf[ArrayAppend] -> CometArrayAppend,
    classOf[ArrayContains] -> CometArrayContains,
    classOf[ArrayDistinct] -> CometArrayDistinct,
    classOf[ArrayExcept] -> CometArrayExcept,
    classOf[ArrayInsert] -> CometArrayInsert,
    classOf[ArrayIntersect] -> CometArrayIntersect,
    classOf[ArrayJoin] -> CometArrayJoin,
    classOf[ArrayMax] -> CometArrayMax,
    classOf[ArrayMin] -> CometArrayMin,
    classOf[ArrayRemove] -> CometArrayRemove,
    classOf[ArrayRepeat] -> CometArrayRepeat,
    classOf[ArraysOverlap] -> CometArraysOverlap,
    classOf[ArrayUnion] -> CometArrayUnion,
    classOf[CreateArray] -> CometCreateArray,
    classOf[GetArrayItem] -> CometGetArrayItem,
    classOf[ElementAt] -> CometElementAt,
    classOf[Ascii] -> CometScalarFunction("ascii"),
    classOf[ConcatWs] -> CometScalarFunction("concat_ws"),
    classOf[Chr] -> CometScalarFunction("char"),
    classOf[InitCap] -> CometInitCap,
    classOf[BitwiseCount] -> CometBitwiseCount,
    classOf[BitwiseGet] -> CometBitwiseGet,
    classOf[BitwiseNot] -> CometBitwiseNot,
    classOf[BitwiseAnd] -> CometBitwiseAnd,
    classOf[BitwiseOr] -> CometBitwiseOr,
    classOf[BitwiseXor] -> CometBitwiseXor,
    classOf[BitLength] -> CometScalarFunction("bit_length"),
    classOf[FromUnixTime] -> CometFromUnixTime,
    classOf[Length] -> CometScalarFunction("length"),
    classOf[Acos] -> CometScalarFunction("acos"),
    classOf[Cos] -> CometScalarFunction("cos"),
    classOf[Asin] -> CometScalarFunction("asin"),
    classOf[Sin] -> CometScalarFunction("sin"),
    classOf[Atan] -> CometScalarFunction("atan"),
    classOf[Tan] -> CometScalarFunction("tan"),
    classOf[Exp] -> CometScalarFunction("exp"),
    classOf[Expm1] -> CometScalarFunction("expm1"),
    classOf[Sqrt] -> CometScalarFunction("sqrt"),
    classOf[Signum] -> CometScalarFunction("signum"),
    classOf[Md5] -> CometScalarFunction("md5"),
    classOf[ShiftLeft] -> CometShiftLeft,
    classOf[ShiftRight] -> CometShiftRight,
    classOf[StringInstr] -> CometScalarFunction("instr"),
    classOf[StringRepeat] -> CometStringRepeat,
    classOf[StringReplace] -> CometScalarFunction("replace"),
    classOf[StringTranslate] -> CometScalarFunction("translate"),
    classOf[StringTrim] -> CometScalarFunction("trim"),
    classOf[StringTrimLeft] -> CometScalarFunction("ltrim"),
    classOf[StringTrimRight] -> CometScalarFunction("rtrim"),
    classOf[StringTrimBoth] -> CometScalarFunction("btrim"),
    classOf[Upper] -> CometUpper,
    classOf[Lower] -> CometLower,
    classOf[Murmur3Hash] -> CometMurmur3Hash,
    classOf[XxHash64] -> CometXxHash64,
    classOf[Sha2] -> CometSha2,
    classOf[MapKeys] -> CometMapKeys,
    classOf[MapEntries] -> CometMapEntries,
    classOf[MapValues] -> CometMapValues,
    classOf[MapFromArrays] -> CometMapFromArrays,
    classOf[GetMapValue] -> CometMapExtract,
    classOf[EqualTo] -> CometEqualTo,
    classOf[EqualNullSafe] -> CometEqualNullSafe,
    classOf[Not] -> CometNot,
    classOf[And] -> CometAnd,
    classOf[Or] -> CometOr,
    classOf[GreaterThan] -> CometGreaterThan,
    classOf[GreaterThanOrEqual] -> CometGreaterThanOrEqual,
    classOf[LessThan] -> CometLessThan,
    classOf[LessThanOrEqual] -> CometLessThanOrEqual,
    classOf[IsNull] -> CometIsNull,
    classOf[IsNotNull] -> CometIsNotNull,
    classOf[IsNaN] -> CometIsNaN,
    classOf[In] -> CometIn,
    classOf[InSet] -> CometInSet,
    classOf[Rand] -> CometRand,
    classOf[Randn] -> CometRandn,
    classOf[SparkPartitionID] -> CometSparkPartitionId,
    classOf[MonotonicallyIncreasingID] -> CometMonotonicallyIncreasingId,
    classOf[StringSpace] -> CometScalarFunction("string_space"),
    classOf[StartsWith] -> CometScalarFunction("starts_with"),
    classOf[EndsWith] -> CometScalarFunction("ends_with"),
    classOf[Contains] -> CometScalarFunction("contains"),
    classOf[Substring] -> CometSubstring,
    classOf[Like] -> CometLike,
    classOf[RLike] -> CometRLike,
    classOf[OctetLength] -> CometScalarFunction("octet_length"),
    classOf[Reverse] -> CometScalarFunction("reverse"),
    classOf[StringRPad] -> CometStringRPad,
    classOf[Year] -> CometYear,
    classOf[Hour] -> CometHour,
    classOf[Minute] -> CometMinute,
    classOf[Second] -> CometSecond,
    classOf[DateAdd] -> CometDateAdd,
    classOf[DateSub] -> CometDateSub,
    classOf[TruncDate] -> CometTruncDate,
    classOf[TruncTimestamp] -> CometTruncTimestamp,
    classOf[CreateNamedStruct] -> CometCreateNamedStruct,
    classOf[GetStructField] -> CometGetStructField,
    classOf[GetArrayStructFields] -> CometGetArrayStructFields,
    classOf[StructsToJson] -> CometStructsToJson,
    classOf[Flatten] -> CometFlatten,
    classOf[Atan2] -> CometAtan2,
    classOf[Ceil] -> CometCeil,
    classOf[Floor] -> CometFloor,
    classOf[Log] -> CometLog,
    classOf[Log10] -> CometLog10,
    classOf[Log2] -> CometLog2,
    classOf[Pow] -> CometScalarFunction[Pow]("pow"),
    classOf[If] -> CometIf,
    classOf[CaseWhen] -> CometCaseWhen)

  /**
   * Mapping of Spark aggregate expression class to Comet expression handler.
   */
  private val aggrSerdeMap: Map[Class[_], CometAggregateExpressionSerde[_]] = Map(
    classOf[Sum] -> CometSum,
    classOf[Average] -> CometAverage,
    classOf[Count] -> CometCount,
    classOf[Min] -> CometMin,
    classOf[Max] -> CometMax,
    classOf[First] -> CometFirst,
    classOf[Last] -> CometLast,
    classOf[BitAndAgg] -> CometBitAndAgg,
    classOf[BitOrAgg] -> CometBitOrAgg,
    classOf[BitXorAgg] -> CometBitXOrAgg,
    classOf[CovSample] -> CometCovSample,
    classOf[CovPopulation] -> CometCovPopulation,
    classOf[VarianceSamp] -> CometVarianceSamp,
    classOf[VariancePop] -> CometVariancePop,
    classOf[StddevSamp] -> CometStddevSamp,
    classOf[StddevPop] -> CometStddevPop,
    classOf[Corr] -> CometCorr,
    classOf[BloomFilterAggregate] -> CometBloomFilterAggregate)

  def supportedDataType(dt: DataType, allowComplex: Boolean = false): Boolean = dt match {
    case _: ByteType | _: ShortType | _: IntegerType | _: LongType | _: FloatType |
        _: DoubleType | _: StringType | _: BinaryType | _: TimestampType | _: TimestampNTZType |
        _: DecimalType | _: DateType | _: BooleanType | _: NullType =>
      true
    case s: StructType if allowComplex =>
      s.fields.nonEmpty && s.fields.map(_.dataType).forall(supportedDataType(_, allowComplex))
    case a: ArrayType if allowComplex =>
      supportedDataType(a.elementType, allowComplex)
    case m: MapType if allowComplex =>
      supportedDataType(m.keyType, allowComplex) && supportedDataType(m.valueType, allowComplex)
    case _ =>
      false
  }

  /**
   * Serializes Spark datatype to protobuf. Note that, a datatype can be serialized by this method
   * doesn't mean it is supported by Comet native execution, i.e., `supportedDataType` may return
   * false for it.
   */
  def serializeDataType(dt: org.apache.spark.sql.types.DataType): Option[Types.DataType] = {
    val typeId = dt match {
      case _: BooleanType => 0
      case _: ByteType => 1
      case _: ShortType => 2
      case _: IntegerType => 3
      case _: LongType => 4
      case _: FloatType => 5
      case _: DoubleType => 6
      case _: StringType => 7
      case _: BinaryType => 8
      case _: TimestampType => 9
      case _: DecimalType => 10
      case _: TimestampNTZType => 11
      case _: DateType => 12
      case _: NullType => 13
      case _: ArrayType => 14
      case _: MapType => 15
      case _: StructType => 16
      case dt =>
        logWarning(s"Cannot serialize Spark data type: $dt")
        return None
    }

    val builder = ProtoDataType.newBuilder()
    builder.setTypeIdValue(typeId)

    // Decimal
    val dataType = dt match {
      case t: DecimalType =>
        val info = DataTypeInfo.newBuilder()
        val decimal = DecimalInfo.newBuilder()
        decimal.setPrecision(t.precision)
        decimal.setScale(t.scale)
        info.setDecimal(decimal)
        builder.setTypeInfo(info.build()).build()

      case a: ArrayType =>
        val elementType = serializeDataType(a.elementType)

        if (elementType.isEmpty) {
          return None
        }

        val info = DataTypeInfo.newBuilder()
        val list = ListInfo.newBuilder()
        list.setElementType(elementType.get)
        list.setContainsNull(a.containsNull)

        info.setList(list)
        builder.setTypeInfo(info.build()).build()

      case m: MapType =>
        val keyType = serializeDataType(m.keyType)
        if (keyType.isEmpty) {
          return None
        }

        val valueType = serializeDataType(m.valueType)
        if (valueType.isEmpty) {
          return None
        }

        val info = DataTypeInfo.newBuilder()
        val map = MapInfo.newBuilder()
        map.setKeyType(keyType.get)
        map.setValueType(valueType.get)
        map.setValueContainsNull(m.valueContainsNull)

        info.setMap(map)
        builder.setTypeInfo(info.build()).build()

      case s: StructType =>
        val info = DataTypeInfo.newBuilder()
        val struct = StructInfo.newBuilder()

        val fieldNames = s.fields.map(_.name).toIterable.asJava
        val fieldDatatypes = s.fields.map(f => serializeDataType(f.dataType)).toSeq
        val fieldNullable = s.fields.map(f => Boolean.box(f.nullable)).toIterable.asJava

        if (fieldDatatypes.exists(_.isEmpty)) {
          return None
        }

        struct.addAllFieldNames(fieldNames)
        struct.addAllFieldDatatypes(fieldDatatypes.map(_.get).asJava)
        struct.addAllFieldNullable(fieldNullable)

        info.setStruct(struct)
        builder.setTypeInfo(info.build()).build()
      case _ => builder.build()
    }

    Some(dataType)
  }

  def windowExprToProto(
      windowExpr: WindowExpression,
      output: Seq[Attribute],
      conf: SQLConf): Option[OperatorOuterClass.WindowExpr] = {

    val aggregateExpressions: Array[AggregateExpression] = windowExpr.flatMap { expr =>
      expr match {
        case agg: AggregateExpression =>
          agg.aggregateFunction match {
            case _: Count =>
              Some(agg)
            case min: Min =>
              if (AggSerde.minMaxDataTypeSupported(min.dataType)) {
                Some(agg)
              } else {
                withInfo(windowExpr, s"datatype ${min.dataType} is not supported", expr)
                None
              }
            case max: Max =>
              if (AggSerde.minMaxDataTypeSupported(max.dataType)) {
                Some(agg)
              } else {
                withInfo(windowExpr, s"datatype ${max.dataType} is not supported", expr)
                None
              }
            case s: Sum =>
              if (AggSerde.sumDataTypeSupported(s.dataType) && !s.dataType
                  .isInstanceOf[DecimalType]) {
                Some(agg)
              } else {
                withInfo(windowExpr, s"datatype ${s.dataType} is not supported", expr)
                None
              }
            case _ =>
              withInfo(
                windowExpr,
                s"aggregate ${agg.aggregateFunction}" +
                  " is not supported for window function",
                expr)
              None
          }
        case _ =>
          None
      }
    }.toArray

    val (aggExpr, builtinFunc) = if (aggregateExpressions.nonEmpty) {
      val modes = aggregateExpressions.map(_.mode).distinct
      assert(modes.size == 1 && modes.head == Complete)
      (aggExprToProto(aggregateExpressions.head, output, true, conf), None)
    } else {
      (None, exprToProto(windowExpr.windowFunction, output))
    }

    if (aggExpr.isEmpty && builtinFunc.isEmpty) {
      return None
    }

    val f = windowExpr.windowSpec.frameSpecification

    val (frameType, lowerBound, upperBound) = f match {
      case SpecifiedWindowFrame(frameType, lBound, uBound) =>
        val frameProto = frameType match {
          case RowFrame => OperatorOuterClass.WindowFrameType.Rows
          case RangeFrame => OperatorOuterClass.WindowFrameType.Range
        }

        val lBoundProto = lBound match {
          case UnboundedPreceding =>
            OperatorOuterClass.LowerWindowFrameBound
              .newBuilder()
              .setUnboundedPreceding(OperatorOuterClass.UnboundedPreceding.newBuilder().build())
              .build()
          case CurrentRow =>
            OperatorOuterClass.LowerWindowFrameBound
              .newBuilder()
              .setCurrentRow(OperatorOuterClass.CurrentRow.newBuilder().build())
              .build()
          case e if frameType == RowFrame =>
            val offset = e.eval() match {
              case i: Integer => i.toLong
              case l: Long => l
              case _ => return None
            }
            OperatorOuterClass.LowerWindowFrameBound
              .newBuilder()
              .setPreceding(
                OperatorOuterClass.Preceding
                  .newBuilder()
                  .setOffset(offset)
                  .build())
              .build()
          case _ =>
            // TODO add support for numeric and temporal RANGE BETWEEN expressions
            // see https://github.com/apache/datafusion-comet/issues/1246
            return None
        }

        val uBoundProto = uBound match {
          case UnboundedFollowing =>
            OperatorOuterClass.UpperWindowFrameBound
              .newBuilder()
              .setUnboundedFollowing(OperatorOuterClass.UnboundedFollowing.newBuilder().build())
              .build()
          case CurrentRow =>
            OperatorOuterClass.UpperWindowFrameBound
              .newBuilder()
              .setCurrentRow(OperatorOuterClass.CurrentRow.newBuilder().build())
              .build()
          case e if frameType == RowFrame =>
            val offset = e.eval() match {
              case i: Integer => i.toLong
              case l: Long => l
              case _ => return None
            }
            OperatorOuterClass.UpperWindowFrameBound
              .newBuilder()
              .setFollowing(
                OperatorOuterClass.Following
                  .newBuilder()
                  .setOffset(offset)
                  .build())
              .build()
          case _ =>
            // TODO add support for numeric and temporal RANGE BETWEEN expressions
            // see https://github.com/apache/datafusion-comet/issues/1246
            return None
        }

        (frameProto, lBoundProto, uBoundProto)
      case _ =>
        (
          OperatorOuterClass.WindowFrameType.Rows,
          OperatorOuterClass.LowerWindowFrameBound
            .newBuilder()
            .setUnboundedPreceding(OperatorOuterClass.UnboundedPreceding.newBuilder().build())
            .build(),
          OperatorOuterClass.UpperWindowFrameBound
            .newBuilder()
            .setUnboundedFollowing(OperatorOuterClass.UnboundedFollowing.newBuilder().build())
            .build())
    }

    val frame = OperatorOuterClass.WindowFrame
      .newBuilder()
      .setFrameType(frameType)
      .setLowerBound(lowerBound)
      .setUpperBound(upperBound)
      .build()

    val spec =
      OperatorOuterClass.WindowSpecDefinition.newBuilder().setFrameSpecification(frame).build()

    if (builtinFunc.isDefined) {
      Some(
        OperatorOuterClass.WindowExpr
          .newBuilder()
          .setBuiltInWindowFunction(builtinFunc.get)
          .setSpec(spec)
          .build())
    } else if (aggExpr.isDefined) {
      Some(
        OperatorOuterClass.WindowExpr
          .newBuilder()
          .setAggFunc(aggExpr.get)
          .setSpec(spec)
          .build())
    } else {
      None
    }
  }

  def aggExprToProto(
      aggExpr: AggregateExpression,
      inputs: Seq[Attribute],
      binding: Boolean,
      conf: SQLConf): Option[AggExpr] = {

<<<<<<< HEAD
=======
    if (aggExpr.isDistinct) {
      // https://github.com/apache/datafusion-comet/issues/1260
      withInfo(aggExpr, s"distinct aggregate not supported: $aggExpr")
      return None
    }

>>>>>>> c851cfa7
    val fn = aggExpr.aggregateFunction
    val cometExpr = aggrSerdeMap.get(fn.getClass)
    cometExpr match {
      case Some(handler) =>
        val aggSerde = handler.asInstanceOf[CometAggregateExpressionSerde[AggregateFunction]]
        if (aggExpr.isDistinct && !aggSerde.supportsDistinct) {
          // https://github.com/apache/datafusion-comet/issues/1260
          withInfo(aggExpr, s"distinct aggregate not supported: $fn")
          return None
        }
        aggSerde.convert(aggExpr, fn, inputs, binding, conf)
      case _ =>
        withInfo(
          aggExpr,
          s"unsupported Spark aggregate function: ${fn.prettyName}",
          fn.children: _*)
        None
    }
  }

  def evalModeToProto(evalMode: CometEvalMode.Value): ExprOuterClass.EvalMode = {
    evalMode match {
      case CometEvalMode.LEGACY => ExprOuterClass.EvalMode.LEGACY
      case CometEvalMode.TRY => ExprOuterClass.EvalMode.TRY
      case CometEvalMode.ANSI => ExprOuterClass.EvalMode.ANSI
      case _ => throw new IllegalStateException(s"Invalid evalMode $evalMode")
    }
  }

  /**
   * Wrap an expression in a cast.
   */
  def castToProto(
      expr: Expression,
      timeZoneId: Option[String],
      dt: DataType,
      childExpr: Expr,
      evalMode: CometEvalMode.Value): Option[Expr] = {
    serializeDataType(dt) match {
      case Some(dataType) =>
        val castBuilder = ExprOuterClass.Cast.newBuilder()
        castBuilder.setChild(childExpr)
        castBuilder.setDatatype(dataType)
        castBuilder.setEvalMode(evalModeToProto(evalMode))
        castBuilder.setAllowIncompat(CometConf.COMET_CAST_ALLOW_INCOMPATIBLE.get())
        castBuilder.setTimezone(timeZoneId.getOrElse("UTC"))
        Some(
          ExprOuterClass.Expr
            .newBuilder()
            .setCast(castBuilder)
            .build())
      case _ =>
        withInfo(expr, s"Unsupported datatype in castToProto: $dt")
        None
    }
  }

  def handleCast(
      expr: Expression,
      child: Expression,
      inputs: Seq[Attribute],
      binding: Boolean,
      dt: DataType,
      timeZoneId: Option[String],
      evalMode: CometEvalMode.Value): Option[Expr] = {

    val childExpr = exprToProtoInternal(child, inputs, binding)
    if (childExpr.isDefined) {
      val castSupport =
        CometCast.isSupported(child.dataType, dt, timeZoneId, evalMode)

      def getIncompatMessage(reason: Option[String]): String =
        "Comet does not guarantee correct results for cast " +
          s"from ${child.dataType} to $dt " +
          s"with timezone $timeZoneId and evalMode $evalMode" +
          reason.map(str => s" ($str)").getOrElse("")

      castSupport match {
        case Compatible(_) =>
          castToProto(expr, timeZoneId, dt, childExpr.get, evalMode)
        case Incompatible(reason) =>
          if (CometConf.COMET_CAST_ALLOW_INCOMPATIBLE.get()) {
            logWarning(getIncompatMessage(reason))
            castToProto(expr, timeZoneId, dt, childExpr.get, evalMode)
          } else {
            withInfo(
              expr,
              s"${getIncompatMessage(reason)}. To enable all incompatible casts, set " +
                s"${CometConf.COMET_CAST_ALLOW_INCOMPATIBLE.key}=true")
            None
          }
        case Unsupported =>
          withInfo(
            expr,
            s"Unsupported cast from ${child.dataType} to $dt " +
              s"with timezone $timeZoneId and evalMode $evalMode")
          None
      }
    } else {
      withInfo(expr, child)
      None
    }
  }

  /**
   * Convert a Spark expression to a protocol-buffer representation of a native Comet/DataFusion
   * expression.
   *
   * This method performs a transformation on the plan to handle decimal promotion and then calls
   * into the recursive method [[exprToProtoInternal]].
   *
   * @param expr
   *   The input expression
   * @param inputs
   *   The input attributes
   * @param binding
   *   Whether to bind the expression to the input attributes
   * @return
   *   The protobuf representation of the expression, or None if the expression is not supported.
   *   In the case where None is returned, the expression will be tagged with the reason(s) why it
   *   is not supported.
   */
  def exprToProto(
      expr: Expression,
      inputs: Seq[Attribute],
      binding: Boolean = true): Option[Expr] = {

    val conf = SQLConf.get
    val newExpr =
      DecimalPrecision.promote(conf.decimalOperationsAllowPrecisionLoss, expr, !conf.ansiEnabled)
    exprToProtoInternal(newExpr, inputs, binding)
  }

  /**
   * Convert a Spark expression to a protocol-buffer representation of a native Comet/DataFusion
   * expression.
   *
   * @param expr
   *   The input expression
   * @param inputs
   *   The input attributes
   * @param binding
   *   Whether to bind the expression to the input attributes
   * @return
   *   The protobuf representation of the expression, or None if the expression is not supported.
   *   In the case where None is returned, the expression will be tagged with the reason(s) why it
   *   is not supported.
   */
  def exprToProtoInternal(
      expr: Expression,
      inputs: Seq[Attribute],
      binding: Boolean): Option[Expr] = {
    SQLConf.get

    def convert[T <: Expression](expr: T, handler: CometExpressionSerde[T]): Option[Expr] = {
      handler.getSupportLevel(expr) match {
        case Unsupported =>
          withInfo(expr, s"$expr is not supported.")
          None
        case Incompatible(notes) =>
          if (CometConf.COMET_EXPR_ALLOW_INCOMPATIBLE.get()) {
            if (notes.isDefined) {
              logWarning(
                s"Comet supports $expr when ${CometConf.COMET_EXPR_ALLOW_INCOMPATIBLE.key}=true " +
                  s"but has notes: ${notes.get}")
            }
            handler.convert(expr, inputs, binding)
          } else {
            val optionalNotes = notes.map(str => s" ($str)").getOrElse("")
            withInfo(
              expr,
              s"$expr is not fully compatible with Spark$optionalNotes. To enable it anyway, " +
                s"set ${CometConf.COMET_EXPR_ALLOW_INCOMPATIBLE.key}=true. " +
                s"${CometConf.COMPAT_GUIDE}.")
            None
          }
        case Compatible(notes) =>
          if (notes.isDefined) {
            logWarning(s"Comet supports $expr but has notes: ${notes.get}")
          }
          handler.convert(expr, inputs, binding)
      }
    }

    versionSpecificExprToProtoInternal(expr, inputs, binding).orElse(expr match {
      case a @ Alias(_, _) =>
        val r = exprToProtoInternal(a.child, inputs, binding)
        if (r.isEmpty) {
          withInfo(expr, a.child)
        }
        r

      case cast @ Cast(_: Literal, dataType, _, _) =>
        // This can happen after promoting decimal precisions
        val value = cast.eval()
        exprToProtoInternal(Literal(value, dataType), inputs, binding)

      case UnaryExpression(child) if expr.prettyName == "trycast" =>
        val timeZoneId = SQLConf.get.sessionLocalTimeZone
        handleCast(
          expr,
          child,
          inputs,
          binding,
          expr.dataType,
          Some(timeZoneId),
          CometEvalMode.TRY)

      case c @ Cast(child, dt, timeZoneId, _) =>
        handleCast(expr, child, inputs, binding, dt, timeZoneId, evalMode(c))

      case Literal(value, dataType)
          if supportedDataType(
            dataType,
            allowComplex = value == null ||
              // Nested literal support for native reader
              // can be tracked https://github.com/apache/datafusion-comet/issues/1937
              // now supports only Array of primitive
              (Seq(CometConf.SCAN_NATIVE_ICEBERG_COMPAT, CometConf.SCAN_NATIVE_DATAFUSION)
                .contains(CometConf.COMET_NATIVE_SCAN_IMPL.get()) && dataType
                .isInstanceOf[ArrayType]) && !isComplexType(
                dataType.asInstanceOf[ArrayType].elementType)) =>
        val exprBuilder = LiteralOuterClass.Literal.newBuilder()

        if (value == null) {
          exprBuilder.setIsNull(true)
        } else {
          exprBuilder.setIsNull(false)
          dataType match {
            case _: BooleanType => exprBuilder.setBoolVal(value.asInstanceOf[Boolean])
            case _: ByteType => exprBuilder.setByteVal(value.asInstanceOf[Byte])
            case _: ShortType => exprBuilder.setShortVal(value.asInstanceOf[Short])
            case _: IntegerType | _: DateType => exprBuilder.setIntVal(value.asInstanceOf[Int])
            case _: LongType | _: TimestampType | _: TimestampNTZType =>
              exprBuilder.setLongVal(value.asInstanceOf[Long])
            case _: FloatType => exprBuilder.setFloatVal(value.asInstanceOf[Float])
            case _: DoubleType => exprBuilder.setDoubleVal(value.asInstanceOf[Double])
            case _: StringType =>
              exprBuilder.setStringVal(value.asInstanceOf[UTF8String].toString)
            case _: DecimalType =>
              // Pass decimal literal as bytes.
              val unscaled = value.asInstanceOf[Decimal].toBigDecimal.underlying.unscaledValue
              exprBuilder.setDecimalVal(
                com.google.protobuf.ByteString.copyFrom(unscaled.toByteArray))
            case _: BinaryType =>
              val byteStr =
                com.google.protobuf.ByteString.copyFrom(value.asInstanceOf[Array[Byte]])
              exprBuilder.setBytesVal(byteStr)
            case a: ArrayType =>
              val listLiteralBuilder = ListLiteral.newBuilder()
              val array = value.asInstanceOf[GenericArrayData].array
              a.elementType match {
                case NullType =>
                  array.foreach(_ => listLiteralBuilder.addNullMask(true))
                case BooleanType =>
                  array.foreach(v => {
                    val casted = v.asInstanceOf[java.lang.Boolean]
                    listLiteralBuilder.addBooleanValues(casted)
                    listLiteralBuilder.addNullMask(casted != null)
                  })
                case ByteType =>
                  array.foreach(v => {
                    val casted = v.asInstanceOf[java.lang.Integer]
                    listLiteralBuilder.addByteValues(casted)
                    listLiteralBuilder.addNullMask(casted != null)
                  })
                case ShortType =>
                  array.foreach(v => {
                    val casted = v.asInstanceOf[java.lang.Short]
                    listLiteralBuilder.addShortValues(
                      if (casted != null) casted.intValue()
                      else null.asInstanceOf[java.lang.Integer])
                    listLiteralBuilder.addNullMask(casted != null)
                  })
                case IntegerType | DateType =>
                  array.foreach(v => {
                    val casted = v.asInstanceOf[java.lang.Integer]
                    listLiteralBuilder.addIntValues(casted)
                    listLiteralBuilder.addNullMask(casted != null)
                  })
                case LongType | TimestampType | TimestampNTZType =>
                  array.foreach(v => {
                    val casted = v.asInstanceOf[java.lang.Long]
                    listLiteralBuilder.addLongValues(casted)
                    listLiteralBuilder.addNullMask(casted != null)
                  })
                case FloatType =>
                  array.foreach(v => {
                    val casted = v.asInstanceOf[java.lang.Float]
                    listLiteralBuilder.addFloatValues(casted)
                    listLiteralBuilder.addNullMask(casted != null)
                  })
                case DoubleType =>
                  array.foreach(v => {
                    val casted = v.asInstanceOf[java.lang.Double]
                    listLiteralBuilder.addDoubleValues(casted)
                    listLiteralBuilder.addNullMask(casted != null)
                  })
                case StringType =>
                  array.foreach(v => {
                    val casted = v.asInstanceOf[org.apache.spark.unsafe.types.UTF8String]
                    listLiteralBuilder.addStringValues(
                      if (casted != null) casted.toString else "")
                    listLiteralBuilder.addNullMask(casted != null)
                  })
                case _: DecimalType =>
                  array
                    .foreach(v => {
                      val casted =
                        v.asInstanceOf[Decimal]
                      listLiteralBuilder.addDecimalValues(if (casted != null) {
                        com.google.protobuf.ByteString
                          .copyFrom(casted.toBigDecimal.underlying.unscaledValue.toByteArray)
                      } else ByteString.EMPTY)
                      listLiteralBuilder.addNullMask(casted != null)
                    })
                case _: BinaryType =>
                  array
                    .foreach(v => {
                      val casted =
                        v.asInstanceOf[Array[Byte]]
                      listLiteralBuilder.addBytesValues(if (casted != null) {
                        com.google.protobuf.ByteString.copyFrom(casted)
                      } else ByteString.EMPTY)
                      listLiteralBuilder.addNullMask(casted != null)
                    })
              }
              exprBuilder.setListVal(listLiteralBuilder.build())
              exprBuilder.setDatatype(serializeDataType(dataType).get)
            case dt =>
              logWarning(s"Unexpected datatype '$dt' for literal value '$value'")
          }
        }

        val dt = serializeDataType(dataType)

        if (dt.isDefined) {
          exprBuilder.setDatatype(dt.get)

          Some(
            ExprOuterClass.Expr
              .newBuilder()
              .setLiteral(exprBuilder)
              .build())
        } else {
          withInfo(expr, s"Unsupported datatype $dataType")
          None
        }
      case Literal(_, dataType) if !supportedDataType(dataType) =>
        withInfo(expr, s"Unsupported datatype $dataType")
        None

      // ToPrettyString is new in Spark 3.5
      case _
          if expr.getClass.getSimpleName == "ToPrettyString" && expr
            .isInstanceOf[UnaryExpression] && expr.isInstanceOf[TimeZoneAwareExpression] =>
        val child = expr.asInstanceOf[UnaryExpression].child
        val timezoneId = expr.asInstanceOf[TimeZoneAwareExpression].timeZoneId

        handleCast(
          expr,
          child,
          inputs,
          binding,
          DataTypes.StringType,
          timezoneId,
          CometEvalMode.TRY) match {
          case Some(_) =>
            exprToProtoInternal(child, inputs, binding) match {
              case Some(p) =>
                val toPrettyString = ExprOuterClass.ToPrettyString
                  .newBuilder()
                  .setChild(p)
                  .setTimezone(timezoneId.getOrElse("UTC"))
                  .build()
                Some(
                  ExprOuterClass.Expr
                    .newBuilder()
                    .setToPrettyString(toPrettyString)
                    .build())
              case _ =>
                withInfo(expr, child)
                None
            }
          case None =>
            None
        }

      case SortOrder(child, direction, nullOrdering, _) =>
        val childExpr = exprToProtoInternal(child, inputs, binding)

        if (childExpr.isDefined) {
          val sortOrderBuilder = ExprOuterClass.SortOrder.newBuilder()
          sortOrderBuilder.setChild(childExpr.get)

          direction match {
            case Ascending => sortOrderBuilder.setDirectionValue(0)
            case Descending => sortOrderBuilder.setDirectionValue(1)
          }

          nullOrdering match {
            case NullsFirst => sortOrderBuilder.setNullOrderingValue(0)
            case NullsLast => sortOrderBuilder.setNullOrderingValue(1)
          }

          Some(
            ExprOuterClass.Expr
              .newBuilder()
              .setSortOrder(sortOrderBuilder)
              .build())
        } else {
          withInfo(expr, child)
          None
        }

      case UnaryExpression(child) if expr.prettyName == "promote_precision" =>
        // `UnaryExpression` includes `PromotePrecision` for Spark 3.3
        // `PromotePrecision` is just a wrapper, don't need to serialize it.
        exprToProtoInternal(child, inputs, binding)

      case CheckOverflow(child, dt, nullOnOverflow) =>
        val childExpr = exprToProtoInternal(child, inputs, binding)

        if (childExpr.isDefined) {
          val builder = ExprOuterClass.CheckOverflow.newBuilder()
          builder.setChild(childExpr.get)
          builder.setFailOnError(!nullOnOverflow)

          // `dataType` must be decimal type
          val dataType = serializeDataType(dt)
          builder.setDatatype(dataType.get)

          Some(
            ExprOuterClass.Expr
              .newBuilder()
              .setCheckOverflow(builder)
              .build())
        } else {
          withInfo(expr, child)
          None
        }

      case attr: AttributeReference =>
        val dataType = serializeDataType(attr.dataType)

        if (dataType.isDefined) {
          if (binding) {
            // Spark may produce unresolvable attributes in some cases,
            // for example https://github.com/apache/datafusion-comet/issues/925.
            // So, we allow the binding to fail.
            val boundRef: Any = BindReferences
              .bindReference(attr, inputs, allowFailures = true)

            if (boundRef.isInstanceOf[AttributeReference]) {
              withInfo(attr, s"cannot resolve $attr among ${inputs.mkString(", ")}")
              return None
            }

            val boundExpr = ExprOuterClass.BoundReference
              .newBuilder()
              .setIndex(boundRef.asInstanceOf[BoundReference].ordinal)
              .setDatatype(dataType.get)
              .build()

            Some(
              ExprOuterClass.Expr
                .newBuilder()
                .setBound(boundExpr)
                .build())
          } else {
            val unboundRef = ExprOuterClass.UnboundReference
              .newBuilder()
              .setName(attr.name)
              .setDatatype(dataType.get)
              .build()

            Some(
              ExprOuterClass.Expr
                .newBuilder()
                .setUnbound(unboundRef)
                .build())
          }
        } else {
          withInfo(attr, s"unsupported datatype: ${attr.dataType}")
          None
        }

      // abs implementation is not correct
      // https://github.com/apache/datafusion-comet/issues/666
//        case Abs(child, failOnErr) =>
//          val childExpr = exprToProtoInternal(child, inputs)
//          if (childExpr.isDefined) {
//            val evalModeStr =
//              if (failOnErr) ExprOuterClass.EvalMode.ANSI else ExprOuterClass.EvalMode.LEGACY
//            val absBuilder = ExprOuterClass.Abs.newBuilder()
//            absBuilder.setChild(childExpr.get)
//            absBuilder.setEvalMode(evalModeStr)
//            Some(Expr.newBuilder().setAbs(absBuilder).build())
//          } else {
//            withInfo(expr, child)
//            None
//          }

      case Hex(child) =>
        val childExpr = exprToProtoInternal(child, inputs, binding)
        val optExpr =
          scalarFunctionExprToProtoWithReturnType("hex", StringType, childExpr)

        optExprWithInfo(optExpr, expr, child)

      case e: Unhex =>
        val unHex = unhexSerde(e)

        val childExpr = exprToProtoInternal(unHex._1, inputs, binding)
        val failOnErrorExpr = exprToProtoInternal(unHex._2, inputs, binding)

        val optExpr =
          scalarFunctionExprToProtoWithReturnType("unhex", e.dataType, childExpr, failOnErrorExpr)
        optExprWithInfo(optExpr, expr, unHex._1)

      case RegExpReplace(subject, pattern, replacement, startPosition) =>
        if (!RegExp.isSupportedPattern(pattern.toString) &&
          !CometConf.COMET_REGEXP_ALLOW_INCOMPATIBLE.get()) {
          withInfo(
            expr,
            s"Regexp pattern $pattern is not compatible with Spark. " +
              s"Set ${CometConf.COMET_REGEXP_ALLOW_INCOMPATIBLE.key}=true " +
              "to allow it anyway.")
          return None
        }
        startPosition match {
          case Literal(value, DataTypes.IntegerType) if value == 1 =>
            val subjectExpr = exprToProtoInternal(subject, inputs, binding)
            val patternExpr = exprToProtoInternal(pattern, inputs, binding)
            val replacementExpr = exprToProtoInternal(replacement, inputs, binding)
            // DataFusion's regexp_replace stops at the first match. We need to add the 'g' flag
            // to apply the regex globally to match Spark behavior.
            val flagsExpr = exprToProtoInternal(Literal("g"), inputs, binding)
            val optExpr = scalarFunctionExprToProto(
              "regexp_replace",
              subjectExpr,
              patternExpr,
              replacementExpr,
              flagsExpr)
            optExprWithInfo(optExpr, expr, subject, pattern, replacement, startPosition)
          case _ =>
            withInfo(expr, "Comet only supports regexp_replace with an offset of 1 (no offset).")
            None
        }

      case UnaryMinus(child, failOnError) =>
        val childExpr = exprToProtoInternal(child, inputs, binding)
        if (childExpr.isDefined) {
          val builder = ExprOuterClass.UnaryMinus.newBuilder()
          builder.setChild(childExpr.get)
          builder.setFailOnError(failOnError)
          Some(
            ExprOuterClass.Expr
              .newBuilder()
              .setUnaryMinus(builder)
              .build())
        } else {
          withInfo(expr, child)
          None
        }

      case a @ Coalesce(_) =>
        val exprChildren = a.children.map(exprToProtoInternal(_, inputs, binding))
        scalarFunctionExprToProto("coalesce", exprChildren: _*)

      // With Spark 3.4, CharVarcharCodegenUtils.readSidePadding gets called to pad spaces for
      // char types.
      // See https://github.com/apache/spark/pull/38151
      case s: StaticInvoke
          // classOf gets ther runtime class of T, which lets us compare directly
          // Otherwise isInstanceOf[Class[T]] will always evaluate to true for Class[_]
          if s.staticObject == classOf[CharVarcharCodegenUtils] &&
            s.dataType.isInstanceOf[StringType] &&
            s.functionName == "readSidePadding" &&
            s.arguments.size == 2 &&
            s.propagateNull &&
            !s.returnNullable &&
            s.isDeterministic =>
        val argsExpr = Seq(
          exprToProtoInternal(Cast(s.arguments(0), StringType), inputs, binding),
          exprToProtoInternal(s.arguments(1), inputs, binding))

        if (argsExpr.forall(_.isDefined)) {
          scalarFunctionExprToProto("read_side_padding", argsExpr: _*)
        } else {
          withInfo(expr, s.arguments: _*)
          None
        }

      case KnownFloatingPointNormalized(NormalizeNaNAndZero(expr)) =>
        val dataType = serializeDataType(expr.dataType)
        if (dataType.isEmpty) {
          withInfo(expr, s"Unsupported datatype ${expr.dataType}")
          return None
        }
        val ex = exprToProtoInternal(expr, inputs, binding)
        ex.map { child =>
          val builder = ExprOuterClass.NormalizeNaNAndZero
            .newBuilder()
            .setChild(child)
            .setDatatype(dataType.get)
          ExprOuterClass.Expr.newBuilder().setNormalizeNanAndZero(builder).build()
        }

      case s @ execution.ScalarSubquery(_, _) =>
        if (supportedDataType(s.dataType)) {
          val dataType = serializeDataType(s.dataType)
          if (dataType.isEmpty) {
            withInfo(s, s"Scalar subquery returns unsupported datatype ${s.dataType}")
            return None
          }

          val builder = ExprOuterClass.Subquery
            .newBuilder()
            .setId(s.exprId.id)
            .setDatatype(dataType.get)
          Some(ExprOuterClass.Expr.newBuilder().setSubquery(builder).build())
        } else {
          withInfo(s, s"Unsupported data type: ${s.dataType}")
          None
        }

      case UnscaledValue(child) =>
        val childExpr = exprToProtoInternal(child, inputs, binding)
        val optExpr =
          scalarFunctionExprToProtoWithReturnType("unscaled_value", LongType, childExpr)
        optExprWithInfo(optExpr, expr, child)

      case MakeDecimal(child, precision, scale, true) =>
        val childExpr = exprToProtoInternal(child, inputs, binding)
        val optExpr = scalarFunctionExprToProtoWithReturnType(
          "make_decimal",
          DecimalType(precision, scale),
          childExpr)
        optExprWithInfo(optExpr, expr, child)

      case b @ BloomFilterMightContain(_, _) =>
        val bloomFilter = b.left
        val value = b.right
        val bloomFilterExpr = exprToProtoInternal(bloomFilter, inputs, binding)
        val valueExpr = exprToProtoInternal(value, inputs, binding)
        if (bloomFilterExpr.isDefined && valueExpr.isDefined) {
          val builder = ExprOuterClass.BloomFilterMightContain.newBuilder()
          builder.setBloomFilter(bloomFilterExpr.get)
          builder.setValue(valueExpr.get)
          Some(
            ExprOuterClass.Expr
              .newBuilder()
              .setBloomFilterMightContain(builder)
              .build())
        } else {
          withInfo(expr, bloomFilter, value)
          None
        }
      case af @ ArrayFilter(_, func) if func.children.head.isInstanceOf[IsNotNull] =>
        convert(af, CometArrayCompact)
      case expr =>
        QueryPlanSerde.exprSerdeMap.get(expr.getClass) match {
          case Some(handler) =>
            convert(expr, handler.asInstanceOf[CometExpressionSerde[Expression]])
          case _ =>
            withInfo(expr, s"${expr.prettyName} is not supported", expr.children: _*)
            None
        }
    })
  }

  /**
   * Creates a UnaryExpr by calling exprToProtoInternal for the provided child expression and then
   * invokes the supplied function to wrap this UnaryExpr in a top-level Expr.
   *
   * @param child
   *   Spark expression
   * @param inputs
   *   Inputs to the expression
   * @param f
   *   Function that accepts an Expr.Builder and a UnaryExpr and builds the specific top-level
   *   Expr
   * @return
   *   Some(Expr) or None if not supported
   */
  def createUnaryExpr(
      expr: Expression,
      child: Expression,
      inputs: Seq[Attribute],
      binding: Boolean,
      f: (ExprOuterClass.Expr.Builder, ExprOuterClass.UnaryExpr) => ExprOuterClass.Expr.Builder)
      : Option[ExprOuterClass.Expr] = {
    val childExpr = exprToProtoInternal(child, inputs, binding) // TODO review
    if (childExpr.isDefined) {
      // create the generic UnaryExpr message
      val inner = ExprOuterClass.UnaryExpr
        .newBuilder()
        .setChild(childExpr.get)
        .build()
      // call the user-supplied function to wrap UnaryExpr in a top-level Expr
      // such as Expr.IsNull or Expr.IsNotNull
      Some(
        f(
          ExprOuterClass.Expr
            .newBuilder(),
          inner).build())
    } else {
      withInfo(expr, child)
      None
    }
  }

  def createBinaryExpr(
      expr: Expression,
      left: Expression,
      right: Expression,
      inputs: Seq[Attribute],
      binding: Boolean,
      f: (ExprOuterClass.Expr.Builder, ExprOuterClass.BinaryExpr) => ExprOuterClass.Expr.Builder)
      : Option[ExprOuterClass.Expr] = {
    val leftExpr = exprToProtoInternal(left, inputs, binding)
    val rightExpr = exprToProtoInternal(right, inputs, binding)
    if (leftExpr.isDefined && rightExpr.isDefined) {
      // create the generic BinaryExpr message
      val inner = ExprOuterClass.BinaryExpr
        .newBuilder()
        .setLeft(leftExpr.get)
        .setRight(rightExpr.get)
        .build()
      // call the user-supplied function to wrap BinaryExpr in a top-level Expr
      // such as Expr.And or Expr.Or
      Some(
        f(
          ExprOuterClass.Expr
            .newBuilder(),
          inner).build())
    } else {
      withInfo(expr, left, right)
      None
    }
  }

  def scalarFunctionExprToProtoWithReturnType(
      funcName: String,
      returnType: DataType,
      args: Option[Expr]*): Option[Expr] = {
    val builder = ExprOuterClass.ScalarFunc.newBuilder()
    builder.setFunc(funcName)
    serializeDataType(returnType).flatMap { t =>
      builder.setReturnType(t)
      scalarFunctionExprToProto0(builder, args: _*)
    }
  }

  def scalarFunctionExprToProto(funcName: String, args: Option[Expr]*): Option[Expr] = {
    val builder = ExprOuterClass.ScalarFunc.newBuilder()
    builder.setFunc(funcName)
    scalarFunctionExprToProto0(builder, args: _*)
  }

  private def scalarFunctionExprToProto0(
      builder: ScalarFunc.Builder,
      args: Option[Expr]*): Option[Expr] = {
    args.foreach {
      case Some(a) => builder.addArgs(a)
      case _ =>
        return None
    }
    Some(ExprOuterClass.Expr.newBuilder().setScalarFunc(builder).build())
  }

  /**
   * Returns true if given datatype is supported as a key in DataFusion sort merge join.
   */
  private def supportedSortMergeJoinEqualType(dataType: DataType): Boolean = dataType match {
    case _: ByteType | _: ShortType | _: IntegerType | _: LongType | _: FloatType |
        _: DoubleType | _: StringType | _: DateType | _: DecimalType | _: BooleanType =>
      true
    case TimestampNTZType => true
    case _ => false
  }

  /**
   * Convert a Spark plan operator to a protobuf Comet operator.
   *
   * @param op
   *   Spark plan operator
   * @param childOp
   *   previously converted protobuf Comet operators, which will be consumed by the Spark plan
   *   operator as its children
   * @return
   *   The converted Comet native operator for the input `op`, or `None` if the `op` cannot be
   *   converted to a native operator.
   */
  def operator2Proto(op: SparkPlan, childOp: Operator*): Option[Operator] = {
    val conf = op.conf
    val builder = OperatorOuterClass.Operator.newBuilder().setPlanId(op.id)
    childOp.foreach(builder.addChildren)

    op match {

      // Fully native scan for V1
      case scan: CometScanExec if scan.scanImpl == CometConf.SCAN_NATIVE_DATAFUSION =>
        val nativeScanBuilder = OperatorOuterClass.NativeScan.newBuilder()
        nativeScanBuilder.setSource(op.simpleStringWithNodeId())

        val scanTypes = op.output.flatten { attr =>
          serializeDataType(attr.dataType)
        }

        if (scanTypes.length == op.output.length) {
          nativeScanBuilder.addAllFields(scanTypes.asJava)

          // Sink operators don't have children
          builder.clearChildren()

          if (conf.getConf(SQLConf.PARQUET_FILTER_PUSHDOWN_ENABLED) &&
            CometConf.COMET_RESPECT_PARQUET_FILTER_PUSHDOWN.get(conf)) {

            val dataFilters = new ListBuffer[Expr]()
            for (filter <- scan.dataFilters) {
              exprToProto(filter, scan.output) match {
                case Some(proto) => dataFilters += proto
                case _ =>
                  logWarning(s"Unsupported data filter $filter")
              }
            }
            nativeScanBuilder.addAllDataFilters(dataFilters.asJava)
          }

          val possibleDefaultValues = getExistenceDefaultValues(scan.requiredSchema)
          if (possibleDefaultValues.exists(_ != null)) {
            // Our schema has default values. Serialize two lists, one with the default values
            // and another with the indexes in the schema so the native side can map missing
            // columns to these default values.
            val (defaultValues, indexes) = possibleDefaultValues.zipWithIndex
              .filter { case (expr, _) => expr != null }
              .map { case (expr, index) =>
                // ResolveDefaultColumnsUtil.getExistenceDefaultValues has evaluated these
                // expressions and they should now just be literals.
                (Literal(expr), index.toLong.asInstanceOf[java.lang.Long])
              }
              .unzip
            nativeScanBuilder.addAllDefaultValues(
              defaultValues.flatMap(exprToProto(_, scan.output)).toIterable.asJava)
            nativeScanBuilder.addAllDefaultValuesIndexes(indexes.toIterable.asJava)
          }

          // TODO: modify CometNativeScan to generate the file partitions without instantiating RDD.
          var firstPartition: Option[PartitionedFile] = None
          scan.inputRDD match {
            case rdd: DataSourceRDD =>
              val partitions = rdd.partitions
              partitions.foreach(p => {
                val inputPartitions = p.asInstanceOf[DataSourceRDDPartition].inputPartitions
                inputPartitions.foreach(partition => {
                  if (firstPartition.isEmpty) {
                    firstPartition = partition.asInstanceOf[FilePartition].files.headOption
                  }
                  partition2Proto(
                    partition.asInstanceOf[FilePartition],
                    nativeScanBuilder,
                    scan.relation.partitionSchema)
                })
              })
            case rdd: FileScanRDD =>
              rdd.filePartitions.foreach(partition => {
                if (firstPartition.isEmpty) {
                  firstPartition = partition.files.headOption
                }
                partition2Proto(partition, nativeScanBuilder, scan.relation.partitionSchema)
              })
            case _ =>
          }

          val partitionSchema = schema2Proto(scan.relation.partitionSchema.fields)
          val requiredSchema = schema2Proto(scan.requiredSchema.fields)
          val dataSchema = schema2Proto(scan.relation.dataSchema.fields)

          val dataSchemaIndexes = scan.requiredSchema.fields.map(field => {
            scan.relation.dataSchema.fieldIndex(field.name)
          })
          val partitionSchemaIndexes = Array
            .range(
              scan.relation.dataSchema.fields.length,
              scan.relation.dataSchema.length + scan.relation.partitionSchema.fields.length)

          val projectionVector = (dataSchemaIndexes ++ partitionSchemaIndexes).map(idx =>
            idx.toLong.asInstanceOf[java.lang.Long])

          nativeScanBuilder.addAllProjectionVector(projectionVector.toIterable.asJava)

          // In `CometScanRule`, we ensure partitionSchema is supported.
          assert(partitionSchema.length == scan.relation.partitionSchema.fields.length)

          nativeScanBuilder.addAllDataSchema(dataSchema.toIterable.asJava)
          nativeScanBuilder.addAllRequiredSchema(requiredSchema.toIterable.asJava)
          nativeScanBuilder.addAllPartitionSchema(partitionSchema.toIterable.asJava)
          nativeScanBuilder.setSessionTimezone(conf.getConfString("spark.sql.session.timeZone"))
          nativeScanBuilder.setCaseSensitive(conf.getConf[Boolean](SQLConf.CASE_SENSITIVE))

          // Collect S3/cloud storage configurations
          val hadoopConf = scan.relation.sparkSession.sessionState
            .newHadoopConfWithOptions(scan.relation.options)
          firstPartition.foreach { partitionFile =>
            val objectStoreOptions =
              NativeConfig.extractObjectStoreOptions(hadoopConf, partitionFile.pathUri)
            objectStoreOptions.foreach { case (key, value) =>
              nativeScanBuilder.putObjectStoreOptions(key, value)
            }
          }

          Some(builder.setNativeScan(nativeScanBuilder).build())

        } else {
          // There are unsupported scan type
          withInfo(
            op,
            s"unsupported Comet operator: ${op.nodeName}, due to unsupported data types above")
          None
        }

      case FilterExec(condition, child) if CometConf.COMET_EXEC_FILTER_ENABLED.get(conf) =>
        val cond = exprToProto(condition, child.output)

        if (cond.isDefined && childOp.nonEmpty) {
          // Some native expressions do not support operating on dictionary-encoded arrays, so
          // wrap the child in a CopyExec to unpack dictionaries first.
          def wrapChildInCopyExec(condition: Expression): Boolean = {
            condition.exists(expr => {
              expr.isInstanceOf[StartsWith] || expr.isInstanceOf[EndsWith] || expr
                .isInstanceOf[Contains]
            })
          }

          val filterBuilder = OperatorOuterClass.Filter
            .newBuilder()
            .setPredicate(cond.get)
            .setWrapChildInCopyExec(wrapChildInCopyExec(condition))
          Some(builder.setFilter(filterBuilder).build())
        } else {
          withInfo(op, condition, child)
          None
        }

      case LocalLimitExec(limit, _) if CometConf.COMET_EXEC_LOCAL_LIMIT_ENABLED.get(conf) =>
        if (childOp.nonEmpty) {
          // LocalLimit doesn't use offset, but it shares same operator serde class.
          // Just set it to zero.
          val limitBuilder = OperatorOuterClass.Limit
            .newBuilder()
            .setLimit(limit)
            .setOffset(0)
          Some(builder.setLimit(limitBuilder).build())
        } else {
          withInfo(op, "No child operator")
          None
        }

      case globalLimitExec: GlobalLimitExec
          if CometConf.COMET_EXEC_GLOBAL_LIMIT_ENABLED.get(conf) =>
        if (childOp.nonEmpty) {
          val limitBuilder = OperatorOuterClass.Limit.newBuilder()

          limitBuilder.setLimit(globalLimitExec.limit).setOffset(globalLimitExec.offset)

          Some(builder.setLimit(limitBuilder).build())
        } else {
          withInfo(op, "No child operator")
          None
        }

      case ExpandExec(projections, _, child) if CometConf.COMET_EXEC_EXPAND_ENABLED.get(conf) =>
        var allProjExprs: Seq[Expression] = Seq()
        val projExprs = projections.flatMap(_.map(e => {
          allProjExprs = allProjExprs :+ e
          exprToProto(e, child.output)
        }))

        if (projExprs.forall(_.isDefined) && childOp.nonEmpty) {
          val expandBuilder = OperatorOuterClass.Expand
            .newBuilder()
            .addAllProjectList(projExprs.map(_.get).asJava)
            .setNumExprPerProject(projections.head.size)
          Some(builder.setExpand(expandBuilder).build())
        } else {
          withInfo(op, allProjExprs: _*)
          None
        }

      case WindowExec(windowExpression, partitionSpec, orderSpec, child)
          if CometConf.COMET_EXEC_WINDOW_ENABLED.get(conf) =>
        val output = child.output

        val winExprs: Array[WindowExpression] = windowExpression.flatMap { expr =>
          expr match {
            case alias: Alias =>
              alias.child match {
                case winExpr: WindowExpression =>
                  Some(winExpr)
                case _ =>
                  None
              }
            case _ =>
              None
          }
        }.toArray

        if (winExprs.length != windowExpression.length) {
          withInfo(op, "Unsupported window expression(s)")
          return None
        }

        if (partitionSpec.nonEmpty && orderSpec.nonEmpty &&
          !validatePartitionAndSortSpecsForWindowFunc(partitionSpec, orderSpec, op)) {
          return None
        }

        val windowExprProto = winExprs.map(windowExprToProto(_, output, op.conf))
        val partitionExprs = partitionSpec.map(exprToProto(_, child.output))

        val sortOrders = orderSpec.map(exprToProto(_, child.output))

        if (windowExprProto.forall(_.isDefined) && partitionExprs.forall(_.isDefined)
          && sortOrders.forall(_.isDefined)) {
          val windowBuilder = OperatorOuterClass.Window.newBuilder()
          windowBuilder.addAllWindowExpr(windowExprProto.map(_.get).toIterable.asJava)
          windowBuilder.addAllPartitionByList(partitionExprs.map(_.get).asJava)
          windowBuilder.addAllOrderByList(sortOrders.map(_.get).asJava)
          Some(builder.setWindow(windowBuilder).build())
        } else {
          None
        }

      case aggregate: BaseAggregateExec
          if (aggregate.isInstanceOf[HashAggregateExec] ||
            aggregate.isInstanceOf[ObjectHashAggregateExec]) &&
            CometConf.COMET_EXEC_AGGREGATE_ENABLED.get(conf) =>
        val groupingExpressions = aggregate.groupingExpressions
        val aggregateExpressions = aggregate.aggregateExpressions
        val aggregateAttributes = aggregate.aggregateAttributes
        val resultExpressions = aggregate.resultExpressions
        val child = aggregate.child

        if (groupingExpressions.isEmpty && aggregateExpressions.isEmpty) {
          withInfo(op, "No group by or aggregation")
          return None
        }

        // Aggregate expressions with filter are not supported yet.
        if (aggregateExpressions.exists(_.filter.isDefined)) {
          withInfo(op, "Aggregate expression with filter is not supported")
          return None
        }

        if (groupingExpressions.exists(expr =>
            expr.dataType match {
              case _: MapType => true
              case _ => false
            })) {
          withInfo(op, "Grouping on map types is not supported")
          return None
        }

        val groupingExprs = groupingExpressions.map(exprToProto(_, child.output))
        if (groupingExprs.exists(_.isEmpty)) {
          withInfo(op, "Not all grouping expressions are supported")
          return None
        }

        // In some of the cases, the aggregateExpressions could be empty.
        // For example, if the aggregate functions only have group by or if the aggregate
        // functions only have distinct aggregate functions:
        //
        // SELECT COUNT(distinct col2), col1 FROM test group by col1
        //  +- HashAggregate (keys =[col1# 6], functions =[count (distinct col2#7)] )
        //    +- Exchange hashpartitioning (col1#6, 10), ENSURE_REQUIREMENTS, [plan_id = 36]
        //      +- HashAggregate (keys =[col1#6], functions =[partial_count (distinct col2#7)] )
        //        +- HashAggregate (keys =[col1#6, col2#7], functions =[] )
        //          +- Exchange hashpartitioning (col1#6, col2#7, 10), ENSURE_REQUIREMENTS, ...
        //            +- HashAggregate (keys =[col1#6, col2#7], functions =[] )
        //              +- FileScan parquet spark_catalog.default.test[col1#6, col2#7] ......
        // If the aggregateExpressions is empty, we only want to build groupingExpressions,
        // and skip processing of aggregateExpressions.
        if (aggregateExpressions.isEmpty) {
          val hashAggBuilder = OperatorOuterClass.HashAggregate.newBuilder()
          hashAggBuilder.addAllGroupingExprs(groupingExprs.map(_.get).asJava)
          val attributes = groupingExpressions.map(_.toAttribute) ++ aggregateAttributes
          val resultExprs = resultExpressions.map(exprToProto(_, attributes))
          if (resultExprs.exists(_.isEmpty)) {
            withInfo(
              op,
              s"Unsupported result expressions found in: $resultExpressions",
              resultExpressions: _*)
            return None
          }
          hashAggBuilder.addAllResultExprs(resultExprs.map(_.get).asJava)
          Some(builder.setHashAgg(hashAggBuilder).build())
        } else {
          val modes = aggregateExpressions.map(_.mode).distinct

          if (modes.size != 1) {
            // This shouldn't happen as all aggregation expressions should share the same mode.
            // Fallback to Spark nevertheless here.
            withInfo(op, "All aggregate expressions do not have the same mode")
            return None
          }

          val mode = modes.head match {
            case Partial => CometAggregateMode.Partial
            case Final => CometAggregateMode.Final
            case _ =>
              withInfo(op, s"Unsupported aggregation mode ${modes.head}")
              return None
          }

          // In final mode, the aggregate expressions are bound to the output of the
          // child and partial aggregate expressions buffer attributes produced by partial
          // aggregation. This is done in Spark `HashAggregateExec` internally. In Comet,
          // we don't have to do this because we don't use the merging expression.
          val binding = mode != CometAggregateMode.Final
          // `output` is only used when `binding` is true (i.e., non-Final)
          val output = child.output

          val aggExprs =
            aggregateExpressions.map(aggExprToProto(_, output, binding, op.conf))
          if (childOp.nonEmpty && groupingExprs.forall(_.isDefined) &&
            aggExprs.forall(_.isDefined)) {
            val hashAggBuilder = OperatorOuterClass.HashAggregate.newBuilder()
            hashAggBuilder.addAllGroupingExprs(groupingExprs.map(_.get).asJava)
            hashAggBuilder.addAllAggExprs(aggExprs.map(_.get).asJava)
            if (mode == CometAggregateMode.Final) {
              val attributes = groupingExpressions.map(_.toAttribute) ++ aggregateAttributes
              val resultExprs = resultExpressions.map(exprToProto(_, attributes))
              if (resultExprs.exists(_.isEmpty)) {
                withInfo(
                  op,
                  s"Unsupported result expressions found in: $resultExpressions",
                  resultExpressions: _*)
                return None
              }
              hashAggBuilder.addAllResultExprs(resultExprs.map(_.get).asJava)
            }
            hashAggBuilder.setModeValue(mode.getNumber)
            Some(builder.setHashAgg(hashAggBuilder).build())
          } else {
            val allChildren: Seq[Expression] =
              groupingExpressions ++ aggregateExpressions ++ aggregateAttributes
            withInfo(op, allChildren: _*)
            None
          }
        }

      case join: HashJoin =>
        // `HashJoin` has only two implementations in Spark, but we check the type of the join to
        // make sure we are handling the correct join type.
        if (!(CometConf.COMET_EXEC_HASH_JOIN_ENABLED.get(conf) &&
            join.isInstanceOf[ShuffledHashJoinExec]) &&
          !(CometConf.COMET_EXEC_BROADCAST_HASH_JOIN_ENABLED.get(conf) &&
            join.isInstanceOf[BroadcastHashJoinExec])) {
          withInfo(join, s"Invalid hash join type ${join.nodeName}")
          return None
        }

        if (join.buildSide == BuildRight && join.joinType == LeftAnti) {
          // https://github.com/apache/datafusion-comet/issues/457
          withInfo(join, "BuildRight with LeftAnti is not supported")
          return None
        }

        val condition = join.condition.map { cond =>
          val condProto = exprToProto(cond, join.left.output ++ join.right.output)
          if (condProto.isEmpty) {
            withInfo(join, cond)
            return None
          }
          condProto.get
        }

        val joinType = join.joinType match {
          case Inner => JoinType.Inner
          case LeftOuter => JoinType.LeftOuter
          case RightOuter => JoinType.RightOuter
          case FullOuter => JoinType.FullOuter
          case LeftSemi => JoinType.LeftSemi
          case LeftAnti => JoinType.LeftAnti
          case _ =>
            // Spark doesn't support other join types
            withInfo(join, s"Unsupported join type ${join.joinType}")
            return None
        }

        val leftKeys = join.leftKeys.map(exprToProto(_, join.left.output))
        val rightKeys = join.rightKeys.map(exprToProto(_, join.right.output))

        if (leftKeys.forall(_.isDefined) &&
          rightKeys.forall(_.isDefined) &&
          childOp.nonEmpty) {
          val joinBuilder = OperatorOuterClass.HashJoin
            .newBuilder()
            .setJoinType(joinType)
            .addAllLeftJoinKeys(leftKeys.map(_.get).asJava)
            .addAllRightJoinKeys(rightKeys.map(_.get).asJava)
            .setBuildSide(
              if (join.buildSide == BuildLeft) BuildSide.BuildLeft else BuildSide.BuildRight)
          condition.foreach(joinBuilder.setCondition)
          Some(builder.setHashJoin(joinBuilder).build())
        } else {
          val allExprs: Seq[Expression] = join.leftKeys ++ join.rightKeys
          withInfo(join, allExprs: _*)
          None
        }

      case join: SortMergeJoinExec if CometConf.COMET_EXEC_SORT_MERGE_JOIN_ENABLED.get(conf) =>
        // `requiredOrders` and `getKeyOrdering` are copied from Spark's SortMergeJoinExec.
        def requiredOrders(keys: Seq[Expression]): Seq[SortOrder] = {
          keys.map(SortOrder(_, Ascending))
        }

        def getKeyOrdering(
            keys: Seq[Expression],
            childOutputOrdering: Seq[SortOrder]): Seq[SortOrder] = {
          val requiredOrdering = requiredOrders(keys)
          if (SortOrder.orderingSatisfies(childOutputOrdering, requiredOrdering)) {
            keys.zip(childOutputOrdering).map { case (key, childOrder) =>
              val sameOrderExpressionsSet = ExpressionSet(childOrder.children) - key
              SortOrder(key, Ascending, sameOrderExpressionsSet.toSeq)
            }
          } else {
            requiredOrdering
          }
        }

        if (join.condition.isDefined &&
          !CometConf.COMET_EXEC_SORT_MERGE_JOIN_WITH_JOIN_FILTER_ENABLED
            .get(conf)) {
          withInfo(
            join,
            s"${CometConf.COMET_EXEC_SORT_MERGE_JOIN_WITH_JOIN_FILTER_ENABLED.key} is not enabled",
            join.condition.get)
          return None
        }

        val condition = join.condition.map { cond =>
          val condProto = exprToProto(cond, join.left.output ++ join.right.output)
          if (condProto.isEmpty) {
            withInfo(join, cond)
            return None
          }
          condProto.get
        }

        val joinType = join.joinType match {
          case Inner => JoinType.Inner
          case LeftOuter => JoinType.LeftOuter
          case RightOuter => JoinType.RightOuter
          case FullOuter => JoinType.FullOuter
          case LeftSemi => JoinType.LeftSemi
          case LeftAnti => JoinType.LeftAnti
          case _ =>
            // Spark doesn't support other join types
            withInfo(op, s"Unsupported join type ${join.joinType}")
            return None
        }

        // Checks if the join keys are supported by DataFusion SortMergeJoin.
        val errorMsgs = join.leftKeys.flatMap { key =>
          if (!supportedSortMergeJoinEqualType(key.dataType)) {
            Some(s"Unsupported join key type ${key.dataType} on key: ${key.sql}")
          } else {
            None
          }
        }

        if (errorMsgs.nonEmpty) {
          withInfo(op, errorMsgs.flatten.mkString("\n"))
          return None
        }

        val leftKeys = join.leftKeys.map(exprToProto(_, join.left.output))
        val rightKeys = join.rightKeys.map(exprToProto(_, join.right.output))

        val sortOptions = getKeyOrdering(join.leftKeys, join.left.outputOrdering)
          .map(exprToProto(_, join.left.output))

        if (sortOptions.forall(_.isDefined) &&
          leftKeys.forall(_.isDefined) &&
          rightKeys.forall(_.isDefined) &&
          childOp.nonEmpty) {
          val joinBuilder = OperatorOuterClass.SortMergeJoin
            .newBuilder()
            .setJoinType(joinType)
            .addAllSortOptions(sortOptions.map(_.get).asJava)
            .addAllLeftJoinKeys(leftKeys.map(_.get).asJava)
            .addAllRightJoinKeys(rightKeys.map(_.get).asJava)
          condition.map(joinBuilder.setCondition)
          Some(builder.setSortMergeJoin(joinBuilder).build())
        } else {
          val allExprs: Seq[Expression] = join.leftKeys ++ join.rightKeys
          withInfo(join, allExprs: _*)
          None
        }

      case join: SortMergeJoinExec if !CometConf.COMET_EXEC_SORT_MERGE_JOIN_ENABLED.get(conf) =>
        withInfo(join, "SortMergeJoin is not enabled")
        None

      case op if isCometSink(op) =>
        val supportedTypes =
          op.output.forall(a => supportedDataType(a.dataType, allowComplex = true))

        if (!supportedTypes) {
          withInfo(op, "Unsupported data type")
          return None
        }

        // These operators are source of Comet native execution chain
        val scanBuilder = OperatorOuterClass.Scan.newBuilder()
        val source = op.simpleStringWithNodeId()
        if (source.isEmpty) {
          scanBuilder.setSource(op.getClass.getSimpleName)
        } else {
          scanBuilder.setSource(source)
        }

        val ffiSafe = op match {
          case _ if isExchangeSink(op) =>
            // Source of broadcast exchange batches is ArrowStreamReader
            // Source of shuffle exchange batches is NativeBatchDecoderIterator
            true
          case scan: CometScanExec if scan.scanImpl == CometConf.SCAN_NATIVE_COMET =>
            // native_comet scan reuses mutable buffers
            false
          case scan: CometScanExec if scan.scanImpl == CometConf.SCAN_NATIVE_ICEBERG_COMPAT =>
            // native_iceberg_compat scan reuses mutable buffers for constant columns
            // https://github.com/apache/datafusion-comet/issues/2152
            false
          case _ =>
            false
        }
        scanBuilder.setArrowFfiSafe(ffiSafe)

        val scanTypes = op.output.flatten { attr =>
          serializeDataType(attr.dataType)
        }

        if (scanTypes.length == op.output.length) {
          scanBuilder.addAllFields(scanTypes.asJava)

          // Sink operators don't have children
          builder.clearChildren()

          Some(builder.setScan(scanBuilder).build())
        } else {
          // There are unsupported scan type
          withInfo(
            op,
            s"unsupported Comet operator: ${op.nodeName}, due to unsupported data types above")
          None
        }

      case op =>
        opSerdeMap.get(op.getClass) match {
          case Some(handler) =>
            handler.enabledConfig.foreach { enabledConfig =>
              if (!enabledConfig.get(op.conf)) {
                withInfo(
                  op,
                  s"Native support for operator ${op.getClass.getSimpleName} is disabled. " +
                    s"Set ${enabledConfig.key}=true to enable it.")
                return None
              }
            }
            handler.asInstanceOf[CometOperatorSerde[SparkPlan]].convert(op, builder, childOp: _*)
          case _ =>
            // Emit warning if:
            //  1. it is not Spark shuffle operator, which is handled separately
            //  2. it is not a Comet operator
            if (!op.nodeName.contains("Comet") && !op.isInstanceOf[ShuffleExchangeExec]) {
              withInfo(op, s"unsupported Spark operator: ${op.nodeName}")
            }
            None
        }
    }
  }

  /**
   * Whether the input Spark operator `op` can be considered as a Comet sink, i.e., the start of
   * native execution. If it is true, we'll wrap `op` with `CometScanWrapper` or
   * `CometSinkPlaceHolder` later in `CometSparkSessionExtensions` after `operator2proto` is
   * called.
   */
  private def isCometSink(op: SparkPlan): Boolean = {
    if (isExchangeSink(op)) {
      return true
    }
    op match {
      case s if isCometScan(s) => true
      case _: CometSparkToColumnarExec => true
      case _: CometSinkPlaceHolder => true
      case _: CoalesceExec => true
      case _: CollectLimitExec => true
      case _: UnionExec => true
      case _: TakeOrderedAndProjectExec => true
      case _: WindowExec => true
      case _ => false
    }
  }

  private def isExchangeSink(op: SparkPlan): Boolean = {
    op match {
      case _: ShuffleExchangeExec => true
      case ShuffleQueryStageExec(_, _: CometShuffleExchangeExec, _) => true
      case ShuffleQueryStageExec(_, ReusedExchangeExec(_, _: CometShuffleExchangeExec), _) => true
      case BroadcastQueryStageExec(_, _: CometBroadcastExchangeExec, _) => true
      case BroadcastQueryStageExec(_, ReusedExchangeExec(_, _: CometBroadcastExchangeExec), _) =>
        true
      case _: BroadcastExchangeExec => true
      case _ => false
    }
  }

  // Utility method. Adds explain info if the result of calling exprToProto is None
  def optExprWithInfo(
      optExpr: Option[Expr],
      expr: Expression,
      childExpr: Expression*): Option[Expr] = {
    optExpr match {
      case None =>
        withInfo(expr, childExpr: _*)
        None
      case o => o
    }

  }

  // TODO: Remove this constraint when we upgrade to new arrow-rs including
  // https://github.com/apache/arrow-rs/pull/6225
  def supportedSortType(op: SparkPlan, sortOrder: Seq[SortOrder]): Boolean = {
    def canRank(dt: DataType): Boolean = {
      dt match {
        case _: ByteType | _: ShortType | _: IntegerType | _: LongType | _: FloatType |
            _: DoubleType | _: TimestampType | _: DecimalType | _: DateType =>
          true
        case _: BinaryType | _: StringType => true
        case _ => false
      }
    }

    if (sortOrder.length == 1) {
      val canSort = sortOrder.head.dataType match {
        case _: BooleanType => true
        case _: ByteType | _: ShortType | _: IntegerType | _: LongType | _: FloatType |
            _: DoubleType | _: TimestampType | _: TimestampNTZType | _: DecimalType |
            _: DateType =>
          true
        case _: BinaryType | _: StringType => true
        case ArrayType(elementType, _) => canRank(elementType)
        case _ => false
      }
      if (!canSort) {
        withInfo(op, s"Sort on single column of type ${sortOrder.head.dataType} is not supported")
        false
      } else {
        true
      }
    } else {
      true
    }
  }

  private def validatePartitionAndSortSpecsForWindowFunc(
      partitionSpec: Seq[Expression],
      orderSpec: Seq[SortOrder],
      op: SparkPlan): Boolean = {
    if (partitionSpec.length != orderSpec.length) {
      return false
    }

    val partitionColumnNames = partitionSpec.collect {
      case a: AttributeReference => a.name
      case other =>
        withInfo(op, s"Unsupported partition expression: ${other.getClass.getSimpleName}")
        return false
    }

    val orderColumnNames = orderSpec.collect { case s: SortOrder =>
      s.child match {
        case a: AttributeReference => a.name
        case other =>
          withInfo(op, s"Unsupported sort expression: ${other.getClass.getSimpleName}")
          return false
      }
    }

    if (partitionColumnNames.zip(orderColumnNames).exists { case (partCol, orderCol) =>
        partCol != orderCol
      }) {
      withInfo(op, "Partitioning and sorting specifications must be the same.")
      return false
    }

    true
  }

  private def schema2Proto(
      fields: Array[StructField]): Array[OperatorOuterClass.SparkStructField] = {
    val fieldBuilder = OperatorOuterClass.SparkStructField.newBuilder()
    fields.map(field => {
      fieldBuilder.setName(field.name)
      fieldBuilder.setDataType(serializeDataType(field.dataType).get)
      fieldBuilder.setNullable(field.nullable)
      fieldBuilder.build()
    })
  }

  private def partition2Proto(
      partition: FilePartition,
      nativeScanBuilder: OperatorOuterClass.NativeScan.Builder,
      partitionSchema: StructType): Unit = {
    val partitionBuilder = OperatorOuterClass.SparkFilePartition.newBuilder()
    partition.files.foreach(file => {
      // Process the partition values
      val partitionValues = file.partitionValues
      assert(partitionValues.numFields == partitionSchema.length)
      val partitionVals =
        partitionValues.toSeq(partitionSchema).zipWithIndex.map { case (value, i) =>
          val attr = partitionSchema(i)
          val valueProto = exprToProto(Literal(value, attr.dataType), Seq.empty)
          // In `CometScanRule`, we have already checked that all partition values are
          // supported. So, we can safely use `get` here.
          assert(
            valueProto.isDefined,
            s"Unsupported partition value: $value, type: ${attr.dataType}")
          valueProto.get
        }

      val fileBuilder = OperatorOuterClass.SparkPartitionedFile.newBuilder()
      partitionVals.foreach(fileBuilder.addPartitionValues)
      fileBuilder
        .setFilePath(file.filePath.toString)
        .setStart(file.start)
        .setLength(file.length)
        .setFileSize(file.fileSize)
      partitionBuilder.addPartitionedFile(fileBuilder.build())
    })
    nativeScanBuilder.addFilePartitions(partitionBuilder.build())
  }
}

sealed trait SupportLevel

/**
 * Comet either supports this feature with full compatibility with Spark, or may have known
 * differences in some specific edge cases that are unlikely to be an issue for most users.
 *
 * Any compatibility differences are noted in the
 * [[https://datafusion.apache.org/comet/user-guide/compatibility.html Comet Compatibility Guide]].
 */
case class Compatible(notes: Option[String] = None) extends SupportLevel

/**
 * Comet supports this feature but results can be different from Spark.
 *
 * Any compatibility differences are noted in the
 * [[https://datafusion.apache.org/comet/user-guide/compatibility.html Comet Compatibility Guide]].
 */
case class Incompatible(notes: Option[String] = None) extends SupportLevel

/** Comet does not support this feature */
object Unsupported extends SupportLevel

/**
 * Trait for providing serialization logic for operators.
 */
trait CometOperatorSerde[T <: SparkPlan] {

  /**
   * Convert a Spark operator into a protocol buffer representation that can be passed into native
   * code.
   *
   * @param op
   *   The Spark operator.
   * @param builder
   *   The protobuf builder for the operator.
   * @param childOp
   *   Child operators that have already been converted to Comet.
   * @return
   *   Protocol buffer representation, or None if the operator could not be converted. In this
   *   case it is expected that the input operator will have been tagged with reasons why it could
   *   not be converted.
   */
  def convert(
      op: T,
      builder: Operator.Builder,
      childOp: Operator*): Option[OperatorOuterClass.Operator]

  /**
   * Get the optional Comet configuration entry that is used to enable or disable native support
   * for this operator.
   */
  def enabledConfig: Option[ConfigEntry[Boolean]]
}

/**
 * Trait for providing serialization logic for expressions.
 */
trait CometExpressionSerde[T <: Expression] {

  /**
   * Determine the support level of the expression based on its attributes.
   *
   * @param expr
   *   The Spark expression.
   * @return
   *   Support level (Compatible, Incompatible, or Unsupported).
   */
  def getSupportLevel(expr: T): SupportLevel = Compatible(None)

  /**
   * Convert a Spark expression into a protocol buffer representation that can be passed into
   * native code.
   *
   * @param expr
   *   The Spark expression.
   * @param inputs
   *   The input attributes.
   * @param binding
   *   Whether the attributes are bound (this is only relevant in aggregate expressions).
   * @return
   *   Protocol buffer representation, or None if the expression could not be converted. In this
   *   case it is expected that the input expression will have been tagged with reasons why it
   *   could not be converted.
   */
  def convert(expr: T, inputs: Seq[Attribute], binding: Boolean): Option[ExprOuterClass.Expr]
}

/**
 * Trait for providing serialization logic for aggregate expressions.
 */
trait CometAggregateExpressionSerde[T <: AggregateFunction] {

  def supportsDistinct: Boolean = false

  /**
   * Convert a Spark expression into a protocol buffer representation that can be passed into
   * native code.
   *
   * @param aggExpr
   *   The aggregate expression.
   * @param expr
   *   The aggregate function.
   * @param inputs
   *   The input attributes.
   * @param binding
   *   Whether the attributes are bound (this is only relevant in aggregate expressions).
   * @param conf
   *   SQLConf
   * @return
   *   Protocol buffer representation, or None if the expression could not be converted. In this
   *   case it is expected that the input expression will have been tagged with reasons why it
   *   could not be converted.
   */
  def convert(
      aggExpr: AggregateExpression,
      expr: T,
      inputs: Seq[Attribute],
      binding: Boolean,
      conf: SQLConf): Option[ExprOuterClass.AggExpr]
}

/** Serde for scalar function. */
case class CometScalarFunction[T <: Expression](name: String) extends CometExpressionSerde[T] {
  override def convert(expr: T, inputs: Seq[Attribute], binding: Boolean): Option[Expr] = {
    val childExpr = expr.children.map(exprToProtoInternal(_, inputs, binding))
    val optExpr = scalarFunctionExprToProto(name, childExpr: _*)
    optExprWithInfo(optExpr, expr, expr.children: _*)
  }
}<|MERGE_RESOLUTION|>--- conflicted
+++ resolved
@@ -510,15 +510,6 @@
       binding: Boolean,
       conf: SQLConf): Option[AggExpr] = {
 
-<<<<<<< HEAD
-=======
-    if (aggExpr.isDistinct) {
-      // https://github.com/apache/datafusion-comet/issues/1260
-      withInfo(aggExpr, s"distinct aggregate not supported: $aggExpr")
-      return None
-    }
-
->>>>>>> c851cfa7
     val fn = aggExpr.aggregateFunction
     val cometExpr = aggrSerdeMap.get(fn.getClass)
     cometExpr match {
