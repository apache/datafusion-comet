--- conflicted
+++ resolved
@@ -44,29 +44,8 @@
  */
 object QueryPlanSerde extends Logging with CometExprShim {
 
-<<<<<<< HEAD
   private val integerTypes = Seq(ByteType, ShortType, IntegerType, LongType)
-
-  /**
-   * Mapping of Spark operator class to Comet operator handler.
-   */
-  private val opSerdeMap: Map[Class[_ <: SparkPlan], CometOperatorSerde[_]] =
-    Map(
-      classOf[ProjectExec] -> CometProject,
-      classOf[FilterExec] -> CometFilter,
-      classOf[LocalLimitExec] -> CometLocalLimit,
-      classOf[GlobalLimitExec] -> CometGlobalLimit,
-      classOf[ExpandExec] -> CometExpand,
-      classOf[HashAggregateExec] -> CometHashAggregate,
-      classOf[ObjectHashAggregateExec] -> CometObjectHashAggregate,
-      classOf[BroadcastHashJoinExec] -> CometBroadcastHashJoin,
-      classOf[ShuffledHashJoinExec] -> CometShuffleHashJoin,
-      classOf[SortMergeJoinExec] -> CometSortMergeJoin,
-      classOf[SortExec] -> CometSort,
-      classOf[LocalTableScanExec] -> CometLocalTableScan)
-
-=======
->>>>>>> e89f5537
+  
   private val arrayExpressions: Map[Class[_ <: Expression], CometExpressionSerde[_]] = Map(
     classOf[ArrayAppend] -> CometArrayAppend,
     classOf[ArrayCompact] -> CometArrayCompact,
@@ -390,181 +369,6 @@
     Some(dataType)
   }
 
-<<<<<<< HEAD
-  def windowExprToProto(
-      windowExpr: WindowExpression,
-      output: Seq[Attribute],
-      conf: SQLConf): Option[OperatorOuterClass.WindowExpr] = {
-
-    val aggregateExpressions: Array[AggregateExpression] = windowExpr.flatMap { expr =>
-      expr match {
-        case agg: AggregateExpression =>
-          agg.aggregateFunction match {
-            case _: Count =>
-              Some(agg)
-            case min: Min =>
-              if (AggSerde.minMaxDataTypeSupported(min.dataType)) {
-                Some(agg)
-              } else {
-                withInfo(windowExpr, s"datatype ${min.dataType} is not supported", expr)
-                None
-              }
-            case max: Max =>
-              if (AggSerde.minMaxDataTypeSupported(max.dataType)) {
-                Some(agg)
-              } else {
-                withInfo(windowExpr, s"datatype ${max.dataType} is not supported", expr)
-                None
-              }
-            case s: Sum =>
-              if (AggSerde.sumDataTypeSupported(s.dataType) && !s.dataType
-                  .isInstanceOf[DecimalType] && !integerTypes.contains(s.dataType)) {
-                Some(agg)
-              } else {
-                withInfo(windowExpr, s"datatype ${s.dataType} is not supported", expr)
-                None
-              }
-            case _ =>
-              withInfo(
-                windowExpr,
-                s"aggregate ${agg.aggregateFunction}" +
-                  " is not supported for window function",
-                expr)
-              None
-          }
-        case _ =>
-          None
-      }
-    }.toArray
-
-    val (aggExpr, builtinFunc) = if (aggregateExpressions.nonEmpty) {
-      val modes = aggregateExpressions.map(_.mode).distinct
-      assert(modes.size == 1 && modes.head == Complete)
-      (aggExprToProto(aggregateExpressions.head, output, true, conf), None)
-    } else {
-      (None, exprToProto(windowExpr.windowFunction, output))
-    }
-
-    if (aggExpr.isEmpty && builtinFunc.isEmpty) {
-      return None
-    }
-
-    val f = windowExpr.windowSpec.frameSpecification
-
-    val (frameType, lowerBound, upperBound) = f match {
-      case SpecifiedWindowFrame(frameType, lBound, uBound) =>
-        val frameProto = frameType match {
-          case RowFrame => OperatorOuterClass.WindowFrameType.Rows
-          case RangeFrame => OperatorOuterClass.WindowFrameType.Range
-        }
-
-        val lBoundProto = lBound match {
-          case UnboundedPreceding =>
-            OperatorOuterClass.LowerWindowFrameBound
-              .newBuilder()
-              .setUnboundedPreceding(OperatorOuterClass.UnboundedPreceding.newBuilder().build())
-              .build()
-          case CurrentRow =>
-            OperatorOuterClass.LowerWindowFrameBound
-              .newBuilder()
-              .setCurrentRow(OperatorOuterClass.CurrentRow.newBuilder().build())
-              .build()
-          case e if frameType == RowFrame =>
-            val offset = e.eval() match {
-              case i: Integer => i.toLong
-              case l: Long => l
-              case _ => return None
-            }
-            OperatorOuterClass.LowerWindowFrameBound
-              .newBuilder()
-              .setPreceding(
-                OperatorOuterClass.Preceding
-                  .newBuilder()
-                  .setOffset(offset)
-                  .build())
-              .build()
-          case _ =>
-            // TODO add support for numeric and temporal RANGE BETWEEN expressions
-            // see https://github.com/apache/datafusion-comet/issues/1246
-            return None
-        }
-
-        val uBoundProto = uBound match {
-          case UnboundedFollowing =>
-            OperatorOuterClass.UpperWindowFrameBound
-              .newBuilder()
-              .setUnboundedFollowing(OperatorOuterClass.UnboundedFollowing.newBuilder().build())
-              .build()
-          case CurrentRow =>
-            OperatorOuterClass.UpperWindowFrameBound
-              .newBuilder()
-              .setCurrentRow(OperatorOuterClass.CurrentRow.newBuilder().build())
-              .build()
-          case e if frameType == RowFrame =>
-            val offset = e.eval() match {
-              case i: Integer => i.toLong
-              case l: Long => l
-              case _ => return None
-            }
-            OperatorOuterClass.UpperWindowFrameBound
-              .newBuilder()
-              .setFollowing(
-                OperatorOuterClass.Following
-                  .newBuilder()
-                  .setOffset(offset)
-                  .build())
-              .build()
-          case _ =>
-            // TODO add support for numeric and temporal RANGE BETWEEN expressions
-            // see https://github.com/apache/datafusion-comet/issues/1246
-            return None
-        }
-
-        (frameProto, lBoundProto, uBoundProto)
-      case _ =>
-        (
-          OperatorOuterClass.WindowFrameType.Rows,
-          OperatorOuterClass.LowerWindowFrameBound
-            .newBuilder()
-            .setUnboundedPreceding(OperatorOuterClass.UnboundedPreceding.newBuilder().build())
-            .build(),
-          OperatorOuterClass.UpperWindowFrameBound
-            .newBuilder()
-            .setUnboundedFollowing(OperatorOuterClass.UnboundedFollowing.newBuilder().build())
-            .build())
-    }
-
-    val frame = OperatorOuterClass.WindowFrame
-      .newBuilder()
-      .setFrameType(frameType)
-      .setLowerBound(lowerBound)
-      .setUpperBound(upperBound)
-      .build()
-
-    val spec =
-      OperatorOuterClass.WindowSpecDefinition.newBuilder().setFrameSpecification(frame).build()
-
-    if (builtinFunc.isDefined) {
-      Some(
-        OperatorOuterClass.WindowExpr
-          .newBuilder()
-          .setBuiltInWindowFunction(builtinFunc.get)
-          .setSpec(spec)
-          .build())
-    } else if (aggExpr.isDefined) {
-      Some(
-        OperatorOuterClass.WindowExpr
-          .newBuilder()
-          .setAggFunc(aggExpr.get)
-          .setSpec(spec)
-          .build())
-    } else {
-      None
-    }
-  }
-
-=======
->>>>>>> e89f5537
   def aggExprToProto(
       aggExpr: AggregateExpression,
       inputs: Seq[Attribute],
