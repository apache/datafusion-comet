--- conflicted
+++ resolved
@@ -953,20 +953,13 @@
       case scan: CometScanExec if scan.scanImpl == CometConf.SCAN_NATIVE_DATAFUSION =>
         CometNativeScan.convert(scan, builder, childOp: _*)
 
-<<<<<<< HEAD
       // Iceberg scan with native execution enabled
       // Config checks (COMET_ICEBERG_NATIVE_ENABLED, COMET_EXEC_ENABLED) are done in CometExecRule
       case scan: CometBatchScanExec
-          if scan.wrapped.scan.getClass.getName ==
-            "org.apache.iceberg.spark.source.SparkBatchQueryScan" =>
+        if scan.wrapped.scan.getClass.getName ==
+          "org.apache.iceberg.spark.source.SparkBatchQueryScan" =>
         CometIcebergNativeScan.convert(scan, builder, childOp: _*)
 
-      case _: WindowExec if CometConf.COMET_EXEC_WINDOW_ENABLED.get(conf) =>
-        withInfo(op, "Window expressions are not supported")
-        None
-
-=======
->>>>>>> 62c988f6
       case op if isCometSink(op) =>
         val supportedTypes =
           op.output.forall(a => supportedDataType(a.dataType, allowComplex = true))
