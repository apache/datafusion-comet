--- conflicted
+++ resolved
@@ -2302,20 +2302,18 @@
             expr.children(1),
             inputs,
             (builder, binaryExpr) => builder.setArrayAppend(binaryExpr))
-<<<<<<< HEAD
         case expr if expr.prettyName == "array_repeat" =>
-=======
-        case _ if expr.prettyName == "array_intersect" =>
->>>>>>> 2e34b5f9
           createBinaryExpr(
             expr.children(0),
             expr.children(1),
             inputs,
-<<<<<<< HEAD
             (builder, binaryExpr) => builder.setArrayRepeat(binaryExpr))
-=======
+        case _ if expr.prettyName == "array_intersect" =>
+          createBinaryExpr(
+            expr.children(0),
+            expr.children(1),
+            inputs,
             (builder, binaryExpr) => builder.setArrayIntersect(binaryExpr))
->>>>>>> 2e34b5f9
         case _ =>
           withInfo(expr, s"${expr.prettyName} is not supported", expr.children: _*)
           None
