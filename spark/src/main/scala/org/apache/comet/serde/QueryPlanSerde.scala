--- conflicted
+++ resolved
@@ -933,15 +933,6 @@
           handleCast(child, inputs, dt, timeZoneId, evalMode(c))
 
         case add @ Add(left, right, _) if supportedDataType(left.dataType) =>
-<<<<<<< HEAD
-          createMathExpression(left, right, inputs, add.dataType, getFailOnError(add)).map {
-            expr =>
-              ExprOuterClass.Expr
-                .newBuilder()
-                .setAdd(expr)
-                .build()
-          }
-=======
           createMathExpression(
             left,
             right,
@@ -949,22 +940,12 @@
             add.dataType,
             getFailOnError(add),
             (builder, mathExpr) => builder.setAdd(mathExpr))
->>>>>>> ad46821b
 
         case add @ Add(left, _, _) if !supportedDataType(left.dataType) =>
           withInfo(add, s"Unsupported datatype ${left.dataType}")
           None
 
         case sub @ Subtract(left, right, _) if supportedDataType(left.dataType) =>
-<<<<<<< HEAD
-          createMathExpression(left, right, inputs, sub.dataType, getFailOnError(sub)).map {
-            expr =>
-              ExprOuterClass.Expr
-                .newBuilder()
-                .setSubtract(expr)
-                .build()
-          }
-=======
           createMathExpression(
             left,
             right,
@@ -972,7 +953,6 @@
             sub.dataType,
             getFailOnError(sub),
             (builder, mathExpr) => builder.setSubtract(mathExpr))
->>>>>>> ad46821b
 
         case sub @ Subtract(left, _, _) if !supportedDataType(left.dataType) =>
           withInfo(sub, s"Unsupported datatype ${left.dataType}")
@@ -980,15 +960,6 @@
 
         case mul @ Multiply(left, right, _)
             if supportedDataType(left.dataType) && !decimalBeforeSpark34(left.dataType) =>
-<<<<<<< HEAD
-          createMathExpression(left, right, inputs, mul.dataType, getFailOnError(mul)).map {
-            expr =>
-              ExprOuterClass.Expr
-                .newBuilder()
-                .setMultiply(expr)
-                .build()
-          }
-=======
           createMathExpression(
             left,
             right,
@@ -996,7 +967,6 @@
             mul.dataType,
             getFailOnError(mul),
             (builder, mathExpr) => builder.setMultiply(mathExpr))
->>>>>>> ad46821b
 
         case mul @ Multiply(left, _, _) =>
           if (!supportedDataType(left.dataType)) {
@@ -1013,17 +983,6 @@
           // See https://github.com/apache/arrow-datafusion/pull/6792
           // For now, use NullIf to swap zeros with nulls.
           val rightExpr = nullIfWhenPrimitive(right)
-<<<<<<< HEAD
-
-          createMathExpression(left, rightExpr, inputs, div.dataType, getFailOnError(div)).map {
-            expr =>
-              ExprOuterClass.Expr
-                .newBuilder()
-                .setDivide(expr)
-                .build()
-          }
-
-=======
 
           createMathExpression(
             left,
@@ -1033,7 +992,6 @@
             getFailOnError(div),
             (builder, mathExpr) => builder.setDivide(mathExpr))
 
->>>>>>> ad46821b
         case div @ Divide(left, _, _) =>
           if (!supportedDataType(left.dataType)) {
             withInfo(div, s"Unsupported datatype ${left.dataType}")
@@ -1046,17 +1004,6 @@
         case rem @ Remainder(left, right, _)
             if supportedDataType(left.dataType) && !decimalBeforeSpark34(left.dataType) =>
           val rightExpr = nullIfWhenPrimitive(right)
-<<<<<<< HEAD
-
-          createMathExpression(left, rightExpr, inputs, rem.dataType, getFailOnError(rem)).map {
-            expr =>
-              ExprOuterClass.Expr
-                .newBuilder()
-                .setRemainder(expr)
-                .build()
-          }
-
-=======
 
           createMathExpression(
             left,
@@ -1066,7 +1013,6 @@
             getFailOnError(rem),
             (builder, mathExpr) => builder.setRemainder(mathExpr))
 
->>>>>>> ad46821b
         case rem @ Remainder(left, _, _) =>
           if (!supportedDataType(left.dataType)) {
             withInfo(rem, s"Unsupported datatype ${left.dataType}")
@@ -1077,70 +1023,6 @@
           None
 
         case EqualTo(left, right) =>
-<<<<<<< HEAD
-          createBinaryExpr(left, right, inputs).map { builder =>
-            ExprOuterClass.Expr
-              .newBuilder()
-              .setEq(builder)
-              .build()
-          }
-
-        case Not(EqualTo(left, right)) =>
-          createBinaryExpr(left, right, inputs).map { builder =>
-            ExprOuterClass.Expr
-              .newBuilder()
-              .setNeq(builder)
-              .build()
-          }
-
-        case EqualNullSafe(left, right) =>
-          createBinaryExpr(left, right, inputs).map { builder =>
-            ExprOuterClass.Expr
-              .newBuilder()
-              .setEqNullSafe(builder)
-              .build()
-          }
-
-        case Not(EqualNullSafe(left, right)) =>
-          createBinaryExpr(left, right, inputs).map { builder =>
-            ExprOuterClass.Expr
-              .newBuilder()
-              .setNeqNullSafe(builder)
-              .build()
-          }
-
-        case GreaterThan(left, right) =>
-          createBinaryExpr(left, right, inputs).map { builder =>
-            ExprOuterClass.Expr
-              .newBuilder()
-              .setGt(builder)
-              .build()
-          }
-
-        case GreaterThanOrEqual(left, right) =>
-          createBinaryExpr(left, right, inputs).map { builder =>
-            ExprOuterClass.Expr
-              .newBuilder()
-              .setGtEq(builder)
-              .build()
-          }
-
-        case LessThan(left, right) =>
-          createBinaryExpr(left, right, inputs).map { builder =>
-            ExprOuterClass.Expr
-              .newBuilder()
-              .setLt(builder)
-              .build()
-          }
-
-        case LessThanOrEqual(left, right) =>
-          createBinaryExpr(left, right, inputs).map { builder =>
-            ExprOuterClass.Expr
-              .newBuilder()
-              .setLtEq(builder)
-              .build()
-          }
-=======
           createBinaryExpr(
             left,
             right,
@@ -1195,7 +1077,6 @@
             right,
             inputs,
             (builder, binaryExpr) => builder.setLtEq(binaryExpr))
->>>>>>> ad46821b
 
         case Literal(value, dataType)
             if supportedDataType(dataType, allowStruct = value == null) =>
@@ -1332,20 +1213,11 @@
 
         case Like(left, right, escapeChar) =>
           if (escapeChar == '\\') {
-<<<<<<< HEAD
-            createBinaryExpr(left, right, inputs).map { builder =>
-              ExprOuterClass.Expr
-                .newBuilder()
-                .setLike(builder)
-                .build()
-            }
-=======
             createBinaryExpr(
               left,
               right,
               inputs,
               (builder, binaryExpr) => builder.setLike(binaryExpr))
->>>>>>> ad46821b
           } else {
             // TODO custom escape char
             withInfo(expr, s"custom escape character $escapeChar not supported in LIKE")
@@ -1370,38 +1242,6 @@
               return None
           }
 
-<<<<<<< HEAD
-          createBinaryExpr(left, right, inputs).map { builder =>
-            ExprOuterClass.Expr
-              .newBuilder()
-              .setRlike(builder)
-              .build()
-          }
-
-        case StartsWith(left, right) =>
-          createBinaryExpr(left, right, inputs).map { builder =>
-            ExprOuterClass.Expr
-              .newBuilder()
-              .setStartsWith(builder)
-              .build()
-          }
-
-        case EndsWith(left, right) =>
-          createBinaryExpr(left, right, inputs).map { builder =>
-            ExprOuterClass.Expr
-              .newBuilder()
-              .setEndsWith(builder)
-              .build()
-          }
-
-        case Contains(left, right) =>
-          createBinaryExpr(left, right, inputs).map { builder =>
-            ExprOuterClass.Expr
-              .newBuilder()
-              .setContains(builder)
-              .build()
-          }
-=======
           createBinaryExpr(
             left,
             right,
@@ -1428,7 +1268,6 @@
             right,
             inputs,
             (builder, binaryExpr) => builder.setContains(binaryExpr))
->>>>>>> ad46821b
 
         case StringSpace(child) =>
           createUnaryExpr(
@@ -1609,22 +1448,6 @@
           }
 
         case And(left, right) =>
-<<<<<<< HEAD
-          createBinaryExpr(left, right, inputs).map { builder =>
-            ExprOuterClass.Expr
-              .newBuilder()
-              .setAnd(builder)
-              .build()
-          }
-
-        case Or(left, right) =>
-          createBinaryExpr(left, right, inputs).map { builder =>
-            ExprOuterClass.Expr
-              .newBuilder()
-              .setOr(builder)
-              .build()
-          }
-=======
           createBinaryExpr(
             left,
             right,
@@ -1637,7 +1460,6 @@
             right,
             inputs,
             (builder, binaryExpr) => builder.setOr(binaryExpr))
->>>>>>> ad46821b
 
         case UnaryExpression(child) if expr.prettyName == "promote_precision" =>
           // `UnaryExpression` includes `PromotePrecision` for Spark 3.3
@@ -2074,41 +1896,16 @@
           }
 
         case BitwiseAnd(left, right) =>
-<<<<<<< HEAD
-          createBinaryExpr(left, right, inputs).map { builder =>
-            ExprOuterClass.Expr
-              .newBuilder()
-              .setBitwiseAnd(builder)
-              .build()
-          }
-=======
           createBinaryExpr(
             left,
             right,
             inputs,
             (builder, binaryExpr) => builder.setBitwiseAnd(binaryExpr))
->>>>>>> ad46821b
 
         case BitwiseNot(child) =>
           createUnaryExpr(child, inputs, (builder, unaryExpr) => builder.setBitwiseNot(unaryExpr))
 
         case BitwiseOr(left, right) =>
-<<<<<<< HEAD
-          createBinaryExpr(left, right, inputs).map { builder =>
-            ExprOuterClass.Expr
-              .newBuilder()
-              .setBitwiseOr(builder)
-              .build()
-          }
-
-        case BitwiseXor(left, right) =>
-          createBinaryExpr(left, right, inputs).map { builder =>
-            ExprOuterClass.Expr
-              .newBuilder()
-              .setBitwiseXor(builder)
-              .build()
-          }
-=======
           createBinaryExpr(
             left,
             right,
@@ -2121,7 +1918,6 @@
             right,
             inputs,
             (builder, binaryExpr) => builder.setBitwiseXor(binaryExpr))
->>>>>>> ad46821b
 
         case ShiftRight(left, right) =>
           // DataFusion bitwise shift right expression requires
@@ -2132,20 +1928,11 @@
             right
           }
 
-<<<<<<< HEAD
-          createBinaryExpr(left, rightExpression, inputs).map { builder =>
-            ExprOuterClass.Expr
-              .newBuilder()
-              .setBitwiseShiftRight(builder)
-              .build()
-          }
-=======
           createBinaryExpr(
             left,
             rightExpression,
             inputs,
             (builder, binaryExpr) => builder.setBitwiseShiftRight(binaryExpr))
->>>>>>> ad46821b
 
         case ShiftLeft(left, right) =>
           // DataFusion bitwise shift right expression requires
@@ -2155,16 +1942,6 @@
           } else {
             right
           }
-<<<<<<< HEAD
-
-          createBinaryExpr(left, rightExpression, inputs).map { builder =>
-            ExprOuterClass.Expr
-              .newBuilder()
-              .setBitwiseShiftLeft(builder)
-              .build()
-          }
-=======
->>>>>>> ad46821b
 
           createBinaryExpr(
             left,
@@ -2510,18 +2287,6 @@
     def createBinaryExpr(
         left: Expression,
         right: Expression,
-<<<<<<< HEAD
-        inputs: Seq[Attribute]): Option[ExprOuterClass.BinaryExpr] = {
-      val leftExpr = exprToProtoInternal(left, inputs)
-      val rightExpr = exprToProtoInternal(right, inputs)
-      if (leftExpr.isDefined && rightExpr.isDefined) {
-        Some(
-          ExprOuterClass.BinaryExpr
-            .newBuilder()
-            .setLeft(leftExpr.get)
-            .setRight(rightExpr.get)
-            .build())
-=======
         inputs: Seq[Attribute],
         f: (
             ExprOuterClass.Expr.Builder,
@@ -2543,7 +2308,6 @@
             ExprOuterClass.Expr
               .newBuilder(),
             inner).build())
->>>>>>> ad46821b
       } else {
         withInfo(expr, left, right)
         None
@@ -2555,21 +2319,14 @@
         right: Expression,
         inputs: Seq[Attribute],
         dataType: DataType,
-<<<<<<< HEAD
-        failOnError: Boolean): Option[ExprOuterClass.MathExpr] = {
-=======
         failOnError: Boolean,
         f: (ExprOuterClass.Expr.Builder, ExprOuterClass.MathExpr) => ExprOuterClass.Expr.Builder)
         : Option[ExprOuterClass.Expr] = {
->>>>>>> ad46821b
       val leftExpr = exprToProtoInternal(left, inputs)
       val rightExpr = exprToProtoInternal(right, inputs)
 
       if (leftExpr.isDefined && rightExpr.isDefined) {
-<<<<<<< HEAD
-=======
         // create the generic MathExpr message
->>>>>>> ad46821b
         val builder = ExprOuterClass.MathExpr.newBuilder()
         builder.setLeft(leftExpr.get)
         builder.setRight(rightExpr.get)
@@ -2577,9 +2334,6 @@
         serializeDataType(dataType).foreach { t =>
           builder.setReturnType(t)
         }
-<<<<<<< HEAD
-        Some(builder.build())
-=======
         val inner = builder.build()
         // call the user-supplied function to wrap MathExpr in a top-level Expr
         // such as Expr.Add or Expr.Divide
@@ -2588,7 +2342,6 @@
             ExprOuterClass.Expr
               .newBuilder(),
             inner).build())
->>>>>>> ad46821b
       } else {
         withInfo(expr, left, right)
         None
