--- conflicted
+++ resolved
@@ -170,7 +170,7 @@
     classOf[DateSub] -> CometDateSub,
     classOf[TruncDate] -> CometTruncDate,
     classOf[TruncTimestamp] -> CometTruncTimestamp,
-<<<<<<< HEAD
+    classOf[Flatten] -> CometFlatten,
     classOf[Atan2] -> CometAtan2,
     classOf[Ceil] -> CometCeil,
     classOf[Floor] -> CometFloor,
@@ -178,9 +178,6 @@
     classOf[Log10] -> CometLog10,
     classOf[Log2] -> CometLog2,
     classOf[Pow] -> CometScalarFunction[Pow]("pow"))
-=======
-    classOf[Flatten] -> CometFlatten)
->>>>>>> bffe60b5
 
   /**
    * Mapping of Spark aggregate expression class to Comet expression handler.
