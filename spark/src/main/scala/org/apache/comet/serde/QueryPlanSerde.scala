--- conflicted
+++ resolved
@@ -953,29 +953,13 @@
       case scan: CometScanExec if scan.scanImpl == CometConf.SCAN_NATIVE_DATAFUSION =>
         CometNativeScan.convert(scan, builder, childOp: _*)
 
-<<<<<<< HEAD
       // Iceberg scan with native execution enabled
       // Config checks (COMET_ICEBERG_NATIVE_ENABLED, COMET_EXEC_ENABLED) are done in CometExecRule
       case scan: CometBatchScanExec
-          if scan.wrapped.scan.getClass.getName ==
-            "org.apache.iceberg.spark.source.SparkBatchQueryScan" =>
+        if scan.wrapped.scan.getClass.getName ==
+          "org.apache.iceberg.spark.source.SparkBatchQueryScan" =>
         CometIcebergNativeScan.convert(scan, builder, childOp: _*)
 
-      case filter: FilterExec if CometConf.COMET_EXEC_FILTER_ENABLED.get(conf) =>
-        CometFilter.convert(filter, builder, childOp: _*)
-
-      case limit: LocalLimitExec if CometConf.COMET_EXEC_LOCAL_LIMIT_ENABLED.get(conf) =>
-        CometLocalLimit.convert(limit, builder, childOp: _*)
-
-      case globalLimitExec: GlobalLimitExec
-          if CometConf.COMET_EXEC_GLOBAL_LIMIT_ENABLED.get(conf) =>
-        CometGlobalLimit.convert(globalLimitExec, builder, childOp: _*)
-
-      case expand: ExpandExec if CometConf.COMET_EXEC_EXPAND_ENABLED.get(conf) =>
-        CometExpand.convert(expand, builder, childOp: _*)
-
-=======
->>>>>>> 4df3b6ec
       case _: WindowExec if CometConf.COMET_EXEC_WINDOW_ENABLED.get(conf) =>
         withInfo(op, "Window expressions are not supported")
         None
