/*
 * Licensed to the Apache Software Foundation (ASF) under one
 * or more contributor license agreements.  See the NOTICE file
 * distributed with this work for additional information
 * regarding copyright ownership.  The ASF licenses this file
 * to you under the Apache License, Version 2.0 (the
 * "License"); you may not use this file except in compliance
 * with the License.  You may obtain a copy of the License at
 *
 *   http://www.apache.org/licenses/LICENSE-2.0
 *
 * Unless required by applicable law or agreed to in writing,
 * software distributed under the License is distributed on an
 * "AS IS" BASIS, WITHOUT WARRANTIES OR CONDITIONS OF ANY
 * KIND, either express or implied.  See the License for the
 * specific language governing permissions and limitations
 * under the License.
 */

package org.apache.comet.serde

import java.util.Locale

import scala.collection.JavaConverters._
import scala.math.min

import org.apache.spark.internal.Logging
import org.apache.spark.sql.catalyst.expressions._
import org.apache.spark.sql.catalyst.expressions.aggregate._
import org.apache.spark.sql.catalyst.expressions.objects.StaticInvoke
import org.apache.spark.sql.catalyst.optimizer.{BuildLeft, BuildRight, NormalizeNaNAndZero}
import org.apache.spark.sql.catalyst.plans._
import org.apache.spark.sql.catalyst.plans.physical._
import org.apache.spark.sql.catalyst.util.CharVarcharCodegenUtils
import org.apache.spark.sql.catalyst.util.ResolveDefaultColumns.getExistenceDefaultValues
import org.apache.spark.sql.comet._
import org.apache.spark.sql.comet.execution.shuffle.CometShuffleExchangeExec
import org.apache.spark.sql.execution
import org.apache.spark.sql.execution._
import org.apache.spark.sql.execution.adaptive.{BroadcastQueryStageExec, ShuffleQueryStageExec}
import org.apache.spark.sql.execution.aggregate.{BaseAggregateExec, HashAggregateExec, ObjectHashAggregateExec}
import org.apache.spark.sql.execution.datasources.{FilePartition, FileScanRDD, PartitionedFile}
import org.apache.spark.sql.execution.datasources.v2.{DataSourceRDD, DataSourceRDDPartition}
import org.apache.spark.sql.execution.exchange.{BroadcastExchangeExec, ReusedExchangeExec, ShuffleExchangeExec}
import org.apache.spark.sql.execution.joins.{BroadcastHashJoinExec, HashJoin, ShuffledHashJoinExec, SortMergeJoinExec}
import org.apache.spark.sql.execution.window.WindowExec
import org.apache.spark.sql.internal.SQLConf
import org.apache.spark.sql.types._
import org.apache.spark.unsafe.types.UTF8String

import org.apache.comet.CometConf
import org.apache.comet.CometSparkSessionExtensions.{isCometScan, withInfo}
import org.apache.comet.expressions._
import org.apache.comet.objectstore.NativeConfig
import org.apache.comet.serde.ExprOuterClass.{AggExpr, DataType => ProtoDataType, Expr, ScalarFunc}
import org.apache.comet.serde.ExprOuterClass.DataType._
import org.apache.comet.serde.OperatorOuterClass.{AggregateMode => CometAggregateMode, BuildSide, JoinType, Operator}
import org.apache.comet.shims.CometExprShim

/**
 * An utility object for query plan and expression serialization.
 */
object QueryPlanSerde extends Logging with CometExprShim {

  /**
   * Mapping of Spark expression class to Comet expression handler.
   */
  private val exprHandlers: Map[Class[_], CometExpressionSerde] = Map(
    classOf[ArrayAppend] -> CometArrayAppend,
    classOf[ArrayContains] -> CometArrayContains,
    classOf[ArrayExcept] -> CometArrayExcept,
    classOf[ArrayInsert] -> CometArrayInsert,
    classOf[ArrayIntersect] -> CometArrayIntersect,
    classOf[ArrayJoin] -> CometArrayJoin,
    classOf[ArrayRemove] -> CometArrayRemove,
    classOf[ArrayRepeat] -> CometArrayRepeat,
    classOf[ArraysOverlap] -> CometArraysOverlap,
    classOf[Ascii] -> CometAscii,
    classOf[ConcatWs] -> CometConcatWs,
    classOf[Chr] -> CometChr,
    classOf[InitCap] -> CometInitCap,
    classOf[BitLength] -> CometBitLength,
    classOf[Length] -> CometLength,
    classOf[StringInstr] -> CometStringInstr,
    classOf[StringRepeat] -> CometStringRepeat,
    classOf[StringReplace] -> CometStringReplace,
    classOf[StringTranslate] -> CometStringTranslate,
    classOf[StringTrim] -> CometTrim,
    classOf[StringTrimLeft] -> CometStringTrimLeft,
    classOf[StringTrimRight] -> CometStringTrimRight,
    classOf[StringTrimBoth] -> CometStringTrimBoth,
    classOf[Upper] -> CometUpper,
    classOf[Lower] -> CometLower,
    classOf[Murmur3Hash] -> CometMurmur3Hash,
    classOf[XxHash64] -> CometXxHash64)

  def emitWarning(reason: String): Unit = {
    logWarning(s"Comet native execution is disabled due to: $reason")
  }

  def supportedDataType(dt: DataType, allowComplex: Boolean = false): Boolean = dt match {
    case _: ByteType | _: ShortType | _: IntegerType | _: LongType | _: FloatType |
        _: DoubleType | _: StringType | _: BinaryType | _: TimestampType | _: TimestampNTZType |
        _: DecimalType | _: DateType | _: BooleanType | _: NullType =>
      true
    case s: StructType if allowComplex =>
      s.fields.map(_.dataType).forall(supportedDataType(_, allowComplex))
    case a: ArrayType if allowComplex =>
      supportedDataType(a.elementType, allowComplex)
    case m: MapType if allowComplex =>
      supportedDataType(m.keyType, allowComplex) && supportedDataType(m.valueType, allowComplex)
    case dt =>
      emitWarning(s"unsupported Spark data type: $dt")
      false
  }

  /**
   * Serializes Spark datatype to protobuf. Note that, a datatype can be serialized by this method
   * doesn't mean it is supported by Comet native execution, i.e., `supportedDataType` may return
   * false for it.
   */
  def serializeDataType(dt: DataType): Option[ExprOuterClass.DataType] = {
    val typeId = dt match {
      case _: BooleanType => 0
      case _: ByteType => 1
      case _: ShortType => 2
      case _: IntegerType => 3
      case _: LongType => 4
      case _: FloatType => 5
      case _: DoubleType => 6
      case _: StringType => 7
      case _: BinaryType => 8
      case _: TimestampType => 9
      case _: DecimalType => 10
      case _: TimestampNTZType => 11
      case _: DateType => 12
      case _: NullType => 13
      case _: ArrayType => 14
      case _: MapType => 15
      case _: StructType => 16
      case dt =>
        emitWarning(s"Cannot serialize Spark data type: $dt")
        return None
    }

    val builder = ProtoDataType.newBuilder()
    builder.setTypeIdValue(typeId)

    // Decimal
    val dataType = dt match {
      case t: DecimalType =>
        val info = DataTypeInfo.newBuilder()
        val decimal = DecimalInfo.newBuilder()
        decimal.setPrecision(t.precision)
        decimal.setScale(t.scale)
        info.setDecimal(decimal)
        builder.setTypeInfo(info.build()).build()

      case a: ArrayType =>
        val elementType = serializeDataType(a.elementType)

        if (elementType.isEmpty) {
          return None
        }

        val info = DataTypeInfo.newBuilder()
        val list = ListInfo.newBuilder()
        list.setElementType(elementType.get)
        list.setContainsNull(a.containsNull)

        info.setList(list)
        builder.setTypeInfo(info.build()).build()

      case m: MapType =>
        val keyType = serializeDataType(m.keyType)
        if (keyType.isEmpty) {
          return None
        }

        val valueType = serializeDataType(m.valueType)
        if (valueType.isEmpty) {
          return None
        }

        val info = DataTypeInfo.newBuilder()
        val map = MapInfo.newBuilder()
        map.setKeyType(keyType.get)
        map.setValueType(valueType.get)
        map.setValueContainsNull(m.valueContainsNull)

        info.setMap(map)
        builder.setTypeInfo(info.build()).build()

      case s: StructType =>
        val info = DataTypeInfo.newBuilder()
        val struct = StructInfo.newBuilder()

        val fieldNames = s.fields.map(_.name).toIterable.asJava
        val fieldDatatypes = s.fields.map(f => serializeDataType(f.dataType)).toSeq
        val fieldNullable = s.fields.map(f => Boolean.box(f.nullable)).toIterable.asJava

        if (fieldDatatypes.exists(_.isEmpty)) {
          return None
        }

        struct.addAllFieldNames(fieldNames)
        struct.addAllFieldDatatypes(fieldDatatypes.map(_.get).asJava)
        struct.addAllFieldNullable(fieldNullable)

        info.setStruct(struct)
        builder.setTypeInfo(info.build()).build()
      case _ => builder.build()
    }

    Some(dataType)
  }

  def windowExprToProto(
      windowExpr: WindowExpression,
      output: Seq[Attribute],
      conf: SQLConf): Option[OperatorOuterClass.WindowExpr] = {

    val aggregateExpressions: Array[AggregateExpression] = windowExpr.flatMap { expr =>
      expr match {
        case agg: AggregateExpression =>
          agg.aggregateFunction match {
            case _: Count =>
              Some(agg)
            case min: Min =>
              if (AggSerde.minMaxDataTypeSupported(min.dataType)) {
                Some(agg)
              } else {
                withInfo(windowExpr, s"datatype ${min.dataType} is not supported", expr)
                None
              }
            case max: Max =>
              if (AggSerde.minMaxDataTypeSupported(max.dataType)) {
                Some(agg)
              } else {
                withInfo(windowExpr, s"datatype ${max.dataType} is not supported", expr)
                None
              }
            case s: Sum =>
              if (AggSerde.sumDataTypeSupported(s.dataType) && !s.dataType
                  .isInstanceOf[DecimalType]) {
                Some(agg)
              } else {
                withInfo(windowExpr, s"datatype ${s.dataType} is not supported", expr)
                None
              }
            case _ =>
              withInfo(
                windowExpr,
                s"aggregate ${agg.aggregateFunction}" +
                  " is not supported for window function",
                expr)
              None
          }
        case _ =>
          None
      }
    }.toArray

    val (aggExpr, builtinFunc) = if (aggregateExpressions.nonEmpty) {
      val modes = aggregateExpressions.map(_.mode).distinct
      assert(modes.size == 1 && modes.head == Complete)
      (aggExprToProto(aggregateExpressions.head, output, true, conf), None)
    } else {
      (None, exprToProto(windowExpr.windowFunction, output))
    }

    if (aggExpr.isEmpty && builtinFunc.isEmpty) {
      return None
    }

    val f = windowExpr.windowSpec.frameSpecification

    val (frameType, lowerBound, upperBound) = f match {
      case SpecifiedWindowFrame(frameType, lBound, uBound) =>
        val frameProto = frameType match {
          case RowFrame => OperatorOuterClass.WindowFrameType.Rows
          case RangeFrame => OperatorOuterClass.WindowFrameType.Range
        }

        val lBoundProto = lBound match {
          case UnboundedPreceding =>
            OperatorOuterClass.LowerWindowFrameBound
              .newBuilder()
              .setUnboundedPreceding(OperatorOuterClass.UnboundedPreceding.newBuilder().build())
              .build()
          case CurrentRow =>
            OperatorOuterClass.LowerWindowFrameBound
              .newBuilder()
              .setCurrentRow(OperatorOuterClass.CurrentRow.newBuilder().build())
              .build()
          case e if frameType == RowFrame =>
            val offset = e.eval() match {
              case i: Integer => i.toLong
              case l: Long => l
              case _ => return None
            }
            OperatorOuterClass.LowerWindowFrameBound
              .newBuilder()
              .setPreceding(
                OperatorOuterClass.Preceding
                  .newBuilder()
                  .setOffset(offset)
                  .build())
              .build()
          case _ =>
            // TODO add support for numeric and temporal RANGE BETWEEN expressions
            // see https://github.com/apache/datafusion-comet/issues/1246
            return None
        }

        val uBoundProto = uBound match {
          case UnboundedFollowing =>
            OperatorOuterClass.UpperWindowFrameBound
              .newBuilder()
              .setUnboundedFollowing(OperatorOuterClass.UnboundedFollowing.newBuilder().build())
              .build()
          case CurrentRow =>
            OperatorOuterClass.UpperWindowFrameBound
              .newBuilder()
              .setCurrentRow(OperatorOuterClass.CurrentRow.newBuilder().build())
              .build()
          case e if frameType == RowFrame =>
            val offset = e.eval() match {
              case i: Integer => i.toLong
              case l: Long => l
              case _ => return None
            }
            OperatorOuterClass.UpperWindowFrameBound
              .newBuilder()
              .setFollowing(
                OperatorOuterClass.Following
                  .newBuilder()
                  .setOffset(offset)
                  .build())
              .build()
          case _ =>
            // TODO add support for numeric and temporal RANGE BETWEEN expressions
            // see https://github.com/apache/datafusion-comet/issues/1246
            return None
        }

        (frameProto, lBoundProto, uBoundProto)
      case _ =>
        (
          OperatorOuterClass.WindowFrameType.Rows,
          OperatorOuterClass.LowerWindowFrameBound
            .newBuilder()
            .setUnboundedPreceding(OperatorOuterClass.UnboundedPreceding.newBuilder().build())
            .build(),
          OperatorOuterClass.UpperWindowFrameBound
            .newBuilder()
            .setUnboundedFollowing(OperatorOuterClass.UnboundedFollowing.newBuilder().build())
            .build())
    }

    val frame = OperatorOuterClass.WindowFrame
      .newBuilder()
      .setFrameType(frameType)
      .setLowerBound(lowerBound)
      .setUpperBound(upperBound)
      .build()

    val spec =
      OperatorOuterClass.WindowSpecDefinition.newBuilder().setFrameSpecification(frame).build()

    if (builtinFunc.isDefined) {
      Some(
        OperatorOuterClass.WindowExpr
          .newBuilder()
          .setBuiltInWindowFunction(builtinFunc.get)
          .setSpec(spec)
          .build())
    } else if (aggExpr.isDefined) {
      Some(
        OperatorOuterClass.WindowExpr
          .newBuilder()
          .setAggFunc(aggExpr.get)
          .setSpec(spec)
          .build())
    } else {
      None
    }
  }

  def aggExprToProto(
      aggExpr: AggregateExpression,
      inputs: Seq[Attribute],
      binding: Boolean,
      conf: SQLConf): Option[AggExpr] = {

    if (aggExpr.isDistinct) {
      // https://github.com/apache/datafusion-comet/issues/1260
      withInfo(aggExpr, "distinct aggregates are not supported")
      return None
    }

    val cometExpr: CometAggregateExpressionSerde = aggExpr.aggregateFunction match {
      case _: Sum => CometSum
      case _: Average => CometAverage
      case _: Count => CometCount
      case _: Min => CometMin
      case _: Max => CometMax
      case _: First => CometFirst
      case _: Last => CometLast
      case _: BitAndAgg => CometBitAndAgg
      case _: BitOrAgg => CometBitOrAgg
      case _: BitXorAgg => CometBitXOrAgg
      case _: CovSample => CometCovSample
      case _: CovPopulation => CometCovPopulation
      case _: VarianceSamp => CometVarianceSamp
      case _: VariancePop => CometVariancePop
      case _: StddevSamp => CometStddevSamp
      case _: StddevPop => CometStddevPop
      case _: Corr => CometCorr
      case _: BloomFilterAggregate => CometBloomFilterAggregate
      case fn =>
        val msg = s"unsupported Spark aggregate function: ${fn.prettyName}"
        emitWarning(msg)
        withInfo(aggExpr, msg, fn.children: _*)
        return None

    }
    cometExpr.convert(aggExpr, aggExpr.aggregateFunction, inputs, binding, conf)
  }

  def evalModeToProto(evalMode: CometEvalMode.Value): ExprOuterClass.EvalMode = {
    evalMode match {
      case CometEvalMode.LEGACY => ExprOuterClass.EvalMode.LEGACY
      case CometEvalMode.TRY => ExprOuterClass.EvalMode.TRY
      case CometEvalMode.ANSI => ExprOuterClass.EvalMode.ANSI
      case _ => throw new IllegalStateException(s"Invalid evalMode $evalMode")
    }
  }

  /**
   * Wrap an expression in a cast.
   */
  def castToProto(
      expr: Expression,
      timeZoneId: Option[String],
      dt: DataType,
      childExpr: Expr,
      evalMode: CometEvalMode.Value): Option[Expr] = {
    serializeDataType(dt) match {
      case Some(dataType) =>
        val castBuilder = ExprOuterClass.Cast.newBuilder()
        castBuilder.setChild(childExpr)
        castBuilder.setDatatype(dataType)
        castBuilder.setEvalMode(evalModeToProto(evalMode))
        castBuilder.setAllowIncompat(CometConf.COMET_CAST_ALLOW_INCOMPATIBLE.get())
        castBuilder.setTimezone(timeZoneId.getOrElse("UTC"))
        Some(
          ExprOuterClass.Expr
            .newBuilder()
            .setCast(castBuilder)
            .build())
      case _ =>
        withInfo(expr, s"Unsupported datatype in castToProto: $dt")
        None
    }
  }

  def handleCast(
      expr: Expression,
      child: Expression,
      inputs: Seq[Attribute],
      binding: Boolean,
      dt: DataType,
      timeZoneId: Option[String],
      evalMode: CometEvalMode.Value): Option[Expr] = {

    val childExpr = exprToProtoInternal(child, inputs, binding)
    if (childExpr.isDefined) {
      val castSupport =
        CometCast.isSupported(child.dataType, dt, timeZoneId, evalMode)

      def getIncompatMessage(reason: Option[String]): String =
        "Comet does not guarantee correct results for cast " +
          s"from ${child.dataType} to $dt " +
          s"with timezone $timeZoneId and evalMode $evalMode" +
          reason.map(str => s" ($str)").getOrElse("")

      castSupport match {
        case Compatible(_) =>
          castToProto(expr, timeZoneId, dt, childExpr.get, evalMode)
        case Incompatible(reason) =>
          if (CometConf.COMET_CAST_ALLOW_INCOMPATIBLE.get()) {
            logWarning(getIncompatMessage(reason))
            castToProto(expr, timeZoneId, dt, childExpr.get, evalMode)
          } else {
            withInfo(
              expr,
              s"${getIncompatMessage(reason)}. To enable all incompatible casts, set " +
                s"${CometConf.COMET_CAST_ALLOW_INCOMPATIBLE.key}=true")
            None
          }
        case Unsupported =>
          withInfo(
            expr,
            s"Unsupported cast from ${child.dataType} to $dt " +
              s"with timezone $timeZoneId and evalMode $evalMode")
          None
      }
    } else {
      withInfo(expr, child)
      None
    }
  }

  /**
   * Convert a Spark expression to a protocol-buffer representation of a native Comet/DataFusion
   * expression.
   *
   * This method performs a transformation on the plan to handle decimal promotion and then calls
   * into the recursive method [[exprToProtoInternal]].
   *
   * @param expr
   *   The input expression
   * @param inputs
   *   The input attributes
   * @param binding
   *   Whether to bind the expression to the input attributes
   * @return
   *   The protobuf representation of the expression, or None if the expression is not supported.
   *   In the case where None is returned, the expression will be tagged with the reason(s) why it
   *   is not supported.
   */
  def exprToProto(
      expr: Expression,
      inputs: Seq[Attribute],
      binding: Boolean = true): Option[Expr] = {

    val conf = SQLConf.get
    val newExpr =
      DecimalPrecision.promote(conf.decimalOperationsAllowPrecisionLoss, expr, !conf.ansiEnabled)
    exprToProtoInternal(newExpr, inputs, binding)
  }

  /**
   * Convert a Spark expression to a protocol-buffer representation of a native Comet/DataFusion
   * expression.
   *
   * @param expr
   *   The input expression
   * @param inputs
   *   The input attributes
   * @param binding
   *   Whether to bind the expression to the input attributes
   * @return
   *   The protobuf representation of the expression, or None if the expression is not supported.
   *   In the case where None is returned, the expression will be tagged with the reason(s) why it
   *   is not supported.
   */
  def exprToProtoInternal(
      expr: Expression,
      inputs: Seq[Attribute],
      binding: Boolean): Option[Expr] = {
    SQLConf.get

    def convert(handler: CometExpressionSerde): Option[Expr] = {
      handler match {
        case _: IncompatExpr if !CometConf.COMET_EXPR_ALLOW_INCOMPATIBLE.get() =>
          withInfo(
            expr,
            s"$expr is not fully compatible with Spark. To enable it anyway, set " +
              s"${CometConf.COMET_EXPR_ALLOW_INCOMPATIBLE.key}=true. ${CometConf.COMPAT_GUIDE}.")
          None
        case _ =>
          handler.convert(expr, inputs, binding)
      }
    }

    expr match {
      case a @ Alias(_, _) =>
        val r = exprToProtoInternal(a.child, inputs, binding)
        if (r.isEmpty) {
          withInfo(expr, a.child)
        }
        r

      case cast @ Cast(_: Literal, dataType, _, _) =>
        // This can happen after promoting decimal precisions
        val value = cast.eval()
        exprToProtoInternal(Literal(value, dataType), inputs, binding)

      case UnaryExpression(child) if expr.prettyName == "trycast" =>
        val timeZoneId = SQLConf.get.sessionLocalTimeZone
        handleCast(
          expr,
          child,
          inputs,
          binding,
          expr.dataType,
          Some(timeZoneId),
          CometEvalMode.TRY)

      case c @ Cast(child, dt, timeZoneId, _) =>
        handleCast(expr, child, inputs, binding, dt, timeZoneId, evalMode(c))

      case add @ Add(left, right, _) if supportedDataType(left.dataType) =>
        createMathExpression(
          expr,
          left,
          right,
          inputs,
          binding,
          add.dataType,
          add.evalMode == EvalMode.ANSI,
          (builder, mathExpr) => builder.setAdd(mathExpr))

      case add @ Add(left, _, _) if !supportedDataType(left.dataType) =>
        withInfo(add, s"Unsupported datatype ${left.dataType}")
        None

      case sub @ Subtract(left, right, _) if supportedDataType(left.dataType) =>
        createMathExpression(
          expr,
          left,
          right,
          inputs,
          binding,
          sub.dataType,
          sub.evalMode == EvalMode.ANSI,
          (builder, mathExpr) => builder.setSubtract(mathExpr))

      case sub @ Subtract(left, _, _) if !supportedDataType(left.dataType) =>
        withInfo(sub, s"Unsupported datatype ${left.dataType}")
        None

      case mul @ Multiply(left, right, _) if supportedDataType(left.dataType) =>
        createMathExpression(
          expr,
          left,
          right,
          inputs,
          binding,
          mul.dataType,
          mul.evalMode == EvalMode.ANSI,
          (builder, mathExpr) => builder.setMultiply(mathExpr))

      case mul @ Multiply(left, _, _) =>
        if (!supportedDataType(left.dataType)) {
          withInfo(mul, s"Unsupported datatype ${left.dataType}")
        }
        None

      case div @ Divide(left, right, _) if supportedDataType(left.dataType) =>
        // Datafusion now throws an exception for dividing by zero
        // See https://github.com/apache/arrow-datafusion/pull/6792
        // For now, use NullIf to swap zeros with nulls.
        val rightExpr = nullIfWhenPrimitive(right)

        createMathExpression(
          expr,
          left,
          rightExpr,
          inputs,
          binding,
          div.dataType,
          div.evalMode == EvalMode.ANSI,
          (builder, mathExpr) => builder.setDivide(mathExpr))

      case div @ Divide(left, _, _) =>
        if (!supportedDataType(left.dataType)) {
          withInfo(div, s"Unsupported datatype ${left.dataType}")
        }
        None

      case div @ IntegralDivide(left, right, _) if supportedDataType(left.dataType) =>
        val rightExpr = nullIfWhenPrimitive(right)

        val dataType = (left.dataType, right.dataType) match {
          case (l: DecimalType, r: DecimalType) =>
            // copy from IntegralDivide.resultDecimalType
            val intDig = l.precision - l.scale + r.scale
            DecimalType(min(if (intDig == 0) 1 else intDig, DecimalType.MAX_PRECISION), 0)
          case _ => left.dataType
        }

        val divideExpr = createMathExpression(
          expr,
          left,
          rightExpr,
          inputs,
          binding,
          dataType,
          div.evalMode == EvalMode.ANSI,
          (builder, mathExpr) => builder.setIntegralDivide(mathExpr))

        if (divideExpr.isDefined) {
          val childExpr = if (dataType.isInstanceOf[DecimalType]) {
            // check overflow for decimal type
            val builder = ExprOuterClass.CheckOverflow.newBuilder()
            builder.setChild(divideExpr.get)
            builder.setFailOnError(div.evalMode == EvalMode.ANSI)
            builder.setDatatype(serializeDataType(dataType).get)
            Some(
              ExprOuterClass.Expr
                .newBuilder()
                .setCheckOverflow(builder)
                .build())
          } else {
            divideExpr
          }

          // cast result to long
          castToProto(expr, None, LongType, childExpr.get, CometEvalMode.LEGACY)
        } else {
          None
        }

      case div @ IntegralDivide(left, _, _) =>
        if (!supportedDataType(left.dataType)) {
          withInfo(div, s"Unsupported datatype ${left.dataType}")
        }
        None

      case rem @ Remainder(left, right, _) if supportedDataType(left.dataType) =>
        val rightExpr = nullIfWhenPrimitive(right)

        createMathExpression(
          expr,
          left,
          rightExpr,
          inputs,
          binding,
          rem.dataType,
          rem.evalMode == EvalMode.ANSI,
          (builder, mathExpr) => builder.setRemainder(mathExpr))

      case rem @ Remainder(left, _, _) =>
        if (!supportedDataType(left.dataType)) {
          withInfo(rem, s"Unsupported datatype ${left.dataType}")
        }
        None

      case EqualTo(left, right) =>
        createBinaryExpr(
          expr,
          left,
          right,
          inputs,
          binding,
          (builder, binaryExpr) => builder.setEq(binaryExpr))

      case Not(EqualTo(left, right)) =>
        createBinaryExpr(
          expr,
          left,
          right,
          inputs,
          binding,
          (builder, binaryExpr) => builder.setNeq(binaryExpr))

      case EqualNullSafe(left, right) =>
        createBinaryExpr(
          expr,
          left,
          right,
          inputs,
          binding,
          (builder, binaryExpr) => builder.setEqNullSafe(binaryExpr))

      case Not(EqualNullSafe(left, right)) =>
        createBinaryExpr(
          expr,
          left,
          right,
          inputs,
          binding,
          (builder, binaryExpr) => builder.setNeqNullSafe(binaryExpr))

      case GreaterThan(left, right) =>
        createBinaryExpr(
          expr,
          left,
          right,
          inputs,
          binding,
          (builder, binaryExpr) => builder.setGt(binaryExpr))

      case GreaterThanOrEqual(left, right) =>
        createBinaryExpr(
          expr,
          left,
          right,
          inputs,
          binding,
          (builder, binaryExpr) => builder.setGtEq(binaryExpr))

      case LessThan(left, right) =>
        createBinaryExpr(
          expr,
          left,
          right,
          inputs,
          binding,
          (builder, binaryExpr) => builder.setLt(binaryExpr))

      case LessThanOrEqual(left, right) =>
        createBinaryExpr(
          expr,
          left,
          right,
          inputs,
          binding,
          (builder, binaryExpr) => builder.setLtEq(binaryExpr))

      case Literal(value, dataType)
          if supportedDataType(dataType, allowComplex = value == null) =>
        val exprBuilder = ExprOuterClass.Literal.newBuilder()

        if (value == null) {
          exprBuilder.setIsNull(true)
        } else {
          exprBuilder.setIsNull(false)
          dataType match {
            case _: BooleanType => exprBuilder.setBoolVal(value.asInstanceOf[Boolean])
            case _: ByteType => exprBuilder.setByteVal(value.asInstanceOf[Byte])
            case _: ShortType => exprBuilder.setShortVal(value.asInstanceOf[Short])
            case _: IntegerType => exprBuilder.setIntVal(value.asInstanceOf[Int])
            case _: LongType => exprBuilder.setLongVal(value.asInstanceOf[Long])
            case _: FloatType => exprBuilder.setFloatVal(value.asInstanceOf[Float])
            case _: DoubleType => exprBuilder.setDoubleVal(value.asInstanceOf[Double])
            case _: StringType =>
              exprBuilder.setStringVal(value.asInstanceOf[UTF8String].toString)
            case _: TimestampType => exprBuilder.setLongVal(value.asInstanceOf[Long])
            case _: TimestampNTZType => exprBuilder.setLongVal(value.asInstanceOf[Long])
            case _: DecimalType =>
              // Pass decimal literal as bytes.
              val unscaled = value.asInstanceOf[Decimal].toBigDecimal.underlying.unscaledValue
              exprBuilder.setDecimalVal(
                com.google.protobuf.ByteString.copyFrom(unscaled.toByteArray))
            case _: BinaryType =>
              val byteStr =
                com.google.protobuf.ByteString.copyFrom(value.asInstanceOf[Array[Byte]])
              exprBuilder.setBytesVal(byteStr)
            case _: DateType => exprBuilder.setIntVal(value.asInstanceOf[Int])
            case dt =>
              logWarning(s"Unexpected datatype '$dt' for literal value '$value'")
          }
        }

        val dt = serializeDataType(dataType)

        if (dt.isDefined) {
          exprBuilder.setDatatype(dt.get)

          Some(
            ExprOuterClass.Expr
              .newBuilder()
              .setLiteral(exprBuilder)
              .build())
        } else {
          withInfo(expr, s"Unsupported datatype $dataType")
          None
        }
      case Literal(_, dataType) if !supportedDataType(dataType) =>
        withInfo(expr, s"Unsupported datatype $dataType")
        None

      case Substring(str, Literal(pos, _), Literal(len, _)) =>
        val strExpr = exprToProtoInternal(str, inputs, binding)

        if (strExpr.isDefined) {
          val builder = ExprOuterClass.Substring.newBuilder()
          builder.setChild(strExpr.get)
          builder.setStart(pos.asInstanceOf[Int])
          builder.setLen(len.asInstanceOf[Int])

          Some(
            ExprOuterClass.Expr
              .newBuilder()
              .setSubstring(builder)
              .build())
        } else {
          withInfo(expr, str)
          None
        }

      case StructsToJson(options, child, timezoneId) =>
        if (options.nonEmpty) {
          withInfo(expr, "StructsToJson with options is not supported")
          None
        } else {

          def isSupportedType(dt: DataType): Boolean = {
            dt match {
              case StructType(fields) =>
                fields.forall(f => isSupportedType(f.dataType))
              case DataTypes.BooleanType | DataTypes.ByteType | DataTypes.ShortType |
                  DataTypes.IntegerType | DataTypes.LongType | DataTypes.FloatType |
                  DataTypes.DoubleType | DataTypes.StringType =>
                true
              case DataTypes.DateType | DataTypes.TimestampType =>
                // TODO implement these types with tests for formatting options and timezone
                false
              case _: MapType | _: ArrayType =>
                // Spark supports map and array in StructsToJson but this is not yet
                // implemented in Comet
                false
              case _ => false
            }
          }

          val isSupported = child.dataType match {
            case s: StructType =>
              s.fields.forall(f => isSupportedType(f.dataType))
            case _: MapType | _: ArrayType =>
              // Spark supports map and array in StructsToJson but this is not yet
              // implemented in Comet
              false
            case _ =>
              false
          }

          if (isSupported) {
            exprToProtoInternal(child, inputs, binding) match {
              case Some(p) =>
                val toJson = ExprOuterClass.ToJson
                  .newBuilder()
                  .setChild(p)
                  .setTimezone(timezoneId.getOrElse("UTC"))
                  .setIgnoreNullFields(true)
                  .build()
                Some(
                  ExprOuterClass.Expr
                    .newBuilder()
                    .setToJson(toJson)
                    .build())
              case _ =>
                withInfo(expr, child)
                None
            }
          } else {
            withInfo(expr, "Unsupported data type", child)
            None
          }
        }

      case Like(left, right, escapeChar) =>
        if (escapeChar == '\\') {
          createBinaryExpr(
            expr,
            left,
            right,
            inputs,
            binding,
            (builder, binaryExpr) => builder.setLike(binaryExpr))
        } else {
          // TODO custom escape char
          withInfo(expr, s"custom escape character $escapeChar not supported in LIKE")
          None
        }

      case RLike(left, right) =>
        // we currently only support scalar regex patterns
        right match {
          case Literal(pattern, DataTypes.StringType) =>
            if (!RegExp.isSupportedPattern(pattern.toString) &&
              !CometConf.COMET_REGEXP_ALLOW_INCOMPATIBLE.get()) {
              withInfo(
                expr,
                s"Regexp pattern $pattern is not compatible with Spark. " +
                  s"Set ${CometConf.COMET_REGEXP_ALLOW_INCOMPATIBLE.key}=true " +
                  "to allow it anyway.")
              return None
            }
          case _ =>
            withInfo(expr, "Only scalar regexp patterns are supported")
            return None
        }

        createBinaryExpr(
          expr,
          left,
          right,
          inputs,
          binding,
          (builder, binaryExpr) => builder.setRlike(binaryExpr))

      case StartsWith(left, right) =>
        createBinaryExpr(
          expr,
          left,
          right,
          inputs,
          binding,
          (builder, binaryExpr) => builder.setStartsWith(binaryExpr))

      case EndsWith(left, right) =>
        createBinaryExpr(
          expr,
          left,
          right,
          inputs,
          binding,
          (builder, binaryExpr) => builder.setEndsWith(binaryExpr))

      case Contains(left, right) =>
        createBinaryExpr(
          expr,
          left,
          right,
          inputs,
          binding,
          (builder, binaryExpr) => builder.setContains(binaryExpr))

      case StringSpace(child) =>
        createUnaryExpr(
          expr,
          child,
          inputs,
          binding,
          (builder, unaryExpr) => builder.setStringSpace(unaryExpr))

      case Hour(child, timeZoneId) =>
        val childExpr = exprToProtoInternal(child, inputs, binding)

        if (childExpr.isDefined) {
          val builder = ExprOuterClass.Hour.newBuilder()
          builder.setChild(childExpr.get)

          val timeZone = timeZoneId.getOrElse("UTC")
          builder.setTimezone(timeZone)

          Some(
            ExprOuterClass.Expr
              .newBuilder()
              .setHour(builder)
              .build())
        } else {
          withInfo(expr, child)
          None
        }

      case Minute(child, timeZoneId) =>
        val childExpr = exprToProtoInternal(child, inputs, binding)

        if (childExpr.isDefined) {
          val builder = ExprOuterClass.Minute.newBuilder()
          builder.setChild(childExpr.get)

          val timeZone = timeZoneId.getOrElse("UTC")
          builder.setTimezone(timeZone)

          Some(
            ExprOuterClass.Expr
              .newBuilder()
              .setMinute(builder)
              .build())
        } else {
          withInfo(expr, child)
          None
        }

      case DateAdd(left, right) =>
        val leftExpr = exprToProtoInternal(left, inputs, binding)
        val rightExpr = exprToProtoInternal(right, inputs, binding)
        val optExpr =
          scalarFunctionExprToProtoWithReturnType("date_add", DateType, leftExpr, rightExpr)
        optExprWithInfo(optExpr, expr, left, right)

      case DateSub(left, right) =>
        val leftExpr = exprToProtoInternal(left, inputs, binding)
        val rightExpr = exprToProtoInternal(right, inputs, binding)
        val optExpr =
          scalarFunctionExprToProtoWithReturnType("date_sub", DateType, leftExpr, rightExpr)
        optExprWithInfo(optExpr, expr, left, right)

      case TruncDate(child, format) =>
        val childExpr = exprToProtoInternal(child, inputs, binding)
        val formatExpr = exprToProtoInternal(format, inputs, binding)
        val optExpr =
          scalarFunctionExprToProtoWithReturnType("date_trunc", DateType, childExpr, formatExpr)
        optExprWithInfo(optExpr, expr, child, format)

      case TruncTimestamp(format, child, timeZoneId) =>
        val childExpr = exprToProtoInternal(child, inputs, binding)
        val formatExpr = exprToProtoInternal(format, inputs, binding)

        if (childExpr.isDefined && formatExpr.isDefined) {
          val builder = ExprOuterClass.TruncTimestamp.newBuilder()
          builder.setChild(childExpr.get)
          builder.setFormat(formatExpr.get)

          val timeZone = timeZoneId.getOrElse("UTC")
          builder.setTimezone(timeZone)

          Some(
            ExprOuterClass.Expr
              .newBuilder()
              .setTruncTimestamp(builder)
              .build())
        } else {
          withInfo(expr, child, format)
          None
        }

      case Second(child, timeZoneId) =>
        val childExpr = exprToProtoInternal(child, inputs, binding)

        if (childExpr.isDefined) {
          val builder = ExprOuterClass.Second.newBuilder()
          builder.setChild(childExpr.get)

          val timeZone = timeZoneId.getOrElse("UTC")
          builder.setTimezone(timeZone)

          Some(
            ExprOuterClass.Expr
              .newBuilder()
              .setSecond(builder)
              .build())
        } else {
          withInfo(expr, child)
          None
        }

      case Year(child) =>
        val periodType = exprToProtoInternal(Literal("year"), inputs, binding)
        val childExpr = exprToProtoInternal(child, inputs, binding)
        val optExpr = scalarFunctionExprToProto("datepart", Seq(periodType, childExpr): _*)
          .map(e => {
            Expr
              .newBuilder()
              .setCast(
                ExprOuterClass.Cast
                  .newBuilder()
                  .setChild(e)
                  .setDatatype(serializeDataType(IntegerType).get)
                  .setEvalMode(ExprOuterClass.EvalMode.LEGACY)
                  .setAllowIncompat(false)
                  .build())
              .build()
          })
        optExprWithInfo(optExpr, expr, child)

      case IsNull(child) =>
        createUnaryExpr(
          expr,
          child,
          inputs,
          binding,
          (builder, unaryExpr) => builder.setIsNull(unaryExpr))

      case IsNotNull(child) =>
        createUnaryExpr(
          expr,
          child,
          inputs,
          binding,
          (builder, unaryExpr) => builder.setIsNotNull(unaryExpr))

      case IsNaN(child) =>
        val childExpr = exprToProtoInternal(child, inputs, binding)
        val optExpr =
          scalarFunctionExprToProtoWithReturnType("isnan", BooleanType, childExpr)

        optExprWithInfo(optExpr, expr, child)

      case SortOrder(child, direction, nullOrdering, _) =>
        val childExpr = exprToProtoInternal(child, inputs, binding)

        if (childExpr.isDefined) {
          val sortOrderBuilder = ExprOuterClass.SortOrder.newBuilder()
          sortOrderBuilder.setChild(childExpr.get)

          direction match {
            case Ascending => sortOrderBuilder.setDirectionValue(0)
            case Descending => sortOrderBuilder.setDirectionValue(1)
          }

          nullOrdering match {
            case NullsFirst => sortOrderBuilder.setNullOrderingValue(0)
            case NullsLast => sortOrderBuilder.setNullOrderingValue(1)
          }

          Some(
            ExprOuterClass.Expr
              .newBuilder()
              .setSortOrder(sortOrderBuilder)
              .build())
        } else {
          withInfo(expr, child)
          None
        }

      case And(left, right) =>
        createBinaryExpr(
          expr,
          left,
          right,
          inputs,
          binding,
          (builder, binaryExpr) => builder.setAnd(binaryExpr))

      case Or(left, right) =>
        createBinaryExpr(
          expr,
          left,
          right,
          inputs,
          binding,
          (builder, binaryExpr) => builder.setOr(binaryExpr))

      case UnaryExpression(child) if expr.prettyName == "promote_precision" =>
        // `UnaryExpression` includes `PromotePrecision` for Spark 3.3
        // `PromotePrecision` is just a wrapper, don't need to serialize it.
        exprToProtoInternal(child, inputs, binding)

      case CheckOverflow(child, dt, nullOnOverflow) =>
        val childExpr = exprToProtoInternal(child, inputs, binding)

        if (childExpr.isDefined) {
          val builder = ExprOuterClass.CheckOverflow.newBuilder()
          builder.setChild(childExpr.get)
          builder.setFailOnError(!nullOnOverflow)

          // `dataType` must be decimal type
          val dataType = serializeDataType(dt)
          builder.setDatatype(dataType.get)

          Some(
            ExprOuterClass.Expr
              .newBuilder()
              .setCheckOverflow(builder)
              .build())
        } else {
          withInfo(expr, child)
          None
        }

      case attr: AttributeReference =>
        val dataType = serializeDataType(attr.dataType)

        if (dataType.isDefined) {
          if (binding) {
            // Spark may produce unresolvable attributes in some cases,
            // for example https://github.com/apache/datafusion-comet/issues/925.
            // So, we allow the binding to fail.
            val boundRef: Any = BindReferences
              .bindReference(attr, inputs, allowFailures = true)

            if (boundRef.isInstanceOf[AttributeReference]) {
              withInfo(attr, s"cannot resolve $attr among ${inputs.mkString(", ")}")
              return None
            }

            val boundExpr = ExprOuterClass.BoundReference
              .newBuilder()
              .setIndex(boundRef.asInstanceOf[BoundReference].ordinal)
              .setDatatype(dataType.get)
              .build()

            Some(
              ExprOuterClass.Expr
                .newBuilder()
                .setBound(boundExpr)
                .build())
          } else {
            val unboundRef = ExprOuterClass.UnboundReference
              .newBuilder()
              .setName(attr.name)
              .setDatatype(dataType.get)
              .build()

            Some(
              ExprOuterClass.Expr
                .newBuilder()
                .setUnbound(unboundRef)
                .build())
          }
        } else {
          withInfo(attr, s"unsupported datatype: ${attr.dataType}")
          None
        }

      // abs implementation is not correct
      // https://github.com/apache/datafusion-comet/issues/666
//        case Abs(child, failOnErr) =>
//          val childExpr = exprToProtoInternal(child, inputs)
//          if (childExpr.isDefined) {
//            val evalModeStr =
//              if (failOnErr) ExprOuterClass.EvalMode.ANSI else ExprOuterClass.EvalMode.LEGACY
//            val absBuilder = ExprOuterClass.Abs.newBuilder()
//            absBuilder.setChild(childExpr.get)
//            absBuilder.setEvalMode(evalModeStr)
//            Some(Expr.newBuilder().setAbs(absBuilder).build())
//          } else {
//            withInfo(expr, child)
//            None
//          }

      case Acos(child) =>
        val childExpr = exprToProtoInternal(child, inputs, binding)
        val optExpr = scalarFunctionExprToProto("acos", childExpr)
        optExprWithInfo(optExpr, expr, child)

      case Asin(child) =>
        val childExpr = exprToProtoInternal(child, inputs, binding)
        val optExpr = scalarFunctionExprToProto("asin", childExpr)
        optExprWithInfo(optExpr, expr, child)

      case Atan(child) =>
        val childExpr = exprToProtoInternal(child, inputs, binding)
        val optExpr = scalarFunctionExprToProto("atan", childExpr)
        optExprWithInfo(optExpr, expr, child)

      case Atan2(left, right) =>
        val leftExpr = exprToProtoInternal(left, inputs, binding)
        val rightExpr = exprToProtoInternal(right, inputs, binding)
        val optExpr = scalarFunctionExprToProto("atan2", leftExpr, rightExpr)
        optExprWithInfo(optExpr, expr, left, right)

      case Hex(child) =>
        val childExpr = exprToProtoInternal(child, inputs, binding)
        val optExpr =
          scalarFunctionExprToProtoWithReturnType("hex", StringType, childExpr)

        optExprWithInfo(optExpr, expr, child)

      case e: Unhex =>
        val unHex = unhexSerde(e)

        val childExpr = exprToProtoInternal(unHex._1, inputs, binding)
        val failOnErrorExpr = exprToProtoInternal(unHex._2, inputs, binding)

        val optExpr =
          scalarFunctionExprToProtoWithReturnType("unhex", e.dataType, childExpr, failOnErrorExpr)
        optExprWithInfo(optExpr, expr, unHex._1)

      case e @ Ceil(child) =>
        val childExpr = exprToProtoInternal(child, inputs, binding)
        child.dataType match {
          case t: DecimalType if t.scale == 0 => // zero scale is no-op
            childExpr
          case t: DecimalType if t.scale < 0 => // Spark disallows negative scale SPARK-30252
            withInfo(e, s"Decimal type $t has negative scale")
            None
          case _ =>
            val optExpr = scalarFunctionExprToProtoWithReturnType("ceil", e.dataType, childExpr)
            optExprWithInfo(optExpr, expr, child)
        }

      case Cos(child) =>
        val childExpr = exprToProtoInternal(child, inputs, binding)
        val optExpr = scalarFunctionExprToProto("cos", childExpr)
        optExprWithInfo(optExpr, expr, child)

      case Exp(child) =>
        val childExpr = exprToProtoInternal(child, inputs, binding)
        val optExpr = scalarFunctionExprToProto("exp", childExpr)
        optExprWithInfo(optExpr, expr, child)

      case e @ Floor(child) =>
        val childExpr = exprToProtoInternal(child, inputs, binding)
        child.dataType match {
          case t: DecimalType if t.scale == 0 => // zero scale is no-op
            childExpr
          case t: DecimalType if t.scale < 0 => // Spark disallows negative scale SPARK-30252
            withInfo(e, s"Decimal type $t has negative scale")
            None
          case _ =>
            val optExpr = scalarFunctionExprToProtoWithReturnType("floor", e.dataType, childExpr)
            optExprWithInfo(optExpr, expr, child)
        }

      // The expression for `log` functions is defined as null on numbers less than or equal
      // to 0. This matches Spark and Hive behavior, where non positive values eval to null
      // instead of NaN or -Infinity.
      case Log(child) =>
        val childExpr = exprToProtoInternal(nullIfNegative(child), inputs, binding)
        val optExpr = scalarFunctionExprToProto("ln", childExpr)
        optExprWithInfo(optExpr, expr, child)

      case Log10(child) =>
        val childExpr = exprToProtoInternal(nullIfNegative(child), inputs, binding)
        val optExpr = scalarFunctionExprToProto("log10", childExpr)
        optExprWithInfo(optExpr, expr, child)

      case Log2(child) =>
        val childExpr = exprToProtoInternal(nullIfNegative(child), inputs, binding)
        val optExpr = scalarFunctionExprToProto("log2", childExpr)
        optExprWithInfo(optExpr, expr, child)

      case Pow(left, right) =>
        val leftExpr = exprToProtoInternal(left, inputs, binding)
        val rightExpr = exprToProtoInternal(right, inputs, binding)
        val optExpr = scalarFunctionExprToProto("pow", leftExpr, rightExpr)
        optExprWithInfo(optExpr, expr, left, right)

      case r: Round =>
        // _scale s a constant, copied from Spark's RoundBase because it is a protected val
        val scaleV: Any = r.scale.eval(EmptyRow)
        val _scale: Int = scaleV.asInstanceOf[Int]

        lazy val childExpr = exprToProtoInternal(r.child, inputs, binding)
        r.child.dataType match {
          case t: DecimalType if t.scale < 0 => // Spark disallows negative scale SPARK-30252
            withInfo(r, "Decimal type has negative scale")
            None
          case _ if scaleV == null =>
            exprToProtoInternal(Literal(null), inputs, binding)
          case _: ByteType | ShortType | IntegerType | LongType if _scale >= 0 =>
            childExpr // _scale(I.e. decimal place) >= 0 is a no-op for integer types in Spark
          case _: FloatType | DoubleType =>
            // We cannot properly match with the Spark behavior for floating-point numbers.
            // Spark uses BigDecimal for rounding float/double, and BigDecimal fist converts a
            // double to string internally in order to create its own internal representation.
            // The problem is BigDecimal uses java.lang.Double.toString() and it has complicated
            // rounding algorithm. E.g. -5.81855622136895E8 is actually
            // -581855622.13689494132995605468750. Note the 5th fractional digit is 4 instead of
            // 5. Java(Scala)'s toString() rounds it up to -581855622.136895. This makes a
            // difference when rounding at 5th digit, I.e. round(-5.81855622136895E8, 5) should be
            // -5.818556221369E8, instead of -5.8185562213689E8. There is also an example that
            // toString() does NOT round up. 6.1317116247283497E18 is 6131711624728349696. It can
            // be rounded up to 6.13171162472835E18 that still represents the same double number.
            // I.e. 6.13171162472835E18 == 6.1317116247283497E18. However, toString() does not.
            // That results in round(6.1317116247283497E18, -5) == 6.1317116247282995E18 instead
            // of 6.1317116247283999E18.
            withInfo(r, "Comet does not support Spark's BigDecimal rounding")
            None
          case _ =>
            // `scale` must be Int64 type in DataFusion
            val scaleExpr = exprToProtoInternal(Literal(_scale.toLong, LongType), inputs, binding)
            val optExpr =
              scalarFunctionExprToProtoWithReturnType("round", r.dataType, childExpr, scaleExpr)
            optExprWithInfo(optExpr, expr, r.child)
        }

      case Signum(child) =>
        val childExpr = exprToProtoInternal(child, inputs, binding)
        val optExpr = scalarFunctionExprToProto("signum", childExpr)
        optExprWithInfo(optExpr, expr, child)

      case Sin(child) =>
        val childExpr = exprToProtoInternal(child, inputs, binding)
        val optExpr = scalarFunctionExprToProto("sin", childExpr)
        optExprWithInfo(optExpr, expr, child)

      case Sqrt(child) =>
        val childExpr = exprToProtoInternal(child, inputs, binding)
        val optExpr = scalarFunctionExprToProto("sqrt", childExpr)
        optExprWithInfo(optExpr, expr, child)

      case Tan(child) =>
        val childExpr = exprToProtoInternal(child, inputs, binding)
        val optExpr = scalarFunctionExprToProto("tan", childExpr)
        optExprWithInfo(optExpr, expr, child)

      case Expm1(child) =>
        val childExpr = exprToProtoInternal(child, inputs, binding)
        val optExpr = scalarFunctionExprToProto("expm1", childExpr)
        optExprWithInfo(optExpr, expr, child)

      case s: StringDecode =>
        // Right child is the encoding expression.
        s.right match {
          case Literal(str, DataTypes.StringType)
              if str.toString.toLowerCase(Locale.ROOT) == "utf-8" =>
            // decode(col, 'utf-8') can be treated as a cast with "try" eval mode that puts nulls
            // for invalid strings.
            // Left child is the binary expression.
            castToProto(
              expr,
              None,
              DataTypes.StringType,
              exprToProtoInternal(s.left, inputs, binding).get,
              CometEvalMode.TRY)
          case _ =>
            withInfo(expr, "Comet only supports decoding with 'utf-8'.")
            None
        }

      case RegExpReplace(subject, pattern, replacement, startPosition) =>
        if (!RegExp.isSupportedPattern(pattern.toString) &&
          !CometConf.COMET_REGEXP_ALLOW_INCOMPATIBLE.get()) {
          withInfo(
            expr,
            s"Regexp pattern $pattern is not compatible with Spark. " +
              s"Set ${CometConf.COMET_REGEXP_ALLOW_INCOMPATIBLE.key}=true " +
              "to allow it anyway.")
          return None
        }
        startPosition match {
          case Literal(value, DataTypes.IntegerType) if value == 1 =>
            val subjectExpr = exprToProtoInternal(subject, inputs, binding)
            val patternExpr = exprToProtoInternal(pattern, inputs, binding)
            val replacementExpr = exprToProtoInternal(replacement, inputs, binding)
            // DataFusion's regexp_replace stops at the first match. We need to add the 'g' flag
            // to apply the regex globally to match Spark behavior.
            val flagsExpr = exprToProtoInternal(Literal("g"), inputs, binding)
            val optExpr = scalarFunctionExprToProto(
              "regexp_replace",
              subjectExpr,
              patternExpr,
              replacementExpr,
              flagsExpr)
            optExprWithInfo(optExpr, expr, subject, pattern, replacement, startPosition)
          case _ =>
            withInfo(expr, "Comet only supports regexp_replace with an offset of 1 (no offset).")
            None
        }

      case If(predicate, trueValue, falseValue) =>
        val predicateExpr = exprToProtoInternal(predicate, inputs, binding)
        val trueExpr = exprToProtoInternal(trueValue, inputs, binding)
        val falseExpr = exprToProtoInternal(falseValue, inputs, binding)
        if (predicateExpr.isDefined && trueExpr.isDefined && falseExpr.isDefined) {
          val builder = ExprOuterClass.IfExpr.newBuilder()
          builder.setIfExpr(predicateExpr.get)
          builder.setTrueExpr(trueExpr.get)
          builder.setFalseExpr(falseExpr.get)
          Some(
            ExprOuterClass.Expr
              .newBuilder()
              .setIf(builder)
              .build())
        } else {
          withInfo(expr, predicate, trueValue, falseValue)
          None
        }

      case CaseWhen(branches, elseValue) =>
        var allBranches: Seq[Expression] = Seq()
        val whenSeq = branches.map(elements => {
          allBranches = allBranches :+ elements._1
          exprToProtoInternal(elements._1, inputs, binding)
        })
        val thenSeq = branches.map(elements => {
          allBranches = allBranches :+ elements._2
          exprToProtoInternal(elements._2, inputs, binding)
        })
        assert(whenSeq.length == thenSeq.length)
        if (whenSeq.forall(_.isDefined) && thenSeq.forall(_.isDefined)) {
          val builder = ExprOuterClass.CaseWhen.newBuilder()
          builder.addAllWhen(whenSeq.map(_.get).asJava)
          builder.addAllThen(thenSeq.map(_.get).asJava)
          if (elseValue.isDefined) {
            val elseValueExpr =
              exprToProtoInternal(elseValue.get, inputs, binding)
            if (elseValueExpr.isDefined) {
              builder.setElseExpr(elseValueExpr.get)
            } else {
              withInfo(expr, elseValue.get)
              return None
            }
          }
          Some(
            ExprOuterClass.Expr
              .newBuilder()
              .setCaseWhen(builder)
              .build())
        } else {
          withInfo(expr, allBranches: _*)
          None
        }

      case Md5(child) =>
        val childExpr = exprToProtoInternal(child, inputs, binding)
        val optExpr = scalarFunctionExprToProto("md5", childExpr)
        optExprWithInfo(optExpr, expr, child)

      case OctetLength(child) =>
        val castExpr = Cast(child, StringType)
        val childExpr = exprToProtoInternal(castExpr, inputs, binding)
        val optExpr = scalarFunctionExprToProto("octet_length", childExpr)
        optExprWithInfo(optExpr, expr, castExpr)

      case Reverse(child) =>
        val castExpr = Cast(child, StringType)
        val childExpr = exprToProtoInternal(castExpr, inputs, binding)
        val optExpr = scalarFunctionExprToProto("reverse", childExpr)
        optExprWithInfo(optExpr, expr, castExpr)

      case BitwiseAnd(left, right) =>
        createBinaryExpr(
          expr,
          left,
          right,
          inputs,
          binding,
          (builder, binaryExpr) => builder.setBitwiseAnd(binaryExpr))

      case BitwiseNot(child) =>
        val childProto = exprToProto(child, inputs, binding)
        val bitNotScalarExpr =
          scalarFunctionExprToProto("bit_not", childProto)
        optExprWithInfo(bitNotScalarExpr, expr, expr.children: _*)

      case BitwiseOr(left, right) =>
        createBinaryExpr(
          expr,
          left,
          right,
          inputs,
          binding,
          (builder, binaryExpr) => builder.setBitwiseOr(binaryExpr))

      case BitwiseXor(left, right) =>
        createBinaryExpr(
          expr,
          left,
          right,
          inputs,
          binding,
          (builder, binaryExpr) => builder.setBitwiseXor(binaryExpr))

      case BitwiseCount(child) =>
        val childProto = exprToProto(child, inputs, binding)
        val bitCountScalarExpr =
          scalarFunctionExprToProtoWithReturnType("bit_count", IntegerType, childProto)
        optExprWithInfo(bitCountScalarExpr, expr, expr.children: _*)

      case ShiftRight(left, right) =>
        // DataFusion bitwise shift right expression requires
        // same data type between left and right side
        val rightExpression = if (left.dataType == LongType) {
          Cast(right, LongType)
        } else {
          right
        }

        createBinaryExpr(
          expr,
          left,
          rightExpression,
          inputs,
          binding,
          (builder, binaryExpr) => builder.setBitwiseShiftRight(binaryExpr))

      case ShiftLeft(left, right) =>
        // DataFusion bitwise shift right expression requires
        // same data type between left and right side
        val rightExpression = if (left.dataType == LongType) {
          Cast(right, LongType)
        } else {
          right
        }

        createBinaryExpr(
          expr,
          left,
          rightExpression,
          inputs,
          binding,
          (builder, binaryExpr) => builder.setBitwiseShiftLeft(binaryExpr))
      case In(value, list) =>
        in(expr, value, list, inputs, binding, negate = false)

      case InSet(value, hset) =>
        val valueDataType = value.dataType
        val list = hset.map { setVal =>
          Literal(setVal, valueDataType)
        }.toSeq
        // Change `InSet` to `In` expression
        // We do Spark `InSet` optimization in native (DataFusion) side.
        in(expr, value, list, inputs, binding, negate = false)

      case Not(In(value, list)) =>
        in(expr, value, list, inputs, binding, negate = true)

      case Not(child) =>
        createUnaryExpr(
          expr,
          child,
          inputs,
          binding,
          (builder, unaryExpr) => builder.setNot(unaryExpr))

      case UnaryMinus(child, failOnError) =>
        val childExpr = exprToProtoInternal(child, inputs, binding)
        if (childExpr.isDefined) {
          val builder = ExprOuterClass.UnaryMinus.newBuilder()
          builder.setChild(childExpr.get)
          builder.setFailOnError(failOnError)
          Some(
            ExprOuterClass.Expr
              .newBuilder()
              .setUnaryMinus(builder)
              .build())
        } else {
          withInfo(expr, child)
          None
        }

      case a @ Coalesce(_) =>
        val exprChildren = a.children.map(exprToProtoInternal(_, inputs, binding))
        scalarFunctionExprToProto("coalesce", exprChildren: _*)

      // With Spark 3.4, CharVarcharCodegenUtils.readSidePadding gets called to pad spaces for
      // char types.
      // See https://github.com/apache/spark/pull/38151
      case s: StaticInvoke
          // classOf gets ther runtime class of T, which lets us compare directly
          // Otherwise isInstanceOf[Class[T]] will always evaluate to true for Class[_]
          if s.staticObject == classOf[CharVarcharCodegenUtils] &&
            s.dataType.isInstanceOf[StringType] &&
            s.functionName == "readSidePadding" &&
            s.arguments.size == 2 &&
            s.propagateNull &&
            !s.returnNullable &&
            s.isDeterministic =>
        val argsExpr = Seq(
          exprToProtoInternal(Cast(s.arguments(0), StringType), inputs, binding),
          exprToProtoInternal(s.arguments(1), inputs, binding))

        if (argsExpr.forall(_.isDefined)) {
          scalarFunctionExprToProto("read_side_padding", argsExpr: _*)
        } else {
          withInfo(expr, s.arguments: _*)
          None
        }

      // read-side padding in Spark 3.5.2+ is represented by rpad function
      case StringRPad(srcStr, size, chars) =>
        chars match {
          case Literal(str, DataTypes.StringType) if str.toString == " " =>
            val arg0 = exprToProtoInternal(srcStr, inputs, binding)
            val arg1 = exprToProtoInternal(size, inputs, binding)
            if (arg0.isDefined && arg1.isDefined) {
              scalarFunctionExprToProto("rpad", arg0, arg1)
            } else {
              withInfo(expr, "rpad unsupported arguments", srcStr, size)
              None
            }

          case _ =>
            withInfo(expr, "rpad only supports padding with spaces")
            None
        }

      case KnownFloatingPointNormalized(NormalizeNaNAndZero(expr)) =>
        val dataType = serializeDataType(expr.dataType)
        if (dataType.isEmpty) {
          withInfo(expr, s"Unsupported datatype ${expr.dataType}")
          return None
        }
        val ex = exprToProtoInternal(expr, inputs, binding)
        ex.map { child =>
          val builder = ExprOuterClass.NormalizeNaNAndZero
            .newBuilder()
            .setChild(child)
            .setDatatype(dataType.get)
          ExprOuterClass.Expr.newBuilder().setNormalizeNanAndZero(builder).build()
        }

      case s @ execution.ScalarSubquery(_, _) if supportedDataType(s.dataType) =>
        val dataType = serializeDataType(s.dataType)
        if (dataType.isEmpty) {
          withInfo(s, s"Scalar subquery returns unsupported datatype ${s.dataType}")
          return None
        }

        val builder = ExprOuterClass.Subquery
          .newBuilder()
          .setId(s.exprId.id)
          .setDatatype(dataType.get)
        Some(ExprOuterClass.Expr.newBuilder().setSubquery(builder).build())

      case UnscaledValue(child) =>
        val childExpr = exprToProtoInternal(child, inputs, binding)
        val optExpr =
          scalarFunctionExprToProtoWithReturnType("unscaled_value", LongType, childExpr)
        optExprWithInfo(optExpr, expr, child)

      case MakeDecimal(child, precision, scale, true) =>
        val childExpr = exprToProtoInternal(child, inputs, binding)
        val optExpr = scalarFunctionExprToProtoWithReturnType(
          "make_decimal",
          DecimalType(precision, scale),
          childExpr)
        optExprWithInfo(optExpr, expr, child)

      case b @ BloomFilterMightContain(_, _) =>
        val bloomFilter = b.left
        val value = b.right
        val bloomFilterExpr = exprToProtoInternal(bloomFilter, inputs, binding)
        val valueExpr = exprToProtoInternal(value, inputs, binding)
        if (bloomFilterExpr.isDefined && valueExpr.isDefined) {
          val builder = ExprOuterClass.BloomFilterMightContain.newBuilder()
          builder.setBloomFilter(bloomFilterExpr.get)
          builder.setValue(valueExpr.get)
          Some(
            ExprOuterClass.Expr
              .newBuilder()
              .setBloomFilterMightContain(builder)
              .build())
        } else {
          withInfo(expr, bloomFilter, value)
          None
        }

      case Sha2(left, numBits) =>
        if (!numBits.foldable) {
          withInfo(expr, "non literal numBits is not supported")
          return None
        }
        // it's possible for spark to dynamically compute the number of bits from input
        // expression, however DataFusion does not support that yet.
        val childExpr = exprToProtoInternal(left, inputs, binding)
        val bits = numBits.eval().asInstanceOf[Int]
        val algorithm = bits match {
          case 224 => "sha224"
          case 256 | 0 => "sha256"
          case 384 => "sha384"
          case 512 => "sha512"
          case _ =>
            null
        }
        if (algorithm == null) {
          exprToProtoInternal(Literal(null, StringType), inputs, binding)
        } else {
          scalarFunctionExprToProtoWithReturnType(algorithm, StringType, childExpr)
        }

      case struct @ CreateNamedStruct(_) =>
        if (struct.names.length != struct.names.distinct.length) {
          withInfo(expr, "CreateNamedStruct with duplicate field names are not supported")
          return None
        }

        val valExprs = struct.valExprs.map(exprToProtoInternal(_, inputs, binding))

        if (valExprs.forall(_.isDefined)) {
          val structBuilder = ExprOuterClass.CreateNamedStruct.newBuilder()
          structBuilder.addAllValues(valExprs.map(_.get).asJava)
          structBuilder.addAllNames(struct.names.map(_.toString).asJava)

          Some(
            ExprOuterClass.Expr
              .newBuilder()
              .setCreateNamedStruct(structBuilder)
              .build())
        } else {
          withInfo(expr, "unsupported arguments for CreateNamedStruct", struct.valExprs: _*)
          None
        }

      case GetStructField(child, ordinal, _) =>
        exprToProtoInternal(child, inputs, binding).map { childExpr =>
          val getStructFieldBuilder = ExprOuterClass.GetStructField
            .newBuilder()
            .setChild(childExpr)
            .setOrdinal(ordinal)

          ExprOuterClass.Expr
            .newBuilder()
            .setGetStructField(getStructFieldBuilder)
            .build()
        }

      case CreateArray(children, _) =>
        val childExprs = children.map(exprToProtoInternal(_, inputs, binding))

        if (childExprs.forall(_.isDefined)) {
          scalarFunctionExprToProto("make_array", childExprs: _*)
        } else {
          withInfo(expr, "unsupported arguments for CreateArray", children: _*)
          None
        }

      case GetArrayItem(child, ordinal, failOnError) =>
        val childExpr = exprToProtoInternal(child, inputs, binding)
        val ordinalExpr = exprToProtoInternal(ordinal, inputs, binding)

        if (childExpr.isDefined && ordinalExpr.isDefined) {
          val listExtractBuilder = ExprOuterClass.ListExtract
            .newBuilder()
            .setChild(childExpr.get)
            .setOrdinal(ordinalExpr.get)
            .setOneBased(false)
            .setFailOnError(failOnError)

          Some(
            ExprOuterClass.Expr
              .newBuilder()
              .setListExtract(listExtractBuilder)
              .build())
        } else {
          withInfo(expr, "unsupported arguments for GetArrayItem", child, ordinal)
          None
        }

      case ElementAt(child, ordinal, defaultValue, failOnError)
          if child.dataType.isInstanceOf[ArrayType] =>
        val childExpr = exprToProtoInternal(child, inputs, binding)
        val ordinalExpr = exprToProtoInternal(ordinal, inputs, binding)
        val defaultExpr = defaultValue.flatMap(exprToProtoInternal(_, inputs, binding))

        if (childExpr.isDefined && ordinalExpr.isDefined &&
          defaultExpr.isDefined == defaultValue.isDefined) {
          val arrayExtractBuilder = ExprOuterClass.ListExtract
            .newBuilder()
            .setChild(childExpr.get)
            .setOrdinal(ordinalExpr.get)
            .setOneBased(true)
            .setFailOnError(failOnError)

          defaultExpr.foreach(arrayExtractBuilder.setDefaultValue(_))

          Some(
            ExprOuterClass.Expr
              .newBuilder()
              .setListExtract(arrayExtractBuilder)
              .build())
        } else {
          withInfo(expr, "unsupported arguments for ElementAt", child, ordinal)
          None
        }

      case GetArrayStructFields(child, _, ordinal, _, _) =>
        val childExpr = exprToProtoInternal(child, inputs, binding)

        if (childExpr.isDefined) {
          val arrayStructFieldsBuilder = ExprOuterClass.GetArrayStructFields
            .newBuilder()
            .setChild(childExpr.get)
            .setOrdinal(ordinal)

          Some(
            ExprOuterClass.Expr
              .newBuilder()
              .setGetArrayStructFields(arrayStructFieldsBuilder)
              .build())
        } else {
          withInfo(expr, "unsupported arguments for GetArrayStructFields", child)
          None
        }
      case _ @ArrayFilter(_, func) if func.children.head.isInstanceOf[IsNotNull] =>
        convert(CometArrayCompact)
      case mk: MapKeys =>
        val childExpr = exprToProtoInternal(mk.child, inputs, binding)
        scalarFunctionExprToProto("map_keys", childExpr)
      case mv: MapValues =>
        val childExpr = exprToProtoInternal(mv.child, inputs, binding)
        scalarFunctionExprToProto("map_values", childExpr)
<<<<<<< HEAD
      case expr =>
        QueryPlanSerde.exprHandlers.get(expr.getClass) match {
          case Some(handler) => convert(handler)
          case _ =>
            withInfo(expr, s"${expr.prettyName} is not supported", expr.children: _*)
            None
        }
=======
      case gmv: GetMapValue =>
        val mapExpr = exprToProtoInternal(gmv.child, inputs, binding)
        val keyExpr = exprToProtoInternal(gmv.key, inputs, binding)
        scalarFunctionExprToProto("map_extract", mapExpr, keyExpr)
      case _ =>
        withInfo(expr, s"${expr.prettyName} is not supported", expr.children: _*)
        None
>>>>>>> 8626b04b
    }

  }

  /**
   * Creates a UnaryExpr by calling exprToProtoInternal for the provided child expression and then
   * invokes the supplied function to wrap this UnaryExpr in a top-level Expr.
   *
   * @param child
   *   Spark expression
   * @param inputs
   *   Inputs to the expression
   * @param f
   *   Function that accepts an Expr.Builder and a UnaryExpr and builds the specific top-level
   *   Expr
   * @return
   *   Some(Expr) or None if not supported
   */
  def createUnaryExpr(
      expr: Expression,
      child: Expression,
      inputs: Seq[Attribute],
      binding: Boolean,
      f: (ExprOuterClass.Expr.Builder, ExprOuterClass.UnaryExpr) => ExprOuterClass.Expr.Builder)
      : Option[ExprOuterClass.Expr] = {
    val childExpr = exprToProtoInternal(child, inputs, binding) // TODO review
    if (childExpr.isDefined) {
      // create the generic UnaryExpr message
      val inner = ExprOuterClass.UnaryExpr
        .newBuilder()
        .setChild(childExpr.get)
        .build()
      // call the user-supplied function to wrap UnaryExpr in a top-level Expr
      // such as Expr.IsNull or Expr.IsNotNull
      Some(
        f(
          ExprOuterClass.Expr
            .newBuilder(),
          inner).build())
    } else {
      withInfo(expr, child)
      None
    }
  }

  def createBinaryExpr(
      expr: Expression,
      left: Expression,
      right: Expression,
      inputs: Seq[Attribute],
      binding: Boolean,
      f: (ExprOuterClass.Expr.Builder, ExprOuterClass.BinaryExpr) => ExprOuterClass.Expr.Builder)
      : Option[ExprOuterClass.Expr] = {
    val leftExpr = exprToProtoInternal(left, inputs, binding)
    val rightExpr = exprToProtoInternal(right, inputs, binding)
    if (leftExpr.isDefined && rightExpr.isDefined) {
      // create the generic BinaryExpr message
      val inner = ExprOuterClass.BinaryExpr
        .newBuilder()
        .setLeft(leftExpr.get)
        .setRight(rightExpr.get)
        .build()
      // call the user-supplied function to wrap BinaryExpr in a top-level Expr
      // such as Expr.And or Expr.Or
      Some(
        f(
          ExprOuterClass.Expr
            .newBuilder(),
          inner).build())
    } else {
      withInfo(expr, left, right)
      None
    }
  }

  private def createMathExpression(
      expr: Expression,
      left: Expression,
      right: Expression,
      inputs: Seq[Attribute],
      binding: Boolean,
      dataType: DataType,
      failOnError: Boolean,
      f: (ExprOuterClass.Expr.Builder, ExprOuterClass.MathExpr) => ExprOuterClass.Expr.Builder)
      : Option[ExprOuterClass.Expr] = {
    val leftExpr = exprToProtoInternal(left, inputs, binding)
    val rightExpr = exprToProtoInternal(right, inputs, binding)

    if (leftExpr.isDefined && rightExpr.isDefined) {
      // create the generic MathExpr message
      val builder = ExprOuterClass.MathExpr.newBuilder()
      builder.setLeft(leftExpr.get)
      builder.setRight(rightExpr.get)
      builder.setFailOnError(failOnError)
      serializeDataType(dataType).foreach { t =>
        builder.setReturnType(t)
      }
      val inner = builder.build()
      // call the user-supplied function to wrap MathExpr in a top-level Expr
      // such as Expr.Add or Expr.Divide
      Some(
        f(
          ExprOuterClass.Expr
            .newBuilder(),
          inner).build())
    } else {
      withInfo(expr, left, right)
      None
    }
  }

  def in(
      expr: Expression,
      value: Expression,
      list: Seq[Expression],
      inputs: Seq[Attribute],
      binding: Boolean,
      negate: Boolean): Option[Expr] = {
    val valueExpr = exprToProtoInternal(value, inputs, binding)
    val listExprs = list.map(exprToProtoInternal(_, inputs, binding))
    if (valueExpr.isDefined && listExprs.forall(_.isDefined)) {
      val builder = ExprOuterClass.In.newBuilder()
      builder.setInValue(valueExpr.get)
      builder.addAllLists(listExprs.map(_.get).asJava)
      builder.setNegated(negate)
      Some(
        ExprOuterClass.Expr
          .newBuilder()
          .setIn(builder)
          .build())
    } else {
      val allExprs = list ++ Seq(value)
      withInfo(expr, allExprs: _*)
      None
    }
  }

  def scalarFunctionExprToProtoWithReturnType(
      funcName: String,
      returnType: DataType,
      args: Option[Expr]*): Option[Expr] = {
    val builder = ExprOuterClass.ScalarFunc.newBuilder()
    builder.setFunc(funcName)
    serializeDataType(returnType).flatMap { t =>
      builder.setReturnType(t)
      scalarFunctionExprToProto0(builder, args: _*)
    }
  }

  def scalarFunctionExprToProto(funcName: String, args: Option[Expr]*): Option[Expr] = {
    val builder = ExprOuterClass.ScalarFunc.newBuilder()
    builder.setFunc(funcName)
    scalarFunctionExprToProto0(builder, args: _*)
  }

  private def scalarFunctionExprToProto0(
      builder: ScalarFunc.Builder,
      args: Option[Expr]*): Option[Expr] = {
    args.foreach {
      case Some(a) => builder.addArgs(a)
      case _ =>
        return None
    }
    Some(ExprOuterClass.Expr.newBuilder().setScalarFunc(builder).build())
  }

  private def isPrimitive(expression: Expression): Boolean = expression.dataType match {
    case _: ByteType | _: ShortType | _: IntegerType | _: LongType | _: FloatType |
        _: DoubleType | _: TimestampType | _: DateType | _: BooleanType | _: DecimalType =>
      true
    case _ => false
  }

  private def nullIfWhenPrimitive(expression: Expression): Expression =
    if (isPrimitive(expression)) {
      val zero = Literal.default(expression.dataType)
      expression match {
        case _: Literal if expression != zero => expression
        case _ =>
          If(EqualTo(expression, zero), Literal.create(null, expression.dataType), expression)
      }
    } else {
      expression
    }

  private def nullIfNegative(expression: Expression): Expression = {
    val zero = Literal.default(expression.dataType)
    If(LessThanOrEqual(expression, zero), Literal.create(null, expression.dataType), expression)
  }

  /**
   * Returns true if given datatype is supported as a key in DataFusion sort merge join.
   */
  private def supportedSortMergeJoinEqualType(dataType: DataType): Boolean = dataType match {
    case _: ByteType | _: ShortType | _: IntegerType | _: LongType | _: FloatType |
        _: DoubleType | _: StringType | _: DateType | _: DecimalType | _: BooleanType =>
      true
    case TimestampNTZType => true
    case _ => false
  }

  /**
   * Convert a Spark plan operator to a protobuf Comet operator.
   *
   * @param op
   *   Spark plan operator
   * @param childOp
   *   previously converted protobuf Comet operators, which will be consumed by the Spark plan
   *   operator as its children
   * @return
   *   The converted Comet native operator for the input `op`, or `None` if the `op` cannot be
   *   converted to a native operator.
   */
  def operator2Proto(op: SparkPlan, childOp: Operator*): Option[Operator] = {
    val conf = op.conf
    val result = OperatorOuterClass.Operator.newBuilder().setPlanId(op.id)
    childOp.foreach(result.addChildren)

    op match {

      // Fully native scan for V1
      case scan: CometScanExec if scan.scanImpl == CometConf.SCAN_NATIVE_DATAFUSION =>
        val nativeScanBuilder = OperatorOuterClass.NativeScan.newBuilder()
        nativeScanBuilder.setSource(op.simpleStringWithNodeId())

        val scanTypes = op.output.flatten { attr =>
          serializeDataType(attr.dataType)
        }

        if (scanTypes.length == op.output.length) {
          nativeScanBuilder.addAllFields(scanTypes.asJava)

          // Sink operators don't have children
          result.clearChildren()

          if (conf.getConf(SQLConf.PARQUET_FILTER_PUSHDOWN_ENABLED)) {
            // TODO remove flatMap and add error handling for unsupported data filters
            val dataFilters = scan.dataFilters.flatMap(exprToProto(_, scan.output))
            nativeScanBuilder.addAllDataFilters(dataFilters.asJava)
          }

          val possibleDefaultValues = getExistenceDefaultValues(scan.requiredSchema)
          if (possibleDefaultValues.exists(_ != null)) {
            // Our schema has default values. Serialize two lists, one with the default values
            // and another with the indexes in the schema so the native side can map missing
            // columns to these default values.
            val (defaultValues, indexes) = possibleDefaultValues.zipWithIndex
              .filter { case (expr, _) => expr != null }
              .map { case (expr, index) =>
                // ResolveDefaultColumnsUtil.getExistenceDefaultValues has evaluated these
                // expressions and they should now just be literals.
                (Literal(expr), index.toLong.asInstanceOf[java.lang.Long])
              }
              .unzip
            nativeScanBuilder.addAllDefaultValues(
              defaultValues.flatMap(exprToProto(_, scan.output)).toIterable.asJava)
            nativeScanBuilder.addAllDefaultValuesIndexes(indexes.toIterable.asJava)
          }

          // TODO: modify CometNativeScan to generate the file partitions without instantiating RDD.
          var firstPartition: Option[PartitionedFile] = None
          scan.inputRDD match {
            case rdd: DataSourceRDD =>
              val partitions = rdd.partitions
              partitions.foreach(p => {
                val inputPartitions = p.asInstanceOf[DataSourceRDDPartition].inputPartitions
                inputPartitions.foreach(partition => {
                  if (firstPartition.isEmpty) {
                    firstPartition = partition.asInstanceOf[FilePartition].files.headOption
                  }
                  partition2Proto(
                    partition.asInstanceOf[FilePartition],
                    nativeScanBuilder,
                    scan.relation.partitionSchema)
                })
              })
            case rdd: FileScanRDD =>
              rdd.filePartitions.foreach(partition => {
                if (firstPartition.isEmpty) {
                  firstPartition = partition.files.headOption
                }
                partition2Proto(partition, nativeScanBuilder, scan.relation.partitionSchema)
              })
            case _ =>
          }

          val partitionSchema = schema2Proto(scan.relation.partitionSchema.fields)
          val requiredSchema = schema2Proto(scan.requiredSchema.fields)
          val dataSchema = schema2Proto(scan.relation.dataSchema.fields)

          val dataSchemaIndexes = scan.requiredSchema.fields.map(field => {
            scan.relation.dataSchema.fieldIndex(field.name)
          })
          val partitionSchemaIndexes = Array
            .range(
              scan.relation.dataSchema.fields.length,
              scan.relation.dataSchema.length + scan.relation.partitionSchema.fields.length)

          val projectionVector = (dataSchemaIndexes ++ partitionSchemaIndexes).map(idx =>
            idx.toLong.asInstanceOf[java.lang.Long])

          nativeScanBuilder.addAllProjectionVector(projectionVector.toIterable.asJava)

          // In `CometScanRule`, we ensure partitionSchema is supported.
          assert(partitionSchema.length == scan.relation.partitionSchema.fields.length)

          nativeScanBuilder.addAllDataSchema(dataSchema.toIterable.asJava)
          nativeScanBuilder.addAllRequiredSchema(requiredSchema.toIterable.asJava)
          nativeScanBuilder.addAllPartitionSchema(partitionSchema.toIterable.asJava)
          nativeScanBuilder.setSessionTimezone(conf.getConfString("spark.sql.session.timeZone"))
          nativeScanBuilder.setCaseSensitive(conf.getConf[Boolean](SQLConf.CASE_SENSITIVE))

          // Collect S3/cloud storage configurations
          val hadoopConf = scan.relation.sparkSession.sessionState
            .newHadoopConfWithOptions(scan.relation.options)
          firstPartition.foreach { partitionFile =>
            val objectStoreOptions =
              NativeConfig.extractObjectStoreOptions(hadoopConf, partitionFile.pathUri)
            objectStoreOptions.foreach { case (key, value) =>
              nativeScanBuilder.putObjectStoreOptions(key, value)
            }
          }

          Some(result.setNativeScan(nativeScanBuilder).build())

        } else {
          // There are unsupported scan type
          val msg =
            s"unsupported Comet operator: ${op.nodeName}, due to unsupported data types above"
          emitWarning(msg)
          withInfo(op, msg)
          None
        }

      case ProjectExec(projectList, child) if CometConf.COMET_EXEC_PROJECT_ENABLED.get(conf) =>
        val exprs = projectList.map(exprToProto(_, child.output))

        if (exprs.forall(_.isDefined) && childOp.nonEmpty) {
          val projectBuilder = OperatorOuterClass.Projection
            .newBuilder()
            .addAllProjectList(exprs.map(_.get).asJava)
          Some(result.setProjection(projectBuilder).build())
        } else {
          withInfo(op, projectList: _*)
          None
        }

      case FilterExec(condition, child) if CometConf.COMET_EXEC_FILTER_ENABLED.get(conf) =>
        val cond = exprToProto(condition, child.output)

        if (cond.isDefined && childOp.nonEmpty) {
          // We need to determine whether to use DataFusion's FilterExec or Comet's
          // FilterExec. The difference is that DataFusion's implementation will sometimes pass
          // batches through whereas the Comet implementation guarantees that a copy is always
          // made, which is critical when using `native_comet` scans due to buffer re-use

          // TODO this could be optimized more to stop walking the tree on hitting
          //  certain operators such as join or aggregate which will copy batches
          def containsNativeCometScan(plan: SparkPlan): Boolean = {
            plan match {
              case w: CometScanWrapper => containsNativeCometScan(w.originalPlan)
              case scan: CometScanExec => scan.scanImpl == CometConf.SCAN_NATIVE_COMET
              case _: CometNativeScanExec => false
              case _ => plan.children.exists(containsNativeCometScan)
            }
          }

          val filterBuilder = OperatorOuterClass.Filter
            .newBuilder()
            .setPredicate(cond.get)
            .setUseDatafusionFilter(!containsNativeCometScan(op))
          Some(result.setFilter(filterBuilder).build())
        } else {
          withInfo(op, condition, child)
          None
        }

      case SortExec(sortOrder, _, child, _) if CometConf.COMET_EXEC_SORT_ENABLED.get(conf) =>
        if (!supportedSortType(op, sortOrder)) {
          return None
        }

        val sortOrders = sortOrder.map(exprToProto(_, child.output))

        if (sortOrders.forall(_.isDefined) && childOp.nonEmpty) {
          val sortBuilder = OperatorOuterClass.Sort
            .newBuilder()
            .addAllSortOrders(sortOrders.map(_.get).asJava)
          Some(result.setSort(sortBuilder).build())
        } else {
          withInfo(op, "sort order not supported", sortOrder: _*)
          None
        }

      case LocalLimitExec(limit, _) if CometConf.COMET_EXEC_LOCAL_LIMIT_ENABLED.get(conf) =>
        if (childOp.nonEmpty) {
          // LocalLimit doesn't use offset, but it shares same operator serde class.
          // Just set it to zero.
          val limitBuilder = OperatorOuterClass.Limit
            .newBuilder()
            .setLimit(limit)
            .setOffset(0)
          Some(result.setLimit(limitBuilder).build())
        } else {
          withInfo(op, "No child operator")
          None
        }

      case globalLimitExec: GlobalLimitExec
          if CometConf.COMET_EXEC_GLOBAL_LIMIT_ENABLED.get(conf) =>
        // TODO: We don't support negative limit for now.
        if (childOp.nonEmpty && globalLimitExec.limit >= 0) {
          val limitBuilder = OperatorOuterClass.Limit.newBuilder()

          // TODO: Spark 3.3 might have negative limit (-1) for Offset usage.
          // When we upgrade to Spark 3.3., we need to address it here.
          limitBuilder.setLimit(globalLimitExec.limit)

          Some(result.setLimit(limitBuilder).build())
        } else {
          withInfo(op, "No child operator")
          None
        }

      case ExpandExec(projections, _, child) if CometConf.COMET_EXEC_EXPAND_ENABLED.get(conf) =>
        var allProjExprs: Seq[Expression] = Seq()
        val projExprs = projections.flatMap(_.map(e => {
          allProjExprs = allProjExprs :+ e
          exprToProto(e, child.output)
        }))

        if (projExprs.forall(_.isDefined) && childOp.nonEmpty) {
          val expandBuilder = OperatorOuterClass.Expand
            .newBuilder()
            .addAllProjectList(projExprs.map(_.get).asJava)
            .setNumExprPerProject(projections.head.size)
          Some(result.setExpand(expandBuilder).build())
        } else {
          withInfo(op, allProjExprs: _*)
          None
        }

      case WindowExec(windowExpression, partitionSpec, orderSpec, child)
          if CometConf.COMET_EXEC_WINDOW_ENABLED.get(conf) =>
        val output = child.output

        val winExprs: Array[WindowExpression] = windowExpression.flatMap { expr =>
          expr match {
            case alias: Alias =>
              alias.child match {
                case winExpr: WindowExpression =>
                  Some(winExpr)
                case _ =>
                  None
              }
            case _ =>
              None
          }
        }.toArray

        if (winExprs.length != windowExpression.length) {
          withInfo(op, "Unsupported window expression(s)")
          return None
        }

        if (partitionSpec.nonEmpty && orderSpec.nonEmpty &&
          !validatePartitionAndSortSpecsForWindowFunc(partitionSpec, orderSpec, op)) {
          return None
        }

        val windowExprProto = winExprs.map(windowExprToProto(_, output, op.conf))
        val partitionExprs = partitionSpec.map(exprToProto(_, child.output))

        val sortOrders = orderSpec.map(exprToProto(_, child.output))

        if (windowExprProto.forall(_.isDefined) && partitionExprs.forall(_.isDefined)
          && sortOrders.forall(_.isDefined)) {
          val windowBuilder = OperatorOuterClass.Window.newBuilder()
          windowBuilder.addAllWindowExpr(windowExprProto.map(_.get).toIterable.asJava)
          windowBuilder.addAllPartitionByList(partitionExprs.map(_.get).asJava)
          windowBuilder.addAllOrderByList(sortOrders.map(_.get).asJava)
          Some(result.setWindow(windowBuilder).build())
        } else {
          None
        }

      case aggregate: BaseAggregateExec
          if (aggregate.isInstanceOf[HashAggregateExec] ||
            aggregate.isInstanceOf[ObjectHashAggregateExec]) &&
            CometConf.COMET_EXEC_AGGREGATE_ENABLED.get(conf) =>
        val groupingExpressions = aggregate.groupingExpressions
        val aggregateExpressions = aggregate.aggregateExpressions
        val aggregateAttributes = aggregate.aggregateAttributes
        val resultExpressions = aggregate.resultExpressions
        val child = aggregate.child

        if (groupingExpressions.isEmpty && aggregateExpressions.isEmpty) {
          withInfo(op, "No group by or aggregation")
          return None
        }

        // Aggregate expressions with filter are not supported yet.
        if (aggregateExpressions.exists(_.filter.isDefined)) {
          withInfo(op, "Aggregate expression with filter is not supported")
          return None
        }

        if (groupingExpressions.exists(expr =>
            expr.dataType match {
              case _: MapType => true
              case _ => false
            })) {
          withInfo(op, "Grouping on map types is not supported")
          return None
        }

        val groupingExprs = groupingExpressions.map(exprToProto(_, child.output))
        if (groupingExprs.exists(_.isEmpty)) {
          withInfo(op, "Not all grouping expressions are supported")
          return None
        }

        // In some of the cases, the aggregateExpressions could be empty.
        // For example, if the aggregate functions only have group by or if the aggregate
        // functions only have distinct aggregate functions:
        //
        // SELECT COUNT(distinct col2), col1 FROM test group by col1
        //  +- HashAggregate (keys =[col1# 6], functions =[count (distinct col2#7)] )
        //    +- Exchange hashpartitioning (col1#6, 10), ENSURE_REQUIREMENTS, [plan_id = 36]
        //      +- HashAggregate (keys =[col1#6], functions =[partial_count (distinct col2#7)] )
        //        +- HashAggregate (keys =[col1#6, col2#7], functions =[] )
        //          +- Exchange hashpartitioning (col1#6, col2#7, 10), ENSURE_REQUIREMENTS, ...
        //            +- HashAggregate (keys =[col1#6, col2#7], functions =[] )
        //              +- FileScan parquet spark_catalog.default.test[col1#6, col2#7] ......
        // If the aggregateExpressions is empty, we only want to build groupingExpressions,
        // and skip processing of aggregateExpressions.
        if (aggregateExpressions.isEmpty) {
          val hashAggBuilder = OperatorOuterClass.HashAggregate.newBuilder()
          hashAggBuilder.addAllGroupingExprs(groupingExprs.map(_.get).asJava)
          val attributes = groupingExpressions.map(_.toAttribute) ++ aggregateAttributes
          val resultExprs = resultExpressions.map(exprToProto(_, attributes))
          if (resultExprs.exists(_.isEmpty)) {
            val msg = s"Unsupported result expressions found in: ${resultExpressions}"
            emitWarning(msg)
            withInfo(op, msg, resultExpressions: _*)
            return None
          }
          hashAggBuilder.addAllResultExprs(resultExprs.map(_.get).asJava)
          Some(result.setHashAgg(hashAggBuilder).build())
        } else {
          val modes = aggregateExpressions.map(_.mode).distinct

          if (modes.size != 1) {
            // This shouldn't happen as all aggregation expressions should share the same mode.
            // Fallback to Spark nevertheless here.
            withInfo(op, "All aggregate expressions do not have the same mode")
            return None
          }

          val mode = modes.head match {
            case Partial => CometAggregateMode.Partial
            case Final => CometAggregateMode.Final
            case _ =>
              withInfo(op, s"Unsupported aggregation mode ${modes.head}")
              return None
          }

          // In final mode, the aggregate expressions are bound to the output of the
          // child and partial aggregate expressions buffer attributes produced by partial
          // aggregation. This is done in Spark `HashAggregateExec` internally. In Comet,
          // we don't have to do this because we don't use the merging expression.
          val binding = mode != CometAggregateMode.Final
          // `output` is only used when `binding` is true (i.e., non-Final)
          val output = child.output

          val aggExprs =
            aggregateExpressions.map(aggExprToProto(_, output, binding, op.conf))
          if (childOp.nonEmpty && groupingExprs.forall(_.isDefined) &&
            aggExprs.forall(_.isDefined)) {
            val hashAggBuilder = OperatorOuterClass.HashAggregate.newBuilder()
            hashAggBuilder.addAllGroupingExprs(groupingExprs.map(_.get).asJava)
            hashAggBuilder.addAllAggExprs(aggExprs.map(_.get).asJava)
            if (mode == CometAggregateMode.Final) {
              val attributes = groupingExpressions.map(_.toAttribute) ++ aggregateAttributes
              val resultExprs = resultExpressions.map(exprToProto(_, attributes))
              if (resultExprs.exists(_.isEmpty)) {
                val msg = s"Unsupported result expressions found in: ${resultExpressions}"
                emitWarning(msg)
                withInfo(op, msg, resultExpressions: _*)
                return None
              }
              hashAggBuilder.addAllResultExprs(resultExprs.map(_.get).asJava)
            }
            hashAggBuilder.setModeValue(mode.getNumber)
            Some(result.setHashAgg(hashAggBuilder).build())
          } else {
            val allChildren: Seq[Expression] =
              groupingExpressions ++ aggregateExpressions ++ aggregateAttributes
            withInfo(op, allChildren: _*)
            None
          }
        }

      case join: HashJoin =>
        // `HashJoin` has only two implementations in Spark, but we check the type of the join to
        // make sure we are handling the correct join type.
        if (!(CometConf.COMET_EXEC_HASH_JOIN_ENABLED.get(conf) &&
            join.isInstanceOf[ShuffledHashJoinExec]) &&
          !(CometConf.COMET_EXEC_BROADCAST_HASH_JOIN_ENABLED.get(conf) &&
            join.isInstanceOf[BroadcastHashJoinExec])) {
          withInfo(join, s"Invalid hash join type ${join.nodeName}")
          return None
        }

        if (join.buildSide == BuildRight && join.joinType == LeftAnti) {
          // https://github.com/apache/datafusion-comet/issues/457
          withInfo(join, "BuildRight with LeftAnti is not supported")
          return None
        }

        val condition = join.condition.map { cond =>
          val condProto = exprToProto(cond, join.left.output ++ join.right.output)
          if (condProto.isEmpty) {
            withInfo(join, cond)
            return None
          }
          condProto.get
        }

        val joinType = join.joinType match {
          case Inner => JoinType.Inner
          case LeftOuter => JoinType.LeftOuter
          case RightOuter => JoinType.RightOuter
          case FullOuter => JoinType.FullOuter
          case LeftSemi => JoinType.LeftSemi
          case LeftAnti => JoinType.LeftAnti
          case _ =>
            // Spark doesn't support other join types
            withInfo(join, s"Unsupported join type ${join.joinType}")
            return None
        }

        val leftKeys = join.leftKeys.map(exprToProto(_, join.left.output))
        val rightKeys = join.rightKeys.map(exprToProto(_, join.right.output))

        if (leftKeys.forall(_.isDefined) &&
          rightKeys.forall(_.isDefined) &&
          childOp.nonEmpty) {
          val joinBuilder = OperatorOuterClass.HashJoin
            .newBuilder()
            .setJoinType(joinType)
            .addAllLeftJoinKeys(leftKeys.map(_.get).asJava)
            .addAllRightJoinKeys(rightKeys.map(_.get).asJava)
            .setBuildSide(
              if (join.buildSide == BuildLeft) BuildSide.BuildLeft else BuildSide.BuildRight)
          condition.foreach(joinBuilder.setCondition)
          Some(result.setHashJoin(joinBuilder).build())
        } else {
          val allExprs: Seq[Expression] = join.leftKeys ++ join.rightKeys
          withInfo(join, allExprs: _*)
          None
        }

      case join: SortMergeJoinExec if CometConf.COMET_EXEC_SORT_MERGE_JOIN_ENABLED.get(conf) =>
        // `requiredOrders` and `getKeyOrdering` are copied from Spark's SortMergeJoinExec.
        def requiredOrders(keys: Seq[Expression]): Seq[SortOrder] = {
          keys.map(SortOrder(_, Ascending))
        }

        def getKeyOrdering(
            keys: Seq[Expression],
            childOutputOrdering: Seq[SortOrder]): Seq[SortOrder] = {
          val requiredOrdering = requiredOrders(keys)
          if (SortOrder.orderingSatisfies(childOutputOrdering, requiredOrdering)) {
            keys.zip(childOutputOrdering).map { case (key, childOrder) =>
              val sameOrderExpressionsSet = ExpressionSet(childOrder.children) - key
              SortOrder(key, Ascending, sameOrderExpressionsSet.toSeq)
            }
          } else {
            requiredOrdering
          }
        }

        if (join.condition.isDefined &&
          !CometConf.COMET_EXEC_SORT_MERGE_JOIN_WITH_JOIN_FILTER_ENABLED
            .get(conf)) {
          withInfo(
            join,
            s"${CometConf.COMET_EXEC_SORT_MERGE_JOIN_WITH_JOIN_FILTER_ENABLED.key} is not enabled",
            join.condition.get)
          return None
        }

        val condition = join.condition.map { cond =>
          val condProto = exprToProto(cond, join.left.output ++ join.right.output)
          if (condProto.isEmpty) {
            withInfo(join, cond)
            return None
          }
          condProto.get
        }

        val joinType = join.joinType match {
          case Inner => JoinType.Inner
          case LeftOuter => JoinType.LeftOuter
          case RightOuter => JoinType.RightOuter
          case FullOuter => JoinType.FullOuter
          case LeftSemi => JoinType.LeftSemi
          case LeftAnti => JoinType.LeftAnti
          case _ =>
            // Spark doesn't support other join types
            withInfo(op, s"Unsupported join type ${join.joinType}")
            return None
        }

        // Checks if the join keys are supported by DataFusion SortMergeJoin.
        val errorMsgs = join.leftKeys.flatMap { key =>
          if (!supportedSortMergeJoinEqualType(key.dataType)) {
            Some(s"Unsupported join key type ${key.dataType} on key: ${key.sql}")
          } else {
            None
          }
        }

        if (errorMsgs.nonEmpty) {
          withInfo(op, errorMsgs.flatten.mkString("\n"))
          return None
        }

        val leftKeys = join.leftKeys.map(exprToProto(_, join.left.output))
        val rightKeys = join.rightKeys.map(exprToProto(_, join.right.output))

        val sortOptions = getKeyOrdering(join.leftKeys, join.left.outputOrdering)
          .map(exprToProto(_, join.left.output))

        if (sortOptions.forall(_.isDefined) &&
          leftKeys.forall(_.isDefined) &&
          rightKeys.forall(_.isDefined) &&
          childOp.nonEmpty) {
          val joinBuilder = OperatorOuterClass.SortMergeJoin
            .newBuilder()
            .setJoinType(joinType)
            .addAllSortOptions(sortOptions.map(_.get).asJava)
            .addAllLeftJoinKeys(leftKeys.map(_.get).asJava)
            .addAllRightJoinKeys(rightKeys.map(_.get).asJava)
          condition.map(joinBuilder.setCondition)
          Some(result.setSortMergeJoin(joinBuilder).build())
        } else {
          val allExprs: Seq[Expression] = join.leftKeys ++ join.rightKeys
          withInfo(join, allExprs: _*)
          None
        }

      case join: SortMergeJoinExec if !CometConf.COMET_EXEC_SORT_MERGE_JOIN_ENABLED.get(conf) =>
        withInfo(join, "SortMergeJoin is not enabled")
        None

      case op if isCometSink(op) =>
        val supportedTypes =
          op.output.forall(a => supportedDataType(a.dataType, allowComplex = true))

        if (!supportedTypes) {
          return None
        }

        // These operators are source of Comet native execution chain
        val scanBuilder = OperatorOuterClass.Scan.newBuilder()
        val source = op.simpleStringWithNodeId()
        if (source.isEmpty) {
          scanBuilder.setSource(op.getClass.getSimpleName)
        } else {
          scanBuilder.setSource(source)
        }

        val scanTypes = op.output.flatten { attr =>
          serializeDataType(attr.dataType)
        }

        if (scanTypes.length == op.output.length) {
          scanBuilder.addAllFields(scanTypes.asJava)

          // Sink operators don't have children
          result.clearChildren()

          Some(result.setScan(scanBuilder).build())
        } else {
          // There are unsupported scan type
          val msg =
            s"unsupported Comet operator: ${op.nodeName}, due to unsupported data types above"
          emitWarning(msg)
          withInfo(op, msg)
          None
        }

      case op =>
        // Emit warning if:
        //  1. it is not Spark shuffle operator, which is handled separately
        //  2. it is not a Comet operator
        if (!op.nodeName.contains("Comet") && !op.isInstanceOf[ShuffleExchangeExec]) {
          val msg = s"unsupported Spark operator: ${op.nodeName}"
          emitWarning(msg)
          withInfo(op, msg)
        }
        None
    }
  }

  /**
   * Whether the input Spark operator `op` can be considered as a Comet sink, i.e., the start of
   * native execution. If it is true, we'll wrap `op` with `CometScanWrapper` or
   * `CometSinkPlaceHolder` later in `CometSparkSessionExtensions` after `operator2proto` is
   * called.
   */
  private def isCometSink(op: SparkPlan): Boolean = {
    op match {
      case s if isCometScan(s) => true
      case _: CometSparkToColumnarExec => true
      case _: CometSinkPlaceHolder => true
      case _: CoalesceExec => true
      case _: CollectLimitExec => true
      case _: UnionExec => true
      case _: ShuffleExchangeExec => true
      case ShuffleQueryStageExec(_, _: CometShuffleExchangeExec, _) => true
      case ShuffleQueryStageExec(_, ReusedExchangeExec(_, _: CometShuffleExchangeExec), _) => true
      case _: TakeOrderedAndProjectExec => true
      case BroadcastQueryStageExec(_, _: CometBroadcastExchangeExec, _) => true
      case BroadcastQueryStageExec(_, ReusedExchangeExec(_, _: CometBroadcastExchangeExec), _) =>
        true
      case _: BroadcastExchangeExec => true
      case _: WindowExec => true
      case _ => false
    }
  }

  /**
   * Check if the datatypes of shuffle input are supported. This is used for Columnar shuffle
   * which supports struct/array.
   */
  def columnarShuffleSupported(s: ShuffleExchangeExec): (Boolean, String) = {
    val inputs = s.child.output
    val partitioning = s.outputPartitioning
    var msg = ""
    val supported = partitioning match {
      case HashPartitioning(expressions, _) =>
        // columnar shuffle supports the same data types (including complex types) both for
        // partition keys and for other columns
        val supported =
          expressions.map(QueryPlanSerde.exprToProto(_, inputs)).forall(_.isDefined) &&
            expressions.forall(e => supportedShuffleDataType(e.dataType)) &&
            inputs.forall(attr => supportedShuffleDataType(attr.dataType))
        if (!supported) {
          msg = s"unsupported Spark partitioning expressions: $expressions"
        }
        supported
      case SinglePartition =>
        inputs.forall(attr => supportedShuffleDataType(attr.dataType))
      case RoundRobinPartitioning(_) =>
        inputs.forall(attr => supportedShuffleDataType(attr.dataType))
      case RangePartitioning(orderings, _) =>
        val supported =
          orderings.map(QueryPlanSerde.exprToProto(_, inputs)).forall(_.isDefined) &&
            orderings.forall(e => supportedShuffleDataType(e.dataType)) &&
            inputs.forall(attr => supportedShuffleDataType(attr.dataType))
        if (!supported) {
          msg = s"unsupported Spark partitioning expressions: $orderings"
        }
        supported
      case _ =>
        msg = s"unsupported Spark partitioning: ${partitioning.getClass.getName}"
        false
    }

    if (!supported) {
      emitWarning(msg)
      (false, msg)
    } else {
      (true, null)
    }
  }

  /**
   * Whether the given Spark partitioning is supported by Comet native shuffle.
   */
  def nativeShuffleSupported(s: ShuffleExchangeExec): (Boolean, String) = {

    /**
     * Determine which data types are supported as hash-partition keys in native shuffle.
     *
     * Hash Partition Key determines how data should be collocated for operations like
     * `groupByKey`, `reduceByKey` or `join`.
     */
    def supportedHashPartitionKeyDataType(dt: DataType): Boolean = dt match {
      case _: BooleanType | _: ByteType | _: ShortType | _: IntegerType | _: LongType |
          _: FloatType | _: DoubleType | _: StringType | _: BinaryType | _: TimestampType |
          _: TimestampNTZType | _: DecimalType | _: DateType =>
        true
      case _ =>
        false
    }

    val inputs = s.child.output
    val partitioning = s.outputPartitioning
    val conf = SQLConf.get
    var msg = ""
    val supported = partitioning match {
      case HashPartitioning(expressions, _) =>
        // native shuffle currently does not support complex types as partition keys
        // due to lack of hashing support for those types
        val supported =
          expressions.map(QueryPlanSerde.exprToProto(_, inputs)).forall(_.isDefined) &&
            expressions.forall(e => supportedHashPartitionKeyDataType(e.dataType)) &&
            inputs.forall(attr => supportedShuffleDataType(attr.dataType)) &&
            CometConf.COMET_EXEC_SHUFFLE_WITH_HASH_PARTITIONING_ENABLED.get(conf)
        if (!supported) {
          msg = s"unsupported Spark partitioning: $expressions"
        }
        supported
      case SinglePartition =>
        inputs.forall(attr => supportedShuffleDataType(attr.dataType))
      case RangePartitioning(ordering, _) =>
        val supported = ordering.map(QueryPlanSerde.exprToProto(_, inputs)).forall(_.isDefined) &&
          inputs.forall(attr => supportedShuffleDataType(attr.dataType)) &&
          CometConf.COMET_EXEC_SHUFFLE_WITH_RANGE_PARTITIONING_ENABLED.get(conf)
        if (!supported) {
          msg = s"unsupported Spark partitioning: $ordering"
        }
        supported
      case _ =>
        msg = s"unsupported Spark partitioning: ${partitioning.getClass.getName}"
        false
    }

    if (!supported) {
      emitWarning(msg)
      (false, msg)
    } else {
      (true, null)
    }
  }

  /**
   * Determine which data types are supported in a shuffle.
   */
  def supportedShuffleDataType(dt: DataType): Boolean = dt match {
    case _: BooleanType | _: ByteType | _: ShortType | _: IntegerType | _: LongType |
        _: FloatType | _: DoubleType | _: StringType | _: BinaryType | _: TimestampType |
        _: TimestampNTZType | _: DecimalType | _: DateType =>
      true
    case StructType(fields) =>
      fields.forall(f => supportedShuffleDataType(f.dataType)) &&
      // Java Arrow stream reader cannot work on duplicate field name
      fields.map(f => f.name).distinct.length == fields.length
    case ArrayType(ArrayType(_, _), _) => false // TODO: nested array is not supported
    case ArrayType(MapType(_, _, _), _) => false // TODO: map array element is not supported
    case ArrayType(elementType, _) =>
      supportedShuffleDataType(elementType)
    case MapType(MapType(_, _, _), _, _) => false // TODO: nested map is not supported
    case MapType(_, MapType(_, _, _), _) => false
    case MapType(StructType(_), _, _) => false // TODO: struct map key/value is not supported
    case MapType(_, StructType(_), _) => false
    case MapType(ArrayType(_, _), _, _) => false // TODO: array map key/value is not supported
    case MapType(_, ArrayType(_, _), _) => false
    case MapType(keyType, valueType, _) =>
      supportedShuffleDataType(keyType) && supportedShuffleDataType(valueType)
    case _ =>
      false
  }

  // Utility method. Adds explain info if the result of calling exprToProto is None
  def optExprWithInfo(
      optExpr: Option[Expr],
      expr: Expression,
      childExpr: Expression*): Option[Expr] = {
    optExpr match {
      case None =>
        withInfo(expr, childExpr: _*)
        None
      case o => o
    }

  }

  // TODO: Remove this constraint when we upgrade to new arrow-rs including
  // https://github.com/apache/arrow-rs/pull/6225
  def supportedSortType(op: SparkPlan, sortOrder: Seq[SortOrder]): Boolean = {
    def canRank(dt: DataType): Boolean = {
      dt match {
        case _: ByteType | _: ShortType | _: IntegerType | _: LongType | _: FloatType |
            _: DoubleType | _: TimestampType | _: DecimalType | _: DateType =>
          true
        case _: BinaryType | _: StringType => true
        case _ => false
      }
    }

    if (sortOrder.length == 1) {
      val canSort = sortOrder.head.dataType match {
        case _: BooleanType => true
        case _: ByteType | _: ShortType | _: IntegerType | _: LongType | _: FloatType |
            _: DoubleType | _: TimestampType | _: TimestampNTZType | _: DecimalType |
            _: DateType =>
          true
        case _: BinaryType | _: StringType => true
        case ArrayType(elementType, _) => canRank(elementType)
        case _ => false
      }
      if (!canSort) {
        withInfo(op, s"Sort on single column of type ${sortOrder.head.dataType} is not supported")
        false
      } else {
        true
      }
    } else {
      true
    }
  }

  private def validatePartitionAndSortSpecsForWindowFunc(
      partitionSpec: Seq[Expression],
      orderSpec: Seq[SortOrder],
      op: SparkPlan): Boolean = {
    if (partitionSpec.length != orderSpec.length) {
      return false
    }

    val partitionColumnNames = partitionSpec.collect {
      case a: AttributeReference => a.name
      case other =>
        withInfo(op, s"Unsupported partition expression: ${other.getClass.getSimpleName}")
        return false
    }

    val orderColumnNames = orderSpec.collect { case s: SortOrder =>
      s.child match {
        case a: AttributeReference => a.name
        case other =>
          withInfo(op, s"Unsupported sort expression: ${other.getClass.getSimpleName}")
          return false
      }
    }

    if (partitionColumnNames.zip(orderColumnNames).exists { case (partCol, orderCol) =>
        partCol != orderCol
      }) {
      withInfo(op, "Partitioning and sorting specifications must be the same.")
      return false
    }

    true
  }

  private def schema2Proto(
      fields: Array[StructField]): Array[OperatorOuterClass.SparkStructField] = {
    val fieldBuilder = OperatorOuterClass.SparkStructField.newBuilder()
    fields.map(field => {
      fieldBuilder.setName(field.name)
      fieldBuilder.setDataType(serializeDataType(field.dataType).get)
      fieldBuilder.setNullable(field.nullable)
      fieldBuilder.build()
    })
  }

  private def partition2Proto(
      partition: FilePartition,
      nativeScanBuilder: OperatorOuterClass.NativeScan.Builder,
      partitionSchema: StructType): Unit = {
    val partitionBuilder = OperatorOuterClass.SparkFilePartition.newBuilder()
    partition.files.foreach(file => {
      // Process the partition values
      val partitionValues = file.partitionValues
      assert(partitionValues.numFields == partitionSchema.length)
      val partitionVals =
        partitionValues.toSeq(partitionSchema).zipWithIndex.map { case (value, i) =>
          val attr = partitionSchema(i)
          val valueProto = exprToProto(Literal(value, attr.dataType), Seq.empty)
          // In `CometScanRule`, we have already checked that all partition values are
          // supported. So, we can safely use `get` here.
          assert(
            valueProto.isDefined,
            s"Unsupported partition value: $value, type: ${attr.dataType}")
          valueProto.get
        }

      val fileBuilder = OperatorOuterClass.SparkPartitionedFile.newBuilder()
      partitionVals.foreach(fileBuilder.addPartitionValues)
      fileBuilder
        .setFilePath(file.filePath.toString)
        .setStart(file.start)
        .setLength(file.length)
        .setFileSize(file.fileSize)
      partitionBuilder.addPartitionedFile(fileBuilder.build())
    })
    nativeScanBuilder.addFilePartitions(partitionBuilder.build())
  }
}

/**
 * Trait for providing serialization logic for expressions.
 */
trait CometExpressionSerde {

  /**
   * Convert a Spark expression into a protocol buffer representation that can be passed into
   * native code.
   *
   * @param expr
   *   The Spark expression.
   * @param inputs
   *   The input attributes.
   * @param binding
   *   Whether the attributes are bound (this is only relevant in aggregate expressions).
   * @return
   *   Protocol buffer representation, or None if the expression could not be converted. In this
   *   case it is expected that the input expression will have been tagged with reasons why it
   *   could not be converted.
   */
  def convert(
      expr: Expression,
      inputs: Seq[Attribute],
      binding: Boolean): Option[ExprOuterClass.Expr]
}

/**
 * Trait for providing serialization logic for aggregate expressions.
 */
trait CometAggregateExpressionSerde {

  /**
   * Convert a Spark expression into a protocol buffer representation that can be passed into
   * native code.
   *
   * @param aggExpr
   *   The aggregate expression.
   * @param expr
   *   The aggregate function.
   * @param inputs
   *   The input attributes.
   * @param binding
   *   Whether the attributes are bound (this is only relevant in aggregate expressions).
   * @param conf
   *   SQLConf
   * @return
   *   Protocol buffer representation, or None if the expression could not be converted. In this
   *   case it is expected that the input expression will have been tagged with reasons why it
   *   could not be converted.
   */
  def convert(
      aggExpr: AggregateExpression,
      expr: Expression,
      inputs: Seq[Attribute],
      binding: Boolean,
      conf: SQLConf): Option[ExprOuterClass.AggExpr]
}

/** Marker trait for an expression that is not guaranteed to be 100% compatible with Spark */
trait IncompatExpr {}<|MERGE_RESOLUTION|>--- conflicted
+++ resolved
@@ -1941,7 +1941,10 @@
       case mv: MapValues =>
         val childExpr = exprToProtoInternal(mv.child, inputs, binding)
         scalarFunctionExprToProto("map_values", childExpr)
-<<<<<<< HEAD
+      case gmv: GetMapValue =>
+        val mapExpr = exprToProtoInternal(gmv.child, inputs, binding)
+        val keyExpr = exprToProtoInternal(gmv.key, inputs, binding)
+        scalarFunctionExprToProto("map_extract", mapExpr, keyExpr)
       case expr =>
         QueryPlanSerde.exprHandlers.get(expr.getClass) match {
           case Some(handler) => convert(handler)
@@ -1949,17 +1952,7 @@
             withInfo(expr, s"${expr.prettyName} is not supported", expr.children: _*)
             None
         }
-=======
-      case gmv: GetMapValue =>
-        val mapExpr = exprToProtoInternal(gmv.child, inputs, binding)
-        val keyExpr = exprToProtoInternal(gmv.key, inputs, binding)
-        scalarFunctionExprToProto("map_extract", mapExpr, keyExpr)
-      case _ =>
-        withInfo(expr, s"${expr.prettyName} is not supported", expr.children: _*)
-        None
->>>>>>> 8626b04b
-    }
-
+    }
   }
 
   /**
