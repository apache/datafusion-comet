/*
 * Licensed to the Apache Software Foundation (ASF) under one
 * or more contributor license agreements.  See the NOTICE file
 * distributed with this work for additional information
 * regarding copyright ownership.  The ASF licenses this file
 * to you under the Apache License, Version 2.0 (the
 * "License"); you may not use this file except in compliance
 * with the License.  You may obtain a copy of the License at
 *
 *   http://www.apache.org/licenses/LICENSE-2.0
 *
 * Unless required by applicable law or agreed to in writing,
 * software distributed under the License is distributed on an
 * "AS IS" BASIS, WITHOUT WARRANTIES OR CONDITIONS OF ANY
 * KIND, either express or implied.  See the License for the
 * specific language governing permissions and limitations
 * under the License.
 */

package org.apache.comet.serde

import scala.collection.JavaConverters._

import org.apache.spark.internal.Logging
import org.apache.spark.sql.catalyst.expressions._
import org.apache.spark.sql.catalyst.expressions.aggregate.{AggregateExpression, Average, BitAndAgg, BitOrAgg, BitXorAgg, BloomFilterAggregate, Complete, Corr, Count, CovPopulation, CovSample, Final, First, Last, Max, Min, Partial, StddevPop, StddevSamp, Sum, VariancePop, VarianceSamp}
import org.apache.spark.sql.catalyst.expressions.objects.StaticInvoke
import org.apache.spark.sql.catalyst.optimizer.{BuildLeft, BuildRight, NormalizeNaNAndZero}
import org.apache.spark.sql.catalyst.plans._
import org.apache.spark.sql.catalyst.plans.physical.{HashPartitioning, Partitioning, RangePartitioning, RoundRobinPartitioning, SinglePartition}
import org.apache.spark.sql.catalyst.util.CharVarcharCodegenUtils
import org.apache.spark.sql.comet.{CometBroadcastExchangeExec, CometScanExec, CometSinkPlaceHolder, CometSparkToColumnarExec, DecimalPrecision}
import org.apache.spark.sql.comet.execution.shuffle.CometShuffleExchangeExec
import org.apache.spark.sql.execution
import org.apache.spark.sql.execution._
import org.apache.spark.sql.execution.adaptive.{BroadcastQueryStageExec, ShuffleQueryStageExec}
import org.apache.spark.sql.execution.aggregate.{BaseAggregateExec, HashAggregateExec, ObjectHashAggregateExec}
import org.apache.spark.sql.execution.datasources.{FilePartition, FileScanRDD}
import org.apache.spark.sql.execution.datasources.v2.{DataSourceRDD, DataSourceRDDPartition}
import org.apache.spark.sql.execution.exchange.{BroadcastExchangeExec, ReusedExchangeExec, ShuffleExchangeExec}
import org.apache.spark.sql.execution.joins.{BroadcastHashJoinExec, HashJoin, ShuffledHashJoinExec, SortMergeJoinExec}
import org.apache.spark.sql.execution.window.WindowExec
import org.apache.spark.sql.internal.SQLConf
import org.apache.spark.sql.types._
import org.apache.spark.unsafe.types.UTF8String

import org.apache.comet.CometConf
import org.apache.comet.CometSparkSessionExtensions.{isCometScan, isSpark34Plus, withInfo}
import org.apache.comet.expressions.{CometCast, CometEvalMode, Compatible, Incompatible, RegExp, Unsupported}
import org.apache.comet.serde.ExprOuterClass.{AggExpr, DataType => ProtoDataType, Expr, ScalarFunc}
import org.apache.comet.serde.ExprOuterClass.DataType.{DataTypeInfo, DecimalInfo, ListInfo, MapInfo, StructInfo}
import org.apache.comet.serde.OperatorOuterClass.{AggregateMode => CometAggregateMode, BuildSide, JoinType, Operator}
import org.apache.comet.shims.CometExprShim
import org.apache.comet.shims.ShimQueryPlanSerde

/**
 * An utility object for query plan and expression serialization.
 */
object QueryPlanSerde extends Logging with ShimQueryPlanSerde with CometExprShim {
  def emitWarning(reason: String): Unit = {
    logWarning(s"Comet native execution is disabled due to: $reason")
  }

  def supportedDataType(dt: DataType, allowStruct: Boolean = false): Boolean = dt match {
    case _: ByteType | _: ShortType | _: IntegerType | _: LongType | _: FloatType |
        _: DoubleType | _: StringType | _: BinaryType | _: TimestampType | _: DecimalType |
        _: DateType | _: BooleanType | _: NullType =>
      true
    case dt if isTimestampNTZType(dt) => true
    case s: StructType if allowStruct =>
      s.fields.map(_.dataType).forall(supportedDataType(_, allowStruct))
    case dt =>
      emitWarning(s"unsupported Spark data type: $dt")
      false
  }

  /**
   * Serializes Spark datatype to protobuf. Note that, a datatype can be serialized by this method
   * doesn't mean it is supported by Comet native execution, i.e., `supportedDataType` may return
   * false for it.
   */
  def serializeDataType(dt: DataType): Option[ExprOuterClass.DataType] = {
    val typeId = dt match {
      case _: BooleanType => 0
      case _: ByteType => 1
      case _: ShortType => 2
      case _: IntegerType => 3
      case _: LongType => 4
      case _: FloatType => 5
      case _: DoubleType => 6
      case _: StringType => 7
      case _: BinaryType => 8
      case _: TimestampType => 9
      case _: DecimalType => 10
      case dt if isTimestampNTZType(dt) => 11
      case _: DateType => 12
      case _: NullType => 13
      case _: ArrayType => 14
      case _: MapType => 15
      case _: StructType => 16
      case dt =>
        emitWarning(s"Cannot serialize Spark data type: $dt")
        return None
    }

    val builder = ProtoDataType.newBuilder()
    builder.setTypeIdValue(typeId)

    // Decimal
    val dataType = dt match {
      case t: DecimalType =>
        val info = DataTypeInfo.newBuilder()
        val decimal = DecimalInfo.newBuilder()
        decimal.setPrecision(t.precision)
        decimal.setScale(t.scale)
        info.setDecimal(decimal)
        builder.setTypeInfo(info.build()).build()

      case a: ArrayType =>
        val elementType = serializeDataType(a.elementType)

        if (elementType.isEmpty) {
          return None
        }

        val info = DataTypeInfo.newBuilder()
        val list = ListInfo.newBuilder()
        list.setElementType(elementType.get)
        list.setContainsNull(a.containsNull)

        info.setList(list)
        builder.setTypeInfo(info.build()).build()

      case m: MapType =>
        val keyType = serializeDataType(m.keyType)
        if (keyType.isEmpty) {
          return None
        }

        val valueType = serializeDataType(m.valueType)
        if (valueType.isEmpty) {
          return None
        }

        val info = DataTypeInfo.newBuilder()
        val map = MapInfo.newBuilder()
        map.setKeyType(keyType.get)
        map.setValueType(valueType.get)
        map.setValueContainsNull(m.valueContainsNull)

        info.setMap(map)
        builder.setTypeInfo(info.build()).build()

      case s: StructType =>
        val info = DataTypeInfo.newBuilder()
        val struct = StructInfo.newBuilder()

        val fieldNames = s.fields.map(_.name).toIterable.asJava
        val fieldDatatypes = s.fields.map(f => serializeDataType(f.dataType)).toSeq
        val fieldNullable = s.fields.map(f => Boolean.box(f.nullable)).toIterable.asJava

        if (fieldDatatypes.exists(_.isEmpty)) {
          return None
        }

        struct.addAllFieldNames(fieldNames)
        struct.addAllFieldDatatypes(fieldDatatypes.map(_.get).asJava)
        struct.addAllFieldNullable(fieldNullable)

        info.setStruct(struct)
        builder.setTypeInfo(info.build()).build()
      case _ => builder.build()
    }

    Some(dataType)
  }

  private def sumDataTypeSupported(dt: DataType): Boolean = {
    dt match {
      case _: NumericType => true
      case _ => false
    }
  }

  private def avgDataTypeSupported(dt: DataType): Boolean = {
    dt match {
      case _: NumericType => true
      // TODO: implement support for interval types
      case _ => false
    }
  }

  private def minMaxDataTypeSupported(dt: DataType): Boolean = {
    dt match {
      case _: NumericType | DateType | TimestampType | BooleanType => true
      case _ => false
    }
  }

  private def bitwiseAggTypeSupported(dt: DataType): Boolean = {
    dt match {
      case _: IntegerType | LongType | ShortType | ByteType => true
      case _ => false
    }
  }

  def windowExprToProto(
      windowExpr: WindowExpression,
      output: Seq[Attribute],
      conf: SQLConf): Option[OperatorOuterClass.WindowExpr] = {

    val aggregateExpressions: Array[AggregateExpression] = windowExpr.flatMap { expr =>
      expr match {
        case agg: AggregateExpression =>
          agg.aggregateFunction match {
            case _: Count =>
              Some(agg)
            case min: Min =>
              if (minMaxDataTypeSupported(min.dataType)) {
                Some(agg)
              } else {
                withInfo(windowExpr, s"datatype ${min.dataType} is not supported", expr)
                None
              }
            case max: Max =>
              if (minMaxDataTypeSupported(max.dataType)) {
                Some(agg)
              } else {
                withInfo(windowExpr, s"datatype ${max.dataType} is not supported", expr)
                None
              }
            case s: Sum =>
              if (sumDataTypeSupported(s.dataType) && !s.dataType.isInstanceOf[DecimalType]) {
                Some(agg)
              } else {
                withInfo(windowExpr, s"datatype ${s.dataType} is not supported", expr)
                None
              }
            case _ =>
              withInfo(
                windowExpr,
                s"aggregate ${agg.aggregateFunction}" +
                  " is not supported for window function",
                expr)
              None
          }
        case _ =>
          None
      }
    }.toArray

    val (aggExpr, builtinFunc) = if (aggregateExpressions.nonEmpty) {
      val modes = aggregateExpressions.map(_.mode).distinct
      assert(modes.size == 1 && modes.head == Complete)
      (aggExprToProto(aggregateExpressions.head, output, true, conf), None)
    } else {
      (None, exprToProto(windowExpr.windowFunction, output))
    }

    if (aggExpr.isEmpty && builtinFunc.isEmpty) {
      return None
    }

    val f = windowExpr.windowSpec.frameSpecification

    val (frameType, lowerBound, upperBound) = f match {
      case SpecifiedWindowFrame(frameType, lBound, uBound) =>
        val frameProto = frameType match {
          case RowFrame => OperatorOuterClass.WindowFrameType.Rows
          case RangeFrame => OperatorOuterClass.WindowFrameType.Range
        }

        val lBoundProto = lBound match {
          case UnboundedPreceding =>
            OperatorOuterClass.LowerWindowFrameBound
              .newBuilder()
              .setUnboundedPreceding(OperatorOuterClass.UnboundedPreceding.newBuilder().build())
              .build()
          case CurrentRow =>
            OperatorOuterClass.LowerWindowFrameBound
              .newBuilder()
              .setCurrentRow(OperatorOuterClass.CurrentRow.newBuilder().build())
              .build()
          case e =>
            val offset = e.eval() match {
              case i: Integer => i.toLong
              case l: Long => l
              case _ => return None
            }
            OperatorOuterClass.LowerWindowFrameBound
              .newBuilder()
              .setPreceding(
                OperatorOuterClass.Preceding
                  .newBuilder()
                  .setOffset(offset)
                  .build())
              .build()
        }

        val uBoundProto = uBound match {
          case UnboundedFollowing =>
            OperatorOuterClass.UpperWindowFrameBound
              .newBuilder()
              .setUnboundedFollowing(OperatorOuterClass.UnboundedFollowing.newBuilder().build())
              .build()
          case CurrentRow =>
            OperatorOuterClass.UpperWindowFrameBound
              .newBuilder()
              .setCurrentRow(OperatorOuterClass.CurrentRow.newBuilder().build())
              .build()
          case e =>
            val offset = e.eval() match {
              case i: Integer => i.toLong
              case l: Long => l
              case _ => return None
            }

            OperatorOuterClass.UpperWindowFrameBound
              .newBuilder()
              .setFollowing(
                OperatorOuterClass.Following
                  .newBuilder()
                  .setOffset(offset)
                  .build())
              .build()
        }

        (frameProto, lBoundProto, uBoundProto)
      case _ =>
        (
          OperatorOuterClass.WindowFrameType.Rows,
          OperatorOuterClass.LowerWindowFrameBound
            .newBuilder()
            .setUnboundedPreceding(OperatorOuterClass.UnboundedPreceding.newBuilder().build())
            .build(),
          OperatorOuterClass.UpperWindowFrameBound
            .newBuilder()
            .setUnboundedFollowing(OperatorOuterClass.UnboundedFollowing.newBuilder().build())
            .build())
    }

    val frame = OperatorOuterClass.WindowFrame
      .newBuilder()
      .setFrameType(frameType)
      .setLowerBound(lowerBound)
      .setUpperBound(upperBound)
      .build()

    val spec =
      OperatorOuterClass.WindowSpecDefinition.newBuilder().setFrameSpecification(frame).build()

    if (builtinFunc.isDefined) {
      Some(
        OperatorOuterClass.WindowExpr
          .newBuilder()
          .setBuiltInWindowFunction(builtinFunc.get)
          .setSpec(spec)
          .build())
    } else if (aggExpr.isDefined) {
      Some(
        OperatorOuterClass.WindowExpr
          .newBuilder()
          .setAggFunc(aggExpr.get)
          .setSpec(spec)
          .build())
    } else {
      None
    }
  }

  def aggExprToProto(
      aggExpr: AggregateExpression,
      inputs: Seq[Attribute],
      binding: Boolean,
      conf: SQLConf): Option[AggExpr] = {

    if (aggExpr.isDistinct) {
      // https://github.com/apache/datafusion-comet/issues/1260
      withInfo(aggExpr, "distinct aggregates are not supported")
      return None
    }

    aggExpr.aggregateFunction match {
      case s @ Sum(child, _) if sumDataTypeSupported(s.dataType) && isLegacyMode(s) =>
        val childExpr = exprToProto(child, inputs, binding)
        val dataType = serializeDataType(s.dataType)

        if (childExpr.isDefined && dataType.isDefined) {
          val sumBuilder = ExprOuterClass.Sum.newBuilder()
          sumBuilder.setChild(childExpr.get)
          sumBuilder.setDatatype(dataType.get)
          sumBuilder.setFailOnError(getFailOnError(s))

          Some(
            ExprOuterClass.AggExpr
              .newBuilder()
              .setSum(sumBuilder)
              .build())
        } else {
          if (dataType.isEmpty) {
            withInfo(aggExpr, s"datatype ${s.dataType} is not supported", child)
          } else {
            withInfo(aggExpr, child)
          }
          None
        }
      case s @ Average(child, _) if avgDataTypeSupported(s.dataType) && isLegacyMode(s) =>
        val childExpr = exprToProto(child, inputs, binding)
        val dataType = serializeDataType(s.dataType)

        val sumDataType = if (child.dataType.isInstanceOf[DecimalType]) {

          // This is input precision + 10 to be consistent with Spark
          val precision = Math.min(
            DecimalType.MAX_PRECISION,
            child.dataType.asInstanceOf[DecimalType].precision + 10)
          val newType =
            DecimalType.apply(precision, child.dataType.asInstanceOf[DecimalType].scale)
          serializeDataType(newType)
        } else {
          serializeDataType(child.dataType)
        }

        if (childExpr.isDefined && dataType.isDefined) {
          val builder = ExprOuterClass.Avg.newBuilder()
          builder.setChild(childExpr.get)
          builder.setDatatype(dataType.get)
          builder.setFailOnError(getFailOnError(s))
          builder.setSumDatatype(sumDataType.get)

          Some(
            ExprOuterClass.AggExpr
              .newBuilder()
              .setAvg(builder)
              .build())
        } else if (dataType.isEmpty) {
          withInfo(aggExpr, s"datatype ${s.dataType} is not supported", child)
          None
        } else {
          withInfo(aggExpr, child)
          None
        }
      case Count(children) =>
        val exprChildren = children.map(exprToProto(_, inputs, binding))

        if (exprChildren.forall(_.isDefined)) {
          val countBuilder = ExprOuterClass.Count.newBuilder()
          countBuilder.addAllChildren(exprChildren.map(_.get).asJava)

          Some(
            ExprOuterClass.AggExpr
              .newBuilder()
              .setCount(countBuilder)
              .build())
        } else {
          withInfo(aggExpr, children: _*)
          None
        }
      case min @ Min(child) if minMaxDataTypeSupported(min.dataType) =>
        val childExpr = exprToProto(child, inputs, binding)
        val dataType = serializeDataType(min.dataType)

        if (childExpr.isDefined && dataType.isDefined) {
          val minBuilder = ExprOuterClass.Min.newBuilder()
          minBuilder.setChild(childExpr.get)
          minBuilder.setDatatype(dataType.get)

          Some(
            ExprOuterClass.AggExpr
              .newBuilder()
              .setMin(minBuilder)
              .build())
        } else if (dataType.isEmpty) {
          withInfo(aggExpr, s"datatype ${min.dataType} is not supported", child)
          None
        } else {
          withInfo(aggExpr, child)
          None
        }
      case max @ Max(child) if minMaxDataTypeSupported(max.dataType) =>
        val childExpr = exprToProto(child, inputs, binding)
        val dataType = serializeDataType(max.dataType)

        if (childExpr.isDefined && dataType.isDefined) {
          val maxBuilder = ExprOuterClass.Max.newBuilder()
          maxBuilder.setChild(childExpr.get)
          maxBuilder.setDatatype(dataType.get)

          Some(
            ExprOuterClass.AggExpr
              .newBuilder()
              .setMax(maxBuilder)
              .build())
        } else if (dataType.isEmpty) {
          withInfo(aggExpr, s"datatype ${max.dataType} is not supported", child)
          None
        } else {
          withInfo(aggExpr, child)
          None
        }
      case first @ First(child, ignoreNulls)
          if !ignoreNulls => // DataFusion doesn't support ignoreNulls true
        val childExpr = exprToProto(child, inputs, binding)
        val dataType = serializeDataType(first.dataType)

        if (childExpr.isDefined && dataType.isDefined) {
          val firstBuilder = ExprOuterClass.First.newBuilder()
          firstBuilder.setChild(childExpr.get)
          firstBuilder.setDatatype(dataType.get)

          Some(
            ExprOuterClass.AggExpr
              .newBuilder()
              .setFirst(firstBuilder)
              .build())
        } else if (dataType.isEmpty) {
          withInfo(aggExpr, s"datatype ${first.dataType} is not supported", child)
          None
        } else {
          withInfo(aggExpr, child)
          None
        }
      case last @ Last(child, ignoreNulls)
          if !ignoreNulls => // DataFusion doesn't support ignoreNulls true
        val childExpr = exprToProto(child, inputs, binding)
        val dataType = serializeDataType(last.dataType)

        if (childExpr.isDefined && dataType.isDefined) {
          val lastBuilder = ExprOuterClass.Last.newBuilder()
          lastBuilder.setChild(childExpr.get)
          lastBuilder.setDatatype(dataType.get)

          Some(
            ExprOuterClass.AggExpr
              .newBuilder()
              .setLast(lastBuilder)
              .build())
        } else if (dataType.isEmpty) {
          withInfo(aggExpr, s"datatype ${last.dataType} is not supported", child)
          None
        } else {
          withInfo(aggExpr, child)
          None
        }
      case bitAnd @ BitAndAgg(child) if bitwiseAggTypeSupported(bitAnd.dataType) =>
        val childExpr = exprToProto(child, inputs, binding)
        val dataType = serializeDataType(bitAnd.dataType)

        if (childExpr.isDefined && dataType.isDefined) {
          val bitAndBuilder = ExprOuterClass.BitAndAgg.newBuilder()
          bitAndBuilder.setChild(childExpr.get)
          bitAndBuilder.setDatatype(dataType.get)

          Some(
            ExprOuterClass.AggExpr
              .newBuilder()
              .setBitAndAgg(bitAndBuilder)
              .build())
        } else if (dataType.isEmpty) {
          withInfo(aggExpr, s"datatype ${bitAnd.dataType} is not supported", child)
          None
        } else {
          withInfo(aggExpr, child)
          None
        }
      case bitOr @ BitOrAgg(child) if bitwiseAggTypeSupported(bitOr.dataType) =>
        val childExpr = exprToProto(child, inputs, binding)
        val dataType = serializeDataType(bitOr.dataType)

        if (childExpr.isDefined && dataType.isDefined) {
          val bitOrBuilder = ExprOuterClass.BitOrAgg.newBuilder()
          bitOrBuilder.setChild(childExpr.get)
          bitOrBuilder.setDatatype(dataType.get)

          Some(
            ExprOuterClass.AggExpr
              .newBuilder()
              .setBitOrAgg(bitOrBuilder)
              .build())
        } else if (dataType.isEmpty) {
          withInfo(aggExpr, s"datatype ${bitOr.dataType} is not supported", child)
          None
        } else {
          withInfo(aggExpr, child)
          None
        }
      case bitXor @ BitXorAgg(child) if bitwiseAggTypeSupported(bitXor.dataType) =>
        val childExpr = exprToProto(child, inputs, binding)
        val dataType = serializeDataType(bitXor.dataType)

        if (childExpr.isDefined && dataType.isDefined) {
          val bitXorBuilder = ExprOuterClass.BitXorAgg.newBuilder()
          bitXorBuilder.setChild(childExpr.get)
          bitXorBuilder.setDatatype(dataType.get)

          Some(
            ExprOuterClass.AggExpr
              .newBuilder()
              .setBitXorAgg(bitXorBuilder)
              .build())
        } else if (dataType.isEmpty) {
          withInfo(aggExpr, s"datatype ${bitXor.dataType} is not supported", child)
          None
        } else {
          withInfo(aggExpr, child)
          None
        }
      case cov @ CovSample(child1, child2, nullOnDivideByZero) =>
        val child1Expr = exprToProto(child1, inputs, binding)
        val child2Expr = exprToProto(child2, inputs, binding)
        val dataType = serializeDataType(cov.dataType)

        if (child1Expr.isDefined && child2Expr.isDefined && dataType.isDefined) {
          val covBuilder = ExprOuterClass.Covariance.newBuilder()
          covBuilder.setChild1(child1Expr.get)
          covBuilder.setChild2(child2Expr.get)
          covBuilder.setNullOnDivideByZero(nullOnDivideByZero)
          covBuilder.setDatatype(dataType.get)
          covBuilder.setStatsTypeValue(0)

          Some(
            ExprOuterClass.AggExpr
              .newBuilder()
              .setCovariance(covBuilder)
              .build())
        } else {
          None
        }
      case cov @ CovPopulation(child1, child2, nullOnDivideByZero) =>
        val child1Expr = exprToProto(child1, inputs, binding)
        val child2Expr = exprToProto(child2, inputs, binding)
        val dataType = serializeDataType(cov.dataType)

        if (child1Expr.isDefined && child2Expr.isDefined && dataType.isDefined) {
          val covBuilder = ExprOuterClass.Covariance.newBuilder()
          covBuilder.setChild1(child1Expr.get)
          covBuilder.setChild2(child2Expr.get)
          covBuilder.setNullOnDivideByZero(nullOnDivideByZero)
          covBuilder.setDatatype(dataType.get)
          covBuilder.setStatsTypeValue(1)

          Some(
            ExprOuterClass.AggExpr
              .newBuilder()
              .setCovariance(covBuilder)
              .build())
        } else {
          None
        }
      case variance @ VarianceSamp(child, nullOnDivideByZero) =>
        val childExpr = exprToProto(child, inputs, binding)
        val dataType = serializeDataType(variance.dataType)

        if (childExpr.isDefined && dataType.isDefined) {
          val varBuilder = ExprOuterClass.Variance.newBuilder()
          varBuilder.setChild(childExpr.get)
          varBuilder.setNullOnDivideByZero(nullOnDivideByZero)
          varBuilder.setDatatype(dataType.get)
          varBuilder.setStatsTypeValue(0)

          Some(
            ExprOuterClass.AggExpr
              .newBuilder()
              .setVariance(varBuilder)
              .build())
        } else {
          withInfo(aggExpr, child)
          None
        }
      case variancePop @ VariancePop(child, nullOnDivideByZero) =>
        val childExpr = exprToProto(child, inputs, binding)
        val dataType = serializeDataType(variancePop.dataType)

        if (childExpr.isDefined && dataType.isDefined) {
          val varBuilder = ExprOuterClass.Variance.newBuilder()
          varBuilder.setChild(childExpr.get)
          varBuilder.setNullOnDivideByZero(nullOnDivideByZero)
          varBuilder.setDatatype(dataType.get)
          varBuilder.setStatsTypeValue(1)

          Some(
            ExprOuterClass.AggExpr
              .newBuilder()
              .setVariance(varBuilder)
              .build())
        } else {
          withInfo(aggExpr, child)
          None
        }

      case std @ StddevSamp(child, nullOnDivideByZero) =>
        if (CometConf.COMET_EXPR_STDDEV_ENABLED.get(conf)) {
          val childExpr = exprToProto(child, inputs, binding)
          val dataType = serializeDataType(std.dataType)

          if (childExpr.isDefined && dataType.isDefined) {
            val stdBuilder = ExprOuterClass.Stddev.newBuilder()
            stdBuilder.setChild(childExpr.get)
            stdBuilder.setNullOnDivideByZero(nullOnDivideByZero)
            stdBuilder.setDatatype(dataType.get)
            stdBuilder.setStatsTypeValue(0)

            Some(
              ExprOuterClass.AggExpr
                .newBuilder()
                .setStddev(stdBuilder)
                .build())
          } else {
            withInfo(aggExpr, child)
            None
          }
        } else {
          withInfo(
            aggExpr,
            "stddev disabled by default because it can be slower than Spark. " +
              s"Set ${CometConf.COMET_EXPR_STDDEV_ENABLED}=true to enable it.",
            child)
          None
        }

      case std @ StddevPop(child, nullOnDivideByZero) =>
        if (CometConf.COMET_EXPR_STDDEV_ENABLED.get(conf)) {
          val childExpr = exprToProto(child, inputs, binding)
          val dataType = serializeDataType(std.dataType)

          if (childExpr.isDefined && dataType.isDefined) {
            val stdBuilder = ExprOuterClass.Stddev.newBuilder()
            stdBuilder.setChild(childExpr.get)
            stdBuilder.setNullOnDivideByZero(nullOnDivideByZero)
            stdBuilder.setDatatype(dataType.get)
            stdBuilder.setStatsTypeValue(1)

            Some(
              ExprOuterClass.AggExpr
                .newBuilder()
                .setStddev(stdBuilder)
                .build())
          } else {
            withInfo(aggExpr, child)
            None
          }
        } else {
          withInfo(
            aggExpr,
            "stddev disabled by default because it can be slower than Spark. " +
              s"Set ${CometConf.COMET_EXPR_STDDEV_ENABLED}=true to enable it.",
            child)
          None
        }

      case corr @ Corr(child1, child2, nullOnDivideByZero) =>
        val child1Expr = exprToProto(child1, inputs, binding)
        val child2Expr = exprToProto(child2, inputs, binding)
        val dataType = serializeDataType(corr.dataType)

        if (child1Expr.isDefined && child2Expr.isDefined && dataType.isDefined) {
          val corrBuilder = ExprOuterClass.Correlation.newBuilder()
          corrBuilder.setChild1(child1Expr.get)
          corrBuilder.setChild2(child2Expr.get)
          corrBuilder.setNullOnDivideByZero(nullOnDivideByZero)
          corrBuilder.setDatatype(dataType.get)

          Some(
            ExprOuterClass.AggExpr
              .newBuilder()
              .setCorrelation(corrBuilder)
              .build())
        } else {
          withInfo(aggExpr, child1, child2)
          None
        }

      case bloom_filter @ BloomFilterAggregate(child, numItems, numBits, _, _) =>
        // We ignore mutableAggBufferOffset and inputAggBufferOffset because they are
        // implementation details for Spark's ObjectHashAggregate.
        val childExpr = exprToProto(child, inputs, binding)
        val numItemsExpr = exprToProto(numItems, inputs, binding)
        val numBitsExpr = exprToProto(numBits, inputs, binding)
        val dataType = serializeDataType(bloom_filter.dataType)

        if (childExpr.isDefined &&
          (child.dataType
            .isInstanceOf[ByteType] ||
            child.dataType
              .isInstanceOf[ShortType] ||
            child.dataType
              .isInstanceOf[IntegerType] ||
            child.dataType
              .isInstanceOf[LongType] ||
            child.dataType
              .isInstanceOf[StringType]) &&
          numItemsExpr.isDefined &&
          numBitsExpr.isDefined &&
          dataType.isDefined) {
          val bloomFilterAggBuilder = ExprOuterClass.BloomFilterAgg.newBuilder()
          bloomFilterAggBuilder.setChild(childExpr.get)
          bloomFilterAggBuilder.setNumItems(numItemsExpr.get)
          bloomFilterAggBuilder.setNumBits(numBitsExpr.get)
          bloomFilterAggBuilder.setDatatype(dataType.get)

          Some(
            ExprOuterClass.AggExpr
              .newBuilder()
              .setBloomFilterAgg(bloomFilterAggBuilder)
              .build())
        } else {
          withInfo(aggExpr, child, numItems, numBits)
          None
        }

      case fn =>
        val msg = s"unsupported Spark aggregate function: ${fn.prettyName}"
        emitWarning(msg)
        withInfo(aggExpr, msg, fn.children: _*)
        None
    }
  }

  def evalModeToProto(evalMode: CometEvalMode.Value): ExprOuterClass.EvalMode = {
    evalMode match {
      case CometEvalMode.LEGACY => ExprOuterClass.EvalMode.LEGACY
      case CometEvalMode.TRY => ExprOuterClass.EvalMode.TRY
      case CometEvalMode.ANSI => ExprOuterClass.EvalMode.ANSI
      case _ => throw new IllegalStateException(s"Invalid evalMode $evalMode")
    }
  }

  /**
   * Wrap an expression in a cast.
   */
  def castToProto(
      expr: Expression,
      timeZoneId: Option[String],
      dt: DataType,
      childExpr: Expr,
      evalMode: CometEvalMode.Value): Option[Expr] = {
    serializeDataType(dt) match {
      case Some(dataType) =>
        val castBuilder = ExprOuterClass.Cast.newBuilder()
        castBuilder.setChild(childExpr)
        castBuilder.setDatatype(dataType)
        castBuilder.setEvalMode(evalModeToProto(evalMode))
        castBuilder.setAllowIncompat(CometConf.COMET_CAST_ALLOW_INCOMPATIBLE.get())
        castBuilder.setTimezone(timeZoneId.getOrElse("UTC"))
        Some(
          ExprOuterClass.Expr
            .newBuilder()
            .setCast(castBuilder)
            .build())
      case _ =>
        withInfo(expr, s"Unsupported datatype in castToProto: $dt")
        None
    }
  }

  def handleCast(
      expr: Expression,
      child: Expression,
      inputs: Seq[Attribute],
      binding: Boolean,
      dt: DataType,
      timeZoneId: Option[String],
      evalMode: CometEvalMode.Value): Option[Expr] = {

    val childExpr = exprToProtoInternal(child, inputs, binding)
    if (childExpr.isDefined) {
      val castSupport =
        CometCast.isSupported(child.dataType, dt, timeZoneId, evalMode)

      def getIncompatMessage(reason: Option[String]): String =
        "Comet does not guarantee correct results for cast " +
          s"from ${child.dataType} to $dt " +
          s"with timezone $timeZoneId and evalMode $evalMode" +
          reason.map(str => s" ($str)").getOrElse("")

      castSupport match {
        case Compatible(_) =>
          castToProto(expr, timeZoneId, dt, childExpr.get, evalMode)
        case Incompatible(reason) =>
          if (CometConf.COMET_CAST_ALLOW_INCOMPATIBLE.get()) {
            logWarning(getIncompatMessage(reason))
            castToProto(expr, timeZoneId, dt, childExpr.get, evalMode)
          } else {
            withInfo(
              expr,
              s"${getIncompatMessage(reason)}. To enable all incompatible casts, set " +
                s"${CometConf.COMET_CAST_ALLOW_INCOMPATIBLE.key}=true")
            None
          }
        case Unsupported =>
          withInfo(
            expr,
            s"Unsupported cast from ${child.dataType} to $dt " +
              s"with timezone $timeZoneId and evalMode $evalMode")
          None
      }
    } else {
      withInfo(expr, child)
      None
    }
  }

  /**
   * Convert a Spark expression to protobuf.
   *
   * @param expr
   *   The input expression
   * @param inputs
   *   The input attributes
   * @param binding
   *   Whether to bind the expression to the input attributes
   * @return
   *   The protobuf representation of the expression, or None if the expression is not supported
   */
  def exprToProto(
      expr: Expression,
      inputs: Seq[Attribute],
      binding: Boolean = true): Option[Expr] = {

    val conf = SQLConf.get
    val newExpr =
      DecimalPrecision.promote(conf.decimalOperationsAllowPrecisionLoss, expr, !conf.ansiEnabled)
    exprToProtoInternal(newExpr, inputs, binding)
  }

  def exprToProtoInternal(
      expr: Expression,
      inputs: Seq[Attribute],
      binding: Boolean): Option[Expr] = {
    SQLConf.get

    expr match {
      case a @ Alias(_, _) =>
        val r = exprToProtoInternal(a.child, inputs, binding)
        if (r.isEmpty) {
          withInfo(expr, a.child)
        }
        r

      case cast @ Cast(_: Literal, dataType, _, _) =>
        // This can happen after promoting decimal precisions
        val value = cast.eval()
        exprToProtoInternal(Literal(value, dataType), inputs, binding)

      case UnaryExpression(child) if expr.prettyName == "trycast" =>
        val timeZoneId = SQLConf.get.sessionLocalTimeZone
        handleCast(
          expr,
          child,
          inputs,
          binding,
          expr.dataType,
          Some(timeZoneId),
          CometEvalMode.TRY)

      case c @ Cast(child, dt, timeZoneId, _) =>
        handleCast(expr, child, inputs, binding, dt, timeZoneId, evalMode(c))

      case add @ Add(left, right, _) if supportedDataType(left.dataType) =>
        createMathExpression(
          expr,
          left,
          right,
          inputs,
          binding,
          add.dataType,
          getFailOnError(add),
          (builder, mathExpr) => builder.setAdd(mathExpr))

      case add @ Add(left, _, _) if !supportedDataType(left.dataType) =>
        withInfo(add, s"Unsupported datatype ${left.dataType}")
        None

      case sub @ Subtract(left, right, _) if supportedDataType(left.dataType) =>
        createMathExpression(
          expr,
          left,
          right,
          inputs,
          binding,
          sub.dataType,
          getFailOnError(sub),
          (builder, mathExpr) => builder.setSubtract(mathExpr))

      case sub @ Subtract(left, _, _) if !supportedDataType(left.dataType) =>
        withInfo(sub, s"Unsupported datatype ${left.dataType}")
        None

      case mul @ Multiply(left, right, _)
          if supportedDataType(left.dataType) && !decimalBeforeSpark34(left.dataType) =>
        createMathExpression(
          expr,
          left,
          right,
          inputs,
          binding,
          mul.dataType,
          getFailOnError(mul),
          (builder, mathExpr) => builder.setMultiply(mathExpr))

      case mul @ Multiply(left, _, _) =>
        if (!supportedDataType(left.dataType)) {
          withInfo(mul, s"Unsupported datatype ${left.dataType}")
        }
        if (decimalBeforeSpark34(left.dataType)) {
          withInfo(mul, "Decimal support requires Spark 3.4 or later")
        }
        None

      case div @ Divide(left, right, _)
          if supportedDataType(left.dataType) && !decimalBeforeSpark34(left.dataType) =>
        // Datafusion now throws an exception for dividing by zero
        // See https://github.com/apache/arrow-datafusion/pull/6792
        // For now, use NullIf to swap zeros with nulls.
        val rightExpr = nullIfWhenPrimitive(right)

        createMathExpression(
          expr,
          left,
          rightExpr,
          inputs,
          binding,
          div.dataType,
          getFailOnError(div),
          (builder, mathExpr) => builder.setDivide(mathExpr))

      case div @ Divide(left, _, _) =>
        if (!supportedDataType(left.dataType)) {
          withInfo(div, s"Unsupported datatype ${left.dataType}")
        }
        if (decimalBeforeSpark34(left.dataType)) {
          withInfo(div, "Decimal support requires Spark 3.4 or later")
        }
        None

      case rem @ Remainder(left, right, _)
          if supportedDataType(left.dataType) && !decimalBeforeSpark34(left.dataType) =>
        val rightExpr = nullIfWhenPrimitive(right)

        createMathExpression(
          expr,
          left,
          rightExpr,
          inputs,
          binding,
          rem.dataType,
          getFailOnError(rem),
          (builder, mathExpr) => builder.setRemainder(mathExpr))

      case rem @ Remainder(left, _, _) =>
        if (!supportedDataType(left.dataType)) {
          withInfo(rem, s"Unsupported datatype ${left.dataType}")
        }
        if (decimalBeforeSpark34(left.dataType)) {
          withInfo(rem, "Decimal support requires Spark 3.4 or later")
        }
        None

      case EqualTo(left, right) =>
        createBinaryExpr(
          expr,
          left,
          right,
          inputs,
          binding,
          (builder, binaryExpr) => builder.setEq(binaryExpr))

      case Not(EqualTo(left, right)) =>
        createBinaryExpr(
          expr,
          left,
          right,
          inputs,
          binding,
          (builder, binaryExpr) => builder.setNeq(binaryExpr))

      case EqualNullSafe(left, right) =>
        createBinaryExpr(
          expr,
          left,
          right,
          inputs,
          binding,
          (builder, binaryExpr) => builder.setEqNullSafe(binaryExpr))

      case Not(EqualNullSafe(left, right)) =>
        createBinaryExpr(
          expr,
          left,
          right,
          inputs,
          binding,
          (builder, binaryExpr) => builder.setNeqNullSafe(binaryExpr))

      case GreaterThan(left, right) =>
        createBinaryExpr(
          expr,
          left,
          right,
          inputs,
          binding,
          (builder, binaryExpr) => builder.setGt(binaryExpr))

      case GreaterThanOrEqual(left, right) =>
        createBinaryExpr(
          expr,
          left,
          right,
          inputs,
          binding,
          (builder, binaryExpr) => builder.setGtEq(binaryExpr))

      case LessThan(left, right) =>
        createBinaryExpr(
          expr,
          left,
          right,
          inputs,
          binding,
          (builder, binaryExpr) => builder.setLt(binaryExpr))

      case LessThanOrEqual(left, right) =>
        createBinaryExpr(
          expr,
          left,
          right,
          inputs,
          binding,
          (builder, binaryExpr) => builder.setLtEq(binaryExpr))

      case Literal(value, dataType) if supportedDataType(dataType, allowStruct = value == null) =>
        val exprBuilder = ExprOuterClass.Literal.newBuilder()

        if (value == null) {
          exprBuilder.setIsNull(true)
        } else {
          exprBuilder.setIsNull(false)
          dataType match {
            case _: BooleanType => exprBuilder.setBoolVal(value.asInstanceOf[Boolean])
            case _: ByteType => exprBuilder.setByteVal(value.asInstanceOf[Byte])
            case _: ShortType => exprBuilder.setShortVal(value.asInstanceOf[Short])
            case _: IntegerType => exprBuilder.setIntVal(value.asInstanceOf[Int])
            case _: LongType => exprBuilder.setLongVal(value.asInstanceOf[Long])
            case _: FloatType => exprBuilder.setFloatVal(value.asInstanceOf[Float])
            case _: DoubleType => exprBuilder.setDoubleVal(value.asInstanceOf[Double])
            case _: StringType =>
              exprBuilder.setStringVal(value.asInstanceOf[UTF8String].toString)
            case _: TimestampType => exprBuilder.setLongVal(value.asInstanceOf[Long])
            case _: DecimalType =>
              // Pass decimal literal as bytes.
              val unscaled = value.asInstanceOf[Decimal].toBigDecimal.underlying.unscaledValue
              exprBuilder.setDecimalVal(
                com.google.protobuf.ByteString.copyFrom(unscaled.toByteArray))
            case _: BinaryType =>
              val byteStr =
                com.google.protobuf.ByteString.copyFrom(value.asInstanceOf[Array[Byte]])
              exprBuilder.setBytesVal(byteStr)
            case _: DateType => exprBuilder.setIntVal(value.asInstanceOf[Int])
            case dt if isTimestampNTZType(dt) =>
              exprBuilder.setLongVal(value.asInstanceOf[Long])
            case dt =>
              logWarning(s"Unexpected date type '$dt' for literal value '$value'")
          }
        }

        val dt = serializeDataType(dataType)

        if (dt.isDefined) {
          exprBuilder.setDatatype(dt.get)

          Some(
            ExprOuterClass.Expr
              .newBuilder()
              .setLiteral(exprBuilder)
              .build())
        } else {
          withInfo(expr, s"Unsupported datatype $dataType")
          None
        }
      case Literal(_, dataType) if !supportedDataType(dataType) =>
        withInfo(expr, s"Unsupported datatype $dataType")
        None

      case Substring(str, Literal(pos, _), Literal(len, _)) =>
        val strExpr = exprToProtoInternal(str, inputs, binding)

        if (strExpr.isDefined) {
          val builder = ExprOuterClass.Substring.newBuilder()
          builder.setChild(strExpr.get)
          builder.setStart(pos.asInstanceOf[Int])
          builder.setLen(len.asInstanceOf[Int])

          Some(
            ExprOuterClass.Expr
              .newBuilder()
              .setSubstring(builder)
              .build())
        } else {
          withInfo(expr, str)
          None
        }

      case StructsToJson(options, child, timezoneId) =>
        if (options.nonEmpty) {
          withInfo(expr, "StructsToJson with options is not supported")
          None
        } else {

          def isSupportedType(dt: DataType): Boolean = {
            dt match {
              case StructType(fields) =>
                fields.forall(f => isSupportedType(f.dataType))
              case DataTypes.BooleanType | DataTypes.ByteType | DataTypes.ShortType |
                  DataTypes.IntegerType | DataTypes.LongType | DataTypes.FloatType |
                  DataTypes.DoubleType | DataTypes.StringType =>
                true
              case DataTypes.DateType | DataTypes.TimestampType =>
                // TODO implement these types with tests for formatting options and timezone
                false
              case _: MapType | _: ArrayType =>
                // Spark supports map and array in StructsToJson but this is not yet
                // implemented in Comet
                false
              case _ => false
            }
          }

          val isSupported = child.dataType match {
            case s: StructType =>
              s.fields.forall(f => isSupportedType(f.dataType))
            case _: MapType | _: ArrayType =>
              // Spark supports map and array in StructsToJson but this is not yet
              // implemented in Comet
              false
            case _ =>
              false
          }

          if (isSupported) {
            exprToProto(child, inputs, binding) match {
              case Some(p) =>
                val toJson = ExprOuterClass.ToJson
                  .newBuilder()
                  .setChild(p)
                  .setTimezone(timezoneId.getOrElse("UTC"))
                  .setIgnoreNullFields(true)
                  .build()
                Some(
                  ExprOuterClass.Expr
                    .newBuilder()
                    .setToJson(toJson)
                    .build())
              case _ =>
                withInfo(expr, child)
                None
            }
          } else {
            withInfo(expr, "Unsupported data type", child)
            None
          }
        }

      case Like(left, right, escapeChar) =>
        if (escapeChar == '\\') {
          createBinaryExpr(
            expr,
            left,
            right,
            inputs,
            binding,
            (builder, binaryExpr) => builder.setLike(binaryExpr))
        } else {
          // TODO custom escape char
          withInfo(expr, s"custom escape character $escapeChar not supported in LIKE")
          None
        }

      case RLike(left, right) =>
        // we currently only support scalar regex patterns
        right match {
          case Literal(pattern, DataTypes.StringType) =>
            if (!RegExp.isSupportedPattern(pattern.toString) &&
              !CometConf.COMET_REGEXP_ALLOW_INCOMPATIBLE.get()) {
              withInfo(
                expr,
                s"Regexp pattern $pattern is not compatible with Spark. " +
                  s"Set ${CometConf.COMET_REGEXP_ALLOW_INCOMPATIBLE.key}=true " +
                  "to allow it anyway.")
              return None
            }
          case _ =>
            withInfo(expr, "Only scalar regexp patterns are supported")
            return None
        }

        createBinaryExpr(
          expr,
          left,
          right,
          inputs,
          binding,
          (builder, binaryExpr) => builder.setRlike(binaryExpr))

      case StartsWith(left, right) =>
        createBinaryExpr(
          expr,
          left,
          right,
          inputs,
          binding,
          (builder, binaryExpr) => builder.setStartsWith(binaryExpr))

      case EndsWith(left, right) =>
        createBinaryExpr(
          expr,
          left,
          right,
          inputs,
          binding,
          (builder, binaryExpr) => builder.setEndsWith(binaryExpr))

      case Contains(left, right) =>
        createBinaryExpr(
          expr,
          left,
          right,
          inputs,
          binding,
          (builder, binaryExpr) => builder.setContains(binaryExpr))

      case StringSpace(child) =>
        createUnaryExpr(
          expr,
          child,
          inputs,
          binding,
          (builder, unaryExpr) => builder.setStringSpace(unaryExpr))

      case Hour(child, timeZoneId) =>
        val childExpr = exprToProtoInternal(child, inputs, binding)

        if (childExpr.isDefined) {
          val builder = ExprOuterClass.Hour.newBuilder()
          builder.setChild(childExpr.get)

          val timeZone = timeZoneId.getOrElse("UTC")
          builder.setTimezone(timeZone)

          Some(
            ExprOuterClass.Expr
              .newBuilder()
              .setHour(builder)
              .build())
        } else {
          withInfo(expr, child)
          None
        }

      case Minute(child, timeZoneId) =>
        val childExpr = exprToProtoInternal(child, inputs, binding)

        if (childExpr.isDefined) {
          val builder = ExprOuterClass.Minute.newBuilder()
          builder.setChild(childExpr.get)

          val timeZone = timeZoneId.getOrElse("UTC")
          builder.setTimezone(timeZone)

          Some(
            ExprOuterClass.Expr
              .newBuilder()
              .setMinute(builder)
              .build())
        } else {
          withInfo(expr, child)
          None
        }

      case DateAdd(left, right) =>
        val leftExpr = exprToProtoInternal(left, inputs, binding)
        val rightExpr = exprToProtoInternal(right, inputs, binding)
        val optExpr = scalarExprToProtoWithReturnType("date_add", DateType, leftExpr, rightExpr)
        optExprWithInfo(optExpr, expr, left, right)

      case DateSub(left, right) =>
        val leftExpr = exprToProtoInternal(left, inputs, binding)
        val rightExpr = exprToProtoInternal(right, inputs, binding)
        val optExpr = scalarExprToProtoWithReturnType("date_sub", DateType, leftExpr, rightExpr)
        optExprWithInfo(optExpr, expr, left, right)

      case TruncDate(child, format) =>
        val childExpr = exprToProtoInternal(child, inputs, binding)
        val formatExpr = exprToProtoInternal(format, inputs, binding)

        if (childExpr.isDefined && formatExpr.isDefined) {
          val builder = ExprOuterClass.TruncDate.newBuilder()
          builder.setChild(childExpr.get)
          builder.setFormat(formatExpr.get)

          Some(
            ExprOuterClass.Expr
              .newBuilder()
              .setTruncDate(builder)
              .build())
        } else {
          withInfo(expr, child, format)
          None
        }

      case TruncTimestamp(format, child, timeZoneId) =>
        val childExpr = exprToProtoInternal(child, inputs, binding)
        val formatExpr = exprToProtoInternal(format, inputs, binding)

        if (childExpr.isDefined && formatExpr.isDefined) {
          val builder = ExprOuterClass.TruncTimestamp.newBuilder()
          builder.setChild(childExpr.get)
          builder.setFormat(formatExpr.get)

          val timeZone = timeZoneId.getOrElse("UTC")
          builder.setTimezone(timeZone)

          Some(
            ExprOuterClass.Expr
              .newBuilder()
              .setTruncTimestamp(builder)
              .build())
        } else {
          withInfo(expr, child, format)
          None
        }

      case Second(child, timeZoneId) =>
        val childExpr = exprToProtoInternal(child, inputs, binding)

        if (childExpr.isDefined) {
          val builder = ExprOuterClass.Second.newBuilder()
          builder.setChild(childExpr.get)

          val timeZone = timeZoneId.getOrElse("UTC")
          builder.setTimezone(timeZone)

          Some(
            ExprOuterClass.Expr
              .newBuilder()
              .setSecond(builder)
              .build())
        } else {
          withInfo(expr, child)
          None
        }

      case Year(child) =>
        val periodType = exprToProtoInternal(Literal("year"), inputs, binding)
        val childExpr = exprToProtoInternal(child, inputs, binding)
        val optExpr = scalarExprToProto("datepart", Seq(periodType, childExpr): _*)
          .map(e => {
            Expr
              .newBuilder()
              .setCast(
                ExprOuterClass.Cast
                  .newBuilder()
                  .setChild(e)
                  .setDatatype(serializeDataType(IntegerType).get)
                  .setEvalMode(ExprOuterClass.EvalMode.LEGACY)
                  .setAllowIncompat(false)
                  .build())
              .build()
          })
        optExprWithInfo(optExpr, expr, child)

      case IsNull(child) =>
        createUnaryExpr(
          expr,
          child,
          inputs,
          binding,
          (builder, unaryExpr) => builder.setIsNull(unaryExpr))

      case IsNotNull(child) =>
        createUnaryExpr(
          expr,
          child,
          inputs,
          binding,
          (builder, unaryExpr) => builder.setIsNotNull(unaryExpr))

      case IsNaN(child) =>
        val childExpr = exprToProtoInternal(child, inputs, binding)
        val optExpr =
          scalarExprToProtoWithReturnType("isnan", BooleanType, childExpr)

        optExprWithInfo(optExpr, expr, child)

      case SortOrder(child, direction, nullOrdering, _) =>
        val childExpr = exprToProtoInternal(child, inputs, binding)

        if (childExpr.isDefined) {
          val sortOrderBuilder = ExprOuterClass.SortOrder.newBuilder()
          sortOrderBuilder.setChild(childExpr.get)

          direction match {
            case Ascending => sortOrderBuilder.setDirectionValue(0)
            case Descending => sortOrderBuilder.setDirectionValue(1)
          }

          nullOrdering match {
            case NullsFirst => sortOrderBuilder.setNullOrderingValue(0)
            case NullsLast => sortOrderBuilder.setNullOrderingValue(1)
          }

          Some(
            ExprOuterClass.Expr
              .newBuilder()
              .setSortOrder(sortOrderBuilder)
              .build())
        } else {
          withInfo(expr, child)
          None
        }

      case And(left, right) =>
        createBinaryExpr(
          expr,
          left,
          right,
          inputs,
          binding,
          (builder, binaryExpr) => builder.setAnd(binaryExpr))

      case Or(left, right) =>
        createBinaryExpr(
          expr,
          left,
          right,
          inputs,
          binding,
          (builder, binaryExpr) => builder.setOr(binaryExpr))

      case UnaryExpression(child) if expr.prettyName == "promote_precision" =>
        // `UnaryExpression` includes `PromotePrecision` for Spark 3.3
        // `PromotePrecision` is just a wrapper, don't need to serialize it.
        exprToProtoInternal(child, inputs, binding)

      case CheckOverflow(child, dt, nullOnOverflow) =>
        val childExpr = exprToProtoInternal(child, inputs, binding)

        if (childExpr.isDefined) {
          val builder = ExprOuterClass.CheckOverflow.newBuilder()
          builder.setChild(childExpr.get)
          builder.setFailOnError(!nullOnOverflow)

          // `dataType` must be decimal type
          val dataType = serializeDataType(dt)
          builder.setDatatype(dataType.get)

          Some(
            ExprOuterClass.Expr
              .newBuilder()
              .setCheckOverflow(builder)
              .build())
        } else {
          withInfo(expr, child)
          None
        }

      case attr: AttributeReference =>
        val dataType = serializeDataType(attr.dataType)

        if (dataType.isDefined) {
          if (binding) {
            // Spark may produce unresolvable attributes in some cases,
            // for example https://github.com/apache/datafusion-comet/issues/925.
            // So, we allow the binding to fail.
            val boundRef: Any = BindReferences
              .bindReference(attr, inputs, allowFailures = true)

            if (boundRef.isInstanceOf[AttributeReference]) {
              withInfo(attr, s"cannot resolve $attr among ${inputs.mkString(", ")}")
              return None
            }

            val boundExpr = ExprOuterClass.BoundReference
              .newBuilder()
              .setIndex(boundRef.asInstanceOf[BoundReference].ordinal)
              .setDatatype(dataType.get)
              .build()

            Some(
              ExprOuterClass.Expr
                .newBuilder()
                .setBound(boundExpr)
                .build())
          } else {
            val unboundRef = ExprOuterClass.UnboundReference
              .newBuilder()
              .setName(attr.name)
              .setDatatype(dataType.get)
              .build()

            Some(
              ExprOuterClass.Expr
                .newBuilder()
                .setUnbound(unboundRef)
                .build())
          }
        } else {
          withInfo(attr, s"unsupported datatype: ${attr.dataType}")
          None
        }

      // abs implementation is not correct
      // https://github.com/apache/datafusion-comet/issues/666
//        case Abs(child, failOnErr) =>
//          val childExpr = exprToProtoInternal(child, inputs)
//          if (childExpr.isDefined) {
//            val evalModeStr =
//              if (failOnErr) ExprOuterClass.EvalMode.ANSI else ExprOuterClass.EvalMode.LEGACY
//            val absBuilder = ExprOuterClass.Abs.newBuilder()
//            absBuilder.setChild(childExpr.get)
//            absBuilder.setEvalMode(evalModeStr)
//            Some(Expr.newBuilder().setAbs(absBuilder).build())
//          } else {
//            withInfo(expr, child)
//            None
//          }

      case Acos(child) =>
        val childExpr = exprToProtoInternal(child, inputs, binding)
        val optExpr = scalarExprToProto("acos", childExpr)
        optExprWithInfo(optExpr, expr, child)

      case Asin(child) =>
        val childExpr = exprToProtoInternal(child, inputs, binding)
        val optExpr = scalarExprToProto("asin", childExpr)
        optExprWithInfo(optExpr, expr, child)

      case Atan(child) =>
        val childExpr = exprToProtoInternal(child, inputs, binding)
        val optExpr = scalarExprToProto("atan", childExpr)
        optExprWithInfo(optExpr, expr, child)

      case Atan2(left, right) =>
        val leftExpr = exprToProtoInternal(left, inputs, binding)
        val rightExpr = exprToProtoInternal(right, inputs, binding)
        val optExpr = scalarExprToProto("atan2", leftExpr, rightExpr)
        optExprWithInfo(optExpr, expr, left, right)

      case Hex(child) =>
        val childExpr = exprToProtoInternal(child, inputs, binding)
        val optExpr =
          scalarExprToProtoWithReturnType("hex", StringType, childExpr)

        optExprWithInfo(optExpr, expr, child)

      case e: Unhex =>
        val unHex = unhexSerde(e)

        val childExpr = exprToProtoInternal(unHex._1, inputs, binding)
        val failOnErrorExpr = exprToProtoInternal(unHex._2, inputs, binding)

        val optExpr =
          scalarExprToProtoWithReturnType("unhex", e.dataType, childExpr, failOnErrorExpr)
        optExprWithInfo(optExpr, expr, unHex._1)

      case e @ Ceil(child) =>
        val childExpr = exprToProtoInternal(child, inputs, binding)
        child.dataType match {
          case t: DecimalType if t.scale == 0 => // zero scale is no-op
            childExpr
          case t: DecimalType if t.scale < 0 => // Spark disallows negative scale SPARK-30252
            withInfo(e, s"Decimal type $t has negative scale")
            None
          case _ =>
            val optExpr = scalarExprToProtoWithReturnType("ceil", e.dataType, childExpr)
            optExprWithInfo(optExpr, expr, child)
        }

      case Cos(child) =>
        val childExpr = exprToProtoInternal(child, inputs, binding)
        val optExpr = scalarExprToProto("cos", childExpr)
        optExprWithInfo(optExpr, expr, child)

      case Exp(child) =>
        val childExpr = exprToProtoInternal(child, inputs, binding)
        val optExpr = scalarExprToProto("exp", childExpr)
        optExprWithInfo(optExpr, expr, child)

      case e @ Floor(child) =>
        val childExpr = exprToProtoInternal(child, inputs, binding)
        child.dataType match {
          case t: DecimalType if t.scale == 0 => // zero scale is no-op
            childExpr
          case t: DecimalType if t.scale < 0 => // Spark disallows negative scale SPARK-30252
            withInfo(e, s"Decimal type $t has negative scale")
            None
          case _ =>
            val optExpr = scalarExprToProtoWithReturnType("floor", e.dataType, childExpr)
            optExprWithInfo(optExpr, expr, child)
        }

      // The expression for `log` functions is defined as null on numbers less than or equal
      // to 0. This matches Spark and Hive behavior, where non positive values eval to null
      // instead of NaN or -Infinity.
      case Log(child) =>
        val childExpr = exprToProtoInternal(nullIfNegative(child), inputs, binding)
        val optExpr = scalarExprToProto("ln", childExpr)
        optExprWithInfo(optExpr, expr, child)

      case Log10(child) =>
        val childExpr = exprToProtoInternal(nullIfNegative(child), inputs, binding)
        val optExpr = scalarExprToProto("log10", childExpr)
        optExprWithInfo(optExpr, expr, child)

      case Log2(child) =>
        val childExpr = exprToProtoInternal(nullIfNegative(child), inputs, binding)
        val optExpr = scalarExprToProto("log2", childExpr)
        optExprWithInfo(optExpr, expr, child)

      case Pow(left, right) =>
        val leftExpr = exprToProtoInternal(left, inputs, binding)
        val rightExpr = exprToProtoInternal(right, inputs, binding)
        val optExpr = scalarExprToProto("pow", leftExpr, rightExpr)
        optExprWithInfo(optExpr, expr, left, right)

      case r: Round =>
        // _scale s a constant, copied from Spark's RoundBase because it is a protected val
        val scaleV: Any = r.scale.eval(EmptyRow)
        val _scale: Int = scaleV.asInstanceOf[Int]

        lazy val childExpr = exprToProtoInternal(r.child, inputs, binding)
        r.child.dataType match {
          case t: DecimalType if t.scale < 0 => // Spark disallows negative scale SPARK-30252
            withInfo(r, "Decimal type has negative scale")
            None
          case _ if scaleV == null =>
            exprToProtoInternal(Literal(null), inputs, binding)
          case _: ByteType | ShortType | IntegerType | LongType if _scale >= 0 =>
            childExpr // _scale(I.e. decimal place) >= 0 is a no-op for integer types in Spark
          case _: FloatType | DoubleType =>
            // We cannot properly match with the Spark behavior for floating-point numbers.
            // Spark uses BigDecimal for rounding float/double, and BigDecimal fist converts a
            // double to string internally in order to create its own internal representation.
            // The problem is BigDecimal uses java.lang.Double.toString() and it has complicated
            // rounding algorithm. E.g. -5.81855622136895E8 is actually
            // -581855622.13689494132995605468750. Note the 5th fractional digit is 4 instead of
            // 5. Java(Scala)'s toString() rounds it up to -581855622.136895. This makes a
            // difference when rounding at 5th digit, I.e. round(-5.81855622136895E8, 5) should be
            // -5.818556221369E8, instead of -5.8185562213689E8. There is also an example that
            // toString() does NOT round up. 6.1317116247283497E18 is 6131711624728349696. It can
            // be rounded up to 6.13171162472835E18 that still represents the same double number.
            // I.e. 6.13171162472835E18 == 6.1317116247283497E18. However, toString() does not.
            // That results in round(6.1317116247283497E18, -5) == 6.1317116247282995E18 instead
            // of 6.1317116247283999E18.
            withInfo(r, "Comet does not support Spark's BigDecimal rounding")
            None
          case _ =>
            // `scale` must be Int64 type in DataFusion
            val scaleExpr = exprToProtoInternal(Literal(_scale.toLong, LongType), inputs, binding)
            val optExpr =
              scalarExprToProtoWithReturnType("round", r.dataType, childExpr, scaleExpr)
            optExprWithInfo(optExpr, expr, r.child)
        }

      // TODO enable once https://github.com/apache/datafusion/issues/11557 is fixed or
      // when we have a Spark-compatible version implemented in Comet
//        case Signum(child) =>
//          val childExpr = exprToProtoInternal(child, inputs)
//          val optExpr = scalarExprToProto("signum", childExpr)
//          optExprWithInfo(optExpr, expr, child)

      case Sin(child) =>
        val childExpr = exprToProtoInternal(child, inputs, binding)
        val optExpr = scalarExprToProto("sin", childExpr)
        optExprWithInfo(optExpr, expr, child)

      case Sqrt(child) =>
        val childExpr = exprToProtoInternal(child, inputs, binding)
        val optExpr = scalarExprToProto("sqrt", childExpr)
        optExprWithInfo(optExpr, expr, child)

      case Tan(child) =>
        val childExpr = exprToProtoInternal(child, inputs, binding)
        val optExpr = scalarExprToProto("tan", childExpr)
        optExprWithInfo(optExpr, expr, child)

      case Ascii(child) =>
        val castExpr = Cast(child, StringType)
        val childExpr = exprToProtoInternal(castExpr, inputs, binding)
        val optExpr = scalarExprToProto("ascii", childExpr)
        optExprWithInfo(optExpr, expr, castExpr)

      case BitLength(child) =>
        val castExpr = Cast(child, StringType)
        val childExpr = exprToProtoInternal(castExpr, inputs, binding)
        val optExpr = scalarExprToProto("bit_length", childExpr)
        optExprWithInfo(optExpr, expr, castExpr)

      case If(predicate, trueValue, falseValue) =>
        val predicateExpr = exprToProtoInternal(predicate, inputs, binding)
        val trueExpr = exprToProtoInternal(trueValue, inputs, binding)
        val falseExpr = exprToProtoInternal(falseValue, inputs, binding)
        if (predicateExpr.isDefined && trueExpr.isDefined && falseExpr.isDefined) {
          val builder = ExprOuterClass.IfExpr.newBuilder()
          builder.setIfExpr(predicateExpr.get)
          builder.setTrueExpr(trueExpr.get)
          builder.setFalseExpr(falseExpr.get)
          Some(
            ExprOuterClass.Expr
              .newBuilder()
              .setIf(builder)
              .build())
        } else {
          withInfo(expr, predicate, trueValue, falseValue)
          None
        }

      case CaseWhen(branches, elseValue) =>
        var allBranches: Seq[Expression] = Seq()
        val whenSeq = branches.map(elements => {
          allBranches = allBranches :+ elements._1
          exprToProtoInternal(elements._1, inputs, binding)
        })
        val thenSeq = branches.map(elements => {
          allBranches = allBranches :+ elements._2
          exprToProtoInternal(elements._2, inputs, binding)
        })
        assert(whenSeq.length == thenSeq.length)
        if (whenSeq.forall(_.isDefined) && thenSeq.forall(_.isDefined)) {
          val builder = ExprOuterClass.CaseWhen.newBuilder()
          builder.addAllWhen(whenSeq.map(_.get).asJava)
          builder.addAllThen(thenSeq.map(_.get).asJava)
          if (elseValue.isDefined) {
            val elseValueExpr =
              exprToProtoInternal(elseValue.get, inputs, binding)
            if (elseValueExpr.isDefined) {
              builder.setElseExpr(elseValueExpr.get)
            } else {
              withInfo(expr, elseValue.get)
              return None
            }
          }
          Some(
            ExprOuterClass.Expr
              .newBuilder()
              .setCaseWhen(builder)
              .build())
        } else {
          withInfo(expr, allBranches: _*)
          None
        }
      case ConcatWs(children) =>
        var childExprs: Seq[Expression] = Seq()
        val exprs = children.map(e => {
          val castExpr = Cast(e, StringType)
          childExprs = childExprs :+ castExpr
          exprToProtoInternal(castExpr, inputs, binding)
        })
        val optExpr = scalarExprToProto("concat_ws", exprs: _*)
        optExprWithInfo(optExpr, expr, childExprs: _*)

      case Chr(child) =>
        val childExpr = exprToProtoInternal(child, inputs, binding)
        val optExpr = scalarExprToProto("chr", childExpr)
        optExprWithInfo(optExpr, expr, child)

      case InitCap(child) =>
        if (CometConf.COMET_EXEC_INITCAP_ENABLED.get()) {
          val castExpr = Cast(child, StringType)
          val childExpr = exprToProtoInternal(castExpr, inputs, binding)
          val optExpr = scalarExprToProto("initcap", childExpr)
          optExprWithInfo(optExpr, expr, castExpr)
        } else {
          withInfo(
            expr,
            "Comet initCap is not compatible with Spark yet. " +
              "See https://github.com/apache/datafusion-comet/issues/1052 ." +
              s"Set ${CometConf.COMET_EXEC_INITCAP_ENABLED.key}=true to enable it anyway.")
          None
        }

      case Length(child) =>
        val castExpr = Cast(child, StringType)
        val childExpr = exprToProtoInternal(castExpr, inputs, binding)
        val optExpr = scalarExprToProto("length", childExpr)
        optExprWithInfo(optExpr, expr, castExpr)

      case Md5(child) =>
        val childExpr = exprToProtoInternal(child, inputs, binding)
        val optExpr = scalarExprToProto("md5", childExpr)
        optExprWithInfo(optExpr, expr, child)

      case OctetLength(child) =>
        val castExpr = Cast(child, StringType)
        val childExpr = exprToProtoInternal(castExpr, inputs, binding)
        val optExpr = scalarExprToProto("octet_length", childExpr)
        optExprWithInfo(optExpr, expr, castExpr)

      case Reverse(child) =>
        val castExpr = Cast(child, StringType)
        val childExpr = exprToProtoInternal(castExpr, inputs, binding)
        val optExpr = scalarExprToProto("reverse", childExpr)
        optExprWithInfo(optExpr, expr, castExpr)

      case StringInstr(str, substr) =>
        val leftCast = Cast(str, StringType)
        val rightCast = Cast(substr, StringType)
        val leftExpr = exprToProtoInternal(leftCast, inputs, binding)
        val rightExpr = exprToProtoInternal(rightCast, inputs, binding)
        val optExpr = scalarExprToProto("strpos", leftExpr, rightExpr)
        optExprWithInfo(optExpr, expr, leftCast, rightCast)

      case StringRepeat(str, times) =>
        val leftCast = Cast(str, StringType)
        val rightCast = Cast(times, LongType)
        val leftExpr = exprToProtoInternal(leftCast, inputs, binding)
        val rightExpr = exprToProtoInternal(rightCast, inputs, binding)
        val optExpr = scalarExprToProto("repeat", leftExpr, rightExpr)
        optExprWithInfo(optExpr, expr, leftCast, rightCast)

      case StringReplace(src, search, replace) =>
        val srcCast = Cast(src, StringType)
        val searchCast = Cast(search, StringType)
        val replaceCast = Cast(replace, StringType)
        val srcExpr = exprToProtoInternal(srcCast, inputs, binding)
        val searchExpr = exprToProtoInternal(searchCast, inputs, binding)
        val replaceExpr = exprToProtoInternal(replaceCast, inputs, binding)
        val optExpr = scalarExprToProto("replace", srcExpr, searchExpr, replaceExpr)
        optExprWithInfo(optExpr, expr, srcCast, searchCast, replaceCast)

      case StringTranslate(src, matching, replace) =>
        val srcCast = Cast(src, StringType)
        val matchingCast = Cast(matching, StringType)
        val replaceCast = Cast(replace, StringType)
        val srcExpr = exprToProtoInternal(srcCast, inputs, binding)
        val matchingExpr = exprToProtoInternal(matchingCast, inputs, binding)
        val replaceExpr = exprToProtoInternal(replaceCast, inputs, binding)
        val optExpr = scalarExprToProto("translate", srcExpr, matchingExpr, replaceExpr)
        optExprWithInfo(optExpr, expr, srcCast, matchingCast, replaceCast)

      case StringTrim(srcStr, trimStr) =>
        trim(expr, srcStr, trimStr, inputs, binding, "trim")

      case StringTrimLeft(srcStr, trimStr) =>
        trim(expr, srcStr, trimStr, inputs, binding, "ltrim")

      case StringTrimRight(srcStr, trimStr) =>
        trim(expr, srcStr, trimStr, inputs, binding, "rtrim")

      case StringTrimBoth(srcStr, trimStr, _) =>
        trim(expr, srcStr, trimStr, inputs, binding, "btrim")

      case Upper(child) =>
        if (CometConf.COMET_CASE_CONVERSION_ENABLED.get()) {
          val castExpr = Cast(child, StringType)
          val childExpr = exprToProtoInternal(castExpr, inputs, binding)
          val optExpr = scalarExprToProto("upper", childExpr)
          optExprWithInfo(optExpr, expr, castExpr)
        } else {
          withInfo(
            expr,
            "Comet is not compatible with Spark for case conversion in " +
              s"locale-specific cases. Set ${CometConf.COMET_CASE_CONVERSION_ENABLED.key}=true " +
              "to enable it anyway.")
          None
        }

      case Lower(child) =>
        if (CometConf.COMET_CASE_CONVERSION_ENABLED.get()) {
          val castExpr = Cast(child, StringType)
          val childExpr = exprToProtoInternal(castExpr, inputs, binding)
          val optExpr = scalarExprToProto("lower", childExpr)
          optExprWithInfo(optExpr, expr, castExpr)
        } else {
          withInfo(
            expr,
            "Comet is not compatible with Spark for case conversion in " +
              s"locale-specific cases. Set ${CometConf.COMET_CASE_CONVERSION_ENABLED.key}=true " +
              "to enable it anyway.")
          None
        }

      case BitwiseAnd(left, right) =>
        createBinaryExpr(
          expr,
          left,
          right,
          inputs,
          binding,
          (builder, binaryExpr) => builder.setBitwiseAnd(binaryExpr))

      case BitwiseNot(child) =>
        createUnaryExpr(
          expr,
          child,
          inputs,
          binding,
          (builder, unaryExpr) => builder.setBitwiseNot(unaryExpr))

      case BitwiseOr(left, right) =>
        createBinaryExpr(
          expr,
          left,
          right,
          inputs,
          binding,
          (builder, binaryExpr) => builder.setBitwiseOr(binaryExpr))

      case BitwiseXor(left, right) =>
        createBinaryExpr(
          expr,
          left,
          right,
          inputs,
          binding,
          (builder, binaryExpr) => builder.setBitwiseXor(binaryExpr))

      case ShiftRight(left, right) =>
        // DataFusion bitwise shift right expression requires
        // same data type between left and right side
        val rightExpression = if (left.dataType == LongType) {
          Cast(right, LongType)
        } else {
          right
        }

        createBinaryExpr(
          expr,
          left,
          rightExpression,
          inputs,
          binding,
          (builder, binaryExpr) => builder.setBitwiseShiftRight(binaryExpr))

      case ShiftLeft(left, right) =>
        // DataFusion bitwise shift right expression requires
        // same data type between left and right side
        val rightExpression = if (left.dataType == LongType) {
          Cast(right, LongType)
        } else {
          right
        }

        createBinaryExpr(
          expr,
          left,
          rightExpression,
          inputs,
          binding,
          (builder, binaryExpr) => builder.setBitwiseShiftLeft(binaryExpr))
      case In(value, list) =>
        in(expr, value, list, inputs, binding, negate = false)

      case InSet(value, hset) =>
        val valueDataType = value.dataType
        val list = hset.map { setVal =>
          Literal(setVal, valueDataType)
        }.toSeq
        // Change `InSet` to `In` expression
        // We do Spark `InSet` optimization in native (DataFusion) side.
        in(expr, value, list, inputs, binding, negate = false)

      case Not(In(value, list)) =>
        in(expr, value, list, inputs, binding, negate = true)

      case Not(child) =>
        createUnaryExpr(
          expr,
          child,
          inputs,
          binding,
          (builder, unaryExpr) => builder.setNot(unaryExpr))

      case UnaryMinus(child, failOnError) =>
        val childExpr = exprToProtoInternal(child, inputs, binding)
        if (childExpr.isDefined) {
          val builder = ExprOuterClass.UnaryMinus.newBuilder()
          builder.setChild(childExpr.get)
          builder.setFailOnError(failOnError)
          Some(
            ExprOuterClass.Expr
              .newBuilder()
              .setUnaryMinus(builder)
              .build())
        } else {
          withInfo(expr, child)
          None
        }

      case a @ Coalesce(_) =>
        val exprChildren = a.children.map(exprToProtoInternal(_, inputs, binding))
        scalarExprToProto("coalesce", exprChildren: _*)

      // With Spark 3.4, CharVarcharCodegenUtils.readSidePadding gets called to pad spaces for
      // char types.
      // See https://github.com/apache/spark/pull/38151
      case s: StaticInvoke
          if s.staticObject.isInstanceOf[Class[CharVarcharCodegenUtils]] &&
            s.dataType.isInstanceOf[StringType] &&
            s.functionName == "readSidePadding" &&
            s.arguments.size == 2 &&
            s.propagateNull &&
            !s.returnNullable &&
            s.isDeterministic =>
        val argsExpr = Seq(
          exprToProtoInternal(Cast(s.arguments(0), StringType), inputs, binding),
          exprToProtoInternal(s.arguments(1), inputs, binding))

        if (argsExpr.forall(_.isDefined)) {
          val builder = ExprOuterClass.ScalarFunc.newBuilder()
          builder.setFunc("read_side_padding")
          argsExpr.foreach(arg => builder.addArgs(arg.get))

          Some(ExprOuterClass.Expr.newBuilder().setScalarFunc(builder).build())
        } else {
          withInfo(expr, s.arguments: _*)
          None
        }

      case KnownFloatingPointNormalized(NormalizeNaNAndZero(expr)) =>
        val dataType = serializeDataType(expr.dataType)
        if (dataType.isEmpty) {
          withInfo(expr, s"Unsupported datatype ${expr.dataType}")
          return None
        }
        val ex = exprToProtoInternal(expr, inputs, binding)
        ex.map { child =>
          val builder = ExprOuterClass.NormalizeNaNAndZero
            .newBuilder()
            .setChild(child)
            .setDatatype(dataType.get)
          ExprOuterClass.Expr.newBuilder().setNormalizeNanAndZero(builder).build()
        }

<<<<<<< HEAD
        case Murmur3Hash(children, seed) =>
          val firstUnSupportedInput = children.find(c => !supportedDataType(c.dataType))
          if (firstUnSupportedInput.isDefined) {
            withInfo(expr, s"Unsupported datatype ${firstUnSupportedInput.get.dataType}")
            return None
          }
          val exprs = children.map(exprToProtoInternal(_, inputs))
          val seedBuilder = ExprOuterClass.Literal
            .newBuilder()
            .setDatatype(serializeDataType(IntegerType).get)
            .setIntVal(seed)
          val seedExpr = Some(ExprOuterClass.Expr.newBuilder().setLiteral(seedBuilder).build())
          // the seed is put at the end of the arguments
          scalarExprToProtoWithReturnType("murmur3_hash", IntegerType, exprs :+ seedExpr: _*)

        case XxHash64(children, seed) =>
          if (CometXxHash64.checkSupport(expr)) {
            val exprs = children.map(exprToProtoInternal(_, inputs))
            val seedBuilder = ExprOuterClass.Literal
              .newBuilder()
              .setDatatype(serializeDataType(LongType).get)
              .setLongVal(seed)
            val seedExpr = Some(ExprOuterClass.Expr.newBuilder().setLiteral(seedBuilder).build())
            // the seed is put at the end of the arguments
            scalarExprToProtoWithReturnType("xxhash64", LongType, exprs :+ seedExpr: _*)
          } else {
            None
          }

        case Sha2(left, numBits) =>
          if (!numBits.foldable) {
            withInfo(expr, "non literal numBits is not supported")
            return None
          }
          // it's possible for spark to dynamically compute the number of bits from input
          // expression, however DataFusion does not support that yet.
          val childExpr = exprToProtoInternal(left, inputs)
          val bits = numBits.eval().asInstanceOf[Int]
          val algorithm = bits match {
            case 224 => "sha224"
            case 256 | 0 => "sha256"
            case 384 => "sha384"
            case 512 => "sha512"
            case _ =>
              null
          }
          if (algorithm == null) {
            exprToProtoInternal(Literal(null, StringType), inputs)
          } else {
            scalarExprToProtoWithReturnType(algorithm, StringType, childExpr)
          }
=======
      case s @ execution.ScalarSubquery(_, _) if supportedDataType(s.dataType) =>
        val dataType = serializeDataType(s.dataType)
        if (dataType.isEmpty) {
          withInfo(s, s"Scalar subquery returns unsupported datatype ${s.dataType}")
          return None
        }
>>>>>>> c518b780

        val builder = ExprOuterClass.Subquery
          .newBuilder()
          .setId(s.exprId.id)
          .setDatatype(dataType.get)
        Some(ExprOuterClass.Expr.newBuilder().setSubquery(builder).build())

      case UnscaledValue(child) =>
        val childExpr = exprToProtoInternal(child, inputs, binding)
        val optExpr = scalarExprToProtoWithReturnType("unscaled_value", LongType, childExpr)
        optExprWithInfo(optExpr, expr, child)

      case MakeDecimal(child, precision, scale, true) =>
        val childExpr = exprToProtoInternal(child, inputs, binding)
        val optExpr = scalarExprToProtoWithReturnType(
          "make_decimal",
          DecimalType(precision, scale),
          childExpr)
        optExprWithInfo(optExpr, expr, child)

      case b @ BloomFilterMightContain(_, _) =>
        val bloomFilter = b.left
        val value = b.right
        val bloomFilterExpr = exprToProtoInternal(bloomFilter, inputs, binding)
        val valueExpr = exprToProtoInternal(value, inputs, binding)
        if (bloomFilterExpr.isDefined && valueExpr.isDefined) {
          val builder = ExprOuterClass.BloomFilterMightContain.newBuilder()
          builder.setBloomFilter(bloomFilterExpr.get)
          builder.setValue(valueExpr.get)
          Some(
            ExprOuterClass.Expr
              .newBuilder()
              .setBloomFilterMightContain(builder)
              .build())
        } else {
          withInfo(expr, bloomFilter, value)
          None
        }

      case Murmur3Hash(children, seed) =>
        val firstUnSupportedInput = children.find(c => !supportedDataType(c.dataType))
        if (firstUnSupportedInput.isDefined) {
          withInfo(expr, s"Unsupported datatype ${firstUnSupportedInput.get.dataType}")
          return None
        }
        val exprs = children.map(exprToProtoInternal(_, inputs, binding))
        val seedBuilder = ExprOuterClass.Literal
          .newBuilder()
          .setDatatype(serializeDataType(IntegerType).get)
          .setIntVal(seed)
        val seedExpr = Some(ExprOuterClass.Expr.newBuilder().setLiteral(seedBuilder).build())
        // the seed is put at the end of the arguments
        scalarExprToProtoWithReturnType("murmur3_hash", IntegerType, exprs :+ seedExpr: _*)

      case XxHash64(children, seed) =>
        val firstUnSupportedInput = children.find(c => !supportedDataType(c.dataType))
        if (firstUnSupportedInput.isDefined) {
          withInfo(expr, s"Unsupported datatype ${firstUnSupportedInput.get.dataType}")
          return None
        }
        val exprs = children.map(exprToProtoInternal(_, inputs, binding))
        val seedBuilder = ExprOuterClass.Literal
          .newBuilder()
          .setDatatype(serializeDataType(LongType).get)
          .setLongVal(seed)
        val seedExpr = Some(ExprOuterClass.Expr.newBuilder().setLiteral(seedBuilder).build())
        // the seed is put at the end of the arguments
        scalarExprToProtoWithReturnType("xxhash64", LongType, exprs :+ seedExpr: _*)

      case Sha2(left, numBits) =>
        if (!numBits.foldable) {
          withInfo(expr, "non literal numBits is not supported")
          return None
        }
        // it's possible for spark to dynamically compute the number of bits from input
        // expression, however DataFusion does not support that yet.
        val childExpr = exprToProtoInternal(left, inputs, binding)
        val bits = numBits.eval().asInstanceOf[Int]
        val algorithm = bits match {
          case 224 => "sha224"
          case 256 | 0 => "sha256"
          case 384 => "sha384"
          case 512 => "sha512"
          case _ =>
            null
        }
        if (algorithm == null) {
          exprToProtoInternal(Literal(null, StringType), inputs, binding)
        } else {
          scalarExprToProtoWithReturnType(algorithm, StringType, childExpr)
        }

      case struct @ CreateNamedStruct(_) =>
        if (struct.names.length != struct.names.distinct.length) {
          withInfo(expr, "CreateNamedStruct with duplicate field names are not supported")
          return None
        }

        val valExprs = struct.valExprs.map(exprToProto(_, inputs, binding))

        if (valExprs.forall(_.isDefined)) {
          val structBuilder = ExprOuterClass.CreateNamedStruct.newBuilder()
          structBuilder.addAllValues(valExprs.map(_.get).asJava)
          structBuilder.addAllNames(struct.names.map(_.toString).asJava)

          Some(
            ExprOuterClass.Expr
              .newBuilder()
              .setCreateNamedStruct(structBuilder)
              .build())
        } else {
          withInfo(expr, "unsupported arguments for CreateNamedStruct", struct.valExprs: _*)
          None
        }

      case GetStructField(child, ordinal, _) =>
        exprToProto(child, inputs, binding).map { childExpr =>
          val getStructFieldBuilder = ExprOuterClass.GetStructField
            .newBuilder()
            .setChild(childExpr)
            .setOrdinal(ordinal)

          ExprOuterClass.Expr
            .newBuilder()
            .setGetStructField(getStructFieldBuilder)
            .build()
        }

      case CreateArray(children, _) =>
        val childExprs = children.map(exprToProto(_, inputs, binding))

        if (childExprs.forall(_.isDefined)) {
          scalarExprToProto("make_array", childExprs: _*)
        } else {
          withInfo(expr, "unsupported arguments for CreateArray", children: _*)
          None
        }

      case GetArrayItem(child, ordinal, failOnError) =>
        val childExpr = exprToProto(child, inputs, binding)
        val ordinalExpr = exprToProto(ordinal, inputs, binding)

        if (childExpr.isDefined && ordinalExpr.isDefined) {
          val listExtractBuilder = ExprOuterClass.ListExtract
            .newBuilder()
            .setChild(childExpr.get)
            .setOrdinal(ordinalExpr.get)
            .setOneBased(false)
            .setFailOnError(failOnError)

          Some(
            ExprOuterClass.Expr
              .newBuilder()
              .setListExtract(listExtractBuilder)
              .build())
        } else {
          withInfo(expr, "unsupported arguments for GetArrayItem", child, ordinal)
          None
        }

      case expr if expr.prettyName == "array_insert" =>
        val srcExprProto = exprToProto(expr.children(0), inputs, binding)
        val posExprProto = exprToProto(expr.children(1), inputs, binding)
        val itemExprProto = exprToProto(expr.children(2), inputs, binding)
        val legacyNegativeIndex =
          SQLConf.get.getConfString("spark.sql.legacy.negativeIndexInArrayInsert").toBoolean
        if (srcExprProto.isDefined && posExprProto.isDefined && itemExprProto.isDefined) {
          val arrayInsertBuilder = ExprOuterClass.ArrayInsert
            .newBuilder()
            .setSrcArrayExpr(srcExprProto.get)
            .setPosExpr(posExprProto.get)
            .setItemExpr(itemExprProto.get)
            .setLegacyNegativeIndex(legacyNegativeIndex)

          Some(
            ExprOuterClass.Expr
              .newBuilder()
              .setArrayInsert(arrayInsertBuilder)
              .build())
        } else {
          withInfo(
            expr,
            "unsupported arguments for ArrayInsert",
            expr.children(0),
            expr.children(1),
            expr.children(2))
          None
        }

      case ElementAt(child, ordinal, defaultValue, failOnError)
          if child.dataType.isInstanceOf[ArrayType] =>
        val childExpr = exprToProto(child, inputs, binding)
        val ordinalExpr = exprToProto(ordinal, inputs, binding)
        val defaultExpr = defaultValue.flatMap(exprToProto(_, inputs, binding))

        if (childExpr.isDefined && ordinalExpr.isDefined &&
          defaultExpr.isDefined == defaultValue.isDefined) {
          val arrayExtractBuilder = ExprOuterClass.ListExtract
            .newBuilder()
            .setChild(childExpr.get)
            .setOrdinal(ordinalExpr.get)
            .setOneBased(true)
            .setFailOnError(failOnError)

          defaultExpr.foreach(arrayExtractBuilder.setDefaultValue(_))

          Some(
            ExprOuterClass.Expr
              .newBuilder()
              .setListExtract(arrayExtractBuilder)
              .build())
        } else {
          withInfo(expr, "unsupported arguments for ElementAt", child, ordinal)
          None
        }

      case GetArrayStructFields(child, _, ordinal, _, _) =>
        val childExpr = exprToProto(child, inputs, binding)

        if (childExpr.isDefined) {
          val arrayStructFieldsBuilder = ExprOuterClass.GetArrayStructFields
            .newBuilder()
            .setChild(childExpr.get)
            .setOrdinal(ordinal)

          Some(
            ExprOuterClass.Expr
              .newBuilder()
              .setGetArrayStructFields(arrayStructFieldsBuilder)
              .build())
        } else {
          withInfo(expr, "unsupported arguments for GetArrayStructFields", child)
          None
        }
      case expr: ArrayRemove => CometArrayRemove.convert(expr, inputs, binding)
      case expr if expr.prettyName == "array_contains" =>
        createBinaryExpr(
          expr,
          expr.children(0),
          expr.children(1),
          inputs,
          binding,
          (builder, binaryExpr) => builder.setArrayContains(binaryExpr))
      case _ if expr.prettyName == "array_append" =>
        createBinaryExpr(
          expr,
          expr.children(0),
          expr.children(1),
          inputs,
          binding,
          (builder, binaryExpr) => builder.setArrayAppend(binaryExpr))
      case _ if expr.prettyName == "array_intersect" =>
        createBinaryExpr(
          expr,
          expr.children(0),
          expr.children(1),
          inputs,
          binding,
          (builder, binaryExpr) => builder.setArrayIntersect(binaryExpr))
      case ArrayJoin(arrayExpr, delimiterExpr, nullReplacementExpr) =>
        val arrayExprProto = exprToProto(arrayExpr, inputs, binding)
        val delimiterExprProto = exprToProto(delimiterExpr, inputs, binding)

        if (arrayExprProto.isDefined && delimiterExprProto.isDefined) {
          val arrayJoinBuilder = nullReplacementExpr match {
            case Some(nrExpr) =>
              val nullReplacementExprProto = exprToProto(nrExpr, inputs, binding)
              ExprOuterClass.ArrayJoin
                .newBuilder()
                .setArrayExpr(arrayExprProto.get)
                .setDelimiterExpr(delimiterExprProto.get)
                .setNullReplacementExpr(nullReplacementExprProto.get)
            case None =>
              ExprOuterClass.ArrayJoin
                .newBuilder()
                .setArrayExpr(arrayExprProto.get)
                .setDelimiterExpr(delimiterExprProto.get)
          }
          Some(
            ExprOuterClass.Expr
              .newBuilder()
              .setArrayJoin(arrayJoinBuilder)
              .build())
        } else {
          val exprs: List[Expression] = nullReplacementExpr match {
            case Some(nrExpr) => List(arrayExpr, delimiterExpr, nrExpr)
            case None => List(arrayExpr, delimiterExpr)
          }
          withInfo(expr, "unsupported arguments for ArrayJoin", exprs: _*)
          None
        }
      case _ =>
        withInfo(expr, s"${expr.prettyName} is not supported", expr.children: _*)
        None
    }
  }

  /**
   * Creates a UnaryExpr by calling exprToProtoInternal for the provided child expression and then
   * invokes the supplied function to wrap this UnaryExpr in a top-level Expr.
   *
   * @param child
   *   Spark expression
   * @param inputs
   *   Inputs to the expression
   * @param f
   *   Function that accepts an Expr.Builder and a UnaryExpr and builds the specific top-level
   *   Expr
   * @return
   *   Some(Expr) or None if not supported
   */
  def createUnaryExpr(
      expr: Expression,
      child: Expression,
      inputs: Seq[Attribute],
      binding: Boolean,
      f: (ExprOuterClass.Expr.Builder, ExprOuterClass.UnaryExpr) => ExprOuterClass.Expr.Builder)
      : Option[ExprOuterClass.Expr] = {
    val childExpr = exprToProtoInternal(child, inputs, binding) // TODO review
    if (childExpr.isDefined) {
      // create the generic UnaryExpr message
      val inner = ExprOuterClass.UnaryExpr
        .newBuilder()
        .setChild(childExpr.get)
        .build()
      // call the user-supplied function to wrap UnaryExpr in a top-level Expr
      // such as Expr.IsNull or Expr.IsNotNull
      Some(
        f(
          ExprOuterClass.Expr
            .newBuilder(),
          inner).build())
    } else {
      withInfo(expr, child)
      None
    }
  }

  def createBinaryExpr(
      expr: Expression,
      left: Expression,
      right: Expression,
      inputs: Seq[Attribute],
      binding: Boolean,
      f: (ExprOuterClass.Expr.Builder, ExprOuterClass.BinaryExpr) => ExprOuterClass.Expr.Builder)
      : Option[ExprOuterClass.Expr] = {
    val leftExpr = exprToProtoInternal(left, inputs, binding)
    val rightExpr = exprToProtoInternal(right, inputs, binding)
    if (leftExpr.isDefined && rightExpr.isDefined) {
      // create the generic BinaryExpr message
      val inner = ExprOuterClass.BinaryExpr
        .newBuilder()
        .setLeft(leftExpr.get)
        .setRight(rightExpr.get)
        .build()
      // call the user-supplied function to wrap BinaryExpr in a top-level Expr
      // such as Expr.And or Expr.Or
      Some(
        f(
          ExprOuterClass.Expr
            .newBuilder(),
          inner).build())
    } else {
      withInfo(expr, left, right)
      None
    }
  }

  def createMathExpression(
      expr: Expression,
      left: Expression,
      right: Expression,
      inputs: Seq[Attribute],
      binding: Boolean,
      dataType: DataType,
      failOnError: Boolean,
      f: (ExprOuterClass.Expr.Builder, ExprOuterClass.MathExpr) => ExprOuterClass.Expr.Builder)
      : Option[ExprOuterClass.Expr] = {
    val leftExpr = exprToProtoInternal(left, inputs, binding)
    val rightExpr = exprToProtoInternal(right, inputs, binding)

    if (leftExpr.isDefined && rightExpr.isDefined) {
      // create the generic MathExpr message
      val builder = ExprOuterClass.MathExpr.newBuilder()
      builder.setLeft(leftExpr.get)
      builder.setRight(rightExpr.get)
      builder.setFailOnError(failOnError)
      serializeDataType(dataType).foreach { t =>
        builder.setReturnType(t)
      }
      val inner = builder.build()
      // call the user-supplied function to wrap MathExpr in a top-level Expr
      // such as Expr.Add or Expr.Divide
      Some(
        f(
          ExprOuterClass.Expr
            .newBuilder(),
          inner).build())
    } else {
      withInfo(expr, left, right)
      None
    }
  }

  def trim(
      expr: Expression, // parent expression
      srcStr: Expression,
      trimStr: Option[Expression],
      inputs: Seq[Attribute],
      binding: Boolean,
      trimType: String): Option[Expr] = {
    val srcCast = Cast(srcStr, StringType)
    val srcExpr = exprToProtoInternal(srcCast, inputs, binding)
    if (trimStr.isDefined) {
      val trimCast = Cast(trimStr.get, StringType)
      val trimExpr = exprToProtoInternal(trimCast, inputs, binding)
      val optExpr = scalarExprToProto(trimType, srcExpr, trimExpr)
      optExprWithInfo(optExpr, expr, srcCast, trimCast)
    } else {
      val optExpr = scalarExprToProto(trimType, srcExpr)
      optExprWithInfo(optExpr, expr, srcCast)
    }
  }

  def in(
      expr: Expression,
      value: Expression,
      list: Seq[Expression],
      inputs: Seq[Attribute],
      binding: Boolean,
      negate: Boolean): Option[Expr] = {
    val valueExpr = exprToProtoInternal(value, inputs, binding)
    val listExprs = list.map(exprToProtoInternal(_, inputs, binding))
    if (valueExpr.isDefined && listExprs.forall(_.isDefined)) {
      val builder = ExprOuterClass.In.newBuilder()
      builder.setInValue(valueExpr.get)
      builder.addAllLists(listExprs.map(_.get).asJava)
      builder.setNegated(negate)
      Some(
        ExprOuterClass.Expr
          .newBuilder()
          .setIn(builder)
          .build())
    } else {
      val allExprs = list ++ Seq(value)
      withInfo(expr, allExprs: _*)
      None
    }
  }

  def scalarExprToProtoWithReturnType(
      funcName: String,
      returnType: DataType,
      args: Option[Expr]*): Option[Expr] = {
    val builder = ExprOuterClass.ScalarFunc.newBuilder()
    builder.setFunc(funcName)
    serializeDataType(returnType).flatMap { t =>
      builder.setReturnType(t)
      scalarExprToProto0(builder, args: _*)
    }
  }

  def scalarExprToProto(funcName: String, args: Option[Expr]*): Option[Expr] = {
    val builder = ExprOuterClass.ScalarFunc.newBuilder()
    builder.setFunc(funcName)
    scalarExprToProto0(builder, args: _*)
  }

  private def scalarExprToProto0(
      builder: ScalarFunc.Builder,
      args: Option[Expr]*): Option[Expr] = {
    args.foreach {
      case Some(a) => builder.addArgs(a)
      case _ =>
        return None
    }
    Some(ExprOuterClass.Expr.newBuilder().setScalarFunc(builder).build())
  }

  def isPrimitive(expression: Expression): Boolean = expression.dataType match {
    case _: ByteType | _: ShortType | _: IntegerType | _: LongType | _: FloatType |
        _: DoubleType | _: TimestampType | _: DateType | _: BooleanType | _: DecimalType =>
      true
    case _ => false
  }

  def nullIfWhenPrimitive(expression: Expression): Expression = if (isPrimitive(expression)) {
    val zero = Literal.default(expression.dataType)
    expression match {
      case _: Literal if expression != zero => expression
      case _ =>
        If(EqualTo(expression, zero), Literal.create(null, expression.dataType), expression)
    }
  } else {
    expression
  }

  def nullIfNegative(expression: Expression): Expression = {
    val zero = Literal.default(expression.dataType)
    If(LessThanOrEqual(expression, zero), Literal.create(null, expression.dataType), expression)
  }

  /**
   * Returns true if given datatype is supported as a key in DataFusion sort merge join.
   */
  def supportedSortMergeJoinEqualType(dataType: DataType): Boolean = dataType match {
    case _: ByteType | _: ShortType | _: IntegerType | _: LongType | _: FloatType |
        _: DoubleType | _: StringType | _: DateType | _: DecimalType | _: BooleanType =>
      true
    case dt if isTimestampNTZType(dt) => true
    case _ => false
  }

  /**
   * Convert a Spark plan operator to a protobuf Comet operator.
   *
   * @param op
   *   Spark plan operator
   * @param childOp
   *   previously converted protobuf Comet operators, which will be consumed by the Spark plan
   *   operator as its children
   * @return
   *   The converted Comet native operator for the input `op`, or `None` if the `op` cannot be
   *   converted to a native operator.
   */
  def operator2Proto(op: SparkPlan, childOp: Operator*): Option[Operator] = {
    val conf = op.conf
    val result = OperatorOuterClass.Operator.newBuilder().setPlanId(op.id)
    childOp.foreach(result.addChildren)

    op match {

      // Fully native scan for V1
      case scan: CometScanExec
          if CometConf.COMET_NATIVE_SCAN_IMPL.get(conf) == CometConf.SCAN_NATIVE_DATAFUSION =>
        val nativeScanBuilder = OperatorOuterClass.NativeScan.newBuilder()
        nativeScanBuilder.setSource(op.simpleStringWithNodeId())

        val scanTypes = op.output.flatten { attr =>
          serializeDataType(attr.dataType)
        }

        if (scanTypes.length == op.output.length) {
          nativeScanBuilder.addAllFields(scanTypes.asJava)

          // Sink operators don't have children
          result.clearChildren()

          // TODO remove flatMap and add error handling for unsupported data filters
          val dataFilters = scan.dataFilters.flatMap(exprToProto(_, scan.output))
          nativeScanBuilder.addAllDataFilters(dataFilters.asJava)

          // TODO: modify CometNativeScan to generate the file partitions without instantiating RDD.
          scan.inputRDD match {
            case rdd: DataSourceRDD =>
              val partitions = rdd.partitions
              partitions.foreach(p => {
                val inputPartitions = p.asInstanceOf[DataSourceRDDPartition].inputPartitions
                inputPartitions.foreach(partition => {
                  partition2Proto(
                    partition.asInstanceOf[FilePartition],
                    nativeScanBuilder,
                    scan.relation.partitionSchema)
                })
              })
            case rdd: FileScanRDD =>
              rdd.filePartitions.foreach(partition => {
                partition2Proto(partition, nativeScanBuilder, scan.relation.partitionSchema)
              })
            case _ =>
          }

          val partitionSchema = schema2Proto(scan.relation.partitionSchema.fields)
          val requiredSchema = schema2Proto(scan.requiredSchema.fields)
          val dataSchema = schema2Proto(scan.relation.dataSchema.fields)

          val data_schema_idxs = scan.requiredSchema.fields.map(field => {
            scan.relation.dataSchema.fieldIndex(field.name)
          })
          val partition_schema_idxs = Array
            .range(
              scan.relation.dataSchema.fields.length,
              scan.relation.dataSchema.length + scan.relation.partitionSchema.fields.length)

          val projection_vector = (data_schema_idxs ++ partition_schema_idxs).map(idx =>
            idx.toLong.asInstanceOf[java.lang.Long])

          nativeScanBuilder.addAllProjectionVector(projection_vector.toIterable.asJava)

          // In `CometScanRule`, we ensure partitionSchema is supported.
          assert(partitionSchema.length == scan.relation.partitionSchema.fields.length)

          nativeScanBuilder.addAllDataSchema(dataSchema.toIterable.asJava)
          nativeScanBuilder.addAllRequiredSchema(requiredSchema.toIterable.asJava)
          nativeScanBuilder.addAllPartitionSchema(partitionSchema.toIterable.asJava)
          nativeScanBuilder.setSessionTimezone(conf.getConfString("spark.sql.session.timeZone"))

          Some(result.setNativeScan(nativeScanBuilder).build())

        } else {
          // There are unsupported scan type
          val msg =
            s"unsupported Comet operator: ${op.nodeName}, due to unsupported data types above"
          emitWarning(msg)
          withInfo(op, msg)
          None
        }

      case ProjectExec(projectList, child) if CometConf.COMET_EXEC_PROJECT_ENABLED.get(conf) =>
        val exprs = projectList.map(exprToProto(_, child.output))

        if (exprs.forall(_.isDefined) && childOp.nonEmpty) {
          val projectBuilder = OperatorOuterClass.Projection
            .newBuilder()
            .addAllProjectList(exprs.map(_.get).asJava)
          Some(result.setProjection(projectBuilder).build())
        } else {
          withInfo(op, projectList: _*)
          None
        }

      case FilterExec(condition, child) if CometConf.COMET_EXEC_FILTER_ENABLED.get(conf) =>
        val cond = exprToProto(condition, child.output)

        if (cond.isDefined && childOp.nonEmpty) {
          val filterBuilder = OperatorOuterClass.Filter.newBuilder().setPredicate(cond.get)
          Some(result.setFilter(filterBuilder).build())
        } else {
          withInfo(op, condition, child)
          None
        }

      case SortExec(sortOrder, _, child, _) if CometConf.COMET_EXEC_SORT_ENABLED.get(conf) =>
        if (!supportedSortType(op, sortOrder)) {
          return None
        }

        val sortOrders = sortOrder.map(exprToProto(_, child.output))

        if (sortOrders.forall(_.isDefined) && childOp.nonEmpty) {
          val sortBuilder = OperatorOuterClass.Sort
            .newBuilder()
            .addAllSortOrders(sortOrders.map(_.get).asJava)
          Some(result.setSort(sortBuilder).build())
        } else {
          withInfo(op, "sort order not supported", sortOrder: _*)
          None
        }

      case LocalLimitExec(limit, _) if CometConf.COMET_EXEC_LOCAL_LIMIT_ENABLED.get(conf) =>
        if (childOp.nonEmpty) {
          // LocalLimit doesn't use offset, but it shares same operator serde class.
          // Just set it to zero.
          val limitBuilder = OperatorOuterClass.Limit
            .newBuilder()
            .setLimit(limit)
            .setOffset(0)
          Some(result.setLimit(limitBuilder).build())
        } else {
          withInfo(op, "No child operator")
          None
        }

      case globalLimitExec: GlobalLimitExec
          if CometConf.COMET_EXEC_GLOBAL_LIMIT_ENABLED.get(conf) =>
        // TODO: We don't support negative limit for now.
        if (childOp.nonEmpty && globalLimitExec.limit >= 0) {
          val limitBuilder = OperatorOuterClass.Limit.newBuilder()

          // TODO: Spark 3.3 might have negative limit (-1) for Offset usage.
          // When we upgrade to Spark 3.3., we need to address it here.
          limitBuilder.setLimit(globalLimitExec.limit)

          Some(result.setLimit(limitBuilder).build())
        } else {
          withInfo(op, "No child operator")
          None
        }

      case ExpandExec(projections, _, child) if CometConf.COMET_EXEC_EXPAND_ENABLED.get(conf) =>
        var allProjExprs: Seq[Expression] = Seq()
        val projExprs = projections.flatMap(_.map(e => {
          allProjExprs = allProjExprs :+ e
          exprToProto(e, child.output)
        }))

        if (projExprs.forall(_.isDefined) && childOp.nonEmpty) {
          val expandBuilder = OperatorOuterClass.Expand
            .newBuilder()
            .addAllProjectList(projExprs.map(_.get).asJava)
            .setNumExprPerProject(projections.head.size)
          Some(result.setExpand(expandBuilder).build())
        } else {
          withInfo(op, allProjExprs: _*)
          None
        }

      case WindowExec(windowExpression, partitionSpec, orderSpec, child)
          if CometConf.COMET_EXEC_WINDOW_ENABLED.get(conf) =>
        val output = child.output

        val winExprs: Array[WindowExpression] = windowExpression.flatMap { expr =>
          expr match {
            case alias: Alias =>
              alias.child match {
                case winExpr: WindowExpression =>
                  Some(winExpr)
                case _ =>
                  None
              }
            case _ =>
              None
          }
        }.toArray

        if (winExprs.length != windowExpression.length) {
          withInfo(op, "Unsupported window expression(s)")
          return None
        }

        if (partitionSpec.nonEmpty && orderSpec.nonEmpty &&
          !validatePartitionAndSortSpecsForWindowFunc(partitionSpec, orderSpec, op)) {
          return None
        }

        val windowExprProto = winExprs.map(windowExprToProto(_, output, op.conf))
        val partitionExprs = partitionSpec.map(exprToProto(_, child.output))

        val sortOrders = orderSpec.map(exprToProto(_, child.output))

        if (windowExprProto.forall(_.isDefined) && partitionExprs.forall(_.isDefined)
          && sortOrders.forall(_.isDefined)) {
          val windowBuilder = OperatorOuterClass.Window.newBuilder()
          windowBuilder.addAllWindowExpr(windowExprProto.map(_.get).toIterable.asJava)
          windowBuilder.addAllPartitionByList(partitionExprs.map(_.get).asJava)
          windowBuilder.addAllOrderByList(sortOrders.map(_.get).asJava)
          Some(result.setWindow(windowBuilder).build())
        } else {
          None
        }

      case aggregate: BaseAggregateExec
          if (aggregate.isInstanceOf[HashAggregateExec] ||
            aggregate.isInstanceOf[ObjectHashAggregateExec]) &&
            CometConf.COMET_EXEC_AGGREGATE_ENABLED.get(conf) =>
        val groupingExpressions = aggregate.groupingExpressions
        val aggregateExpressions = aggregate.aggregateExpressions
        val aggregateAttributes = aggregate.aggregateAttributes
        val resultExpressions = aggregate.resultExpressions
        val child = aggregate.child

        if (groupingExpressions.isEmpty && aggregateExpressions.isEmpty) {
          withInfo(op, "No group by or aggregation")
          return None
        }

        // Aggregate expressions with filter are not supported yet.
        if (aggregateExpressions.exists(_.filter.isDefined)) {
          withInfo(op, "Aggregate expression with filter is not supported")
          return None
        }

        val groupingExprs = groupingExpressions.map(exprToProto(_, child.output))

        // In some of the cases, the aggregateExpressions could be empty.
        // For example, if the aggregate functions only have group by or if the aggregate
        // functions only have distinct aggregate functions:
        //
        // SELECT COUNT(distinct col2), col1 FROM test group by col1
        //  +- HashAggregate (keys =[col1# 6], functions =[count (distinct col2#7)] )
        //    +- Exchange hashpartitioning (col1#6, 10), ENSURE_REQUIREMENTS, [plan_id = 36]
        //      +- HashAggregate (keys =[col1#6], functions =[partial_count (distinct col2#7)] )
        //        +- HashAggregate (keys =[col1#6, col2#7], functions =[] )
        //          +- Exchange hashpartitioning (col1#6, col2#7, 10), ENSURE_REQUIREMENTS, ...
        //            +- HashAggregate (keys =[col1#6, col2#7], functions =[] )
        //              +- FileScan parquet spark_catalog.default.test[col1#6, col2#7] ......
        // If the aggregateExpressions is empty, we only want to build groupingExpressions,
        // and skip processing of aggregateExpressions.
        if (aggregateExpressions.isEmpty) {
          val hashAggBuilder = OperatorOuterClass.HashAggregate.newBuilder()
          hashAggBuilder.addAllGroupingExprs(groupingExprs.map(_.get).asJava)
          val attributes = groupingExpressions.map(_.toAttribute) ++ aggregateAttributes
          val resultExprs = resultExpressions.map(exprToProto(_, attributes))
          if (resultExprs.exists(_.isEmpty)) {
            val msg = s"Unsupported result expressions found in: ${resultExpressions}"
            emitWarning(msg)
            withInfo(op, msg, resultExpressions: _*)
            return None
          }
          hashAggBuilder.addAllResultExprs(resultExprs.map(_.get).asJava)
          Some(result.setHashAgg(hashAggBuilder).build())
        } else {
          val modes = aggregateExpressions.map(_.mode).distinct

          if (modes.size != 1) {
            // This shouldn't happen as all aggregation expressions should share the same mode.
            // Fallback to Spark nevertheless here.
            withInfo(op, "All aggregate expressions do not have the same mode")
            return None
          }

          val mode = modes.head match {
            case Partial => CometAggregateMode.Partial
            case Final => CometAggregateMode.Final
            case _ =>
              withInfo(op, s"Unsupported aggregation mode ${modes.head}")
              return None
          }

          // In final mode, the aggregate expressions are bound to the output of the
          // child and partial aggregate expressions buffer attributes produced by partial
          // aggregation. This is done in Spark `HashAggregateExec` internally. In Comet,
          // we don't have to do this because we don't use the merging expression.
          val binding = mode != CometAggregateMode.Final
          // `output` is only used when `binding` is true (i.e., non-Final)
          val output = child.output

          val aggExprs =
            aggregateExpressions.map(aggExprToProto(_, output, binding, op.conf))
          if (childOp.nonEmpty && groupingExprs.forall(_.isDefined) &&
            aggExprs.forall(_.isDefined)) {
            val hashAggBuilder = OperatorOuterClass.HashAggregate.newBuilder()
            hashAggBuilder.addAllGroupingExprs(groupingExprs.map(_.get).asJava)
            hashAggBuilder.addAllAggExprs(aggExprs.map(_.get).asJava)
            if (mode == CometAggregateMode.Final) {
              val attributes = groupingExpressions.map(_.toAttribute) ++ aggregateAttributes
              val resultExprs = resultExpressions.map(exprToProto(_, attributes))
              if (resultExprs.exists(_.isEmpty)) {
                val msg = s"Unsupported result expressions found in: ${resultExpressions}"
                emitWarning(msg)
                withInfo(op, msg, resultExpressions: _*)
                return None
              }
              hashAggBuilder.addAllResultExprs(resultExprs.map(_.get).asJava)
            }
            hashAggBuilder.setModeValue(mode.getNumber)
            Some(result.setHashAgg(hashAggBuilder).build())
          } else {
            val allChildren: Seq[Expression] =
              groupingExpressions ++ aggregateExpressions ++ aggregateAttributes
            withInfo(op, allChildren: _*)
            None
          }
        }

      case join: HashJoin =>
        // `HashJoin` has only two implementations in Spark, but we check the type of the join to
        // make sure we are handling the correct join type.
        if (!(CometConf.COMET_EXEC_HASH_JOIN_ENABLED.get(conf) &&
            join.isInstanceOf[ShuffledHashJoinExec]) &&
          !(CometConf.COMET_EXEC_BROADCAST_HASH_JOIN_ENABLED.get(conf) &&
            join.isInstanceOf[BroadcastHashJoinExec])) {
          withInfo(join, s"Invalid hash join type ${join.nodeName}")
          return None
        }

        if (join.buildSide == BuildRight && join.joinType == LeftAnti) {
          withInfo(join, "BuildRight with LeftAnti is not supported")
          return None
        }

        val condition = join.condition.map { cond =>
          val condProto = exprToProto(cond, join.left.output ++ join.right.output)
          if (condProto.isEmpty) {
            withInfo(join, cond)
            return None
          }
          condProto.get
        }

        val joinType = join.joinType match {
          case Inner => JoinType.Inner
          case LeftOuter => JoinType.LeftOuter
          case RightOuter => JoinType.RightOuter
          case FullOuter => JoinType.FullOuter
          case LeftSemi => JoinType.LeftSemi
          case LeftAnti => JoinType.LeftAnti
          case _ =>
            // Spark doesn't support other join types
            withInfo(join, s"Unsupported join type ${join.joinType}")
            return None
        }

        val leftKeys = join.leftKeys.map(exprToProto(_, join.left.output))
        val rightKeys = join.rightKeys.map(exprToProto(_, join.right.output))

        if (leftKeys.forall(_.isDefined) &&
          rightKeys.forall(_.isDefined) &&
          childOp.nonEmpty) {
          val joinBuilder = OperatorOuterClass.HashJoin
            .newBuilder()
            .setJoinType(joinType)
            .addAllLeftJoinKeys(leftKeys.map(_.get).asJava)
            .addAllRightJoinKeys(rightKeys.map(_.get).asJava)
            .setBuildSide(
              if (join.buildSide == BuildLeft) BuildSide.BuildLeft else BuildSide.BuildRight)
          condition.foreach(joinBuilder.setCondition)
          Some(result.setHashJoin(joinBuilder).build())
        } else {
          val allExprs: Seq[Expression] = join.leftKeys ++ join.rightKeys
          withInfo(join, allExprs: _*)
          None
        }

      case join: SortMergeJoinExec if CometConf.COMET_EXEC_SORT_MERGE_JOIN_ENABLED.get(conf) =>
        // `requiredOrders` and `getKeyOrdering` are copied from Spark's SortMergeJoinExec.
        def requiredOrders(keys: Seq[Expression]): Seq[SortOrder] = {
          keys.map(SortOrder(_, Ascending))
        }

        def getKeyOrdering(
            keys: Seq[Expression],
            childOutputOrdering: Seq[SortOrder]): Seq[SortOrder] = {
          val requiredOrdering = requiredOrders(keys)
          if (SortOrder.orderingSatisfies(childOutputOrdering, requiredOrdering)) {
            keys.zip(childOutputOrdering).map { case (key, childOrder) =>
              val sameOrderExpressionsSet = ExpressionSet(childOrder.children) - key
              SortOrder(key, Ascending, sameOrderExpressionsSet.toSeq)
            }
          } else {
            requiredOrdering
          }
        }

        if (join.condition.isDefined &&
          !CometConf.COMET_EXEC_SORT_MERGE_JOIN_WITH_JOIN_FILTER_ENABLED
            .get(conf)) {
          withInfo(
            join,
            s"${CometConf.COMET_EXEC_SORT_MERGE_JOIN_WITH_JOIN_FILTER_ENABLED.key} is not enabled",
            join.condition.get)
          return None
        }

        val condition = join.condition.map { cond =>
          val condProto = exprToProto(cond, join.left.output ++ join.right.output)
          if (condProto.isEmpty) {
            withInfo(join, cond)
            return None
          }
          condProto.get
        }

        val joinType = join.joinType match {
          case Inner => JoinType.Inner
          case LeftOuter => JoinType.LeftOuter
          case RightOuter => JoinType.RightOuter
          case FullOuter => JoinType.FullOuter
          case LeftSemi => JoinType.LeftSemi
          case LeftAnti => JoinType.LeftAnti
          case _ =>
            // Spark doesn't support other join types
            withInfo(op, s"Unsupported join type ${join.joinType}")
            return None
        }

        // Checks if the join keys are supported by DataFusion SortMergeJoin.
        val errorMsgs = join.leftKeys.flatMap { key =>
          if (!supportedSortMergeJoinEqualType(key.dataType)) {
            Some(s"Unsupported join key type ${key.dataType} on key: ${key.sql}")
          } else {
            None
          }
        }

        if (errorMsgs.nonEmpty) {
          withInfo(op, errorMsgs.flatten.mkString("\n"))
          return None
        }

        val leftKeys = join.leftKeys.map(exprToProto(_, join.left.output))
        val rightKeys = join.rightKeys.map(exprToProto(_, join.right.output))

        val sortOptions = getKeyOrdering(join.leftKeys, join.left.outputOrdering)
          .map(exprToProto(_, join.left.output))

        if (sortOptions.forall(_.isDefined) &&
          leftKeys.forall(_.isDefined) &&
          rightKeys.forall(_.isDefined) &&
          childOp.nonEmpty) {
          val joinBuilder = OperatorOuterClass.SortMergeJoin
            .newBuilder()
            .setJoinType(joinType)
            .addAllSortOptions(sortOptions.map(_.get).asJava)
            .addAllLeftJoinKeys(leftKeys.map(_.get).asJava)
            .addAllRightJoinKeys(rightKeys.map(_.get).asJava)
          condition.map(joinBuilder.setCondition)
          Some(result.setSortMergeJoin(joinBuilder).build())
        } else {
          val allExprs: Seq[Expression] = join.leftKeys ++ join.rightKeys
          withInfo(join, allExprs: _*)
          None
        }

      case join: SortMergeJoinExec if !CometConf.COMET_EXEC_SORT_MERGE_JOIN_ENABLED.get(conf) =>
        withInfo(join, "SortMergeJoin is not enabled")
        None

      case op if isCometSink(op) && op.output.forall(a => supportedDataType(a.dataType, true)) =>
        // These operators are source of Comet native execution chain
        val scanBuilder = OperatorOuterClass.Scan.newBuilder()
        val source = op.simpleStringWithNodeId()
        if (source.isEmpty) {
          scanBuilder.setSource(op.getClass.getSimpleName)
        } else {
          scanBuilder.setSource(source)
        }

        val scanTypes = op.output.flatten { attr =>
          serializeDataType(attr.dataType)
        }

        if (scanTypes.length == op.output.length) {
          scanBuilder.addAllFields(scanTypes.asJava)

          // Sink operators don't have children
          result.clearChildren()

          Some(result.setScan(scanBuilder).build())
        } else {
          // There are unsupported scan type
          val msg =
            s"unsupported Comet operator: ${op.nodeName}, due to unsupported data types above"
          emitWarning(msg)
          withInfo(op, msg)
          None
        }

      case op =>
        // Emit warning if:
        //  1. it is not Spark shuffle operator, which is handled separately
        //  2. it is not a Comet operator
        if (!op.nodeName.contains("Comet") && !op.isInstanceOf[ShuffleExchangeExec]) {
          val msg = s"unsupported Spark operator: ${op.nodeName}"
          emitWarning(msg)
          withInfo(op, msg)
        }
        None
    }
  }

  /**
   * Whether the input Spark operator `op` can be considered as a Comet sink, i.e., the start of
   * native execution. If it is true, we'll wrap `op` with `CometScanWrapper` or
   * `CometSinkPlaceHolder` later in `CometSparkSessionExtensions` after `operator2proto` is
   * called.
   */
  private def isCometSink(op: SparkPlan): Boolean = {
    op match {
      case s if isCometScan(s) => true
      case _: CometSparkToColumnarExec => true
      case _: CometSinkPlaceHolder => true
      case _: CoalesceExec => true
      case _: CollectLimitExec => true
      case _: UnionExec => true
      case _: ShuffleExchangeExec => true
      case ShuffleQueryStageExec(_, _: CometShuffleExchangeExec, _) => true
      case ShuffleQueryStageExec(_, ReusedExchangeExec(_, _: CometShuffleExchangeExec), _) => true
      case _: TakeOrderedAndProjectExec => true
      case BroadcastQueryStageExec(_, _: CometBroadcastExchangeExec, _) => true
      case _: BroadcastExchangeExec => true
      case _: WindowExec => true
      case _ => false
    }
  }

  /**
   * Checks whether `dt` is a decimal type AND whether Spark version is before 3.4
   */
  private def decimalBeforeSpark34(dt: DataType): Boolean = {
    !isSpark34Plus && (dt match {
      case _: DecimalType => true
      case _ => false
    })
  }

  /**
   * Check if the datatypes of shuffle input are supported. This is used for Columnar shuffle
   * which supports struct/array.
   */
  def supportPartitioningTypes(
      inputs: Seq[Attribute],
      partitioning: Partitioning): (Boolean, String) = {
    def supportedDataType(dt: DataType): Boolean = dt match {
      case _: ByteType | _: ShortType | _: IntegerType | _: LongType | _: FloatType |
          _: DoubleType | _: StringType | _: BinaryType | _: TimestampType | _: DecimalType |
          _: DateType | _: BooleanType =>
        true
      case StructType(fields) =>
        fields.forall(f => supportedDataType(f.dataType)) &&
        // Java Arrow stream reader cannot work on duplicate field name
        fields.map(f => f.name).distinct.length == fields.length
      case ArrayType(ArrayType(_, _), _) => false // TODO: nested array is not supported
      case ArrayType(MapType(_, _, _), _) => false // TODO: map array element is not supported
      case ArrayType(elementType, _) =>
        supportedDataType(elementType)
      case MapType(MapType(_, _, _), _, _) => false // TODO: nested map is not supported
      case MapType(_, MapType(_, _, _), _) => false
      case MapType(StructType(_), _, _) => false // TODO: struct map key/value is not supported
      case MapType(_, StructType(_), _) => false
      case MapType(ArrayType(_, _), _, _) => false // TODO: array map key/value is not supported
      case MapType(_, ArrayType(_, _), _) => false
      case MapType(keyType, valueType, _) =>
        supportedDataType(keyType) && supportedDataType(valueType)
      case _ =>
        false
    }

    var msg = ""
    val supported = partitioning match {
      case HashPartitioning(expressions, _) =>
        val supported =
          expressions.map(QueryPlanSerde.exprToProto(_, inputs)).forall(_.isDefined) &&
            expressions.forall(e => supportedDataType(e.dataType)) &&
            inputs.forall(attr => supportedDataType(attr.dataType))
        if (!supported) {
          msg = s"unsupported Spark partitioning expressions: $expressions"
        }
        supported
      case SinglePartition => inputs.forall(attr => supportedDataType(attr.dataType))
      case RoundRobinPartitioning(_) => inputs.forall(attr => supportedDataType(attr.dataType))
      case RangePartitioning(orderings, _) =>
        val supported =
          orderings.map(QueryPlanSerde.exprToProto(_, inputs)).forall(_.isDefined) &&
            orderings.forall(e => supportedDataType(e.dataType)) &&
            inputs.forall(attr => supportedDataType(attr.dataType))
        if (!supported) {
          msg = s"unsupported Spark partitioning expressions: $orderings"
        }
        supported
      case _ =>
        msg = s"unsupported Spark partitioning: ${partitioning.getClass.getName}"
        false
    }

    if (!supported) {
      emitWarning(msg)
      (false, msg)
    } else {
      (true, null)
    }
  }

  /**
   * Whether the given Spark partitioning is supported by Comet.
   */
  def supportPartitioning(
      inputs: Seq[Attribute],
      partitioning: Partitioning): (Boolean, String) = {
    def supportedDataType(dt: DataType): Boolean = dt match {
      case _: ByteType | _: ShortType | _: IntegerType | _: LongType | _: FloatType |
          _: DoubleType | _: StringType | _: BinaryType | _: TimestampType | _: DecimalType |
          _: DateType | _: BooleanType =>
        true
      case _ =>
        // Native shuffle doesn't support struct/array yet
        false
    }

    var msg = ""
    val supported = partitioning match {
      case HashPartitioning(expressions, _) =>
        val supported =
          expressions.map(QueryPlanSerde.exprToProto(_, inputs)).forall(_.isDefined) &&
            expressions.forall(e => supportedDataType(e.dataType)) &&
            inputs.forall(attr => supportedDataType(attr.dataType))
        if (!supported) {
          msg = s"unsupported Spark partitioning expressions: $expressions"
        }
        supported
      case SinglePartition => inputs.forall(attr => supportedDataType(attr.dataType))
      case _ =>
        msg = s"unsupported Spark partitioning: ${partitioning.getClass.getName}"
        false
    }

    if (!supported) {
      emitWarning(msg)
      (false, msg)
    } else {
      (true, null)
    }
  }

  // Utility method. Adds explain info if the result of calling exprToProto is None
  private def optExprWithInfo(
      optExpr: Option[Expr],
      expr: Expression,
      childExpr: Expression*): Option[Expr] = {
    optExpr match {
      case None =>
        withInfo(expr, childExpr: _*)
        None
      case o => o
    }

  }

  // TODO: Remove this constraint when we upgrade to new arrow-rs including
  // https://github.com/apache/arrow-rs/pull/6225
  def supportedSortType(op: SparkPlan, sortOrder: Seq[SortOrder]): Boolean = {
    def canRank(dt: DataType): Boolean = {
      dt match {
        case _: ByteType | _: ShortType | _: IntegerType | _: LongType | _: FloatType |
            _: DoubleType | _: TimestampType | _: DecimalType | _: DateType =>
          true
        case _: BinaryType | _: StringType => true
        case _ => false
      }
    }

    if (sortOrder.length == 1) {
      val canSort = sortOrder.head.dataType match {
        case _: BooleanType => true
        case _: ByteType | _: ShortType | _: IntegerType | _: LongType | _: FloatType |
            _: DoubleType | _: TimestampType | _: DecimalType | _: DateType =>
          true
        case dt if isTimestampNTZType(dt) => true
        case _: BinaryType | _: StringType => true
        case ArrayType(elementType, _) => canRank(elementType)
        case _ => false
      }
      if (!canSort) {
        withInfo(op, s"Sort on single column of type ${sortOrder.head.dataType} is not supported")
        false
      } else {
        true
      }
    } else {
      true
    }
  }

  private def validatePartitionAndSortSpecsForWindowFunc(
      partitionSpec: Seq[Expression],
      orderSpec: Seq[SortOrder],
      op: SparkPlan): Boolean = {
    if (partitionSpec.length != orderSpec.length) {
      return false
    }

    val partitionColumnNames = partitionSpec.collect {
      case a: AttributeReference => a.name
      case other =>
        withInfo(op, s"Unsupported partition expression: ${other.getClass.getSimpleName}")
        return false
    }

    val orderColumnNames = orderSpec.collect { case s: SortOrder =>
      s.child match {
        case a: AttributeReference => a.name
        case other =>
          withInfo(op, s"Unsupported sort expression: ${other.getClass.getSimpleName}")
          return false
      }
    }

    if (partitionColumnNames.zip(orderColumnNames).exists { case (partCol, orderCol) =>
        partCol != orderCol
      }) {
      withInfo(op, "Partitioning and sorting specifications must be the same.")
      return false
    }

    true
  }

  private def schema2Proto(
      fields: Array[StructField]): Array[OperatorOuterClass.SparkStructField] = {
    val fieldBuilder = OperatorOuterClass.SparkStructField.newBuilder()
    fields.map(field => {
      fieldBuilder.setName(field.name)
      fieldBuilder.setDataType(serializeDataType(field.dataType).get)
      fieldBuilder.setNullable(field.nullable)
      fieldBuilder.build()
    })
  }

  private def partition2Proto(
      partition: FilePartition,
      nativeScanBuilder: OperatorOuterClass.NativeScan.Builder,
      partitionSchema: StructType): Unit = {
    val partitionBuilder = OperatorOuterClass.SparkFilePartition.newBuilder()
    partition.files.foreach(file => {
      // Process the partition values
      val partitionValues = file.partitionValues
      assert(partitionValues.numFields == partitionSchema.length)
      val partitionVals =
        partitionValues.toSeq(partitionSchema).zipWithIndex.map { case (value, i) =>
          val attr = partitionSchema(i)
          val valueProto = exprToProto(Literal(value, attr.dataType), Seq.empty)
          // In `CometScanRule`, we have already checked that all partition values are
          // supported. So, we can safely use `get` here.
          assert(
            valueProto.isDefined,
            s"Unsupported partition value: $value, type: ${attr.dataType}")
          valueProto.get
        }

      val fileBuilder = OperatorOuterClass.SparkPartitionedFile.newBuilder()
      partitionVals.foreach(fileBuilder.addPartitionValues)
      fileBuilder
        .setFilePath(file.filePath.toString)
        .setStart(file.start)
        .setLength(file.length)
        .setFileSize(file.fileSize)
      partitionBuilder.addPartitionedFile(fileBuilder.build())
    })
    nativeScanBuilder.addFilePartitions(partitionBuilder.build())
  }
}

/**
 * Trait for providing serialization logic for expressions.
 */
trait CometExpressionSerde {

  /**
   * Convert a Spark expression into a protocol buffer representation that can be passed into
   * native code.
   *
   * @param expr
   *   The Spark expression.
   * @param inputs
   *   The input attributes.
   * @param binding
   *   Whether the attributes are bound (this is only relevant in aggregate expressions).
   * @return
   *   Protocol buffer representation, or None if the expression could not be converted. In this
   *   case it is expected that the input expression will have been tagged with reasons why it
   *   could not be converted.
   */
  def convert(
      expr: Expression,
      inputs: Seq[Attribute],
      binding: Boolean): Option[ExprOuterClass.Expr]
}<|MERGE_RESOLUTION|>--- conflicted
+++ resolved
@@ -2131,66 +2131,12 @@
           ExprOuterClass.Expr.newBuilder().setNormalizeNanAndZero(builder).build()
         }
 
-<<<<<<< HEAD
-        case Murmur3Hash(children, seed) =>
-          val firstUnSupportedInput = children.find(c => !supportedDataType(c.dataType))
-          if (firstUnSupportedInput.isDefined) {
-            withInfo(expr, s"Unsupported datatype ${firstUnSupportedInput.get.dataType}")
-            return None
-          }
-          val exprs = children.map(exprToProtoInternal(_, inputs))
-          val seedBuilder = ExprOuterClass.Literal
-            .newBuilder()
-            .setDatatype(serializeDataType(IntegerType).get)
-            .setIntVal(seed)
-          val seedExpr = Some(ExprOuterClass.Expr.newBuilder().setLiteral(seedBuilder).build())
-          // the seed is put at the end of the arguments
-          scalarExprToProtoWithReturnType("murmur3_hash", IntegerType, exprs :+ seedExpr: _*)
-
-        case XxHash64(children, seed) =>
-          if (CometXxHash64.checkSupport(expr)) {
-            val exprs = children.map(exprToProtoInternal(_, inputs))
-            val seedBuilder = ExprOuterClass.Literal
-              .newBuilder()
-              .setDatatype(serializeDataType(LongType).get)
-              .setLongVal(seed)
-            val seedExpr = Some(ExprOuterClass.Expr.newBuilder().setLiteral(seedBuilder).build())
-            // the seed is put at the end of the arguments
-            scalarExprToProtoWithReturnType("xxhash64", LongType, exprs :+ seedExpr: _*)
-          } else {
-            None
-          }
-
-        case Sha2(left, numBits) =>
-          if (!numBits.foldable) {
-            withInfo(expr, "non literal numBits is not supported")
-            return None
-          }
-          // it's possible for spark to dynamically compute the number of bits from input
-          // expression, however DataFusion does not support that yet.
-          val childExpr = exprToProtoInternal(left, inputs)
-          val bits = numBits.eval().asInstanceOf[Int]
-          val algorithm = bits match {
-            case 224 => "sha224"
-            case 256 | 0 => "sha256"
-            case 384 => "sha384"
-            case 512 => "sha512"
-            case _ =>
-              null
-          }
-          if (algorithm == null) {
-            exprToProtoInternal(Literal(null, StringType), inputs)
-          } else {
-            scalarExprToProtoWithReturnType(algorithm, StringType, childExpr)
-          }
-=======
       case s @ execution.ScalarSubquery(_, _) if supportedDataType(s.dataType) =>
         val dataType = serializeDataType(s.dataType)
         if (dataType.isEmpty) {
           withInfo(s, s"Scalar subquery returns unsupported datatype ${s.dataType}")
           return None
         }
->>>>>>> c518b780
 
         val builder = ExprOuterClass.Subquery
           .newBuilder()
@@ -2245,20 +2191,7 @@
         // the seed is put at the end of the arguments
         scalarExprToProtoWithReturnType("murmur3_hash", IntegerType, exprs :+ seedExpr: _*)
 
-      case XxHash64(children, seed) =>
-        val firstUnSupportedInput = children.find(c => !supportedDataType(c.dataType))
-        if (firstUnSupportedInput.isDefined) {
-          withInfo(expr, s"Unsupported datatype ${firstUnSupportedInput.get.dataType}")
-          return None
-        }
-        val exprs = children.map(exprToProtoInternal(_, inputs, binding))
-        val seedBuilder = ExprOuterClass.Literal
-          .newBuilder()
-          .setDatatype(serializeDataType(LongType).get)
-          .setLongVal(seed)
-        val seedExpr = Some(ExprOuterClass.Expr.newBuilder().setLiteral(seedBuilder).build())
-        // the seed is put at the end of the arguments
-        scalarExprToProtoWithReturnType("xxhash64", LongType, exprs :+ seedExpr: _*)
+      case XxHash64(children, seed) => CometXxHash64.convert(expr, inputs, binding)
 
       case Sha2(left, numBits) =>
         if (!numBits.foldable) {
