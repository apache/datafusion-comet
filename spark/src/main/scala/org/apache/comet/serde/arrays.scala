--- conflicted
+++ resolved
@@ -21,11 +21,8 @@
 
 import scala.annotation.tailrec
 
-<<<<<<< HEAD
+import org.apache.spark.sql.catalyst.expressions.{ArrayAppend, ArrayContains, ArrayDistinct, ArrayExcept, ArrayInsert, ArrayIntersect, ArrayJoin, ArrayMax, ArrayRemove, ArrayRepeat, ArraysOverlap, ArrayUnion, Attribute, CreateArray, Expression, Literal}
 import org.apache.spark.sql.catalyst.expressions.{ArrayExcept, ArrayJoin, ArrayRemove, Attribute, Expression, Flatten, Literal}
-=======
-import org.apache.spark.sql.catalyst.expressions.{ArrayAppend, ArrayContains, ArrayDistinct, ArrayExcept, ArrayInsert, ArrayIntersect, ArrayJoin, ArrayMax, ArrayRemove, ArrayRepeat, ArraysOverlap, ArrayUnion, Attribute, CreateArray, Expression, Literal}
->>>>>>> 7ae8d3b3
 import org.apache.spark.sql.internal.SQLConf
 import org.apache.spark.sql.types._
 
@@ -33,9 +30,6 @@
 import org.apache.comet.serde.QueryPlanSerde._
 import org.apache.comet.shims.CometExprShim
 
-<<<<<<< HEAD
-object CometArrayRemove extends CometExpressionSerde with CometExprShim with ArraysBase {
-=======
 object CometArrayRemove extends CometExpressionSerde[ArrayRemove] with CometExprShim {
 
   /** Exposed for unit testing */
@@ -54,7 +48,7 @@
       case _ => false
     }
   }
->>>>>>> 7ae8d3b3
+object CometArrayRemove extends CometExpressionSerde with CometExprShim with ArraysBase {
 
   override def convert(
       expr: ArrayRemove,
@@ -249,12 +243,6 @@
 }
 
 object CometArrayExcept
-<<<<<<< HEAD
-    extends CometExpressionSerde
-    with CometExprShim
-    with IncompatExpr
-    with ArraysBase {
-=======
     extends CometExpressionSerde[ArrayExcept]
     with CometExprShim
     with IncompatExpr {
@@ -273,7 +261,6 @@
       case _ => false
     }
   }
->>>>>>> 7ae8d3b3
 
   override def convert(
       expr: ArrayExcept,
