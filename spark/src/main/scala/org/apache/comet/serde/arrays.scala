/*
 * Licensed to the Apache Software Foundation (ASF) under one
 * or more contributor license agreements.  See the NOTICE file
 * distributed with this work for additional information
 * regarding copyright ownership.  The ASF licenses this file
 * to you under the Apache License, Version 2.0 (the
 * "License"); you may not use this file except in compliance
 * with the License.  You may obtain a copy of the License at
 *
 *   http://www.apache.org/licenses/LICENSE-2.0
 *
 * Unless required by applicable law or agreed to in writing,
 * software distributed under the License is distributed on an
 * "AS IS" BASIS, WITHOUT WARRANTIES OR CONDITIONS OF ANY
 * KIND, either express or implied.  See the License for the
 * specific language governing permissions and limitations
 * under the License.
 */

package org.apache.comet.serde

import scala.annotation.tailrec

import org.apache.spark.sql.catalyst.expressions.{ArrayAppend, ArrayContains, ArrayDistinct, ArrayExcept, ArrayInsert, ArrayIntersect, ArrayJoin, ArrayMax, ArrayRemove, ArrayRepeat, ArraysOverlap, ArrayUnion, Attribute, CreateArray, Expression, Literal}
import org.apache.spark.sql.internal.SQLConf
import org.apache.spark.sql.types._

import org.apache.comet.CometSparkSessionExtensions.withInfo
import org.apache.comet.serde.QueryPlanSerde._
import org.apache.comet.shims.CometExprShim

object CometArrayRemove extends CometExpressionSerde[ArrayRemove] with CometExprShim {

  /** Exposed for unit testing */
  @tailrec
  def isTypeSupported(dt: DataType): Boolean = {
    import DataTypes._
    dt match {
      case BooleanType | ByteType | ShortType | IntegerType | LongType | FloatType | DoubleType |
          _: DecimalType | DateType | TimestampType | TimestampNTZType | StringType |
          BinaryType =>
        true
      case ArrayType(elementType, _) => isTypeSupported(elementType)
      case _: StructType =>
        // https://github.com/apache/datafusion-comet/issues/1307
        false
      case _ => false
    }
  }

  override def convert(
      expr: ArrayRemove,
      inputs: Seq[Attribute],
      binding: Boolean): Option[ExprOuterClass.Expr] = {
    val inputTypes: Set[DataType] = expr.children.map(_.dataType).toSet
    for (dt <- inputTypes) {
      if (!isTypeSupported(dt)) {
        withInfo(expr, s"data type not supported: $dt")
        return None
      }
    }
    val arrayExprProto = exprToProto(expr.left, inputs, binding)
    val keyExprProto = exprToProto(expr.right, inputs, binding)

    val arrayRemoveScalarExpr =
      scalarFunctionExprToProto("array_remove_all", arrayExprProto, keyExprProto)

    val isNotNullExpr = createUnaryExpr(
      expr,
      expr.right,
      inputs,
      binding,
      (builder, unaryExpr) => builder.setIsNotNull(unaryExpr))

    val nullLiteralProto = exprToProto(Literal(null, expr.right.dataType), Seq.empty)

    if (arrayRemoveScalarExpr.isDefined && isNotNullExpr.isDefined && nullLiteralProto.isDefined) {
      val caseWhenExpr = ExprOuterClass.CaseWhen
        .newBuilder()
        .addWhen(isNotNullExpr.get)
        .addThen(arrayRemoveScalarExpr.get)
        .setElseExpr(nullLiteralProto.get)
        .build()
      Some(
        ExprOuterClass.Expr
          .newBuilder()
          .setCaseWhen(caseWhenExpr)
          .build())
    } else {
      withInfo(expr, expr.children: _*)
      None
    }
  }
}

object CometArrayAppend extends CometExpressionSerde[ArrayAppend] with IncompatExpr {
  override def convert(
      expr: ArrayAppend,
      inputs: Seq[Attribute],
      binding: Boolean): Option[ExprOuterClass.Expr] = {
    val child = expr.children.head
    val elementType = child.dataType.asInstanceOf[ArrayType].elementType

    val arrayExprProto = exprToProto(expr.children.head, inputs, binding)
    val keyExprProto = exprToProto(expr.children(1), inputs, binding)

    val arrayAppendScalarExpr =
      scalarFunctionExprToProto("array_append", arrayExprProto, keyExprProto)

    val isNotNullExpr = createUnaryExpr(
      expr,
      expr.children.head,
      inputs,
      binding,
      (builder, unaryExpr) => builder.setIsNotNull(unaryExpr))

    val nullLiteralProto = exprToProto(Literal(null, elementType), Seq.empty)

    if (arrayAppendScalarExpr.isDefined && isNotNullExpr.isDefined && nullLiteralProto.isDefined) {
      val caseWhenExpr = ExprOuterClass.CaseWhen
        .newBuilder()
        .addWhen(isNotNullExpr.get)
        .addThen(arrayAppendScalarExpr.get)
        .setElseExpr(nullLiteralProto.get)
        .build()
      Some(
        ExprOuterClass.Expr
          .newBuilder()
          .setCaseWhen(caseWhenExpr)
          .build())
    } else {
      withInfo(expr, expr.children: _*)
      None
    }
  }
}

object CometArrayContains extends CometExpressionSerde[ArrayContains] {
  override def convert(
      expr: ArrayContains,
      inputs: Seq[Attribute],
      binding: Boolean): Option[ExprOuterClass.Expr] = {
    val arrayExprProto = exprToProto(expr.children.head, inputs, binding)
    val keyExprProto = exprToProto(expr.children(1), inputs, binding)

    val arrayContainsScalarExpr =
      scalarFunctionExprToProto("array_has", arrayExprProto, keyExprProto)
    optExprWithInfo(arrayContainsScalarExpr, expr, expr.children: _*)
  }
}

object CometArrayDistinct extends CometExpressionSerde[ArrayDistinct] with IncompatExpr {
  override def convert(
      expr: ArrayDistinct,
      inputs: Seq[Attribute],
      binding: Boolean): Option[ExprOuterClass.Expr] = {
    val arrayExprProto = exprToProto(expr.children.head, inputs, binding)

    val arrayDistinctScalarExpr =
      scalarFunctionExprToProto("array_distinct", arrayExprProto)
    optExprWithInfo(arrayDistinctScalarExpr, expr)
  }
}

object CometArrayIntersect extends CometExpressionSerde[ArrayIntersect] with IncompatExpr {
  override def convert(
      expr: ArrayIntersect,
      inputs: Seq[Attribute],
      binding: Boolean): Option[ExprOuterClass.Expr] = {
    val leftArrayExprProto = exprToProto(expr.children.head, inputs, binding)
    val rightArrayExprProto = exprToProto(expr.children(1), inputs, binding)

    val arraysIntersectScalarExpr =
      scalarFunctionExprToProto("array_intersect", leftArrayExprProto, rightArrayExprProto)
    optExprWithInfo(arraysIntersectScalarExpr, expr, expr.children: _*)
  }
}

object CometArrayMax extends CometExpressionSerde[ArrayMax] {
  override def convert(
      expr: ArrayMax,
      inputs: Seq[Attribute],
      binding: Boolean): Option[ExprOuterClass.Expr] = {
    val arrayExprProto = exprToProto(expr.children.head, inputs, binding)

    val arrayMaxScalarExpr =
      scalarFunctionExprToProto("array_max", arrayExprProto)
    optExprWithInfo(arrayMaxScalarExpr, expr)
  }
}

<<<<<<< HEAD
object CometArrayMin extends CometExpressionSerde {
  override def convert(
      expr: Expression,
      inputs: Seq[Attribute],
      binding: Boolean): Option[ExprOuterClass.Expr] = {
    val arrayExprProto = exprToProto(expr.children.head, inputs, binding)

    val arrayMinScalarExpr = scalarFunctionExprToProto("array_min", arrayExprProto)
    optExprWithInfo(arrayMinScalarExpr, expr)
  }
}

object CometArraysOverlap extends CometExpressionSerde with IncompatExpr {
=======
object CometArraysOverlap extends CometExpressionSerde[ArraysOverlap] with IncompatExpr {
>>>>>>> 8e02012a
  override def convert(
      expr: ArraysOverlap,
      inputs: Seq[Attribute],
      binding: Boolean): Option[ExprOuterClass.Expr] = {
    val leftArrayExprProto = exprToProto(expr.children.head, inputs, binding)
    val rightArrayExprProto = exprToProto(expr.children(1), inputs, binding)

    val arraysOverlapScalarExpr = scalarFunctionExprToProtoWithReturnType(
      "array_has_any",
      BooleanType,
      leftArrayExprProto,
      rightArrayExprProto)
    optExprWithInfo(arraysOverlapScalarExpr, expr, expr.children: _*)
  }
}

object CometArrayRepeat extends CometExpressionSerde[ArrayRepeat] with IncompatExpr {
  override def convert(
      expr: ArrayRepeat,
      inputs: Seq[Attribute],
      binding: Boolean): Option[ExprOuterClass.Expr] = {
    val leftArrayExprProto = exprToProto(expr.children.head, inputs, binding)
    val rightArrayExprProto = exprToProto(expr.children(1), inputs, binding)

    val arraysRepeatScalarExpr =
      scalarFunctionExprToProto("array_repeat", leftArrayExprProto, rightArrayExprProto)
    optExprWithInfo(arraysRepeatScalarExpr, expr, expr.children: _*)
  }
}

object CometArrayCompact extends CometExpressionSerde[Expression] with IncompatExpr {
  override def convert(
      expr: Expression,
      inputs: Seq[Attribute],
      binding: Boolean): Option[ExprOuterClass.Expr] = {
    val child = expr.children.head
    val elementType = child.dataType.asInstanceOf[ArrayType].elementType

    val arrayExprProto = exprToProto(child, inputs, binding)
    val nullLiteralProto = exprToProto(Literal(null, elementType), Seq.empty)

    val arrayCompactScalarExpr = scalarFunctionExprToProtoWithReturnType(
      "array_remove_all",
      ArrayType(elementType = elementType),
      arrayExprProto,
      nullLiteralProto)
    optExprWithInfo(arrayCompactScalarExpr, expr, expr.children: _*)
  }
}

object CometArrayExcept
    extends CometExpressionSerde[ArrayExcept]
    with CometExprShim
    with IncompatExpr {

  @tailrec
  def isTypeSupported(dt: DataType): Boolean = {
    import DataTypes._
    dt match {
      case BooleanType | ByteType | ShortType | IntegerType | LongType | FloatType | DoubleType |
          _: DecimalType | DateType | TimestampType | TimestampNTZType | StringType =>
        true
      case BinaryType => false
      case ArrayType(elementType, _) => isTypeSupported(elementType)
      case _: StructType =>
        false
      case _ => false
    }
  }

  override def convert(
      expr: ArrayExcept,
      inputs: Seq[Attribute],
      binding: Boolean): Option[ExprOuterClass.Expr] = {
    val inputTypes = expr.children.map(_.dataType).toSet
    for (dt <- inputTypes) {
      if (!isTypeSupported(dt)) {
        withInfo(expr, s"data type not supported: $dt")
        return None
      }
    }
    val leftArrayExprProto = exprToProto(expr.left, inputs, binding)
    val rightArrayExprProto = exprToProto(expr.right, inputs, binding)

    val arrayExceptScalarExpr =
      scalarFunctionExprToProto("array_except", leftArrayExprProto, rightArrayExprProto)
    optExprWithInfo(arrayExceptScalarExpr, expr, expr.children: _*)
  }
}

object CometArrayJoin extends CometExpressionSerde[ArrayJoin] with IncompatExpr {
  override def convert(
      expr: ArrayJoin,
      inputs: Seq[Attribute],
      binding: Boolean): Option[ExprOuterClass.Expr] = {
    val arrayExpr = expr.asInstanceOf[ArrayJoin]
    val arrayExprProto = exprToProto(arrayExpr.array, inputs, binding)
    val delimiterExprProto = exprToProto(arrayExpr.delimiter, inputs, binding)

    arrayExpr.nullReplacement match {
      case Some(nullReplacementExpr) =>
        val nullReplacementExprProto = exprToProto(nullReplacementExpr, inputs, binding)

        val arrayJoinScalarExpr = scalarFunctionExprToProto(
          "array_to_string",
          arrayExprProto,
          delimiterExprProto,
          nullReplacementExprProto)

        optExprWithInfo(
          arrayJoinScalarExpr,
          expr,
          arrayExpr,
          arrayExpr.delimiter,
          nullReplacementExpr)
      case None =>
        val arrayJoinScalarExpr =
          scalarFunctionExprToProto("array_to_string", arrayExprProto, delimiterExprProto)

        optExprWithInfo(arrayJoinScalarExpr, expr, arrayExpr, arrayExpr.delimiter)
    }
  }
}

object CometArrayInsert extends CometExpressionSerde[ArrayInsert] with IncompatExpr {
  override def convert(
      expr: ArrayInsert,
      inputs: Seq[Attribute],
      binding: Boolean): Option[ExprOuterClass.Expr] = {
    val srcExprProto = exprToProtoInternal(expr.children.head, inputs, binding)
    val posExprProto = exprToProtoInternal(expr.children(1), inputs, binding)
    val itemExprProto = exprToProtoInternal(expr.children(2), inputs, binding)
    val legacyNegativeIndex =
      SQLConf.get.getConfString("spark.sql.legacy.negativeIndexInArrayInsert").toBoolean
    if (srcExprProto.isDefined && posExprProto.isDefined && itemExprProto.isDefined) {
      val arrayInsertBuilder = ExprOuterClass.ArrayInsert
        .newBuilder()
        .setSrcArrayExpr(srcExprProto.get)
        .setPosExpr(posExprProto.get)
        .setItemExpr(itemExprProto.get)
        .setLegacyNegativeIndex(legacyNegativeIndex)

      Some(
        ExprOuterClass.Expr
          .newBuilder()
          .setArrayInsert(arrayInsertBuilder)
          .build())
    } else {
      withInfo(
        expr,
        "unsupported arguments for ArrayInsert",
        expr.children.head,
        expr.children(1),
        expr.children(2))
      None
    }
  }
}

object CometArrayUnion extends CometExpressionSerde[ArrayUnion] with IncompatExpr {
  override def convert(
      expr: ArrayUnion,
      inputs: Seq[Attribute],
      binding: Boolean): Option[ExprOuterClass.Expr] = {
    val leftArrayExprProto = exprToProto(expr.children.head, inputs, binding)
    val rightArrayExprProto = exprToProto(expr.children(1), inputs, binding)

    val arraysUnionScalarExpr =
      scalarFunctionExprToProto("array_union", leftArrayExprProto, rightArrayExprProto)
    optExprWithInfo(arraysUnionScalarExpr, expr, expr.children: _*)
  }
}

object CometCreateArray extends CometExpressionSerde[CreateArray] {
  override def convert(
      expr: CreateArray,
      inputs: Seq[Attribute],
      binding: Boolean): Option[ExprOuterClass.Expr] = {
    val children = expr.children
    val childExprs = children.map(exprToProtoInternal(_, inputs, binding))

    if (childExprs.forall(_.isDefined)) {
      scalarFunctionExprToProto("make_array", childExprs: _*)
    } else {
      withInfo(expr, "unsupported arguments for CreateArray", children: _*)
      None
    }
  }
}<|MERGE_RESOLUTION|>--- conflicted
+++ resolved
@@ -21,7 +21,7 @@
 
 import scala.annotation.tailrec
 
-import org.apache.spark.sql.catalyst.expressions.{ArrayAppend, ArrayContains, ArrayDistinct, ArrayExcept, ArrayInsert, ArrayIntersect, ArrayJoin, ArrayMax, ArrayRemove, ArrayRepeat, ArraysOverlap, ArrayUnion, Attribute, CreateArray, Expression, Literal}
+import org.apache.spark.sql.catalyst.expressions.{ArrayAppend, ArrayContains, ArrayDistinct, ArrayExcept, ArrayInsert, ArrayIntersect, ArrayJoin, ArrayMax, ArrayMin, ArrayRemove, ArrayRepeat, ArraysOverlap, ArrayUnion, Attribute, CreateArray, Expression, Literal}
 import org.apache.spark.sql.internal.SQLConf
 import org.apache.spark.sql.types._
 
@@ -189,10 +189,9 @@
   }
 }
 
-<<<<<<< HEAD
-object CometArrayMin extends CometExpressionSerde {
-  override def convert(
-      expr: Expression,
+object CometArrayMin extends CometExpressionSerde[ArrayMin] {
+  override def convert(
+      expr: ArrayMin,
       inputs: Seq[Attribute],
       binding: Boolean): Option[ExprOuterClass.Expr] = {
     val arrayExprProto = exprToProto(expr.children.head, inputs, binding)
@@ -202,10 +201,7 @@
   }
 }
 
-object CometArraysOverlap extends CometExpressionSerde with IncompatExpr {
-=======
 object CometArraysOverlap extends CometExpressionSerde[ArraysOverlap] with IncompatExpr {
->>>>>>> 8e02012a
   override def convert(
       expr: ArraysOverlap,
       inputs: Seq[Attribute],
