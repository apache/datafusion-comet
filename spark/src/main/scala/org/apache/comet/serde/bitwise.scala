/*
 * Licensed to the Apache Software Foundation (ASF) under one
 * or more contributor license agreements.  See the NOTICE file
 * distributed with this work for additional information
 * regarding copyright ownership.  The ASF licenses this file
 * to you under the Apache License, Version 2.0 (the
 * "License"); you may not use this file except in compliance
 * with the License.  You may obtain a copy of the License at
 *
 *   http://www.apache.org/licenses/LICENSE-2.0
 *
 * Unless required by applicable law or agreed to in writing,
 * software distributed under the License is distributed on an
 * "AS IS" BASIS, WITHOUT WARRANTIES OR CONDITIONS OF ANY
 * KIND, either express or implied.  See the License for the
 * specific language governing permissions and limitations
 * under the License.
 */

package org.apache.comet.serde

import org.apache.spark.sql.catalyst.expressions._
import org.apache.spark.sql.types.LongType

import org.apache.comet.serde.QueryPlanSerde._

object CometBitwiseAnd extends CometExpressionSerde[BitwiseAnd] {
  override def convert(
      expr: BitwiseAnd,
      inputs: Seq[Attribute],
      binding: Boolean): Option[ExprOuterClass.Expr] = {
    createBinaryExpr(
      expr,
      expr.left,
      expr.right,
      inputs,
      binding,
      (builder, binaryExpr) => builder.setBitwiseAnd(binaryExpr))
  }
}

object CometBitwiseNot extends CometExpressionSerde[BitwiseNot] {
  override def convert(
      expr: BitwiseNot,
      inputs: Seq[Attribute],
      binding: Boolean): Option[ExprOuterClass.Expr] = {
    val childProto = exprToProto(expr.child, inputs, binding)
    val bitNotScalarExpr =
      scalarFunctionExprToProto("bit_not", childProto)
    optExprWithInfo(bitNotScalarExpr, expr, expr.children: _*)
  }
}

object CometBitwiseOr extends CometExpressionSerde[BitwiseOr] {
  override def convert(
      expr: BitwiseOr,
      inputs: Seq[Attribute],
      binding: Boolean): Option[ExprOuterClass.Expr] = {
    createBinaryExpr(
      expr,
      expr.left,
      expr.right,
      inputs,
      binding,
      (builder, binaryExpr) => builder.setBitwiseOr(binaryExpr))
  }
}

object CometBitwiseXor extends CometExpressionSerde[BitwiseXor] {
  override def convert(
      expr: BitwiseXor,
      inputs: Seq[Attribute],
      binding: Boolean): Option[ExprOuterClass.Expr] = {
    createBinaryExpr(
      expr,
      expr.left,
      expr.right,
      inputs,
      binding,
      (builder, binaryExpr) => builder.setBitwiseXor(binaryExpr))
  }
}

object CometShiftRight extends CometExpressionSerde[ShiftRight] {
  override def convert(
      expr: ShiftRight,
      inputs: Seq[Attribute],
      binding: Boolean): Option[ExprOuterClass.Expr] = {
    // DataFusion bitwise shift right expression requires
    // same data type between left and right side
    val rightExpression = if (expr.left.dataType == LongType) {
      Cast(expr.right, LongType)
    } else {
      expr.right
    }

    createBinaryExpr(
      expr,
      expr.left,
      rightExpression,
      inputs,
      binding,
      (builder, binaryExpr) => builder.setBitwiseShiftRight(binaryExpr))
  }
}

object CometShiftLeft extends CometExpressionSerde[ShiftLeft] {
  override def convert(
      expr: ShiftLeft,
      inputs: Seq[Attribute],
      binding: Boolean): Option[ExprOuterClass.Expr] = {
    // DataFusion bitwise shift right expression requires
    // same data type between left and right side
    val rightExpression = if (expr.left.dataType == LongType) {
      Cast(expr.right, LongType)
    } else {
      expr.right
    }

    createBinaryExpr(
      expr,
      expr.left,
      rightExpression,
      inputs,
      binding,
      (builder, binaryExpr) => builder.setBitwiseShiftLeft(binaryExpr))
  }
}

<<<<<<< HEAD
object CometBitwiseGet extends CometScalarFunction[BitwiseGet]("bit_get")

object CometBitwiseCount extends CometScalarFunction[BitwiseCount]("bit_count")
=======
object CometBitwiseGet extends CometExpressionSerde[BitwiseGet] {
  override def convert(
      expr: BitwiseGet,
      inputs: Seq[Attribute],
      binding: Boolean): Option[ExprOuterClass.Expr] = {
    val argProto = exprToProto(expr.left, inputs, binding)
    val posProto = exprToProto(expr.right, inputs, binding)
    val bitGetScalarExpr =
      scalarFunctionExprToProtoWithReturnType("bit_get", ByteType, false, argProto, posProto)
    optExprWithInfo(bitGetScalarExpr, expr, expr.children: _*)
  }
}

object CometBitwiseCount extends CometExpressionSerde[BitwiseCount] {
  override def convert(
      expr: BitwiseCount,
      inputs: Seq[Attribute],
      binding: Boolean): Option[ExprOuterClass.Expr] = {
    val childProto = exprToProto(expr.child, inputs, binding)
    val bitCountScalarExpr =
      scalarFunctionExprToProtoWithReturnType("bit_count", IntegerType, false, childProto)
    optExprWithInfo(bitCountScalarExpr, expr, expr.children: _*)
  }
}
>>>>>>> 74345945
<|MERGE_RESOLUTION|>--- conflicted
+++ resolved
@@ -127,11 +127,6 @@
   }
 }
 
-<<<<<<< HEAD
-object CometBitwiseGet extends CometScalarFunction[BitwiseGet]("bit_get")
-
-object CometBitwiseCount extends CometScalarFunction[BitwiseCount]("bit_count")
-=======
 object CometBitwiseGet extends CometExpressionSerde[BitwiseGet] {
   override def convert(
       expr: BitwiseGet,
@@ -155,5 +150,4 @@
       scalarFunctionExprToProtoWithReturnType("bit_count", IntegerType, false, childProto)
     optExprWithInfo(bitCountScalarExpr, expr, expr.children: _*)
   }
-}
->>>>>>> 74345945
+}