/*
 * Licensed to the Apache Software Foundation (ASF) under one
 * or more contributor license agreements.  See the NOTICE file
 * distributed with this work for additional information
 * regarding copyright ownership.  The ASF licenses this file
 * to you under the Apache License, Version 2.0 (the
 * "License"); you may not use this file except in compliance
 * with the License.  You may obtain a copy of the License at
 *
 *   http://www.apache.org/licenses/LICENSE-2.0
 *
 * Unless required by applicable law or agreed to in writing,
 * software distributed under the License is distributed on an
 * "AS IS" BASIS, WITHOUT WARRANTIES OR CONDITIONS OF ANY
 * KIND, either express or implied.  See the License for the
 * specific language governing permissions and limitations
 * under the License.
 */

package org.apache.comet.expressions

import org.apache.spark.sql.types.{DataType, DataTypes, DecimalType}

sealed trait SupportLevel

/** We support this feature with full compatibility with Spark */
case class Compatible(notes: Option[String] = None) extends SupportLevel

/** We support this feature but results can be different from Spark */
case class Incompatible(notes: Option[String] = None) extends SupportLevel

/** We do not support this feature */
object Unsupported extends SupportLevel

object CometCast {

  def supportedTypes: Seq[DataType] =
    Seq(
      DataTypes.BooleanType,
      DataTypes.ByteType,
      DataTypes.ShortType,
      DataTypes.IntegerType,
      DataTypes.LongType,
      DataTypes.FloatType,
      DataTypes.DoubleType,
      DataTypes.createDecimalType(10, 2),
      DataTypes.StringType,
      DataTypes.BinaryType,
      DataTypes.DateType,
      DataTypes.TimestampType)
  // TODO add DataTypes.TimestampNTZType for Spark 3.4 and later
  // https://github.com/apache/datafusion-comet/issues/378

  def isSupported(
      fromType: DataType,
      toType: DataType,
      timeZoneId: Option[String],
      evalMode: String): SupportLevel = {

    if (fromType == toType) {
      return Compatible()
    }

    (fromType, toType) match {
      case (dt: DataType, _) if dt.typeName == "timestamp_ntz" =>
        // https://github.com/apache/datafusion-comet/issues/378
        toType match {
          case DataTypes.TimestampType | DataTypes.DateType | DataTypes.StringType =>
            Incompatible()
          case _ =>
            Unsupported
        }
      case (_: DecimalType, _: DecimalType) =>
        // https://github.com/apache/datafusion-comet/issues/375
        Incompatible()
      case (DataTypes.StringType, _) =>
        canCastFromString(toType, timeZoneId, evalMode)
      case (_, DataTypes.StringType) =>
        canCastToString(fromType)
      case (DataTypes.TimestampType, _) =>
        canCastFromTimestamp(toType)
      case (_: DecimalType, _) =>
        canCastFromDecimal(toType)
      case (DataTypes.BooleanType, _) =>
        canCastFromBoolean(toType)
      case (DataTypes.ByteType, _) =>
        canCastFromByte(toType)
      case (DataTypes.ShortType, _) =>
        canCastFromShort(toType)
      case (DataTypes.IntegerType, _) =>
        canCastFromInt(toType)
      case (DataTypes.LongType, _) =>
        canCastFromLong(toType)
      case (DataTypes.FloatType, _) =>
        canCastFromFloat(toType)
      case (DataTypes.DoubleType, _) =>
        canCastFromDouble(toType)
      case _ => Unsupported
    }
  }

  private def canCastFromString(
      toType: DataType,
      timeZoneId: Option[String],
      evalMode: String): SupportLevel = {
    toType match {
      case DataTypes.BooleanType =>
        Compatible()
      case DataTypes.ByteType | DataTypes.ShortType | DataTypes.IntegerType |
          DataTypes.LongType =>
        Compatible()
      case DataTypes.BinaryType =>
        Compatible()
      case DataTypes.FloatType | DataTypes.DoubleType =>
        // https://github.com/apache/datafusion-comet/issues/326
        Unsupported
      case _: DecimalType =>
        // https://github.com/apache/datafusion-comet/issues/325
        Unsupported
      case DataTypes.DateType =>
        // https://github.com/apache/datafusion-comet/issues/327
        Unsupported
      case DataTypes.TimestampType if timeZoneId.exists(tz => tz != "UTC") =>
        Incompatible(Some(s"Cast will use UTC instead of $timeZoneId"))
      case DataTypes.TimestampType if evalMode == "ANSI" =>
        Incompatible(Some("ANSI mode not supported"))
      case DataTypes.TimestampType =>
        // https://github.com/apache/datafusion-comet/issues/328
        Incompatible(Some("Not all valid formats are supported"))
      case _ =>
        Unsupported
    }
  }

  private def canCastToString(fromType: DataType): SupportLevel = {
    fromType match {
      case DataTypes.BooleanType => Compatible()
      case DataTypes.ByteType | DataTypes.ShortType | DataTypes.IntegerType |
          DataTypes.LongType =>
        Compatible()
      case DataTypes.DateType => Compatible()
      case DataTypes.TimestampType => Compatible()
      case DataTypes.FloatType | DataTypes.DoubleType =>
        Compatible(
          Some(
            "There can be differences in precision. " +
              "For example, the input \"1.4E-45\" will produce 1.0E-45 " +
              "instead of 1.4E-45"))
      case DataTypes.BinaryType =>
        // https://github.com/apache/datafusion-comet/issues/377
        Incompatible(Some("Only works for binary data representing valid UTF-8 strings"))
      case _ => Unsupported
    }
  }

  private def canCastFromTimestamp(toType: DataType): SupportLevel = {
    toType match {
      case DataTypes.BooleanType | DataTypes.ByteType | DataTypes.ShortType |
          DataTypes.IntegerType =>
        // https://github.com/apache/datafusion-comet/issues/352
        // this seems like an edge case that isn't important for us to support
        Unsupported
      case DataTypes.LongType =>
        // https://github.com/apache/datafusion-comet/issues/352
        Compatible()
      case DataTypes.StringType => Compatible()
      case DataTypes.DateType => Compatible()
      case _: DecimalType => Compatible()
      case _ => Unsupported
    }
  }

  private def canCastFromBoolean(toType: DataType): SupportLevel = toType match {
    case DataTypes.ByteType | DataTypes.ShortType | DataTypes.IntegerType | DataTypes.LongType |
        DataTypes.FloatType | DataTypes.DoubleType =>
      Compatible()
    case _ => Unsupported
  }

  private def canCastFromByte(toType: DataType): SupportLevel = toType match {
    case DataTypes.BooleanType =>
      Compatible()
    case DataTypes.ShortType | DataTypes.IntegerType | DataTypes.LongType =>
      Compatible()
    case DataTypes.FloatType | DataTypes.DoubleType | _: DecimalType =>
      Compatible()
    case _ =>
      Unsupported
  }

  private def canCastFromShort(toType: DataType): SupportLevel = toType match {
    case DataTypes.BooleanType =>
      Compatible()
    case DataTypes.ByteType | DataTypes.IntegerType | DataTypes.LongType =>
      Compatible()
    case DataTypes.FloatType | DataTypes.DoubleType | _: DecimalType =>
      Compatible()
    case _ =>
      Unsupported
  }

  private def canCastFromInt(toType: DataType): SupportLevel = toType match {
    case DataTypes.BooleanType =>
      Compatible()
    case DataTypes.ByteType | DataTypes.ShortType | DataTypes.LongType =>
      Compatible()
    case DataTypes.FloatType | DataTypes.DoubleType =>
      Compatible()
    case _: DecimalType =>
      Incompatible(Some("No overflow check"))
    case _ =>
      Unsupported
  }

  private def canCastFromLong(toType: DataType): SupportLevel = toType match {
    case DataTypes.BooleanType =>
      Compatible()
    case DataTypes.ByteType | DataTypes.ShortType | DataTypes.IntegerType =>
      Compatible()
    case DataTypes.FloatType | DataTypes.DoubleType =>
      Compatible()
    case _: DecimalType =>
      Incompatible(Some("No overflow check"))
    case _ =>
      Unsupported
  }

  private def canCastFromFloat(toType: DataType): SupportLevel = toType match {
<<<<<<< HEAD
    case DataTypes.BooleanType | DataTypes.DoubleType | DataTypes.IntegerType |
        DataTypes.LongType | DataTypes.ShortType | DataTypes.ByteType =>
      Compatible
=======
    case DataTypes.BooleanType | DataTypes.DoubleType => Compatible()
    case _: DecimalType => Incompatible(Some("No overflow check"))
>>>>>>> 9df0236c
    case _ => Unsupported
  }

  private def canCastFromDouble(toType: DataType): SupportLevel = toType match {
<<<<<<< HEAD
    case DataTypes.BooleanType | DataTypes.FloatType | DataTypes.IntegerType |
        DataTypes.LongType | DataTypes.ShortType | DataTypes.ByteType =>
      Compatible
    case _: DecimalType => Incompatible()
=======
    case DataTypes.BooleanType | DataTypes.FloatType => Compatible()
    case _: DecimalType => Incompatible(Some("No overflow check"))
>>>>>>> 9df0236c
    case _ => Unsupported
  }

  private def canCastFromDecimal(toType: DataType): SupportLevel = toType match {
<<<<<<< HEAD
    case DataTypes.FloatType | DataTypes.DoubleType | DataTypes.IntegerType | DataTypes.LongType |
        DataTypes.ShortType | DataTypes.ByteType =>
      Compatible
=======
    case DataTypes.FloatType | DataTypes.DoubleType => Compatible()
>>>>>>> 9df0236c
    case _ => Unsupported
  }

}<|MERGE_RESOLUTION|>--- conflicted
+++ resolved
@@ -226,38 +226,19 @@
   }
 
   private def canCastFromFloat(toType: DataType): SupportLevel = toType match {
-<<<<<<< HEAD
-    case DataTypes.BooleanType | DataTypes.DoubleType | DataTypes.IntegerType |
-        DataTypes.LongType | DataTypes.ShortType | DataTypes.ByteType =>
-      Compatible
-=======
     case DataTypes.BooleanType | DataTypes.DoubleType => Compatible()
     case _: DecimalType => Incompatible(Some("No overflow check"))
->>>>>>> 9df0236c
     case _ => Unsupported
   }
 
   private def canCastFromDouble(toType: DataType): SupportLevel = toType match {
-<<<<<<< HEAD
-    case DataTypes.BooleanType | DataTypes.FloatType | DataTypes.IntegerType |
-        DataTypes.LongType | DataTypes.ShortType | DataTypes.ByteType =>
-      Compatible
-    case _: DecimalType => Incompatible()
-=======
     case DataTypes.BooleanType | DataTypes.FloatType => Compatible()
     case _: DecimalType => Incompatible(Some("No overflow check"))
->>>>>>> 9df0236c
     case _ => Unsupported
   }
 
   private def canCastFromDecimal(toType: DataType): SupportLevel = toType match {
-<<<<<<< HEAD
-    case DataTypes.FloatType | DataTypes.DoubleType | DataTypes.IntegerType | DataTypes.LongType |
-        DataTypes.ShortType | DataTypes.ByteType =>
-      Compatible
-=======
     case DataTypes.FloatType | DataTypes.DoubleType => Compatible()
->>>>>>> 9df0236c
     case _ => Unsupported
   }
 
