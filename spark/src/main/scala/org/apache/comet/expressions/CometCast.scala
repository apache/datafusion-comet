/*
 * Licensed to the Apache Software Foundation (ASF) under one
 * or more contributor license agreements.  See the NOTICE file
 * distributed with this work for additional information
 * regarding copyright ownership.  The ASF licenses this file
 * to you under the Apache License, Version 2.0 (the
 * "License"); you may not use this file except in compliance
 * with the License.  You may obtain a copy of the License at
 *
 *   http://www.apache.org/licenses/LICENSE-2.0
 *
 * Unless required by applicable law or agreed to in writing,
 * software distributed under the License is distributed on an
 * "AS IS" BASIS, WITHOUT WARRANTIES OR CONDITIONS OF ANY
 * KIND, either express or implied.  See the License for the
 * specific language governing permissions and limitations
 * under the License.
 */

package org.apache.comet.expressions

import org.apache.spark.sql.types.{DataType, DataTypes, DecimalType}

sealed trait SupportLevel

/** We support this feature with full compatibility with Spark */
case class Compatible(notes: Option[String] = None) extends SupportLevel

/** We support this feature but results can be different from Spark */
case class Incompatible(notes: Option[String] = None) extends SupportLevel

/** We do not support this feature */
object Unsupported extends SupportLevel

object CometCast {

  def supportedTypes: Seq[DataType] =
    Seq(
      DataTypes.BooleanType,
      DataTypes.ByteType,
      DataTypes.ShortType,
      DataTypes.IntegerType,
      DataTypes.LongType,
      DataTypes.FloatType,
      DataTypes.DoubleType,
      DataTypes.createDecimalType(10, 2),
      DataTypes.StringType,
      DataTypes.BinaryType,
      DataTypes.DateType,
      DataTypes.TimestampType)
  // TODO add DataTypes.TimestampNTZType for Spark 3.4 and later
  // https://github.com/apache/datafusion-comet/issues/378

  def isSupported(
      fromType: DataType,
      toType: DataType,
      timeZoneId: Option[String],
      evalMode: String): SupportLevel = {

    if (fromType == toType) {
      return Compatible()
    }

    (fromType, toType) match {
      case (dt: DataType, _) if dt.typeName == "timestamp_ntz" =>
        // https://github.com/apache/datafusion-comet/issues/378
        toType match {
          case DataTypes.TimestampType | DataTypes.DateType | DataTypes.StringType =>
            Incompatible()
          case _ =>
            Unsupported
        }
      case (_: DecimalType, _: DecimalType) =>
        // https://github.com/apache/datafusion-comet/issues/375
        Incompatible()
      case (DataTypes.StringType, _) =>
        canCastFromString(toType, timeZoneId, evalMode)
      case (_, DataTypes.StringType) =>
        canCastToString(fromType)
      case (DataTypes.TimestampType, _) =>
        canCastFromTimestamp(toType)
      case (_: DecimalType, _) =>
        canCastFromDecimal(toType)
      case (DataTypes.BooleanType, _) =>
        canCastFromBoolean(toType)
      case (DataTypes.ByteType, _) =>
        canCastFromByte(toType)
      case (DataTypes.ShortType, _) =>
        canCastFromShort(toType)
      case (DataTypes.IntegerType, _) =>
        canCastFromInt(toType)
      case (DataTypes.LongType, _) =>
        canCastFromLong(toType)
      case (DataTypes.FloatType, _) =>
        canCastFromFloat(toType)
      case (DataTypes.DoubleType, _) =>
        canCastFromDouble(toType)
      case _ => Unsupported
    }
  }

  private def canCastFromString(
      toType: DataType,
      timeZoneId: Option[String],
      evalMode: String): SupportLevel = {
    toType match {
      case DataTypes.BooleanType =>
        Compatible()
      case DataTypes.ByteType | DataTypes.ShortType | DataTypes.IntegerType |
          DataTypes.LongType =>
        Compatible()
      case DataTypes.BinaryType =>
        Compatible()
      case DataTypes.FloatType | DataTypes.DoubleType =>
        // https://github.com/apache/datafusion-comet/issues/326
        Unsupported
      case _: DecimalType =>
        // https://github.com/apache/datafusion-comet/issues/325
        Unsupported
      case DataTypes.DateType =>
        // https://github.com/apache/datafusion-comet/issues/327
        Unsupported
      case DataTypes.TimestampType if timeZoneId.exists(tz => tz != "UTC") =>
        Incompatible(Some(s"Cast will use UTC instead of $timeZoneId"))
      case DataTypes.TimestampType if evalMode == "ANSI" =>
        Incompatible(Some("ANSI mode not supported"))
      case DataTypes.TimestampType =>
        // https://github.com/apache/datafusion-comet/issues/328
        Incompatible(Some("Not all valid formats are supported"))
      case _ =>
        Unsupported
    }
  }

  private def canCastToString(fromType: DataType): SupportLevel = {
    fromType match {
      case DataTypes.BooleanType => Compatible()
      case DataTypes.ByteType | DataTypes.ShortType | DataTypes.IntegerType |
          DataTypes.LongType =>
        Compatible()
      case DataTypes.DateType => Compatible()
      case DataTypes.TimestampType => Compatible()
      case DataTypes.FloatType | DataTypes.DoubleType =>
        Compatible(
          Some(
            "There can be differences in precision. " +
              "For example, the input \"1.4E-45\" will produce 1.0E-45 " +
              "instead of 1.4E-45"))
      case DataTypes.BinaryType =>
        // https://github.com/apache/datafusion-comet/issues/377
        Incompatible(Some("Only works for binary data representing valid UTF-8 strings"))
      case _ => Unsupported
    }
  }

  private def canCastFromTimestamp(toType: DataType): SupportLevel = {
    toType match {
      case DataTypes.BooleanType | DataTypes.ByteType | DataTypes.ShortType |
          DataTypes.IntegerType =>
        // https://github.com/apache/datafusion-comet/issues/352
        // this seems like an edge case that isn't important for us to support
        Unsupported
      case DataTypes.LongType =>
        // https://github.com/apache/datafusion-comet/issues/352
        Compatible()
      case DataTypes.StringType => Compatible()
      case DataTypes.DateType => Compatible()
      case _: DecimalType => Compatible()
      case _ => Unsupported
    }
  }

  private def canCastFromBoolean(toType: DataType): SupportLevel = toType match {
    case DataTypes.ByteType | DataTypes.ShortType | DataTypes.IntegerType | DataTypes.LongType |
        DataTypes.FloatType | DataTypes.DoubleType =>
      Compatible()
    case _ => Unsupported
  }

  private def canCastFromByte(toType: DataType): SupportLevel = toType match {
    case DataTypes.BooleanType =>
      Compatible()
    case DataTypes.ShortType | DataTypes.IntegerType | DataTypes.LongType =>
      Compatible()
    case DataTypes.FloatType | DataTypes.DoubleType | _: DecimalType =>
      Compatible()
    case _ =>
      Unsupported
  }

  private def canCastFromShort(toType: DataType): SupportLevel = toType match {
    case DataTypes.BooleanType =>
      Compatible()
    case DataTypes.ByteType | DataTypes.IntegerType | DataTypes.LongType =>
      Compatible()
    case DataTypes.FloatType | DataTypes.DoubleType | _: DecimalType =>
      Compatible()
    case _ =>
      Unsupported
  }

  private def canCastFromInt(toType: DataType): SupportLevel = toType match {
    case DataTypes.BooleanType =>
      Compatible()
    case DataTypes.ByteType | DataTypes.ShortType | DataTypes.LongType =>
      Compatible()
    case DataTypes.FloatType | DataTypes.DoubleType =>
      Compatible()
    case _: DecimalType =>
      Incompatible(Some("No overflow check"))
    case _ =>
      Unsupported
  }

  private def canCastFromLong(toType: DataType): SupportLevel = toType match {
    case DataTypes.BooleanType =>
      Compatible()
    case DataTypes.ByteType | DataTypes.ShortType | DataTypes.IntegerType =>
      Compatible()
    case DataTypes.FloatType | DataTypes.DoubleType =>
      Compatible()
    case _: DecimalType =>
      Incompatible(Some("No overflow check"))
    case _ =>
      Unsupported
  }

  private def canCastFromFloat(toType: DataType): SupportLevel = toType match {
    case DataTypes.BooleanType | DataTypes.DoubleType => Compatible()
    case _: DecimalType => Incompatible(Some("No overflow check"))
    case _ => Unsupported
  }

  private def canCastFromDouble(toType: DataType): SupportLevel = toType match {
<<<<<<< HEAD
    case DataTypes.BooleanType | DataTypes.FloatType => Compatible
    case _: DecimalType => Compatible
=======
    case DataTypes.BooleanType | DataTypes.FloatType => Compatible()
    case _: DecimalType => Incompatible(Some("No overflow check"))
>>>>>>> 8bba58e4
    case _ => Unsupported
  }

  private def canCastFromDecimal(toType: DataType): SupportLevel = toType match {
    case DataTypes.FloatType | DataTypes.DoubleType => Compatible()
    case _ => Unsupported
  }

}<|MERGE_RESOLUTION|>--- conflicted
+++ resolved
@@ -232,13 +232,8 @@
   }
 
   private def canCastFromDouble(toType: DataType): SupportLevel = toType match {
-<<<<<<< HEAD
-    case DataTypes.BooleanType | DataTypes.FloatType => Compatible
-    case _: DecimalType => Compatible
-=======
     case DataTypes.BooleanType | DataTypes.FloatType => Compatible()
-    case _: DecimalType => Incompatible(Some("No overflow check"))
->>>>>>> 8bba58e4
+    case _: DecimalType => Compatible()
     case _ => Unsupported
   }
 
