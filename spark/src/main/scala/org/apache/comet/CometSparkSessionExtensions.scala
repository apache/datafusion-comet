--- conflicted
+++ resolved
@@ -21,6 +21,8 @@
 
 import java.nio.ByteOrder
 
+import scala.collection.mutable.ListBuffer
+
 import org.apache.spark.SparkConf
 import org.apache.spark.internal.Logging
 import org.apache.spark.network.util.ByteUnit
@@ -72,965 +74,6 @@
     override def postColumnarTransitions: Rule[SparkPlan] =
       EliminateRedundantTransitions(session)
   }
-<<<<<<< HEAD
-
-  case class CometScanRule(session: SparkSession) extends Rule[SparkPlan] {
-    override def apply(plan: SparkPlan): SparkPlan = {
-      if (!isCometLoaded(conf) || !isCometScanEnabled(conf)) {
-        if (!isCometLoaded(conf)) {
-          withInfo(plan, "Comet is not enabled")
-        } else if (!isCometScanEnabled(conf)) {
-          withInfo(plan, "Comet Scan is not enabled")
-        }
-        plan
-      } else {
-
-        def hasMetadataCol(plan: SparkPlan): Boolean = {
-          plan.expressions.exists(_.exists {
-            case a: Attribute =>
-              a.isMetadataCol
-            case _ => false
-          })
-        }
-
-        plan.transform {
-          case scan if hasMetadataCol(scan) =>
-            withInfo(scan, "Metadata column is not supported")
-
-          // data source V1
-          case scanExec: FileSourceScanExec =>
-            transformV1Scan(scanExec)
-
-          // data source V2
-          case scanExec: BatchScanExec =>
-            transformV2Scan(scanExec)
-        }
-      }
-    }
-
-    private def isDynamicPruningFilter(e: Expression): Boolean =
-      e.exists(_.isInstanceOf[PlanExpression[_]])
-
-    private def transformV1Scan(scanExec: FileSourceScanExec): SparkPlan = {
-
-      if (COMET_DPP_FALLBACK_ENABLED.get() &&
-        scanExec.partitionFilters.exists(isDynamicPruningFilter)) {
-        return withInfo(scanExec, "Dynamic Partition Pruning is not supported")
-      }
-
-      scanExec.relation match {
-        case r: HadoopFsRelation =>
-          val fallbackReasons = new ListBuffer[String]()
-          if (!CometScanExec.isFileFormatSupported(r.fileFormat)) {
-            fallbackReasons += s"Unsupported file format ${r.fileFormat}"
-          }
-
-          val scanImpl = COMET_NATIVE_SCAN_IMPL.get()
-          if (scanImpl == CometConf.SCAN_NATIVE_DATAFUSION && !COMET_EXEC_ENABLED.get()) {
-            fallbackReasons +=
-              s"Full native scan disabled because ${COMET_EXEC_ENABLED.key} disabled"
-          }
-
-          val (schemaSupported, partitionSchemaSupported) = scanImpl match {
-            case CometConf.SCAN_NATIVE_DATAFUSION =>
-              (
-                CometNativeScanExec.isSchemaSupported(scanExec.requiredSchema, fallbackReasons),
-                CometNativeScanExec.isSchemaSupported(r.partitionSchema, fallbackReasons))
-            case CometConf.SCAN_NATIVE_COMET | SCAN_NATIVE_ICEBERG_COMPAT =>
-              (
-                CometScanExec.isSchemaSupported(scanExec.requiredSchema, fallbackReasons),
-                CometScanExec.isSchemaSupported(r.partitionSchema, fallbackReasons))
-          }
-
-          if (!schemaSupported) {
-            fallbackReasons += s"Unsupported schema ${scanExec.requiredSchema} for $scanImpl"
-          }
-          if (!partitionSchemaSupported) {
-            fallbackReasons += s"Unsupported partitioning schema ${r.partitionSchema} for $scanImpl"
-          }
-
-          if (schemaSupported && partitionSchemaSupported) {
-            CometScanExec(scanExec, session)
-          } else {
-            withInfo(scanExec, fallbackReasons.mkString(", "))
-          }
-
-        case _ =>
-          withInfo(scanExec, s"Unsupported relation ${scanExec.relation}")
-      }
-    }
-  }
-
-  private def transformV2Scan(scanExec: BatchScanExec): SparkPlan = {
-
-    scanExec.scan match {
-      case scan: ParquetScan =>
-        val fallbackReasons = new ListBuffer[String]()
-
-        val schemaSupported =
-          CometBatchScanExec.isSchemaSupported(scan.readDataSchema, fallbackReasons)
-        if (!schemaSupported) {
-          fallbackReasons += s"Schema ${scan.readDataSchema} is not supported"
-        }
-
-        val partitionSchemaSupported =
-          CometBatchScanExec.isSchemaSupported(scan.readPartitionSchema, fallbackReasons)
-        if (!partitionSchemaSupported) {
-          fallbackReasons += s"Partition schema ${scan.readPartitionSchema} is not supported"
-        }
-
-        if (scan.pushedAggregate.nonEmpty) {
-          fallbackReasons += "Comet does not support pushed aggregate"
-        }
-
-        if (schemaSupported && partitionSchemaSupported && scan.pushedAggregate.isEmpty) {
-          val cometScan = CometParquetScan(scanExec.scan.asInstanceOf[ParquetScan])
-          logInfo("Comet extension enabled for Scan")
-          CometBatchScanExec(
-            scanExec.copy(scan = cometScan),
-            runtimeFilters = scanExec.runtimeFilters)
-        } else {
-          withInfo(scanExec, fallbackReasons.mkString(", "))
-        }
-
-      // Iceberg scan
-      case s: SupportsComet =>
-        val fallbackReasons = new ListBuffer[String]()
-
-        if (!s.isCometEnabled) {
-          fallbackReasons += "Comet extension is not enabled for " +
-            s"${scanExec.scan.getClass.getSimpleName}: not enabled on data source side"
-        }
-
-        val schemaSupported =
-          CometBatchScanExec.isSchemaSupported(scanExec.scan.readSchema(), fallbackReasons)
-
-        if (!schemaSupported) {
-          fallbackReasons += "Comet extension is not enabled for " +
-            s"${scanExec.scan.getClass.getSimpleName}: Schema not supported"
-        }
-
-        if (s.isCometEnabled && schemaSupported) {
-          // When reading from Iceberg, we automatically enable type promotion
-          SQLConf.get.setConfString(COMET_SCHEMA_EVOLUTION_ENABLED.key, "true")
-          CometBatchScanExec(
-            scanExec.clone().asInstanceOf[BatchScanExec],
-            runtimeFilters = scanExec.runtimeFilters)
-        } else {
-          withInfo(scanExec, fallbackReasons.mkString(", "))
-        }
-
-      case other =>
-        withInfo(
-          scanExec,
-          s"Unsupported scan: ${other.getClass.getName}. " +
-            "Comet Scan only supports Parquet and Iceberg Parquet file formats")
-    }
-  }
-
-  case class CometExecRule(session: SparkSession) extends Rule[SparkPlan] {
-    private def applyCometShuffle(plan: SparkPlan): SparkPlan = {
-      plan.transformUp {
-        case s: ShuffleExchangeExec
-            if isCometPlan(s.child) && isCometNativeShuffleMode(conf) &&
-              QueryPlanSerde.nativeShuffleSupported(s)._1 =>
-          logInfo("Comet extension enabled for Native Shuffle")
-
-          // Switch to use Decimal128 regardless of precision, since Arrow native execution
-          // doesn't support Decimal32 and Decimal64 yet.
-          conf.setConfString(CometConf.COMET_USE_DECIMAL_128.key, "true")
-          CometShuffleExchangeExec(s, shuffleType = CometNativeShuffle)
-
-        // Columnar shuffle for regular Spark operators (not Comet) and Comet operators
-        // (if configured)
-        case s: ShuffleExchangeExec
-            if (!s.child.supportsColumnar || isCometPlan(s.child)) && isCometJVMShuffleMode(
-              conf) &&
-              QueryPlanSerde.columnarShuffleSupported(s)._1 &&
-              !isShuffleOperator(s.child) =>
-          logInfo("Comet extension enabled for JVM Columnar Shuffle")
-          CometShuffleExchangeExec(s, shuffleType = CometColumnarShuffle)
-      }
-    }
-
-    private def isCometPlan(op: SparkPlan): Boolean = op.isInstanceOf[CometPlan]
-
-    private def isCometNative(op: SparkPlan): Boolean = op.isInstanceOf[CometNativeExec]
-
-    // spotless:off
-    /**
-     * Tries to transform a Spark physical plan into a Comet plan.
-     *
-     * This rule traverses bottom-up from the original Spark plan and for each plan node, there
-     * are a few cases to consider:
-     *
-     * 1. The child(ren) of the current node `p` cannot be converted to native
-     *   In this case, we'll simply return the original Spark plan, since Comet native
-     *   execution cannot start from an arbitrary Spark operator (unless it is special node
-     *   such as scan or sink such as shuffle exchange, union etc., which are wrapped by
-     *   `CometScanWrapper` and `CometSinkPlaceHolder` respectively).
-     *
-     * 2. The child(ren) of the current node `p` can be converted to native
-     *   There are two sub-cases for this scenario: 1) This node `p` can also be converted to
-     *   native. In this case, we'll create a new native Comet operator for `p` and connect it with
-     *   its previously converted child(ren); 2) This node `p` cannot be converted to native. In
-     *   this case, similar to 1) above, we simply return `p` as it is. Its child(ren) would still
-     *   be native Comet operators.
-     *
-     * After this rule finishes, we'll do another pass on the final plan to convert all adjacent
-     * Comet native operators into a single native execution block. Please see where
-     * `convertBlock` is called below.
-     *
-     * Here are a few examples:
-     *
-     *     Scan                       ======>             CometScan
-     *      |                                                |
-     *     Filter                                         CometFilter
-     *      |                                                |
-     *     HashAggregate                                  CometHashAggregate
-     *      |                                                |
-     *     Exchange                                       CometExchange
-     *      |                                                |
-     *     HashAggregate                                  CometHashAggregate
-     *      |                                                |
-     *     UnsupportedOperator                            UnsupportedOperator
-     *
-     * Native execution doesn't necessarily have to start from `CometScan`:
-     *
-     *     Scan                       =======>            CometScan
-     *      |                                                |
-     *     UnsupportedOperator                            UnsupportedOperator
-     *      |                                                |
-     *     HashAggregate                                  HashAggregate
-     *      |                                                |
-     *     Exchange                                       CometExchange
-     *      |                                                |
-     *     HashAggregate                                  CometHashAggregate
-     *      |                                                |
-     *     UnsupportedOperator                            UnsupportedOperator
-     *
-     * A sink can also be Comet operators other than `CometExchange`, for instance `CometUnion`:
-     *
-     *     Scan   Scan                =======>          CometScan CometScan
-     *      |      |                                       |         |
-     *     Filter Filter                                CometFilter CometFilter
-     *      |      |                                       |         |
-     *        Union                                         CometUnion
-     *          |                                               |
-     *        Project                                       CometProject
-     */
-    // spotless:on
-    private def transform(plan: SparkPlan): SparkPlan = {
-      def operator2Proto(op: SparkPlan): Option[Operator] = {
-        if (op.children.forall(_.isInstanceOf[CometNativeExec])) {
-          QueryPlanSerde.operator2Proto(
-            op,
-            op.children.map(_.asInstanceOf[CometNativeExec].nativeOp): _*)
-        } else {
-          None
-        }
-      }
-
-      /**
-       * Convert operator to proto and then apply a transformation to wrap the proto in a new
-       * plan.
-       */
-      def newPlanWithProto(op: SparkPlan, fun: Operator => SparkPlan): SparkPlan = {
-        operator2Proto(op).map(fun).getOrElse(op)
-      }
-
-      plan.transformUp {
-        // Fully native scan for V1
-        case scan: CometScanExec
-            if COMET_NATIVE_SCAN_IMPL.get() == CometConf.SCAN_NATIVE_DATAFUSION =>
-          val nativeOp = QueryPlanSerde.operator2Proto(scan).get
-          CometNativeScanExec(nativeOp, scan.wrapped, scan.session)
-
-        // Comet JVM + native scan for V1 and V2
-        case op if isCometScan(op) =>
-          val nativeOp = QueryPlanSerde.operator2Proto(op)
-          CometScanWrapper(nativeOp.get, op)
-
-        case op if shouldApplySparkToColumnar(conf, op) =>
-          val cometOp = CometSparkToColumnarExec(op)
-          val nativeOp = QueryPlanSerde.operator2Proto(cometOp)
-          CometScanWrapper(nativeOp.get, cometOp)
-
-        case op: ProjectExec =>
-          newPlanWithProto(
-            op,
-            CometProjectExec(_, op, op.output, op.projectList, op.child, SerializedPlan(None)))
-
-        case op: FilterExec =>
-          newPlanWithProto(
-            op,
-            CometFilterExec(_, op, op.output, op.condition, op.child, SerializedPlan(None)))
-
-        case op: SortExec =>
-          newPlanWithProto(
-            op,
-            CometSortExec(
-              _,
-              op,
-              op.output,
-              op.outputOrdering,
-              op.sortOrder,
-              op.child,
-              SerializedPlan(None)))
-
-        case op: LocalLimitExec =>
-          newPlanWithProto(
-            op,
-            CometLocalLimitExec(_, op, op.limit, op.child, SerializedPlan(None)))
-
-        case op: GlobalLimitExec if op.offset == 0 =>
-          newPlanWithProto(
-            op,
-            CometGlobalLimitExec(_, op, op.limit, op.child, SerializedPlan(None)))
-
-        case op: CollectLimitExec
-            if isCometNative(op.child) && CometConf.COMET_EXEC_COLLECT_LIMIT_ENABLED.get(conf)
-              && isCometShuffleEnabled(conf)
-              && op.offset == 0 =>
-          QueryPlanSerde
-            .operator2Proto(op)
-            .map { nativeOp =>
-              val cometOp =
-                CometCollectLimitExec(op, op.limit, op.offset, op.child)
-              CometSinkPlaceHolder(nativeOp, op, cometOp)
-            }
-            .getOrElse(op)
-
-        case op: ExpandExec =>
-          newPlanWithProto(
-            op,
-            CometExpandExec(_, op, op.output, op.projections, op.child, SerializedPlan(None)))
-
-        // When Comet shuffle is disabled, we don't want to transform the HashAggregate
-        // to CometHashAggregate. Otherwise, we probably get partial Comet aggregation
-        // and final Spark aggregation.
-        case op: BaseAggregateExec
-            if op.isInstanceOf[HashAggregateExec] ||
-              op.isInstanceOf[ObjectHashAggregateExec] &&
-              isCometShuffleEnabled(conf) =>
-          val modes = op.aggregateExpressions.map(_.mode).distinct
-          // In distinct aggregates there can be a combination of modes
-          val multiMode = modes.size > 1
-          // For a final mode HashAggregate, we only need to transform the HashAggregate
-          // if there is Comet partial aggregation.
-          val sparkFinalMode = modes.contains(Final) && findCometPartialAgg(op.child).isEmpty
-
-          if (multiMode || sparkFinalMode) {
-            op
-          } else {
-            newPlanWithProto(
-              op,
-              nativeOp => {
-                // The aggExprs could be empty. For example, if the aggregate functions only have
-                // distinct aggregate functions or only have group by, the aggExprs is empty and
-                // modes is empty too. If aggExprs is not empty, we need to verify all the
-                // aggregates have the same mode.
-                assert(modes.length == 1 || modes.isEmpty)
-                CometHashAggregateExec(
-                  nativeOp,
-                  op,
-                  op.output,
-                  op.groupingExpressions,
-                  op.aggregateExpressions,
-                  op.resultExpressions,
-                  op.child.output,
-                  modes.headOption,
-                  op.child,
-                  SerializedPlan(None))
-              })
-          }
-
-        case op: ShuffledHashJoinExec
-            if CometConf.COMET_EXEC_HASH_JOIN_ENABLED.get(conf) &&
-              op.children.forall(isCometNative) =>
-          newPlanWithProto(
-            op,
-            CometHashJoinExec(
-              _,
-              op,
-              op.output,
-              op.outputOrdering,
-              op.leftKeys,
-              op.rightKeys,
-              op.joinType,
-              op.condition,
-              op.buildSide,
-              op.left,
-              op.right,
-              SerializedPlan(None)))
-
-        case op: ShuffledHashJoinExec if !CometConf.COMET_EXEC_HASH_JOIN_ENABLED.get(conf) =>
-          withInfo(op, "ShuffleHashJoin is not enabled")
-
-        case op: ShuffledHashJoinExec if !op.children.forall(isCometNative) =>
-          op
-
-        case op: BroadcastHashJoinExec
-            if CometConf.COMET_EXEC_BROADCAST_HASH_JOIN_ENABLED.get(conf) &&
-              op.children.forall(isCometNative) =>
-          newPlanWithProto(
-            op,
-            CometBroadcastHashJoinExec(
-              _,
-              op,
-              op.output,
-              op.outputOrdering,
-              op.leftKeys,
-              op.rightKeys,
-              op.joinType,
-              op.condition,
-              op.buildSide,
-              op.left,
-              op.right,
-              SerializedPlan(None)))
-
-        case op: SortMergeJoinExec
-            if CometConf.COMET_EXEC_SORT_MERGE_JOIN_ENABLED.get(conf) &&
-              op.children.forall(isCometNative) =>
-          newPlanWithProto(
-            op,
-            CometSortMergeJoinExec(
-              _,
-              op,
-              op.output,
-              op.outputOrdering,
-              op.leftKeys,
-              op.rightKeys,
-              op.joinType,
-              op.condition,
-              op.left,
-              op.right,
-              SerializedPlan(None)))
-
-        case op: SortMergeJoinExec
-            if CometConf.COMET_EXEC_SORT_MERGE_JOIN_ENABLED.get(conf) &&
-              !op.children.forall(isCometNative) =>
-          op
-
-        case op: SortMergeJoinExec if !CometConf.COMET_EXEC_SORT_MERGE_JOIN_ENABLED.get(conf) =>
-          withInfo(op, "SortMergeJoin is not enabled")
-
-        case op: SortMergeJoinExec if !op.children.forall(isCometNative) =>
-          op
-
-        case c @ CoalesceExec(numPartitions, child)
-            if CometConf.COMET_EXEC_COALESCE_ENABLED.get(conf)
-              && isCometNative(child) =>
-          QueryPlanSerde
-            .operator2Proto(c)
-            .map { nativeOp =>
-              val cometOp = CometCoalesceExec(c, c.output, numPartitions, child)
-              CometSinkPlaceHolder(nativeOp, c, cometOp)
-            }
-            .getOrElse(c)
-
-        case c @ CoalesceExec(_, _) if !CometConf.COMET_EXEC_COALESCE_ENABLED.get(conf) =>
-          withInfo(c, "Coalesce is not enabled")
-
-        case op: CoalesceExec if !op.children.forall(isCometNative) =>
-          op
-
-        case s: TakeOrderedAndProjectExec
-            if isCometNative(s.child) && CometConf.COMET_EXEC_TAKE_ORDERED_AND_PROJECT_ENABLED
-              .get(conf)
-              && isCometShuffleEnabled(conf) &&
-              CometTakeOrderedAndProjectExec.isSupported(s) =>
-          QueryPlanSerde
-            .operator2Proto(s)
-            .map { nativeOp =>
-              val cometOp =
-                CometTakeOrderedAndProjectExec(
-                  s,
-                  s.output,
-                  s.limit,
-                  s.sortOrder,
-                  s.projectList,
-                  s.child)
-              CometSinkPlaceHolder(nativeOp, s, cometOp)
-            }
-            .getOrElse(s)
-
-        case s: TakeOrderedAndProjectExec =>
-          val info1 = createMessage(
-            !CometConf.COMET_EXEC_TAKE_ORDERED_AND_PROJECT_ENABLED.get(conf),
-            "TakeOrderedAndProject is not enabled")
-          val info2 = createMessage(
-            !isCometShuffleEnabled(conf),
-            "TakeOrderedAndProject requires shuffle to be enabled")
-          withInfo(s, Seq(info1, info2).flatten.mkString(","))
-
-        case w: WindowExec =>
-          newPlanWithProto(
-            w,
-            CometWindowExec(
-              _,
-              w,
-              w.output,
-              w.windowExpression,
-              w.partitionSpec,
-              w.orderSpec,
-              w.child,
-              SerializedPlan(None)))
-
-        case u: UnionExec
-            if CometConf.COMET_EXEC_UNION_ENABLED.get(conf) &&
-              u.children.forall(isCometNative) =>
-          newPlanWithProto(
-            u, {
-              val cometOp = CometUnionExec(u, u.output, u.children)
-              CometSinkPlaceHolder(_, u, cometOp)
-            })
-
-        case u: UnionExec if !CometConf.COMET_EXEC_UNION_ENABLED.get(conf) =>
-          withInfo(u, "Union is not enabled")
-
-        case op: UnionExec if !op.children.forall(isCometNative) =>
-          op
-
-        // For AQE broadcast stage on a Comet broadcast exchange
-        case s @ BroadcastQueryStageExec(_, _: CometBroadcastExchangeExec, _) =>
-          newPlanWithProto(s, CometSinkPlaceHolder(_, s, s))
-
-        case s @ BroadcastQueryStageExec(
-              _,
-              ReusedExchangeExec(_, _: CometBroadcastExchangeExec),
-              _) =>
-          newPlanWithProto(s, CometSinkPlaceHolder(_, s, s))
-
-        // `CometBroadcastExchangeExec`'s broadcast output is not compatible with Spark's broadcast
-        // exchange. It is only used for Comet native execution. We only transform Spark broadcast
-        // exchange to Comet broadcast exchange if its downstream is a Comet native plan or if the
-        // broadcast exchange is forced to be enabled by Comet config.
-        case plan if plan.children.exists(_.isInstanceOf[BroadcastExchangeExec]) =>
-          val newChildren = plan.children.map {
-            case b: BroadcastExchangeExec
-                if isCometNative(b.child) &&
-                  CometConf.COMET_EXEC_BROADCAST_EXCHANGE_ENABLED.get(conf) =>
-              QueryPlanSerde.operator2Proto(b) match {
-                case Some(nativeOp) =>
-                  val cometOp = CometBroadcastExchangeExec(b, b.output, b.mode, b.child)
-                  CometSinkPlaceHolder(nativeOp, b, cometOp)
-                case None => b
-              }
-            case other => other
-          }
-          if (!newChildren.exists(_.isInstanceOf[BroadcastExchangeExec])) {
-            val newPlan = apply(plan.withNewChildren(newChildren))
-            if (isCometNative(newPlan) || isCometBroadCastForceEnabled(conf)) {
-              newPlan
-            } else {
-              if (isCometNative(newPlan)) {
-                val reason =
-                  getCometBroadcastNotEnabledReason(conf).getOrElse("no reason available")
-                withInfo(plan, s"Broadcast is not enabled: $reason")
-              }
-              plan
-            }
-          } else {
-            plan
-          }
-
-        // this case should be checked only after the previous case checking for a
-        // child BroadcastExchange has been applied, otherwise that transform
-        // never gets applied
-        case op: BroadcastHashJoinExec if !op.children.forall(isCometNative) =>
-          op
-
-        case op: BroadcastHashJoinExec
-            if !CometConf.COMET_EXEC_BROADCAST_HASH_JOIN_ENABLED.get(conf) =>
-          withInfo(op, "BroadcastHashJoin is not enabled")
-
-        // For AQE shuffle stage on a Comet shuffle exchange
-        case s @ ShuffleQueryStageExec(_, _: CometShuffleExchangeExec, _) =>
-          newPlanWithProto(s, CometSinkPlaceHolder(_, s, s))
-
-        // For AQE shuffle stage on a reused Comet shuffle exchange
-        // Note that we don't need to handle `ReusedExchangeExec` for non-AQE case, because
-        // the query plan won't be re-optimized/planned in non-AQE mode.
-        case s @ ShuffleQueryStageExec(
-              _,
-              ReusedExchangeExec(_, _: CometShuffleExchangeExec),
-              _) =>
-          newPlanWithProto(s, CometSinkPlaceHolder(_, s, s))
-
-        // Native shuffle for Comet operators
-        case s: ShuffleExchangeExec =>
-          val nativePrecondition = isCometShuffleEnabled(conf) &&
-            isCometNativeShuffleMode(conf) &&
-            QueryPlanSerde.nativeShuffleSupported(s)._1
-
-          val nativeShuffle: Option[SparkPlan] =
-            if (nativePrecondition) {
-              val newOp = operator2Proto(s)
-              newOp match {
-                case Some(nativeOp) =>
-                  // Switch to use Decimal128 regardless of precision, since Arrow native execution
-                  // doesn't support Decimal32 and Decimal64 yet.
-                  conf.setConfString(CometConf.COMET_USE_DECIMAL_128.key, "true")
-                  val cometOp = CometShuffleExchangeExec(s, shuffleType = CometNativeShuffle)
-                  Some(CometSinkPlaceHolder(nativeOp, s, cometOp))
-                case None =>
-                  None
-              }
-            } else {
-              None
-            }
-
-          // this is a temporary workaround because some Spark SQL tests fail
-          // when we enable COMET_SHUFFLE_FALLBACK_TO_COLUMNAR due to valid bugs
-          // that we had not previously seen
-          val tryColumnarNext =
-            !nativePrecondition || (nativePrecondition && nativeShuffle.isEmpty &&
-              COMET_SHUFFLE_FALLBACK_TO_COLUMNAR.get(conf))
-
-          val nativeOrColumnarShuffle = if (nativeShuffle.isDefined) {
-            nativeShuffle
-          } else if (tryColumnarNext) {
-            // Columnar shuffle for regular Spark operators (not Comet) and Comet operators
-            // (if configured).
-            // If the child of ShuffleExchangeExec is also a ShuffleExchangeExec, we should not
-            // convert it to CometColumnarShuffle,
-            if (isCometShuffleEnabled(conf) && isCometJVMShuffleMode(conf) &&
-              QueryPlanSerde.columnarShuffleSupported(s)._1 &&
-              !isShuffleOperator(s.child)) {
-
-              val newOp = QueryPlanSerde.operator2Proto(s)
-              newOp match {
-                case Some(nativeOp) =>
-                  s.child match {
-                    case n if n.isInstanceOf[CometNativeExec] || !n.supportsColumnar =>
-                      val cometOp =
-                        CometShuffleExchangeExec(s, shuffleType = CometColumnarShuffle)
-                      Some(CometSinkPlaceHolder(nativeOp, s, cometOp))
-                    case _ =>
-                      None
-                  }
-                case None =>
-                  None
-              }
-            } else {
-              None
-            }
-          } else {
-            None
-          }
-
-          if (nativeOrColumnarShuffle.isDefined) {
-            nativeOrColumnarShuffle.get
-          } else {
-            val isShuffleEnabled = isCometShuffleEnabled(conf)
-            s.outputPartitioning
-            val reason = getCometShuffleNotEnabledReason(conf).getOrElse("no reason available")
-            val msg1 = createMessage(!isShuffleEnabled, s"Comet shuffle is not enabled: $reason")
-            val columnarShuffleEnabled = isCometJVMShuffleMode(conf)
-            val msg2 = createMessage(
-              isShuffleEnabled && !columnarShuffleEnabled && !QueryPlanSerde
-                .nativeShuffleSupported(s)
-                ._1,
-              "Native shuffle: " +
-                s"${QueryPlanSerde.nativeShuffleSupported(s)._2}")
-            val typeInfo = QueryPlanSerde
-              .columnarShuffleSupported(s)
-              ._2
-            val msg3 = createMessage(
-              isShuffleEnabled && columnarShuffleEnabled && !QueryPlanSerde
-                .columnarShuffleSupported(s)
-                ._1,
-              "JVM shuffle: " +
-                s"$typeInfo")
-            withInfo(s, Seq(msg1, msg2, msg3).flatten.mkString(","))
-          }
-
-        case op =>
-          op match {
-            case _: CometExec | _: AQEShuffleReadExec | _: BroadcastExchangeExec |
-                _: CometBroadcastExchangeExec | _: CometShuffleExchangeExec =>
-              // Some execs should never be replaced. We include
-              // these cases specially here so we do not add a misleading 'info' message
-              op
-            case _ =>
-              // An operator that is not supported by Comet
-              withInfo(op, s"${op.nodeName} is not supported")
-          }
-      }
-    }
-
-    def normalizePlan(plan: SparkPlan): SparkPlan = {
-      plan.transformUp {
-        case p: ProjectExec =>
-          val newProjectList = p.projectList.map(normalize(_).asInstanceOf[NamedExpression])
-          ProjectExec(newProjectList, p.child)
-        case f: FilterExec =>
-          val newCondition = normalize(f.condition)
-          FilterExec(newCondition, f.child)
-      }
-    }
-
-    // Spark will normalize NaN and zero for floating point numbers for several cases.
-    // See `NormalizeFloatingNumbers` optimization rule in Spark.
-    // However, one exception is for comparison operators. Spark does not normalize NaN and zero
-    // because they are handled well in Spark (e.g., `SQLOrderingUtil.compareFloats`). But the
-    // comparison functions in arrow-rs do not normalize NaN and zero. So we need to normalize NaN
-    // and zero for comparison operators in Comet.
-    def normalize(expr: Expression): Expression = {
-      expr.transformUp {
-        case EqualTo(left, right) =>
-          EqualTo(normalizeNaNAndZero(left), normalizeNaNAndZero(right))
-        case EqualNullSafe(left, right) =>
-          EqualNullSafe(normalizeNaNAndZero(left), normalizeNaNAndZero(right))
-        case GreaterThan(left, right) =>
-          GreaterThan(normalizeNaNAndZero(left), normalizeNaNAndZero(right))
-        case GreaterThanOrEqual(left, right) =>
-          GreaterThanOrEqual(normalizeNaNAndZero(left), normalizeNaNAndZero(right))
-        case LessThan(left, right) =>
-          LessThan(normalizeNaNAndZero(left), normalizeNaNAndZero(right))
-        case LessThanOrEqual(left, right) =>
-          LessThanOrEqual(normalizeNaNAndZero(left), normalizeNaNAndZero(right))
-        case Divide(left, right, evalMode) =>
-          Divide(left, normalizeNaNAndZero(right), evalMode)
-        case Remainder(left, right, evalMode) =>
-          Remainder(left, normalizeNaNAndZero(right), evalMode)
-      }
-    }
-
-    def normalizeNaNAndZero(expr: Expression): Expression = {
-      expr match {
-        case _: KnownFloatingPointNormalized => expr
-        case FloatLiteral(f) if !f.equals(-0.0f) => expr
-        case DoubleLiteral(d) if !d.equals(-0.0d) => expr
-        case _ =>
-          expr.dataType match {
-            case _: FloatType | _: DoubleType =>
-              KnownFloatingPointNormalized(NormalizeNaNAndZero(expr))
-            case _ => expr
-          }
-      }
-    }
-
-    override def apply(plan: SparkPlan): SparkPlan = {
-      // DataFusion doesn't have ANSI mode. For now we just disable CometExec if ANSI mode is
-      // enabled.
-      if (isANSIEnabled(conf)) {
-        if (COMET_ANSI_MODE_ENABLED.get()) {
-          if (!isSpark40Plus) {
-            logWarning("Using Comet's experimental support for ANSI mode.")
-          }
-        } else {
-          logInfo("Comet extension disabled for ANSI mode")
-          return plan
-        }
-      }
-
-      // We shouldn't transform Spark query plan if Comet is not loaded.
-      if (!isCometLoaded(conf)) return plan
-
-      if (!isCometExecEnabled(conf)) {
-        // Comet exec is disabled, but for Spark shuffle, we still can use Comet columnar shuffle
-        if (isCometShuffleEnabled(conf)) {
-          applyCometShuffle(plan)
-        } else {
-          plan
-        }
-      } else {
-        val normalizedPlan = if (CometConf.COMET_REPLACE_SMJ.get()) {
-          normalizePlan(plan).transformUp { case p =>
-            RewriteJoin.rewrite(p)
-          }
-        } else {
-          normalizePlan(plan)
-        }
-
-        var newPlan = transform(normalizedPlan)
-
-        // if the plan cannot be run fully natively then explain why (when appropriate
-        // config is enabled)
-        if (CometConf.COMET_EXPLAIN_FALLBACK_ENABLED.get()) {
-          val info = new ExtendedExplainInfo()
-          if (info.extensionInfo(newPlan).nonEmpty) {
-            logWarning(
-              "Comet cannot execute some parts of this plan natively " +
-                s"(set ${CometConf.COMET_EXPLAIN_FALLBACK_ENABLED.key}=false " +
-                "to disable this logging):\n" +
-                s"${info.generateVerboseExtendedInfo(newPlan)}")
-          }
-        }
-
-        // Remove placeholders
-        newPlan = newPlan.transform {
-          case CometSinkPlaceHolder(_, _, s) => s
-          case CometScanWrapper(_, s) => s
-        }
-
-        // Set up logical links
-        newPlan = newPlan.transform {
-          case op: CometExec =>
-            if (op.originalPlan.logicalLink.isEmpty) {
-              op.unsetTagValue(SparkPlan.LOGICAL_PLAN_TAG)
-              op.unsetTagValue(SparkPlan.LOGICAL_PLAN_INHERITED_TAG)
-            } else {
-              op.originalPlan.logicalLink.foreach(op.setLogicalLink)
-            }
-            op
-          case op: CometShuffleExchangeExec =>
-            // Original Spark shuffle exchange operator might have empty logical link.
-            // But the `setLogicalLink` call above on downstream operator of
-            // `CometShuffleExchangeExec` will set its logical link to the downstream
-            // operators which cause AQE behavior to be incorrect. So we need to unset
-            // the logical link here.
-            if (op.originalPlan.logicalLink.isEmpty) {
-              op.unsetTagValue(SparkPlan.LOGICAL_PLAN_TAG)
-              op.unsetTagValue(SparkPlan.LOGICAL_PLAN_INHERITED_TAG)
-            } else {
-              op.originalPlan.logicalLink.foreach(op.setLogicalLink)
-            }
-            op
-
-          case op: CometBroadcastExchangeExec =>
-            if (op.originalPlan.logicalLink.isEmpty) {
-              op.unsetTagValue(SparkPlan.LOGICAL_PLAN_TAG)
-              op.unsetTagValue(SparkPlan.LOGICAL_PLAN_INHERITED_TAG)
-            } else {
-              op.originalPlan.logicalLink.foreach(op.setLogicalLink)
-            }
-            op
-        }
-
-        // Convert native execution block by linking consecutive native operators.
-        var firstNativeOp = true
-        newPlan.transformDown {
-          case op: CometNativeExec =>
-            val newPlan = if (firstNativeOp) {
-              firstNativeOp = false
-              op.convertBlock()
-            } else {
-              op
-            }
-
-            // If reaching leaf node, reset `firstNativeOp` to true
-            // because it will start a new block in next iteration.
-            if (op.children.isEmpty) {
-              firstNativeOp = true
-            }
-
-            newPlan
-          case op =>
-            firstNativeOp = true
-            op
-        }
-      }
-    }
-
-    /**
-     * Find the first Comet partial aggregate in the plan. If it reaches a Spark HashAggregate
-     * with partial mode, it will return None.
-     */
-    def findCometPartialAgg(plan: SparkPlan): Option[CometHashAggregateExec] = {
-      plan.collectFirst {
-        case agg: CometHashAggregateExec if agg.aggregateExpressions.forall(_.mode == Partial) =>
-          Some(agg)
-        case agg: HashAggregateExec if agg.aggregateExpressions.forall(_.mode == Partial) => None
-        case agg: ObjectHashAggregateExec if agg.aggregateExpressions.forall(_.mode == Partial) =>
-          None
-        case a: AQEShuffleReadExec => findCometPartialAgg(a.child)
-        case s: ShuffleQueryStageExec => findCometPartialAgg(s.plan)
-      }.flatten
-    }
-
-    /**
-     * Returns true if a given spark plan is Comet shuffle operator.
-     */
-    def isShuffleOperator(op: SparkPlan): Boolean = {
-      op match {
-        case op: ShuffleQueryStageExec if op.plan.isInstanceOf[CometShuffleExchangeExec] => true
-        case _: CometShuffleExchangeExec => true
-        case op: CometSinkPlaceHolder => isShuffleOperator(op.child)
-        case _ => false
-      }
-    }
-  }
-
-  // This rule is responsible for eliminating redundant transitions between row-based and
-  // columnar-based operators for Comet. Currently, three potential redundant transitions are:
-  // 1. `ColumnarToRowExec` on top of an ending `CometCollectLimitExec` operator, which is
-  //    redundant as `CometCollectLimitExec` already wraps a `ColumnarToRowExec` for row-based
-  //    output.
-  // 2. Consecutive operators of `CometSparkToColumnarExec` and `ColumnarToRowExec`.
-  // 3. AQE inserts an additional `CometSparkToColumnarExec` in addition to the one inserted in the
-  //    original plan.
-  //
-  // Note about the first case: The `ColumnarToRowExec` was added during
-  // ApplyColumnarRulesAndInsertTransitions' insertTransitions phase when Spark requests row-based
-  // output such as a `collect` call. It's correct to add a redundant `ColumnarToRowExec` for
-  // `CometExec`. However, for certain operators such as `CometCollectLimitExec` which overrides
-  // `executeCollect`, the redundant `ColumnarToRowExec` makes the override ineffective.
-  //
-  // Note about the second case: When `spark.comet.sparkToColumnar.enabled` is set, Comet will add
-  // `CometSparkToColumnarExec` on top of row-based operators first, but the downstream operator
-  // only takes row-based input as it's a vanilla Spark operator(as Comet cannot convert it for
-  // various reasons) or Spark requests row-based output such as a `collect` call. Spark will adds
-  // another `ColumnarToRowExec` on top of `CometSparkToColumnarExec`. In this case, the pair could
-  // be removed.
-  case class EliminateRedundantTransitions(session: SparkSession) extends Rule[SparkPlan] {
-    override def apply(plan: SparkPlan): SparkPlan = {
-      val eliminatedPlan = plan transformUp {
-        case ColumnarToRowExec(sparkToColumnar: CometSparkToColumnarExec) =>
-          if (sparkToColumnar.child.supportsColumnar) {
-            // For Spark Columnar to Comet Columnar, we should keep the ColumnarToRowExec
-            ColumnarToRowExec(sparkToColumnar.child)
-          } else {
-            // For Spark Row to Comet Columnar, we should remove ColumnarToRowExec
-            // and CometSparkToColumnarExec
-            sparkToColumnar.child
-          }
-        case c @ ColumnarToRowExec(child) if hasCometNativeChild(child) =>
-          val op = CometColumnarToRowExec(child)
-          if (c.logicalLink.isEmpty) {
-            op.unsetTagValue(SparkPlan.LOGICAL_PLAN_TAG)
-            op.unsetTagValue(SparkPlan.LOGICAL_PLAN_INHERITED_TAG)
-          } else {
-            c.logicalLink.foreach(op.setLogicalLink)
-          }
-          op
-        case CometColumnarToRowExec(sparkToColumnar: CometSparkToColumnarExec) =>
-          sparkToColumnar.child
-        case CometSparkToColumnarExec(child: CometSparkToColumnarExec) => child
-        // Spark adds `RowToColumnar` under Comet columnar shuffle. But it's redundant as the
-        // shuffle takes row-based input.
-        case s @ CometShuffleExchangeExec(
-              _,
-              RowToColumnarExec(child),
-              _,
-              _,
-              CometColumnarShuffle,
-              _) =>
-          s.withNewChildren(Seq(child))
-      }
-
-      eliminatedPlan match {
-        case ColumnarToRowExec(child: CometCollectLimitExec) =>
-          child
-        case CometColumnarToRowExec(child: CometCollectLimitExec) =>
-          child
-        case other =>
-          other
-      }
-    }
-  }
-
-  @tailrec
-  private def hasCometNativeChild(op: SparkPlan): Boolean = {
-    op match {
-      case c: QueryStageExec => hasCometNativeChild(c.plan)
-      case _ => op.exists(_.isInstanceOf[CometPlan])
-    }
-  }
-=======
->>>>>>> d8293f02
 }
 
 object CometSparkSessionExtensions extends Logging {
