/*
 * Licensed to the Apache Software Foundation (ASF) under one
 * or more contributor license agreements.  See the NOTICE file
 * distributed with this work for additional information
 * regarding copyright ownership.  The ASF licenses this file
 * to you under the Apache License, Version 2.0 (the
 * "License"); you may not use this file except in compliance
 * with the License.  You may obtain a copy of the License at
 *
 *   http://www.apache.org/licenses/LICENSE-2.0
 *
 * Unless required by applicable law or agreed to in writing,
 * software distributed under the License is distributed on an
 * "AS IS" BASIS, WITHOUT WARRANTIES OR CONDITIONS OF ANY
 * KIND, either express or implied.  See the License for the
 * specific language governing permissions and limitations
 * under the License.
 */

package org.apache.comet.testing

import java.math.{BigDecimal, RoundingMode}
import java.nio.charset.Charset
import java.sql.Timestamp
import java.text.SimpleDateFormat
import java.time.{Instant, LocalDateTime, ZoneId}

import scala.collection.mutable.ListBuffer
import scala.util.Random

import org.apache.commons.lang3.RandomStringUtils
import org.apache.spark.sql.{DataFrame, Row, SparkSession}
import org.apache.spark.sql.types._

object FuzzDataGenerator {

  /**
   * Date to use as base for generating temporal columns. Random integers will be added to or
   * subtracted from this value.
   *
   * Date was chosen to trigger generating a timestamp that's larger than a 64-bit nanosecond
   * timestamp can represent so that we test support for INT96 timestamps.
   */
  val defaultBaseDate: Long =
    new SimpleDateFormat("YYYY-MM-DD hh:mm:ss").parse("3333-05-25 12:34:56").getTime

  def generateSchema(options: SchemaGenOptions): StructType = {
    val primitiveTypes = options.primitiveTypes
    val dataTypes = ListBuffer[DataType]()
    dataTypes.appendAll(primitiveTypes)

    val arraysOfPrimitives = primitiveTypes.map(DataTypes.createArrayType)

    if (options.generateStruct) {
      dataTypes += StructType(
        primitiveTypes.zipWithIndex.map(x => StructField(s"c${x._2}", x._1, nullable = true)))

      if (options.generateArray) {
        dataTypes += StructType(arraysOfPrimitives.zipWithIndex.map(x =>
          StructField(s"c${x._2}", x._1, nullable = true)))
      }
    }

    if (options.generateMap) {
      dataTypes += MapType(DataTypes.IntegerType, DataTypes.StringType)
    }

    if (options.generateArray) {
      dataTypes.appendAll(arraysOfPrimitives)

      if (options.generateStruct) {
        dataTypes += DataTypes.createArrayType(StructType(primitiveTypes.zipWithIndex.map(x =>
          StructField(s"c${x._2}", x._1, nullable = true))))
      }

      if (options.generateMap) {
        dataTypes += DataTypes.createArrayType(
          MapType(DataTypes.IntegerType, DataTypes.StringType))
      }
    }

    // generate schema using random data types
    val fields = dataTypes.zipWithIndex
      .map(i => StructField(s"c${i._2}", i._1, nullable = true))
    StructType(fields.toSeq)
  }

  def generateDataFrame(
      r: Random,
      spark: SparkSession,
      schema: StructType,
      numRows: Int,
      options: DataGenOptions): DataFrame = {

    // generate columnar data
    val cols: Seq[Seq[Any]] =
      schema.fields.map(f => generateColumn(r, f.dataType, numRows, options)).toSeq

    // convert to rows
    val rows = Range(0, numRows).map(rowIndex => {
      Row.fromSeq(cols.map(_(rowIndex)))
    })

    spark.createDataFrame(spark.sparkContext.parallelize(rows), schema)
  }

  private def generateColumn(
      r: Random,
      dataType: DataType,
      numRows: Int,
      options: DataGenOptions): Seq[Any] = {
    dataType match {
      case ArrayType(elementType, _) =>
        val values = generateColumn(r, elementType, numRows, options)
        val list = ListBuffer[Any]()
        for (i <- 0 until numRows) {
          if (i % 10 == 0 && options.allowNull) {
            list += null
          } else {
            list += Range(0, r.nextInt(5)).map(j => values((i + j) % values.length)).toArray
          }
        }
        list.toSeq
      case StructType(fields) =>
        val values = fields.map(f => generateColumn(r, f.dataType, numRows, options))
        Range(0, numRows).map(i => Row(values.indices.map(j => values(j)(i)): _*))
      case MapType(keyType, valueType, _) =>
        val mapOptions = options.copy(allowNull = false)
        val k = generateColumn(r, keyType, numRows, mapOptions)
        val v = generateColumn(r, valueType, numRows, mapOptions)
        k.zip(v).map(x => Map(x._1 -> x._2))
      case DataTypes.BooleanType =>
        generateColumn(r, DataTypes.LongType, numRows, options)
          .map(_.asInstanceOf[Long].toShort)
          .map(s => s % 2 == 0)
      case DataTypes.ByteType =>
        generateColumn(r, DataTypes.LongType, numRows, options)
          .map(_.asInstanceOf[Long].toByte)
      case DataTypes.ShortType =>
        generateColumn(r, DataTypes.LongType, numRows, options)
          .map(_.asInstanceOf[Long].toShort)
      case DataTypes.IntegerType =>
        generateColumn(r, DataTypes.LongType, numRows, options)
          .map(_.asInstanceOf[Long].toInt)
      case DataTypes.LongType =>
        Range(0, numRows).map(_ => {
          r.nextInt(50) match {
            case 0 if options.allowNull => null
            case 1 => 0L
            case 2 => Byte.MinValue.toLong
            case 3 => Byte.MaxValue.toLong
            case 4 => Short.MinValue.toLong
            case 5 => Short.MaxValue.toLong
            case 6 => Int.MinValue.toLong
            case 7 => Int.MaxValue.toLong
            case 8 => Long.MinValue
            case 9 => Long.MaxValue
            case _ => r.nextLong()
          }
        })
      case DataTypes.FloatType =>
        Range(0, numRows).map(_ => {
          r.nextInt(20) match {
            case 0 if options.allowNull => null
            case 1 => Float.NegativeInfinity
            case 2 => Float.PositiveInfinity
            case 3 => Float.MinValue
            case 4 => Float.MaxValue
            case 5 => 0.0f
            case 6 if options.generateNegativeZero => -0.0f
            case _ => r.nextFloat()
          }
        })
      case DataTypes.DoubleType =>
        Range(0, numRows).map(_ => {
          r.nextInt(20) match {
            case 0 if options.allowNull => null
            case 1 => Double.NegativeInfinity
            case 2 => Double.PositiveInfinity
            case 3 => Double.MinValue
            case 4 => Double.MaxValue
            case 5 => 0.0
            case 6 if options.generateNegativeZero => -0.0
            case _ => r.nextDouble()
          }
        })
      case dt: DecimalType =>
        Range(0, numRows).map(_ =>
          new BigDecimal(r.nextDouble()).setScale(dt.scale, RoundingMode.HALF_UP))
      case DataTypes.StringType =>
        Range(0, numRows).map(_ => {
          r.nextInt(10) match {
            case 0 if options.allowNull => null
            case 1 => r.nextInt().toByte.toString
            case 2 => r.nextLong().toString
            case 3 => r.nextDouble().toString
            case 4 => RandomStringUtils.randomAlphabetic(options.maxStringLength)
            case _ => r.nextString(options.maxStringLength)
          }
        })
      case DataTypes.BinaryType =>
        generateColumn(r, DataTypes.StringType, numRows, options)
          .map {
            case x: String =>
              x.getBytes(Charset.defaultCharset())
            case _ =>
              null
          }
      case DataTypes.DateType =>
        Range(0, numRows).map(_ => new java.sql.Date(options.baseDate + r.nextInt()))
      case DataTypes.TimestampType =>
        Range(0, numRows).map(_ => new Timestamp(options.baseDate + r.nextInt()))
      case DataTypes.TimestampNTZType =>
        Range(0, numRows).map(_ =>
          LocalDateTime.ofInstant(
            Instant.ofEpochMilli(options.baseDate + r.nextInt()),
            ZoneId.systemDefault()))
      case _ => throw new IllegalStateException(s"Cannot generate data for $dataType yet")
    }
  }
}

object SchemaGenOptions {
  val defaultPrimitiveTypes: Seq[DataType] = Seq(
    DataTypes.BooleanType,
    DataTypes.ByteType,
    DataTypes.ShortType,
    DataTypes.IntegerType,
    DataTypes.LongType,
    DataTypes.FloatType,
    DataTypes.DoubleType,
    DataTypes.createDecimalType(10, 2),
    DataTypes.createDecimalType(36, 18),
    DataTypes.DateType,
    DataTypes.TimestampType,
    DataTypes.TimestampNTZType,
    DataTypes.StringType,
    DataTypes.BinaryType)
}

case class SchemaGenOptions(
    generateArray: Boolean = false,
    generateStruct: Boolean = false,
    generateMap: Boolean = false,
    primitiveTypes: Seq[DataType] = SchemaGenOptions.defaultPrimitiveTypes)

case class DataGenOptions(
    allowNull: Boolean = true,
    generateNegativeZero: Boolean = true,
<<<<<<< HEAD
    baseDate: Long = FuzzDataGenerator.defaultBaseDate,
    maxStringLength: Int = 8)
=======
    baseDate: Long = FuzzDataGenerator.defaultBaseDate)
>>>>>>> 3ad22eb8
<|MERGE_RESOLUTION|>--- conflicted
+++ resolved
@@ -247,9 +247,5 @@
 case class DataGenOptions(
     allowNull: Boolean = true,
     generateNegativeZero: Boolean = true,
-<<<<<<< HEAD
     baseDate: Long = FuzzDataGenerator.defaultBaseDate,
-    maxStringLength: Int = 8)
-=======
-    baseDate: Long = FuzzDataGenerator.defaultBaseDate)
->>>>>>> 3ad22eb8
+    maxStringLength: Int = 8)