/*
 * Licensed to the Apache Software Foundation (ASF) under one
 * or more contributor license agreements.  See the NOTICE file
 * distributed with this work for additional information
 * regarding copyright ownership.  The ASF licenses this file
 * to you under the Apache License, Version 2.0 (the
 * "License"); you may not use this file except in compliance
 * with the License.  You may obtain a copy of the License at
 *
 *   http://www.apache.org/licenses/LICENSE-2.0
 *
 * Unless required by applicable law or agreed to in writing,
 * software distributed under the License is distributed on an
 * "AS IS" BASIS, WITHOUT WARRANTIES OR CONDITIONS OF ANY
 * KIND, either express or implied.  See the License for the
 * specific language governing permissions and limitations
 * under the License.
 */

package org.apache.comet.testing

import java.math.{BigDecimal, RoundingMode}
import java.nio.charset.Charset
import java.sql.Timestamp
import java.text.SimpleDateFormat
import java.time.{Instant, LocalDateTime, ZoneId}

import scala.collection.mutable.ListBuffer
import scala.util.Random

import org.apache.commons.lang3.RandomStringUtils
import org.apache.spark.sql.{DataFrame, Row, SparkSession}
import org.apache.spark.sql.types._

object FuzzDataGenerator {

  /**
   * Date to use as base for generating temporal columns. Random integers will be added to or
   * subtracted from this value.
   *
   * Date was chosen to trigger generating a timestamp that's larger than a 64-bit nanosecond
   * timestamp can represent so that we test support for INT96 timestamps.
   */
  val defaultBaseDate: Long =
    new SimpleDateFormat("YYYY-MM-DD hh:mm:ss").parse("3333-05-25 12:34:56").getTime

<<<<<<< HEAD
  private def filteredPrimitives(primitiveTypes: Seq[DataType], excludeTypes: Seq[DataType]) = {
    primitiveTypes.filterNot { dataType =>
      excludeTypes.exists {
        case _: DecimalType =>
          // For DecimalType, match if the type is also a DecimalType (ignore precision/scale)
          dataType.isInstanceOf[DecimalType]
        case excludeType =>
          dataType == excludeType
      }
    }
  }

  def generateDataFrame(
      r: Random,
      spark: SparkSession,
      numRows: Int,
      options: DataGenOptions): DataFrame = {

    val filteredPrimitiveTypes = filteredPrimitives(options.primitiveTypes, options.excludeTypes)
=======
  def generateSchema(options: SchemaGenOptions): StructType = {
    val primitiveTypes = options.primitiveTypes
>>>>>>> 3ad22eb8
    val dataTypes = ListBuffer[DataType]()
    dataTypes.appendAll(primitiveTypes)

    val arraysOfPrimitives = primitiveTypes.map(DataTypes.createArrayType)

    if (options.generateStruct) {
      dataTypes += StructType(
        primitiveTypes.zipWithIndex.map(x => StructField(s"c${x._2}", x._1, nullable = true)))

      if (options.generateArray) {
        dataTypes += StructType(arraysOfPrimitives.zipWithIndex.map(x =>
          StructField(s"c${x._2}", x._1, nullable = true)))
      }
    }

    if (options.generateMap) {
      dataTypes += MapType(DataTypes.IntegerType, DataTypes.StringType)
    }

    if (options.generateArray) {
      dataTypes.appendAll(arraysOfPrimitives)

      if (options.generateStruct) {
        dataTypes += DataTypes.createArrayType(StructType(primitiveTypes.zipWithIndex.map(x =>
          StructField(s"c${x._2}", x._1, nullable = true))))
      }

      if (options.generateMap) {
        dataTypes += DataTypes.createArrayType(
          MapType(DataTypes.IntegerType, DataTypes.StringType))
      }
    }

    // generate schema using random data types
    val fields = dataTypes.zipWithIndex
      .map(i => StructField(s"c${i._2}", i._1, nullable = true))
    StructType(fields.toSeq)
  }

  def generateDataFrame(
      r: Random,
      spark: SparkSession,
      schema: StructType,
      numRows: Int,
      options: DataGenOptions): DataFrame = {

    // generate columnar data
    val cols: Seq[Seq[Any]] =
      schema.fields.map(f => generateColumn(r, f.dataType, numRows, options)).toSeq

    // convert to rows
    val rows = Range(0, numRows).map(rowIndex => {
      Row.fromSeq(cols.map(_(rowIndex)))
    })

    spark.createDataFrame(spark.sparkContext.parallelize(rows), schema)
  }

  private def generateColumn(
      r: Random,
      dataType: DataType,
      numRows: Int,
      options: DataGenOptions): Seq[Any] = {
    dataType match {
      case ArrayType(elementType, _) =>
        val values = generateColumn(r, elementType, numRows, options)
        val list = ListBuffer[Any]()
        for (i <- 0 until numRows) {
          if (i % 10 == 0 && options.allowNull) {
            list += null
          } else {
            list += Range(0, r.nextInt(5)).map(j => values((i + j) % values.length)).toArray
          }
        }
        list.toSeq
      case StructType(fields) =>
        val values = fields.map(f => generateColumn(r, f.dataType, numRows, options))
        Range(0, numRows).map(i => Row(values.indices.map(j => values(j)(i)): _*))
      case MapType(keyType, valueType, _) =>
        val mapOptions = options.copy(allowNull = false)
        val k = generateColumn(r, keyType, numRows, mapOptions)
        val v = generateColumn(r, valueType, numRows, mapOptions)
        k.zip(v).map(x => Map(x._1 -> x._2))
      case DataTypes.BooleanType =>
        generateColumn(r, DataTypes.LongType, numRows, options)
          .map(_.asInstanceOf[Long].toShort)
          .map(s => s % 2 == 0)
      case DataTypes.ByteType =>
        generateColumn(r, DataTypes.LongType, numRows, options)
          .map(_.asInstanceOf[Long].toByte)
      case DataTypes.ShortType =>
        generateColumn(r, DataTypes.LongType, numRows, options)
          .map(_.asInstanceOf[Long].toShort)
      case DataTypes.IntegerType =>
        generateColumn(r, DataTypes.LongType, numRows, options)
          .map(_.asInstanceOf[Long].toInt)
      case DataTypes.LongType =>
        Range(0, numRows).map(_ => {
          r.nextInt(50) match {
            case 0 if options.allowNull => null
            case 1 => 0L
            case 2 => Byte.MinValue.toLong
            case 3 => Byte.MaxValue.toLong
            case 4 => Short.MinValue.toLong
            case 5 => Short.MaxValue.toLong
            case 6 => Int.MinValue.toLong
            case 7 => Int.MaxValue.toLong
            case 8 => Long.MinValue
            case 9 => Long.MaxValue
            case _ => r.nextLong()
          }
        })
      case DataTypes.FloatType =>
        Range(0, numRows).map(_ => {
          r.nextInt(20) match {
            case 0 if options.allowNull => null
            case 1 => Float.NegativeInfinity
            case 2 => Float.PositiveInfinity
            case 3 => Float.MinValue
            case 4 => Float.MaxValue
            case 5 => 0.0f
            case 6 if options.generateNegativeZero => -0.0f
            case _ => r.nextFloat()
          }
        })
      case DataTypes.DoubleType =>
        Range(0, numRows).map(_ => {
          r.nextInt(20) match {
            case 0 if options.allowNull => null
            case 1 => Double.NegativeInfinity
            case 2 => Double.PositiveInfinity
            case 3 => Double.MinValue
            case 4 => Double.MaxValue
            case 5 => 0.0
            case 6 if options.generateNegativeZero => -0.0
            case _ => r.nextDouble()
          }
        })
      case dt: DecimalType =>
        Range(0, numRows).map(_ =>
          new BigDecimal(r.nextDouble()).setScale(dt.scale, RoundingMode.HALF_UP))
      case DataTypes.StringType =>
        Range(0, numRows).map(_ => {
          r.nextInt(10) match {
            case 0 if options.allowNull => null
            case 1 => r.nextInt().toByte.toString
            case 2 => r.nextLong().toString
            case 3 => r.nextDouble().toString
            case 4 => RandomStringUtils.randomAlphabetic(8)
            case _ => r.nextString(8)
          }
        })
      case DataTypes.BinaryType =>
        generateColumn(r, DataTypes.StringType, numRows, options)
          .map {
            case x: String =>
              x.getBytes(Charset.defaultCharset())
            case _ =>
              null
          }
      case DataTypes.DateType =>
        Range(0, numRows).map(_ => new java.sql.Date(options.baseDate + r.nextInt()))
      case DataTypes.TimestampType =>
        Range(0, numRows).map(_ => new Timestamp(options.baseDate + r.nextInt()))
      case DataTypes.TimestampNTZType =>
        Range(0, numRows).map(_ =>
          LocalDateTime.ofInstant(
            Instant.ofEpochMilli(options.baseDate + r.nextInt()),
            ZoneId.systemDefault()))
      case _ => throw new IllegalStateException(s"Cannot generate data for $dataType yet")
    }
  }
}

<<<<<<< HEAD
case class DataGenOptions(
    primitiveTypes: Seq[DataType] = Seq(
      DataTypes.BooleanType,
      DataTypes.ByteType,
      DataTypes.ShortType,
      DataTypes.IntegerType,
      DataTypes.LongType,
      DataTypes.FloatType,
      DataTypes.DoubleType,
      DataTypes.createDecimalType(10, 2),
      DataTypes.createDecimalType(36, 18),
      DataTypes.DateType,
      DataTypes.TimestampType,
      DataTypes.TimestampNTZType,
      DataTypes.StringType,
      DataTypes.BinaryType),
    allowNull: Boolean = true,
    generateNegativeZero: Boolean = true,
    baseDate: Long = FuzzDataGenerator.defaultBaseDate,
=======
object SchemaGenOptions {
  val defaultPrimitiveTypes: Seq[DataType] = Seq(
    DataTypes.BooleanType,
    DataTypes.ByteType,
    DataTypes.ShortType,
    DataTypes.IntegerType,
    DataTypes.LongType,
    DataTypes.FloatType,
    DataTypes.DoubleType,
    DataTypes.createDecimalType(10, 2),
    DataTypes.createDecimalType(36, 18),
    DataTypes.DateType,
    DataTypes.TimestampType,
    DataTypes.TimestampNTZType,
    DataTypes.StringType,
    DataTypes.BinaryType)
}

case class SchemaGenOptions(
>>>>>>> 3ad22eb8
    generateArray: Boolean = false,
    generateStruct: Boolean = false,
    generateMap: Boolean = false,
    primitiveTypes: Seq[DataType] = SchemaGenOptions.defaultPrimitiveTypes)

case class DataGenOptions(
    allowNull: Boolean = true,
    generateNegativeZero: Boolean = true,
    baseDate: Long = FuzzDataGenerator.defaultBaseDate)<|MERGE_RESOLUTION|>--- conflicted
+++ resolved
@@ -44,30 +44,8 @@
   val defaultBaseDate: Long =
     new SimpleDateFormat("YYYY-MM-DD hh:mm:ss").parse("3333-05-25 12:34:56").getTime
 
-<<<<<<< HEAD
-  private def filteredPrimitives(primitiveTypes: Seq[DataType], excludeTypes: Seq[DataType]) = {
-    primitiveTypes.filterNot { dataType =>
-      excludeTypes.exists {
-        case _: DecimalType =>
-          // For DecimalType, match if the type is also a DecimalType (ignore precision/scale)
-          dataType.isInstanceOf[DecimalType]
-        case excludeType =>
-          dataType == excludeType
-      }
-    }
-  }
-
-  def generateDataFrame(
-      r: Random,
-      spark: SparkSession,
-      numRows: Int,
-      options: DataGenOptions): DataFrame = {
-
-    val filteredPrimitiveTypes = filteredPrimitives(options.primitiveTypes, options.excludeTypes)
-=======
   def generateSchema(options: SchemaGenOptions): StructType = {
     val primitiveTypes = options.primitiveTypes
->>>>>>> 3ad22eb8
     val dataTypes = ListBuffer[DataType]()
     dataTypes.appendAll(primitiveTypes)
 
@@ -242,27 +220,6 @@
   }
 }
 
-<<<<<<< HEAD
-case class DataGenOptions(
-    primitiveTypes: Seq[DataType] = Seq(
-      DataTypes.BooleanType,
-      DataTypes.ByteType,
-      DataTypes.ShortType,
-      DataTypes.IntegerType,
-      DataTypes.LongType,
-      DataTypes.FloatType,
-      DataTypes.DoubleType,
-      DataTypes.createDecimalType(10, 2),
-      DataTypes.createDecimalType(36, 18),
-      DataTypes.DateType,
-      DataTypes.TimestampType,
-      DataTypes.TimestampNTZType,
-      DataTypes.StringType,
-      DataTypes.BinaryType),
-    allowNull: Boolean = true,
-    generateNegativeZero: Boolean = true,
-    baseDate: Long = FuzzDataGenerator.defaultBaseDate,
-=======
 object SchemaGenOptions {
   val defaultPrimitiveTypes: Seq[DataType] = Seq(
     DataTypes.BooleanType,
@@ -282,7 +239,6 @@
 }
 
 case class SchemaGenOptions(
->>>>>>> 3ad22eb8
     generateArray: Boolean = false,
     generateStruct: Boolean = false,
     generateMap: Boolean = false,
