--- conflicted
+++ resolved
@@ -44,13 +44,6 @@
   val defaultBaseDate: Long =
     new SimpleDateFormat("YYYY-MM-DD hh:mm:ss").parse("3333-05-25 12:34:56").getTime
 
-  // scalastyle:off
-  val unicodeSpecialChars: String = Seq(
-    "é", // unicode 'e\\u{301}'
-    "é", // unicode '\\u{e9}'
-    "తెలుగు").mkString
-  // scalastyle:on
-
   def generateSchema(options: SchemaGenOptions): StructType = {
     val primitiveTypes = options.primitiveTypes
     val dataTypes = ListBuffer[DataType]()
@@ -201,17 +194,13 @@
             case 1 => r.nextInt().toByte.toString
             case 2 => r.nextLong().toString
             case 3 => r.nextDouble().toString
-<<<<<<< HEAD
             case 4 => RandomStringUtils.randomAlphabetic(options.maxStringLength)
-            case 5 => unicodeSpecialChars
-            case _ => r.nextString(options.maxStringLength)
-=======
-            case 4 => RandomStringUtils.randomAlphabetic(8)
             case 5 =>
               // use a constant value to trigger dictionary encoding
               "dict_encode_me!"
-            case _ => r.nextString(8)
->>>>>>> 62a68acd
+            case 6 if options.customStrings.nonEmpty =>
+              randomChoice(options.customStrings, r)
+            case _ => r.nextString(options.maxStringLength)
           }
         })
       case DataTypes.BinaryType =>
@@ -234,6 +223,11 @@
       case _ => throw new IllegalStateException(s"Cannot generate data for $dataType yet")
     }
   }
+
+  private def randomChoice[T](list: Seq[T], r: Random): T = {
+    list(r.nextInt(list.length))
+  }
+
 }
 
 object SchemaGenOptions {
@@ -264,4 +258,5 @@
     allowNull: Boolean = true,
     generateNegativeZero: Boolean = true,
     baseDate: Long = FuzzDataGenerator.defaultBaseDate,
+    customStrings: Seq[String] = Seq.empty,
     maxStringLength: Int = 8)