/*
 * Licensed to the Apache Software Foundation (ASF) under one
 * or more contributor license agreements.  See the NOTICE file
 * distributed with this work for additional information
 * regarding copyright ownership.  The ASF licenses this file
 * to you under the Apache License, Version 2.0 (the
 * "License"); you may not use this file except in compliance
 * with the License.  You may obtain a copy of the License at
 *
 *   http://www.apache.org/licenses/LICENSE-2.0
 *
 * Unless required by applicable law or agreed to in writing,
 * software distributed under the License is distributed on an
 * "AS IS" BASIS, WITHOUT WARRANTIES OR CONDITIONS OF ANY
 * KIND, either express or implied.  See the License for the
 * specific language governing permissions and limitations
 * under the License.
 */

package org.apache.comet

import java.nio.ByteBuffer

import org.apache.spark.CometTaskMemoryManager
import org.apache.spark.sql.comet.CometMetricNode

import org.apache.comet.parquet.CometFileKeyUnwrapper

class Native extends NativeBase {

  // scalastyle:off
  /**
   * Create a native query plan from execution SparkPlan serialized in bytes.
   * @param id
   *   The id of the query plan.
   * @param configMap
   *   The Java Map object for the configs of native engine.
   * @param iterators
   *   the input iterators to the native query plan. It should be the same number as the number of
   *   scan nodes in the SparkPlan.
   * @param plan
   *   the bytes of serialized SparkPlan.
   * @param metrics
   *   the native metrics of SparkPlan.
   * @param metricsUpdateInterval
   *   the interval in milliseconds to update metrics, if interval is negative, metrics will be
   *   updated upon task completion.
   * @param taskMemoryManager
   *   the task-level memory manager that is responsible for tracking memory usage across JVM and
   *   native side.
   * @return
   *   the address to native query plan.
   */
  // scalastyle:off
  @native def createPlan(
      id: Long,
      iterators: Array[CometBatchIterator],
      plan: Array[Byte],
      configMapProto: Array[Byte],
      partitionCount: Int,
      metrics: CometMetricNode,
      metricsUpdateInterval: Long,
      taskMemoryManager: CometTaskMemoryManager,
      localDirs: Array[String],
      batchSize: Int,
      offHeapMode: Boolean,
      memoryPoolType: String,
      memoryLimit: Long,
      memoryLimitPerTask: Long,
<<<<<<< HEAD
      taskAttemptId: Long): Long
=======
      taskAttemptId: Long,
      debug: Boolean,
      explain: Boolean,
      tracingEnabled: Boolean,
      maxTempDirectorySize: Long,
      keyUnwrapper: CometFileKeyUnwrapper): Long
>>>>>>> 8366e1ee
  // scalastyle:on

  /**
   * Execute a native query plan based on given input Arrow arrays.
   *
   * @param stage
   *   the stage ID, for informational purposes
   * @param partition
   *   the partition ID, for informational purposes
   * @param plan
   *   the address to native query plan.
   * @param arrayAddrs
   *   the addresses of Arrow Array structures
   * @param schemaAddrs
   *   the addresses of Arrow Schema structures
   * @return
   *   the number of rows, if -1, it means end of the output.
   */
  @native def executePlan(
      stage: Int,
      partition: Int,
      plan: Long,
      arrayAddrs: Array[Long],
      schemaAddrs: Array[Long]): Long

  /**
   * Release and drop the native query plan object and context object.
   *
   * @param plan
   *   the address to native query plan.
   */
  @native def releasePlan(plan: Long): Unit

  /**
   * Used by Comet shuffle external sorter to write sorted records to disk.
   *
   * @param addresses
   *   the array of addresses of Spark unsafe rows.
   * @param rowSizes
   *   the row sizes of Spark unsafe rows.
   * @param datatypes
   *   the datatypes of fields in Spark unsafe rows.
   * @param file
   *   the file path to write to.
   * @param preferDictionaryRatio
   *   the ratio of total values to distinct values in a string column that makes the writer to
   *   prefer dictionary encoding. If it is larger than the specified ratio, dictionary encoding
   *   will be used when writing columns of string type.
   * @param batchSize
   *   the batch size on the native side to buffer outputs during the row to columnar conversion
   *   before writing them out to disk.
   * @param checksumEnabled
   *   whether to compute checksum of written file.
   * @param checksumAlgo
   *   the checksum algorithm to use. 0 for CRC32, 1 for Adler32.
   * @param currentChecksum
   *   the current checksum of the file. As the checksum is computed incrementally, this is used
   *   to resume the computation of checksum for previous written data.
   * @param compressionCodec
   *   the compression codec
   * @param compressionLevel
   *   the compression level
   * @return
   *   [the number of bytes written to disk, the checksum]
   */
  // scalastyle:off
  @native def writeSortedFileNative(
      addresses: Array[Long],
      rowSizes: Array[Int],
      datatypes: Array[Array[Byte]],
      file: String,
      preferDictionaryRatio: Double,
      batchSize: Int,
      checksumEnabled: Boolean,
      checksumAlgo: Int,
      currentChecksum: Long,
      compressionCodec: String,
      compressionLevel: Int,
      tracingEnabled: Boolean): Array[Long]
  // scalastyle:on

  /**
   * Sorts partition ids of Spark unsafe rows in place. Used by Comet shuffle external sorter.
   *
   * @param addr
   *   the address of the array of compacted partition ids.
   * @param size
   *   the size of the array.
   */
  @native def sortRowPartitionsNative(addr: Long, size: Long, tracingEnabled: Boolean): Unit

  /**
   * Decompress and decode a native shuffle block.
   * @param shuffleBlock
   *   the encoded anc compressed shuffle block.
   * @param length
   *   the limit of the byte buffer.
   * @param addr
   *   the address of the array of compressed and encoded bytes.
   * @param size
   *   the size of the array.
   */
  @native def decodeShuffleBlock(
      shuffleBlock: ByteBuffer,
      length: Int,
      arrayAddrs: Array[Long],
      schemaAddrs: Array[Long],
      tracingEnabled: Boolean): Long

  /**
   * Log the beginning of an event.
   * @param name
   *   The name of the event.
   */
  @native def traceBegin(name: String): Unit

  /**
   * Log the end of an event.
   * @param name
   *   The name of the event.
   */
  @native def traceEnd(name: String): Unit

  /**
   * Log the amount of memory currently in use.
   *
   * @param name
   *   Type of memory e.g. jvm, native, off-heap pool
   * @param memoryUsageBytes
   *   Number of bytes in use
   */
  @native def logMemoryUsage(name: String, memoryUsageBytes: Long): Unit

}<|MERGE_RESOLUTION|>--- conflicted
+++ resolved
@@ -67,16 +67,8 @@
       memoryPoolType: String,
       memoryLimit: Long,
       memoryLimitPerTask: Long,
-<<<<<<< HEAD
-      taskAttemptId: Long): Long
-=======
       taskAttemptId: Long,
-      debug: Boolean,
-      explain: Boolean,
-      tracingEnabled: Boolean,
-      maxTempDirectorySize: Long,
       keyUnwrapper: CometFileKeyUnwrapper): Long
->>>>>>> 8366e1ee
   // scalastyle:on
 
   /**
