--- conflicted
+++ resolved
@@ -133,36 +133,33 @@
 
   def getNextBatch(): Option[ColumnarBatch] = {
     assert(partitionIndex >= 0 && partitionIndex < numParts)
-<<<<<<< HEAD
-    nativeLib.traceBegin("CometExecIterator_getNextBatch")
-    val batch = nativeUtil.getNextBatch(
-=======
-
-    if (memoryProfilingEnabled) {
-      val memoryMXBean = ManagementFactory.getMemoryMXBean
-      val heap = memoryMXBean.getHeapMemoryUsage
-      val nonHeap = memoryMXBean.getNonHeapMemoryUsage
-
-      def mb(n: Long) = n / 1024 / 1024
-
-      // scalastyle:off println
-      println(
-        "JVM_MEMORY: { " +
+    try {
+      nativeLib.traceBegin("CometExecIterator_getNextBatch")
+
+      if (memoryProfilingEnabled) {
+        val memoryMXBean = ManagementFactory.getMemoryMXBean
+        val heap = memoryMXBean.getHeapMemoryUsage
+        val nonHeap = memoryMXBean.getNonHeapMemoryUsage
+
+        def mb(n: Long) = n / 1024 / 1024
+
+        // scalastyle:off println
+        println("JVM_MEMORY: { " +
           s"heapUsed: ${mb(heap.getUsed)}, heapCommitted: ${mb(heap.getCommitted)}, " +
           s"nonHeapUsed: ${mb(nonHeap.getUsed)}, nonHeapCommitted: ${mb(nonHeap.getCommitted)} " +
           "}")
-      // scalastyle:on println
-    }
-
-    nativeUtil.getNextBatch(
->>>>>>> eba52eeb
-      numOutputCols,
-      (arrayAddrs, schemaAddrs) => {
-        val ctx = TaskContext.get()
-        nativeLib.executePlan(ctx.stageId(), partitionIndex, plan, arrayAddrs, schemaAddrs)
-      })
-    nativeLib.traceEnd("CometExecIterator_getNextBatch")
-    batch
+        // scalastyle:on println
+      }
+
+      nativeUtil.getNextBatch(
+        numOutputCols,
+        (arrayAddrs, schemaAddrs) => {
+          val ctx = TaskContext.get()
+          nativeLib.executePlan(ctx.stageId(), partitionIndex, plan, arrayAddrs, schemaAddrs)
+        })
+    } finally {
+      nativeLib.traceEnd("CometExecIterator_getNextBatch")
+    }
   }
 
   override def hasNext: Boolean = {
