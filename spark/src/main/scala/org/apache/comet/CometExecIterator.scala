--- conflicted
+++ resolved
@@ -50,14 +50,10 @@
     inputs: Seq[Iterator[ColumnarBatch]],
     numOutputCols: Int,
     protobufQueryPlan: Array[Byte],
-<<<<<<< HEAD
     arrowFfiMetric: Option[SQLMetric],
-    nativeMetrics: CometMetricNode)
-=======
     nativeMetrics: CometMetricNode,
     numParts: Int,
     partitionIndex: Int)
->>>>>>> 5400fd7c
     extends Iterator[ColumnarBatch] {
 
   private val nativeLib = new Native()
