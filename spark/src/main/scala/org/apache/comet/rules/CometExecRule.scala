--- conflicted
+++ resolved
@@ -179,17 +179,6 @@
    */
   // spotless:on
   private def transform(plan: SparkPlan): SparkPlan = {
-<<<<<<< HEAD
-    def operator2ProtoIfAllChildrenAreNative(op: SparkPlan): Option[Operator] = {
-      if (op.children.forall(_.isInstanceOf[CometNativeExec])) {
-        operator2Proto(op, op.children.map(_.asInstanceOf[CometNativeExec].nativeOp): _*)
-      } else {
-        None
-      }
-    }
-
-=======
->>>>>>> 9583d037
     def convertNode(op: SparkPlan): SparkPlan = op match {
       case scan: CometScanExec =>
         val handler: CometOperatorSerde[SparkPlan] =
