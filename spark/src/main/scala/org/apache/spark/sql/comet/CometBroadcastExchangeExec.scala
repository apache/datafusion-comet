/*
 * Licensed to the Apache Software Foundation (ASF) under one
 * or more contributor license agreements.  See the NOTICE file
 * distributed with this work for additional information
 * regarding copyright ownership.  The ASF licenses this file
 * to you under the Apache License, Version 2.0 (the
 * "License"); you may not use this file except in compliance
 * with the License.  You may obtain a copy of the License at
 *
 *   http://www.apache.org/licenses/LICENSE-2.0
 *
 * Unless required by applicable law or agreed to in writing,
 * software distributed under the License is distributed on an
 * "AS IS" BASIS, WITHOUT WARRANTIES OR CONDITIONS OF ANY
 * KIND, either express or implied.  See the License for the
 * specific language governing permissions and limitations
 * under the License.
 */

package org.apache.spark.sql.comet

import java.io.DataInputStream
import java.nio.channels.Channels
import java.util.UUID
import java.util.concurrent.{Future, TimeoutException, TimeUnit}

import scala.concurrent.{ExecutionContext, Promise}
import scala.concurrent.duration.NANOSECONDS
import scala.util.control.NonFatal

import org.apache.spark.{broadcast, Partition, SparkContext, SparkEnv, TaskContext}
import org.apache.spark.comet.shims.ShimCometBroadcastExchangeExec
import org.apache.spark.io.CompressionCodec
import org.apache.spark.launcher.SparkLauncher
import org.apache.spark.rdd.RDD
import org.apache.spark.sql.catalyst.InternalRow
import org.apache.spark.sql.catalyst.expressions.Attribute
import org.apache.spark.sql.catalyst.plans.logical.Statistics
import org.apache.spark.sql.comet.execution.shuffle.ArrowReaderIterator
import org.apache.spark.sql.errors.QueryExecutionErrors
import org.apache.spark.sql.execution.{ColumnarToRowExec, SparkPlan, SQLExecution}
import org.apache.spark.sql.execution.adaptive.{AQEShuffleReadExec, ShuffleQueryStageExec}
import org.apache.spark.sql.execution.exchange.{BroadcastExchangeLike, ReusedExchangeExec}
import org.apache.spark.sql.execution.metric.{SQLMetric, SQLMetrics}
import org.apache.spark.sql.internal.{SQLConf, StaticSQLConf}
import org.apache.spark.sql.vectorized.ColumnarBatch
import org.apache.spark.util.{SparkFatalException, ThreadUtils}
import org.apache.spark.util.io.ChunkedByteBuffer

import com.google.common.base.Objects

import org.apache.comet.CometRuntimeException

/**
 * A [[CometBroadcastExchangeExec]] collects, transforms and finally broadcasts the result of a
 * transformed SparkPlan. This is a copy of the [[BroadcastExchangeExec]] class with the necessary
 * changes to support the Comet operator.
 *
 * [[CometBroadcastExchangeExec]] will be used in broadcast join operator.
 *
 * Note that this class cannot extend `CometExec` as usual similar to other Comet operators. As
 * the trait `BroadcastExchangeLike` in Spark extends abstract class `Exchange`, it limits the
 * flexibility to extend `CometExec` and `Exchange` at the same time.
 *
 * Note that this only supports Spark 3.4 and later, because the serialization class
 * `ChunkedByteBuffer` is only serializable in Spark 3.4 and later.
 */
case class CometBroadcastExchangeExec(
    originalPlan: SparkPlan,
    override val output: Seq[Attribute],
    override val child: SparkPlan)
    extends BroadcastExchangeLike
    with ShimCometBroadcastExchangeExec {
  import CometBroadcastExchangeExec._

  override val runId: UUID = UUID.randomUUID

  override lazy val metrics: Map[String, SQLMetric] = Map(
    "dataSize" -> SQLMetrics.createSizeMetric(sparkContext, "data size"),
    "numOutputRows" -> SQLMetrics.createMetric(sparkContext, "number of output rows"),
    "collectTime" -> SQLMetrics.createTimingMetric(sparkContext, "time to collect"),
    "buildTime" -> SQLMetrics.createTimingMetric(sparkContext, "time to build"),
    "broadcastTime" -> SQLMetrics.createTimingMetric(sparkContext, "time to broadcast"))

  override def doCanonicalize(): SparkPlan = {
    CometBroadcastExchangeExec(null, null, child.canonicalized)
  }

  override def runtimeStatistics: Statistics = {
    val dataSize = metrics("dataSize").value
    val rowCount = metrics("numOutputRows").value
    Statistics(dataSize, Some(rowCount))
  }

  @transient
  private lazy val promise = Promise[broadcast.Broadcast[Any]]()

  @transient
  override lazy val completionFuture: scala.concurrent.Future[broadcast.Broadcast[Any]] =
    promise.future

  @transient
  private val timeout: Long = conf.broadcastTimeout

  @transient
  private lazy val maxBroadcastRows = 512000000

  private var numPartitions: Option[Int] = None

  def setNumPartitions(numPartitions: Int): CometBroadcastExchangeExec = {
    this.numPartitions = Some(numPartitions)
    this
  }
  def getNumPartitions(): Int = {
    numPartitions.getOrElse(child.executeColumnar().getNumPartitions)
  }

  @transient
  override lazy val relationFuture: Future[broadcast.Broadcast[Any]] = {
    SQLExecution.withThreadLocalCaptured[broadcast.Broadcast[Any]](
      session,
      CometBroadcastExchangeExec.executionContext) {
      try {
        // Setup a job group here so later it may get cancelled by groupId if necessary.
        sparkContext.setJobGroup(
          runId.toString,
          s"broadcast exchange (runId $runId)",
          interruptOnCancel = true)
        val beforeCollect = System.nanoTime()

        val countsAndBytes = child match {
          case c: CometPlan => CometExec.getByteArrayRdd(c).collect()
          case AQEShuffleReadExec(s: ShuffleQueryStageExec, _)
              if s.plan.isInstanceOf[CometPlan] =>
            CometExec.getByteArrayRdd(s.plan.asInstanceOf[CometPlan]).collect()
          case s: ShuffleQueryStageExec if s.plan.isInstanceOf[CometPlan] =>
            CometExec.getByteArrayRdd(s.plan.asInstanceOf[CometPlan]).collect()
          case ReusedExchangeExec(_, plan) if plan.isInstanceOf[CometPlan] =>
            CometExec.getByteArrayRdd(plan.asInstanceOf[CometPlan]).collect()
          case AQEShuffleReadExec(ShuffleQueryStageExec(_, ReusedExchangeExec(_, plan), _), _)
              if plan.isInstanceOf[CometPlan] =>
            CometExec.getByteArrayRdd(plan.asInstanceOf[CometPlan]).collect()
          case ShuffleQueryStageExec(_, ReusedExchangeExec(_, plan), _)
              if plan.isInstanceOf[CometPlan] =>
            CometExec.getByteArrayRdd(plan.asInstanceOf[CometPlan]).collect()
          case AQEShuffleReadExec(s: ShuffleQueryStageExec, _) =>
            throw new CometRuntimeException(
              "Child of CometBroadcastExchangeExec should be CometExec, " +
                s"but got: ${s.plan.getClass}")
          case _ =>
            throw new CometRuntimeException(
              "Child of CometBroadcastExchangeExec should be CometExec, " +
                s"but got: ${child.getClass}")
        }

        val numRows = countsAndBytes.map(_._1).sum
        val input = countsAndBytes.iterator.map(countAndBytes => countAndBytes._2)

        longMetric("numOutputRows") += numRows
        if (numRows >= maxBroadcastRows) {
          throw QueryExecutionErrors.cannotBroadcastTableOverMaxTableRowsError(
            maxBroadcastRows,
            numRows)
        }

        val beforeBuild = System.nanoTime()
        longMetric("collectTime") += NANOSECONDS.toMillis(beforeBuild - beforeCollect)

        val batches = input.toArray

        val dataSize = batches.map(_.size).sum

        longMetric("dataSize") += dataSize
        if (dataSize >= MAX_BROADCAST_TABLE_BYTES) {
          throw QueryExecutionErrors.cannotBroadcastTableOverMaxTableBytesError(
            MAX_BROADCAST_TABLE_BYTES,
            dataSize)
        }

        val beforeBroadcast = System.nanoTime()
        longMetric("buildTime") += NANOSECONDS.toMillis(beforeBroadcast - beforeBuild)

        // (3.4 only) SPARK-39983 - Broadcast the relation without caching the unserialized object.
        val broadcasted = doBroadcast(sparkContext, batches)
          .asInstanceOf[broadcast.Broadcast[Any]]
        longMetric("broadcastTime") += NANOSECONDS.toMillis(System.nanoTime() - beforeBroadcast)
        val executionId = sparkContext.getLocalProperty(SQLExecution.EXECUTION_ID_KEY)
        SQLMetrics.postDriverMetricUpdates(sparkContext, executionId, metrics.values.toSeq)
        promise.trySuccess(broadcasted)
        broadcasted
      } catch {
        // SPARK-24294: To bypass scala bug: https://github.com/scala/bug/issues/9554, we throw
        // SparkFatalException, which is a subclass of Exception. ThreadUtils.awaitResult
        // will catch this exception and re-throw the wrapped fatal throwable.
        case oe: OutOfMemoryError =>
          // Spark 3.4 has two parameters for `notEnoughMemoryToBuildAndBroadcastTableError`, which
          // is different to Spark 3.3. We simply create the error message here.
          val error =
            new OutOfMemoryError(
              "Not enough memory to build and broadcast the table to all " +
                "worker nodes. As a workaround, you can either disable broadcast by setting " +
                s"${SQLConf.AUTO_BROADCASTJOIN_THRESHOLD.key} to -1 or increase the spark " +
                s"driver memory by setting ${SparkLauncher.DRIVER_MEMORY} to a higher value.")
              .initCause(oe.getCause)
          val ex = new SparkFatalException(error)
          promise.tryFailure(ex)
          throw ex
        case e if !NonFatal(e) =>
          val ex = new SparkFatalException(e)
          promise.tryFailure(ex)
          throw ex
        case e: Throwable =>
          promise.tryFailure(e)
          throw e
      }
    }
  }

  override protected def doPrepare(): Unit = {
    // Materialize the future.
    relationFuture
  }

  override protected def doExecute(): RDD[InternalRow] = {
    throw QueryExecutionErrors.executeCodePathUnsupportedError("CometBroadcastExchangeExec")
  }

  override def supportsColumnar: Boolean = true

  // This is basically for unit test only.
  override def executeCollect(): Array[InternalRow] =
    ColumnarToRowExec(this).executeCollect()

  // This is basically for unit test only, called by `executeCollect` indirectly.
  override protected def doExecuteColumnar(): RDD[ColumnarBatch] = {
    val broadcasted = executeBroadcast[Array[ChunkedByteBuffer]]()

    new CometBatchRDD(sparkContext, getNumPartitions(), broadcasted)
  }

  override protected[sql] def doExecuteBroadcast[T](): broadcast.Broadcast[T] = {
    try {
      relationFuture.get(timeout, TimeUnit.SECONDS).asInstanceOf[broadcast.Broadcast[T]]
    } catch {
      case ex: TimeoutException =>
        logError(s"Could not execute broadcast in $timeout secs.", ex)
        if (!relationFuture.isDone) {
          sparkContext.cancelJobGroup(runId.toString)
          relationFuture.cancel(true)
        }
        throw QueryExecutionErrors.executeBroadcastTimeoutError(timeout, Some(ex))
    }
  }

  override def equals(obj: Any): Boolean = {
    obj match {
      case other: CometBroadcastExchangeExec =>
        this.originalPlan == other.originalPlan &&
        this.child == other.child
      case _ =>
        false
    }
  }

  override def hashCode(): Int = Objects.hashCode(child)

  override def stringArgs: Iterator[Any] = Iterator(output, child)

  override protected def withNewChildInternal(newChild: SparkPlan): CometBroadcastExchangeExec =
    copy(child = newChild)
}

object CometBroadcastExchangeExec {
  val MAX_BROADCAST_TABLE_BYTES: Long = 8L << 30

  private[comet] val executionContext = ExecutionContext.fromExecutorService(
    ThreadUtils.newDaemonCachedThreadPool(
      "comet-broadcast-exchange",
      SQLConf.get.getConf(StaticSQLConf.BROADCAST_EXCHANGE_MAX_THREAD_THRESHOLD)))
}

/**
 * [[CometBatchRDD]] is a [[RDD]] of [[ColumnarBatch]]s that are broadcasted to the executors. It
 * is only used by [[CometBroadcastExchangeExec]] to broadcast the result of a Comet operator.
 *
 * @param sc
 *   SparkContext
 * @param numPartitions
 *   number of partitions
 * @param value
 *   the broadcasted batches which are serialized into an array of [[ChunkedByteBuffer]]s
 */
class CometBatchRDD(
    sc: SparkContext,
    numPartitions: Int,
    value: broadcast.Broadcast[Array[ChunkedByteBuffer]])
    extends RDD[ColumnarBatch](sc, Nil) {

  override def getPartitions: Array[Partition] = (0 until numPartitions).toArray.map { i =>
    new CometBatchPartition(i, value)
  }

  override def compute(split: Partition, context: TaskContext): Iterator[ColumnarBatch] = {
    val partition = split.asInstanceOf[CometBatchPartition]
    partition.value.value.toIterator
      .flatMap(decodeBatches(_, this.getClass.getSimpleName))
<<<<<<< HEAD
=======
  }

  /**
   * Decodes the byte arrays back to ColumnarBatchs and put them into buffer.
   */
  private def decodeBatches(bytes: ChunkedByteBuffer, source: String): Iterator[ColumnarBatch] = {
    if (bytes.size == 0) {
      return Iterator.empty
    }

    // use Spark's compression codec (LZ4 by default) and not Comet's compression
    val codec = CompressionCodec.createCodec(SparkEnv.get.conf)
    val cbbis = bytes.toInputStream()
    val ins = new DataInputStream(codec.compressedInputStream(cbbis))
    // batches are in Arrow IPC format
    new ArrowReaderIterator(Channels.newChannel(ins), source)
>>>>>>> 58dee739
  }

  /**
   * Decodes the byte arrays back to ColumnarBatches and put them into buffer.
   */
  private def decodeBatches(bytes: ChunkedByteBuffer, source: String): Iterator[ColumnarBatch] = {
    if (bytes.size == 0) {
      return Iterator.empty
    }

    // decompress with Spark codec not Comet so this is not compatible with shuffle
    val codec = CompressionCodec.createCodec(SparkEnv.get.conf)
    val cbbis = bytes.toInputStream()
    val ins = new DataInputStream(codec.compressedInputStream(cbbis))
    new ArrowReaderIterator(Channels.newChannel(ins), source)
  }

}

class CometBatchPartition(
    override val index: Int,
    val value: broadcast.Broadcast[Array[ChunkedByteBuffer]])
    extends Partition {}<|MERGE_RESOLUTION|>--- conflicted
+++ resolved
@@ -304,8 +304,6 @@
     val partition = split.asInstanceOf[CometBatchPartition]
     partition.value.value.toIterator
       .flatMap(decodeBatches(_, this.getClass.getSimpleName))
-<<<<<<< HEAD
-=======
   }
 
   /**
@@ -322,24 +320,7 @@
     val ins = new DataInputStream(codec.compressedInputStream(cbbis))
     // batches are in Arrow IPC format
     new ArrowReaderIterator(Channels.newChannel(ins), source)
->>>>>>> 58dee739
-  }
-
-  /**
-   * Decodes the byte arrays back to ColumnarBatches and put them into buffer.
-   */
-  private def decodeBatches(bytes: ChunkedByteBuffer, source: String): Iterator[ColumnarBatch] = {
-    if (bytes.size == 0) {
-      return Iterator.empty
-    }
-
-    // decompress with Spark codec not Comet so this is not compatible with shuffle
-    val codec = CompressionCodec.createCodec(SparkEnv.get.conf)
-    val cbbis = bytes.toInputStream()
-    val ins = new DataInputStream(codec.compressedInputStream(cbbis))
-    new ArrowReaderIterator(Channels.newChannel(ins), source)
-  }
-
+  }
 }
 
 class CometBatchPartition(
