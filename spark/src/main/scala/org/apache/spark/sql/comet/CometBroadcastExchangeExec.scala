--- conflicted
+++ resolved
@@ -282,13 +282,8 @@
  */
 class CometBatchRDD(
     sc: SparkContext,
-<<<<<<< HEAD
-    numPartitions: Int,
-    private[comet] val value: broadcast.Broadcast[Array[ChunkedByteBuffer]])
-=======
     val numPartitions: Int,
     value: broadcast.Broadcast[Array[ChunkedByteBuffer]])
->>>>>>> c1e11203
     extends RDD[ColumnarBatch](sc, Nil) {
 
   override def getPartitions: Array[Partition] = (0 until numPartitions).toArray.map { i =>
