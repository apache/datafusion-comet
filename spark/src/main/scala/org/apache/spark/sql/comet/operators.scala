--- conflicted
+++ resolved
@@ -378,17 +378,10 @@
   def foreachUntilCometInput(plan: SparkPlan)(func: SparkPlan => Unit): Unit = {
     plan match {
       case _: CometNativeScanExec | _: CometScanExec | _: CometBatchScanExec |
-<<<<<<< HEAD
           _: CometIcebergNativeScanExec | _: ShuffleQueryStageExec | _: AQEShuffleReadExec |
           _: CometShuffleExchangeExec | _: CometUnionExec | _: CometTakeOrderedAndProjectExec |
           _: CometCoalesceExec | _: ReusedExchangeExec | _: CometBroadcastExchangeExec |
-          _: BroadcastQueryStageExec | _: CometSparkToColumnarExec =>
-=======
-          _: ShuffleQueryStageExec | _: AQEShuffleReadExec | _: CometShuffleExchangeExec |
-          _: CometUnionExec | _: CometTakeOrderedAndProjectExec | _: CometCoalesceExec |
-          _: ReusedExchangeExec | _: CometBroadcastExchangeExec | _: BroadcastQueryStageExec |
-          _: CometSparkToColumnarExec | _: CometLocalTableScanExec =>
->>>>>>> 9b91c25e
+          _: BroadcastQueryStageExec | _: CometSparkToColumnarExec | _: CometLocalTableScanExec =>
         func(plan)
       case _: CometPlan =>
         // Other Comet operators, continue to traverse the tree.
