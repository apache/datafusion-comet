--- conflicted
+++ resolved
@@ -66,12 +66,8 @@
   public void releaseMemory(long size) {
     long newUsed = used.addAndGet(-size);
     if (newUsed < 0) {
-<<<<<<< HEAD
-      logger.warn("Used memory is negative: " + newUsed);
-=======
       logger.error(
           "Used memory is negative: " + newUsed + " after releasing memory chunk of: " + size);
->>>>>>> 108f8377
     }
     internal.releaseExecutionMemory(size, nativeMemoryConsumer);
   }
