--- conflicted
+++ resolved
@@ -38,17 +38,12 @@
    */
   def getOffset(limit: LimitExec): Int = getOffsetOpt(limit).getOrElse(0)
 
-<<<<<<< HEAD
-=======
   /**
    * TODO: delete after dropping Spark 3.x support and directly call
    *       SQLConf.EXTENDED_EXPLAIN_PROVIDERS.key
    */
   protected val EXTENDED_EXPLAIN_PROVIDERS_KEY = "spark.sql.extendedExplainProviders"
-}
 
-object ShimCometSparkSessionExtensions {
->>>>>>> f8fec7f1
   private def getOffsetOpt(plan: SparkPlan): Option[Int] = plan.getClass.getDeclaredFields
     .filter(_.getName == "offset")
     .map { a => a.setAccessible(true); a.get(plan) }
