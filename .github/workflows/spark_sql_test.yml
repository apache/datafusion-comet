# Licensed to the Apache Software Foundation (ASF) under one
# or more contributor license agreements.  See the NOTICE file
# distributed with this work for additional information
# regarding copyright ownership.  The ASF licenses this file
# to you under the Apache License, Version 2.0 (the
# "License"); you may not use this file except in compliance
# with the License.  You may obtain a copy of the License at
#
#   http://www.apache.org/licenses/LICENSE-2.0
#
# Unless required by applicable law or agreed to in writing,
# software distributed under the License is distributed on an
# "AS IS" BASIS, WITHOUT WARRANTIES OR CONDITIONS OF ANY
# KIND, either express or implied.  See the License for the
# specific language governing permissions and limitations
# under the License.

name: Spark SQL Tests

concurrency:
  group: ${{ github.repository }}-${{ github.head_ref || github.sha }}-${{ github.workflow }}
  cancel-in-progress: true

on:
  push:
    paths-ignore:
      - "doc/**"
      - "docs/**"
      - "**.md"
  pull_request:
    paths-ignore:
      - "doc/**"
      - "docs/**"
      - "**.md"
  # manual trigger
  # https://docs.github.com/en/actions/managing-workflow-runs/manually-running-a-workflow
  workflow_dispatch:

env:
  RUST_VERSION: stable

jobs:
  spark-sql-catalyst:
    strategy:
      matrix:
        os: [ubuntu-24.04]
        java-version: [11]
<<<<<<< HEAD
        spark-version: [{short: '3.5', full: '3.5.4'}]
        scan_impl: ['native_datafusion']
=======
        spark-version: [{short: '3.4', full: '3.4.3'}, {short: '3.5', full: '3.5.4'}, {short: '3.5', full: '3.5.5'}]
>>>>>>> dcce4e34
        module:
          - {name: "catalyst", args1: "catalyst/test", args2: ""}
          - {name: "sql/core-1", args1: "", args2: sql/testOnly * -- -l org.apache.spark.tags.ExtendedSQLTest -l org.apache.spark.tags.SlowSQLTest}
          - {name: "sql/core-2", args1: "", args2: "sql/testOnly * -- -n org.apache.spark.tags.ExtendedSQLTest"}
          - {name: "sql/core-3", args1: "", args2: "sql/testOnly * -- -n org.apache.spark.tags.SlowSQLTest"}
          - {name: "sql/hive-1", args1: "", args2: "hive/testOnly * -- -l org.apache.spark.tags.ExtendedHiveTest -l org.apache.spark.tags.SlowHiveTest"}
          - {name: "sql/hive-2", args1: "", args2: "hive/testOnly * -- -n org.apache.spark.tags.ExtendedHiveTest"}
          - {name: "sql/hive-3", args1: "", args2: "hive/testOnly * -- -n org.apache.spark.tags.SlowHiveTest"}
      fail-fast: false
    name: spark-sql-${{ matrix.module.name }}/${{ matrix.os }}/spark-${{ matrix.spark-version.full }}/java-${{ matrix.java-version }}
    runs-on: ${{ matrix.os }}
    env:
      COMET_PARQUET_SCAN_IMPL: ${{ matrix.scan_impl }}
    container:
      image: amd64/rust
    steps:
      - uses: actions/checkout@v4
      - name: Setup Rust & Java toolchain
        uses: ./.github/actions/setup-builder
        with:
          rust-version: ${{env.RUST_VERSION}}
          jdk-version: ${{ matrix.java-version }}
      - name: Setup Spark
        uses: ./.github/actions/setup-spark-builder
        with:
          spark-version: ${{ matrix.spark-version.full }}
          spark-short-version: ${{ matrix.spark-version.short }}
      - name: Run Spark tests
        run: |
          cd apache-spark
          rm -rf /root/.m2/repository/org/apache/parquet # somehow parquet cache requires cleanups
          ENABLE_COMET=true ENABLE_COMET_SHUFFLE=true build/sbt ${{ matrix.module.args1 }} "${{ matrix.module.args2 }}"
        env:
          LC_ALL: "C.UTF-8"
<|MERGE_RESOLUTION|>--- conflicted
+++ resolved
@@ -45,12 +45,8 @@
       matrix:
         os: [ubuntu-24.04]
         java-version: [11]
-<<<<<<< HEAD
-        spark-version: [{short: '3.5', full: '3.5.4'}]
+        spark-version: [{short: '3.4', full: '3.4.3'}, {short: '3.5', full: '3.5.4'}, {short: '3.5', full: '3.5.5'}]
         scan_impl: ['native_datafusion']
-=======
-        spark-version: [{short: '3.4', full: '3.4.3'}, {short: '3.5', full: '3.5.4'}, {short: '3.5', full: '3.5.5'}]
->>>>>>> dcce4e34
         module:
           - {name: "catalyst", args1: "catalyst/test", args2: ""}
           - {name: "sql/core-1", args1: "", args2: sql/testOnly * -- -l org.apache.spark.tags.ExtendedSQLTest -l org.apache.spark.tags.SlowSQLTest}
