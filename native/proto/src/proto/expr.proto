// Licensed to the Apache Software Foundation (ASF) under one
// or more contributor license agreements.  See the NOTICE file
// distributed with this work for additional information
// regarding copyright ownership.  The ASF licenses this file
// to you under the Apache License, Version 2.0 (the
// "License"); you may not use this file except in compliance
// with the License.  You may obtain a copy of the License at
//
//   http://www.apache.org/licenses/LICENSE-2.0
//
// Unless required by applicable law or agreed to in writing,
// software distributed under the License is distributed on an
// "AS IS" BASIS, WITHOUT WARRANTIES OR CONDITIONS OF ANY
// KIND, either express or implied.  See the License for the
// specific language governing permissions and limitations
// under the License.



syntax = "proto3";

package spark.spark_expression;

option java_package = "org.apache.comet.serde";

// The basic message representing a Spark expression.
message Expr {
  oneof expr_struct {
    Literal literal = 2;
    BoundReference bound = 3;
    MathExpr add = 4;
    MathExpr subtract = 5;
    MathExpr multiply = 6;
    MathExpr divide = 7;
    Cast cast = 8;
    BinaryExpr eq = 9;
    BinaryExpr neq = 10;
    BinaryExpr gt = 11;
    BinaryExpr gt_eq = 12;
    BinaryExpr lt = 13;
    BinaryExpr lt_eq = 14;
    UnaryExpr is_null = 15;
    UnaryExpr is_not_null = 16;
    BinaryExpr and = 17;
    BinaryExpr or = 18;
    SortOrder sort_order = 19;
    Substring substring = 20;
    UnaryExpr string_space = 21;
    Hour hour = 22;
    Minute minute = 23;
    Second second = 24;
    CheckOverflow check_overflow = 25;
    BinaryExpr like = 26;
    BinaryExpr startsWith = 27;
    BinaryExpr endsWith = 28;
    BinaryExpr contains = 29;
    BinaryExpr rlike = 30;
    ScalarFunc scalarFunc = 31;
    BinaryExpr eqNullSafe = 32;
    BinaryExpr neqNullSafe = 33;
    BinaryExpr bitwiseAnd = 34;
    BinaryExpr bitwiseOr = 35;
    BinaryExpr bitwiseXor = 36;
    MathExpr remainder = 37;
    CaseWhen caseWhen = 38;
    In in = 39;
    UnaryExpr not = 40;
    UnaryMinus unary_minus = 41;
    BinaryExpr bitwiseShiftRight = 42;
    BinaryExpr bitwiseShiftLeft = 43;
    IfExpr if = 44;
    NormalizeNaNAndZero normalize_nan_and_zero = 45;
    TruncDate truncDate = 46;
    TruncTimestamp truncTimestamp = 47;
    UnaryExpr bitwiseNot = 48;
    Abs abs = 49;
    Subquery subquery = 50;
    UnboundReference unbound = 51;
    BloomFilterMightContain bloom_filter_might_contain = 52;
    CreateNamedStruct create_named_struct = 53;
    GetStructField get_struct_field = 54;
    ToJson to_json = 55;
    ListExtract list_extract = 56;
    GetArrayStructFields get_array_struct_fields = 57;
    BinaryExpr array_append = 58;
    ArrayInsert array_insert = 59;
    BinaryExpr array_contains = 60;
    BinaryExpr array_remove = 61;
    BinaryExpr array_intersect = 62;
    ArrayJoin array_join = 63;
    BinaryExpr arrays_overlap = 64;
<<<<<<< HEAD
    BinaryExpr array_except = 65;
=======
    MathExpr integral_divide = 65;
>>>>>>> 382ac938
  }
}

message AggExpr {
  oneof expr_struct {
    Count count = 2;
    Sum sum = 3;
    Min min = 4;
    Max max = 5;
    Avg avg = 6;
    First first = 7;
    Last last = 8;
    BitAndAgg bitAndAgg = 9;
    BitOrAgg bitOrAgg = 10;
    BitXorAgg bitXorAgg = 11;
    Covariance covariance = 12;
    Variance variance = 13;
    Stddev stddev = 14;
    Correlation correlation = 15;
    BloomFilterAgg bloomFilterAgg = 16;
  }
}

enum StatisticsType {
  SAMPLE = 0;
  POPULATION = 1;
}

message Count {
   repeated Expr children = 1;
}

message Sum {
   Expr child = 1;
   DataType datatype = 2;
   bool fail_on_error = 3;
}

message Min {
  Expr child = 1;
  DataType datatype = 2;
}

message Max {
  Expr child = 1;
  DataType datatype = 2;
}

message Avg {
  Expr child = 1;
  DataType datatype = 2;
  DataType sum_datatype = 3;
  bool fail_on_error = 4; // currently unused (useful for deciding Ansi vs Legacy mode)
}

message First {
  Expr child = 1;
  DataType datatype = 2;
  bool ignore_nulls = 3;
}

message Last {
  Expr child = 1;
  DataType datatype = 2;
  bool ignore_nulls = 3;
}

message BitAndAgg {
  Expr child = 1;
  DataType datatype = 2;
}

message BitOrAgg {
  Expr child = 1;
  DataType datatype = 2;
}

message BitXorAgg {
  Expr child = 1;
  DataType datatype = 2;
}

message Covariance {
  Expr child1 = 1;
  Expr child2 = 2;
  bool null_on_divide_by_zero = 3;
  DataType datatype = 4;
  StatisticsType stats_type = 5;
}

message Variance {
  Expr child = 1;
  bool null_on_divide_by_zero = 2;
  DataType datatype = 3;
  StatisticsType stats_type = 4;
}

message Stddev {
  Expr child = 1;
  bool null_on_divide_by_zero = 2;
  DataType datatype = 3;
  StatisticsType stats_type = 4;
}

message Correlation {
  Expr child1 = 1;
  Expr child2 = 2;
  bool null_on_divide_by_zero = 3;
  DataType datatype = 4;
}

message BloomFilterAgg {
  Expr child = 1;
  Expr numItems = 2;
  Expr numBits = 3;
  DataType datatype = 4;
}

message Literal {
  oneof value {
    bool bool_val = 1;
    // Protobuf doesn't provide int8 and int16, we put them into int32 and convert
    // to int8 and int16 when deserializing.
    int32 byte_val = 2;
    int32 short_val = 3;
    int32 int_val = 4;
    int64 long_val = 5;
    float float_val = 6;
    double double_val = 7;
    string string_val = 8;
    bytes bytes_val = 9;
    bytes decimal_val = 10;
   }

   DataType datatype = 11;
   bool is_null = 12;
}

message MathExpr {
  Expr left = 1;
  Expr right = 2;
  bool fail_on_error = 3;
  DataType return_type = 4;
}

enum EvalMode {
  LEGACY = 0;
  TRY = 1;
  ANSI = 2;
}

message Cast {
  Expr child = 1;
  DataType datatype = 2;
  string timezone = 3;
  EvalMode eval_mode = 4;
  bool allow_incompat = 5;
}

message BinaryExpr {
  Expr left = 1;
  Expr right = 2;
}

message UnaryExpr {
  Expr child = 1;
}

// Bound to a particular vector array in input batch.
message BoundReference {
  int32 index = 1;
  DataType datatype = 2;
}

message UnboundReference {
  string name = 1;
  DataType datatype = 2;
}

message SortOrder {
  Expr child = 1;
  SortDirection direction = 2;
  NullOrdering null_ordering = 3;
}

message Substring {
  Expr child = 1;
  int32 start = 2;
  int32 len = 3;
}

message ToJson {
  Expr child = 1;
  string timezone = 2;
  string date_format = 3;
  string timestamp_format = 4;
  string timestamp_ntz_format = 5;
  bool ignore_null_fields = 6;
}

message Hour {
  Expr child = 1;
  string timezone = 2;
}

message Minute {
  Expr child = 1;
  string timezone = 2;
}

message Second {
  Expr child = 1;
  string timezone = 2;
}

message CheckOverflow {
  Expr child = 1;
  DataType datatype = 2;
  bool fail_on_error = 3;
}

message ScalarFunc {
  string func = 1;
  repeated Expr args = 2;
  DataType return_type = 3;
}

message CaseWhen {
  // The expr field is added to be consistent with CaseExpr definition in DataFusion.
  // This field is not really used. When constructing a CaseExpr, this expr field
  // is always set to None. The reason that we always set this expr field to None
  // is because Spark parser converts the expr to a EqualTo conditions. After the
  // conversion, we don't see this expr any more so it's always None.
  Expr expr = 1;
  repeated Expr when = 2;
  repeated Expr then = 3;
  Expr else_expr = 4;
}

message In {
  Expr in_value = 1;
  repeated Expr lists = 2;
  bool negated = 3;
}

message NormalizeNaNAndZero {
  Expr child = 1;
  DataType datatype = 2;
}

message UnaryMinus {
  Expr child = 1;
  bool fail_on_error = 2;
}

message IfExpr {
  Expr if_expr = 1;
  Expr true_expr = 2;
  Expr false_expr = 3;
}

message TruncDate {
  Expr child = 1;
  Expr format = 2;
}

message TruncTimestamp {
  Expr format = 1;
  Expr child = 2;
  string timezone = 3;
}

message Abs {
  Expr child = 1;
  EvalMode eval_mode = 2;
}

message Subquery {
  int64 id = 1;
  DataType datatype = 2;
}

message BloomFilterMightContain {
  Expr bloom_filter = 1;
  Expr value = 2;
}

message CreateNamedStruct {
  repeated Expr values = 1;
  repeated string names = 2;
}

message GetStructField {
  Expr child = 1;
  int32 ordinal = 2;
}

message ListExtract {
  Expr child = 1;
  Expr ordinal = 2;
  Expr default_value = 3;
  bool one_based = 4;
  bool fail_on_error = 5;
}

message GetArrayStructFields {
  Expr child = 1;
  int32 ordinal = 2;
}

enum SortDirection {
  Ascending = 0;
  Descending = 1;
}

enum NullOrdering {
  NullsFirst = 0;
  NullsLast = 1;
}

// Array functions
message ArrayInsert {
  Expr src_array_expr = 1;
  Expr pos_expr = 2;
  Expr item_expr = 3;
  bool legacy_negative_index = 4;
}

message ArrayJoin {
  Expr array_expr = 1;
  Expr delimiter_expr = 2;
  Expr null_replacement_expr = 3;
}

message DataType {
  enum DataTypeId {
    BOOL = 0;
    INT8 = 1;
    INT16 = 2;
    INT32 = 3;
    INT64 = 4;
    FLOAT = 5;
    DOUBLE = 6;
    STRING = 7;
    BYTES = 8;
    TIMESTAMP = 9;
    DECIMAL = 10;
    TIMESTAMP_NTZ = 11;
    DATE = 12;
    NULL = 13;
    LIST = 14;
    MAP = 15;
    STRUCT = 16;
  }
  DataTypeId type_id = 1;

  message DataTypeInfo {
    oneof datatype_struct {
      DecimalInfo decimal = 2;
      ListInfo list = 3;
      MapInfo map = 4;
      StructInfo struct = 5;
    }
  }

  message DecimalInfo {
    int32 precision = 1;
    int32 scale = 2;
  }

  message ListInfo {
    DataType element_type = 1;
    bool contains_null = 2;
  }

  message MapInfo {
    DataType key_type = 1;
    DataType value_type = 2;
    bool value_contains_null = 3;
  }

  message StructInfo {
    repeated string field_names = 1;
    repeated DataType field_datatypes = 2;
    repeated bool field_nullable = 3;
  }

  DataTypeInfo type_info = 2;
}
<|MERGE_RESOLUTION|>--- conflicted
+++ resolved
@@ -89,11 +89,8 @@
     BinaryExpr array_intersect = 62;
     ArrayJoin array_join = 63;
     BinaryExpr arrays_overlap = 64;
-<<<<<<< HEAD
-    BinaryExpr array_except = 65;
-=======
     MathExpr integral_divide = 65;
->>>>>>> 382ac938
+    BinaryExpr array_except = 66;
   }
 }
 
