--- conflicted
+++ resolved
@@ -82,20 +82,9 @@
     ToJson to_json = 55;
     ListExtract list_extract = 56;
     GetArrayStructFields get_array_struct_fields = 57;
-<<<<<<< HEAD
-    BinaryExpr array_append = 58;
-    ArrayInsert array_insert = 59;
-    BinaryExpr array_contains = 60;
-    BinaryExpr array_remove = 61;
-    BinaryExpr array_intersect = 62;
-    ArrayJoin array_join = 63;
-    BinaryExpr arrays_overlap = 64;
-    MathExpr integral_divide = 65;
-    UnaryExpr rand = 66;
-=======
     ArrayInsert array_insert = 58;
     MathExpr integral_divide = 59;
->>>>>>> 7e2ebabd
+    UnaryExpr rand = 66;
   }
 }
 
