// Licensed to the Apache Software Foundation (ASF) under one
// or more contributor license agreements.  See the NOTICE file
// distributed with this work for additional information
// regarding copyright ownership.  The ASF licenses this file
// to you under the Apache License, Version 2.0 (the
// "License"); you may not use this file except in compliance
// with the License.  You may obtain a copy of the License at
//
//   http://www.apache.org/licenses/LICENSE-2.0
//
// Unless required by applicable law or agreed to in writing,
// software distributed under the License is distributed on an
// "AS IS" BASIS, WITHOUT WARRANTIES OR CONDITIONS OF ANY
// KIND, either express or implied.  See the License for the
// specific language governing permissions and limitations
// under the License.



syntax = "proto3";

package spark.spark_expression;

option java_package = "org.apache.comet.serde";

// The basic message representing a Spark expression.
message Expr {
  oneof expr_struct {
    Literal literal = 2;
    BoundReference bound = 3;
    MathExpr add = 4;
    MathExpr subtract = 5;
    MathExpr multiply = 6;
    MathExpr divide = 7;
    Cast cast = 8;
    BinaryExpr eq = 9;
    BinaryExpr neq = 10;
    BinaryExpr gt = 11;
    BinaryExpr gt_eq = 12;
    BinaryExpr lt = 13;
    BinaryExpr lt_eq = 14;
    UnaryExpr is_null = 15;
    UnaryExpr is_not_null = 16;
    BinaryExpr and = 17;
    BinaryExpr or = 18;
    SortOrder sort_order = 19;
    Substring substring = 20;
    UnaryExpr string_space = 21;
    Hour hour = 22;
    Minute minute = 23;
    Second second = 24;
    CheckOverflow check_overflow = 25;
    BinaryExpr like = 26;
    BinaryExpr startsWith = 27;
    BinaryExpr endsWith = 28;
    BinaryExpr contains = 29;
    BinaryExpr rlike = 30;
    ScalarFunc scalarFunc = 31;
    BinaryExpr eqNullSafe = 32;
    BinaryExpr neqNullSafe = 33;
    BinaryExpr bitwiseAnd = 34;
    BinaryExpr bitwiseOr = 35;
    BinaryExpr bitwiseXor = 36;
    MathExpr remainder = 37;
    CaseWhen caseWhen = 38;
    In in = 39;
    UnaryExpr not = 40;
    UnaryMinus unary_minus = 41;
    BinaryExpr bitwiseShiftRight = 42;
    BinaryExpr bitwiseShiftLeft = 43;
    IfExpr if = 44;
    NormalizeNaNAndZero normalize_nan_and_zero = 45;
    TruncDate truncDate = 46;
    TruncTimestamp truncTimestamp = 47;
    UnaryExpr bitwiseNot = 48;
    Abs abs = 49;
    Subquery subquery = 50;
    UnboundReference unbound = 51;
    BloomFilterMightContain bloom_filter_might_contain = 52;
    CreateNamedStruct create_named_struct = 53;
    GetStructField get_struct_field = 54;
    ToJson to_json = 55;
    ListExtract list_extract = 56;
    GetArrayStructFields get_array_struct_fields = 57;
    BinaryExpr array_append = 58;
    ArrayInsert array_insert = 59;
<<<<<<< HEAD
    BinaryExpr array_remove = 60;
=======
    BinaryExpr array_contains = 60;
>>>>>>> 5c389d1b
  }
}

message AggExpr {
  oneof expr_struct {
    Count count = 2;
    Sum sum = 3;
    Min min = 4;
    Max max = 5;
    Avg avg = 6;
    First first = 7;
    Last last = 8;
    BitAndAgg bitAndAgg = 9;
    BitOrAgg bitOrAgg = 10;
    BitXorAgg bitXorAgg = 11;
    Covariance covariance = 12;
    Variance variance = 13;
    Stddev stddev = 14;
    Correlation correlation = 15;
    BloomFilterAgg bloomFilterAgg = 16;
  }
}

enum StatisticsType {
  SAMPLE = 0;
  POPULATION = 1;
}

message Count {
   repeated Expr children = 1;
}

message Sum {
   Expr child = 1;
   DataType datatype = 2;
   bool fail_on_error = 3;
}

message Min {
  Expr child = 1;
  DataType datatype = 2;
}

message Max {
  Expr child = 1;
  DataType datatype = 2;
}

message Avg {
  Expr child = 1;
  DataType datatype = 2;
  DataType sum_datatype = 3;
  bool fail_on_error = 4; // currently unused (useful for deciding Ansi vs Legacy mode)
}

message First {
  Expr child = 1;
  DataType datatype = 2;
  bool ignore_nulls = 3;
}

message Last {
  Expr child = 1;
  DataType datatype = 2;
  bool ignore_nulls = 3;
}

message BitAndAgg {
  Expr child = 1;
  DataType datatype = 2;
}

message BitOrAgg {
  Expr child = 1;
  DataType datatype = 2;
}

message BitXorAgg {
  Expr child = 1;
  DataType datatype = 2;
}

message Covariance {
  Expr child1 = 1;
  Expr child2 = 2;
  bool null_on_divide_by_zero = 3;
  DataType datatype = 4;
  StatisticsType stats_type = 5;
}

message Variance {
  Expr child = 1;
  bool null_on_divide_by_zero = 2;
  DataType datatype = 3;
  StatisticsType stats_type = 4;
}

message Stddev {
  Expr child = 1;
  bool null_on_divide_by_zero = 2;
  DataType datatype = 3;
  StatisticsType stats_type = 4;
}

message Correlation {
  Expr child1 = 1;
  Expr child2 = 2;
  bool null_on_divide_by_zero = 3;
  DataType datatype = 4;
}

message BloomFilterAgg {
  Expr child = 1;
  Expr numItems = 2;
  Expr numBits = 3;
  DataType datatype = 4;
}

message Literal {
  oneof value {
    bool bool_val = 1;
    // Protobuf doesn't provide int8 and int16, we put them into int32 and convert
    // to int8 and int16 when deserializing.
    int32 byte_val = 2;
    int32 short_val = 3;
    int32 int_val = 4;
    int64 long_val = 5;
    float float_val = 6;
    double double_val = 7;
    string string_val = 8;
    bytes bytes_val = 9;
    bytes decimal_val = 10;
   }

   DataType datatype = 11;
   bool is_null = 12;
}

message MathExpr {
  Expr left = 1;
  Expr right = 2;
  bool fail_on_error = 3;
  DataType return_type = 4;
}

enum EvalMode {
  LEGACY = 0;
  TRY = 1;
  ANSI = 2;
}

message Cast {
  Expr child = 1;
  DataType datatype = 2;
  string timezone = 3;
  EvalMode eval_mode = 4;
  bool allow_incompat = 5;
}

message BinaryExpr {
  Expr left = 1;
  Expr right = 2;
}

message UnaryExpr {
  Expr child = 1;
}

// Bound to a particular vector array in input batch.
message BoundReference {
  int32 index = 1;
  DataType datatype = 2;
}

message UnboundReference {
  string name = 1;
  DataType datatype = 2;
}

message SortOrder {
  Expr child = 1;
  SortDirection direction = 2;
  NullOrdering null_ordering = 3;
}

message Substring {
  Expr child = 1;
  int32 start = 2;
  int32 len = 3;
}

message ToJson {
  Expr child = 1;
  string timezone = 2;
  string date_format = 3;
  string timestamp_format = 4;
  string timestamp_ntz_format = 5;
  bool ignore_null_fields = 6;
}

message Hour {
  Expr child = 1;
  string timezone = 2;
}

message Minute {
  Expr child = 1;
  string timezone = 2;
}

message Second {
  Expr child = 1;
  string timezone = 2;
}

message CheckOverflow {
  Expr child = 1;
  DataType datatype = 2;
  bool fail_on_error = 3;
}

message ScalarFunc {
  string func = 1;
  repeated Expr args = 2;
  DataType return_type = 3;
}

message CaseWhen {
  // The expr field is added to be consistent with CaseExpr definition in DataFusion.
  // This field is not really used. When constructing a CaseExpr, this expr field
  // is always set to None. The reason that we always set this expr field to None
  // is because Spark parser converts the expr to a EqualTo conditions. After the
  // conversion, we don't see this expr any more so it's always None.
  Expr expr = 1;
  repeated Expr when = 2;
  repeated Expr then = 3;
  Expr else_expr = 4;
}

message In {
  Expr in_value = 1;
  repeated Expr lists = 2;
  bool negated = 3;
}

message NormalizeNaNAndZero {
  Expr child = 1;
  DataType datatype = 2;
}

message UnaryMinus {
  Expr child = 1;
  bool fail_on_error = 2;
}

message IfExpr {
  Expr if_expr = 1;
  Expr true_expr = 2;
  Expr false_expr = 3;
}

message TruncDate {
  Expr child = 1;
  Expr format = 2;
}

message TruncTimestamp {
  Expr format = 1;
  Expr child = 2;
  string timezone = 3;
}

message Abs {
  Expr child = 1;
  EvalMode eval_mode = 2;
}

message Subquery {
  int64 id = 1;
  DataType datatype = 2;
}

message BloomFilterMightContain {
  Expr bloom_filter = 1;
  Expr value = 2;
}

message CreateNamedStruct {
  repeated Expr values = 1;
  repeated string names = 2;
}

message GetStructField {
  Expr child = 1;
  int32 ordinal = 2;
}

message ListExtract {
  Expr child = 1;
  Expr ordinal = 2;
  Expr default_value = 3;
  bool one_based = 4;
  bool fail_on_error = 5;
}

message GetArrayStructFields {
  Expr child = 1;
  int32 ordinal = 2;
}

enum SortDirection {
  Ascending = 0;
  Descending = 1;
}

enum NullOrdering {
  NullsFirst = 0;
  NullsLast = 1;
}

// Array functions
message ArrayInsert {
  Expr src_array_expr = 1;
  Expr pos_expr = 2;
  Expr item_expr = 3;
  bool legacy_negative_index = 4;
}

message DataType {
  enum DataTypeId {
    BOOL = 0;
    INT8 = 1;
    INT16 = 2;
    INT32 = 3;
    INT64 = 4;
    FLOAT = 5;
    DOUBLE = 6;
    STRING = 7;
    BYTES = 8;
    TIMESTAMP = 9;
    DECIMAL = 10;
    TIMESTAMP_NTZ = 11;
    DATE = 12;
    NULL = 13;
    LIST = 14;
    MAP = 15;
    STRUCT = 16;
  }
  DataTypeId type_id = 1;

  message DataTypeInfo {
    oneof datatype_struct {
      DecimalInfo decimal = 2;
      ListInfo list = 3;
      MapInfo map = 4;
      StructInfo struct = 5;
    }
  }

  message DecimalInfo {
    int32 precision = 1;
    int32 scale = 2;
  }

  message ListInfo {
    DataType element_type = 1;
    bool contains_null = 2;
  }

  message MapInfo {
    DataType key_type = 1;
    DataType value_type = 2;
    bool value_contains_null = 3;
  }

  message StructInfo {
    repeated string field_names = 1;
    repeated DataType field_datatypes = 2;
    repeated bool field_nullable = 3;
  }

  DataTypeInfo type_info = 2;
}
<|MERGE_RESOLUTION|>--- conflicted
+++ resolved
@@ -84,11 +84,8 @@
     GetArrayStructFields get_array_struct_fields = 57;
     BinaryExpr array_append = 58;
     ArrayInsert array_insert = 59;
-<<<<<<< HEAD
-    BinaryExpr array_remove = 60;
-=======
     BinaryExpr array_contains = 60;
->>>>>>> 5c389d1b
+    BinaryExpr array_remove = 61;
   }
 }
 
