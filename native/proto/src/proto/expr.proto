--- conflicted
+++ resolved
@@ -88,11 +88,8 @@
     BinaryExpr array_remove = 61;
     BinaryExpr array_intersect = 62;
     ArrayJoin array_join = 63;
-<<<<<<< HEAD
-    ArrayCompact array_compact = 64;
-=======
     BinaryExpr arrays_overlap = 64;
->>>>>>> 443b5db1
+    ArrayCompact array_compact = 65;
   }
 }
 
@@ -425,11 +422,6 @@
   Expr array_expr = 1;
   Expr delimiter_expr = 2;
   Expr null_replacement_expr = 3;
-}
-
-message ArrayCompact {
-  Expr array_expr = 1;
-  DataType item_datatype = 2;
 }
 
 message DataType {
