--- conflicted
+++ resolved
@@ -84,11 +84,8 @@
     GetArrayStructFields get_array_struct_fields = 57;
     BinaryExpr array_append = 58;
     ArrayInsert array_insert = 59;
-<<<<<<< HEAD
-    ArraySize array_size = 60;
-=======
     BinaryExpr array_contains = 60;
->>>>>>> 74a6a8d5
+    ArraySize array_size = 61;
   }
 }
 
