// Licensed to the Apache Software Foundation (ASF) under one
// or more contributor license agreements.  See the NOTICE file
// distributed with this work for additional information
// regarding copyright ownership.  The ASF licenses this file
// to you under the Apache License, Version 2.0 (the
// "License"); you may not use this file except in compliance
// with the License.  You may obtain a copy of the License at
//
//   http://www.apache.org/licenses/LICENSE-2.0
//
// Unless required by applicable law or agreed to in writing,
// software distributed under the License is distributed on an
// "AS IS" BASIS, WITHOUT WARRANTIES OR CONDITIONS OF ANY
// KIND, either express or implied.  See the License for the
// specific language governing permissions and limitations
// under the License.



syntax = "proto3";

package spark.spark_expression;

option java_package = "org.apache.comet.serde";

// The basic message representing a Spark expression.
message Expr {
  oneof expr_struct {
    Literal literal = 2;
    BoundReference bound = 3;
    MathExpr add = 4;
    MathExpr subtract = 5;
    MathExpr multiply = 6;
    MathExpr divide = 7;
    Cast cast = 8;
    BinaryExpr eq = 9;
    BinaryExpr neq = 10;
    BinaryExpr gt = 11;
    BinaryExpr gt_eq = 12;
    BinaryExpr lt = 13;
    BinaryExpr lt_eq = 14;
    UnaryExpr is_null = 15;
    UnaryExpr is_not_null = 16;
    BinaryExpr and = 17;
    BinaryExpr or = 18;
    SortOrder sort_order = 19;
    Substring substring = 20;
    UnaryExpr string_space = 21;
    Hour hour = 22;
    Minute minute = 23;
    Second second = 24;
    CheckOverflow check_overflow = 25;
    BinaryExpr like = 26;
    BinaryExpr startsWith = 27;
    BinaryExpr endsWith = 28;
    BinaryExpr contains = 29;
    BinaryExpr rlike = 30;
    ScalarFunc scalarFunc = 31;
    BinaryExpr eqNullSafe = 32;
    BinaryExpr neqNullSafe = 33;
    BinaryExpr bitwiseAnd = 34;
    BinaryExpr bitwiseOr = 35;
    BinaryExpr bitwiseXor = 36;
    MathExpr remainder = 37;
    CaseWhen caseWhen = 38;
    In in = 39;
    UnaryExpr not = 40;
    UnaryMinus unary_minus = 41;
    BinaryExpr bitwiseShiftRight = 42;
    BinaryExpr bitwiseShiftLeft = 43;
    IfExpr if = 44;
    NormalizeNaNAndZero normalize_nan_and_zero = 45;
    TruncDate truncDate = 46;
    TruncTimestamp truncTimestamp = 47;
    UnaryExpr bitwiseNot = 48;
    Abs abs = 49;
    Subquery subquery = 50;
    UnboundReference unbound = 51;
    BloomFilterMightContain bloom_filter_might_contain = 52;
    CreateNamedStruct create_named_struct = 53;
    GetStructField get_struct_field = 54;
    ToJson to_json = 55;
    ListExtract list_extract = 56;
    GetArrayStructFields get_array_struct_fields = 57;
    BinaryExpr array_append = 58;
    ArrayInsert array_insert = 59;
    BinaryExpr array_contains = 60;
<<<<<<< HEAD
    UnaryExpr rand = 61;
=======
    BinaryExpr array_remove = 61;
    BinaryExpr array_intersect = 62;
    ArrayJoin array_join = 63;
    BinaryExpr arrays_overlap = 64;
    MathExpr integral_divide = 65;
>>>>>>> 07b31532
  }
}

message AggExpr {
  oneof expr_struct {
    Count count = 2;
    Sum sum = 3;
    Min min = 4;
    Max max = 5;
    Avg avg = 6;
    First first = 7;
    Last last = 8;
    BitAndAgg bitAndAgg = 9;
    BitOrAgg bitOrAgg = 10;
    BitXorAgg bitXorAgg = 11;
    Covariance covariance = 12;
    Variance variance = 13;
    Stddev stddev = 14;
    Correlation correlation = 15;
    BloomFilterAgg bloomFilterAgg = 16;
  }
}

enum StatisticsType {
  SAMPLE = 0;
  POPULATION = 1;
}

message Count {
   repeated Expr children = 1;
}

message Sum {
   Expr child = 1;
   DataType datatype = 2;
   bool fail_on_error = 3;
}

message Min {
  Expr child = 1;
  DataType datatype = 2;
}

message Max {
  Expr child = 1;
  DataType datatype = 2;
}

message Avg {
  Expr child = 1;
  DataType datatype = 2;
  DataType sum_datatype = 3;
  bool fail_on_error = 4; // currently unused (useful for deciding Ansi vs Legacy mode)
}

message First {
  Expr child = 1;
  DataType datatype = 2;
  bool ignore_nulls = 3;
}

message Last {
  Expr child = 1;
  DataType datatype = 2;
  bool ignore_nulls = 3;
}

message BitAndAgg {
  Expr child = 1;
  DataType datatype = 2;
}

message BitOrAgg {
  Expr child = 1;
  DataType datatype = 2;
}

message BitXorAgg {
  Expr child = 1;
  DataType datatype = 2;
}

message Covariance {
  Expr child1 = 1;
  Expr child2 = 2;
  bool null_on_divide_by_zero = 3;
  DataType datatype = 4;
  StatisticsType stats_type = 5;
}

message Variance {
  Expr child = 1;
  bool null_on_divide_by_zero = 2;
  DataType datatype = 3;
  StatisticsType stats_type = 4;
}

message Stddev {
  Expr child = 1;
  bool null_on_divide_by_zero = 2;
  DataType datatype = 3;
  StatisticsType stats_type = 4;
}

message Correlation {
  Expr child1 = 1;
  Expr child2 = 2;
  bool null_on_divide_by_zero = 3;
  DataType datatype = 4;
}

message BloomFilterAgg {
  Expr child = 1;
  Expr numItems = 2;
  Expr numBits = 3;
  DataType datatype = 4;
}

message Literal {
  oneof value {
    bool bool_val = 1;
    // Protobuf doesn't provide int8 and int16, we put them into int32 and convert
    // to int8 and int16 when deserializing.
    int32 byte_val = 2;
    int32 short_val = 3;
    int32 int_val = 4;
    int64 long_val = 5;
    float float_val = 6;
    double double_val = 7;
    string string_val = 8;
    bytes bytes_val = 9;
    bytes decimal_val = 10;
   }

   DataType datatype = 11;
   bool is_null = 12;
}

message MathExpr {
  Expr left = 1;
  Expr right = 2;
  bool fail_on_error = 3;
  DataType return_type = 4;
}

enum EvalMode {
  LEGACY = 0;
  TRY = 1;
  ANSI = 2;
}

message Cast {
  Expr child = 1;
  DataType datatype = 2;
  string timezone = 3;
  EvalMode eval_mode = 4;
  bool allow_incompat = 5;
}

message BinaryExpr {
  Expr left = 1;
  Expr right = 2;
}

message UnaryExpr {
  Expr child = 1;
}

// Bound to a particular vector array in input batch.
message BoundReference {
  int32 index = 1;
  DataType datatype = 2;
}

message UnboundReference {
  string name = 1;
  DataType datatype = 2;
}

message SortOrder {
  Expr child = 1;
  SortDirection direction = 2;
  NullOrdering null_ordering = 3;
}

message Substring {
  Expr child = 1;
  int32 start = 2;
  int32 len = 3;
}

message ToJson {
  Expr child = 1;
  string timezone = 2;
  string date_format = 3;
  string timestamp_format = 4;
  string timestamp_ntz_format = 5;
  bool ignore_null_fields = 6;
}

message Hour {
  Expr child = 1;
  string timezone = 2;
}

message Minute {
  Expr child = 1;
  string timezone = 2;
}

message Second {
  Expr child = 1;
  string timezone = 2;
}

message CheckOverflow {
  Expr child = 1;
  DataType datatype = 2;
  bool fail_on_error = 3;
}

message ScalarFunc {
  string func = 1;
  repeated Expr args = 2;
  DataType return_type = 3;
}

message CaseWhen {
  // The expr field is added to be consistent with CaseExpr definition in DataFusion.
  // This field is not really used. When constructing a CaseExpr, this expr field
  // is always set to None. The reason that we always set this expr field to None
  // is because Spark parser converts the expr to a EqualTo conditions. After the
  // conversion, we don't see this expr any more so it's always None.
  Expr expr = 1;
  repeated Expr when = 2;
  repeated Expr then = 3;
  Expr else_expr = 4;
}

message In {
  Expr in_value = 1;
  repeated Expr lists = 2;
  bool negated = 3;
}

message NormalizeNaNAndZero {
  Expr child = 1;
  DataType datatype = 2;
}

message UnaryMinus {
  Expr child = 1;
  bool fail_on_error = 2;
}

message IfExpr {
  Expr if_expr = 1;
  Expr true_expr = 2;
  Expr false_expr = 3;
}

message TruncDate {
  Expr child = 1;
  Expr format = 2;
}

message TruncTimestamp {
  Expr format = 1;
  Expr child = 2;
  string timezone = 3;
}

message Abs {
  Expr child = 1;
  EvalMode eval_mode = 2;
}

message Subquery {
  int64 id = 1;
  DataType datatype = 2;
}

message BloomFilterMightContain {
  Expr bloom_filter = 1;
  Expr value = 2;
}

message CreateNamedStruct {
  repeated Expr values = 1;
  repeated string names = 2;
}

message GetStructField {
  Expr child = 1;
  int32 ordinal = 2;
}

message ListExtract {
  Expr child = 1;
  Expr ordinal = 2;
  Expr default_value = 3;
  bool one_based = 4;
  bool fail_on_error = 5;
}

message GetArrayStructFields {
  Expr child = 1;
  int32 ordinal = 2;
}

enum SortDirection {
  Ascending = 0;
  Descending = 1;
}

enum NullOrdering {
  NullsFirst = 0;
  NullsLast = 1;
}

// Array functions
message ArrayInsert {
  Expr src_array_expr = 1;
  Expr pos_expr = 2;
  Expr item_expr = 3;
  bool legacy_negative_index = 4;
}

message ArrayJoin {
  Expr array_expr = 1;
  Expr delimiter_expr = 2;
  Expr null_replacement_expr = 3;
}

message DataType {
  enum DataTypeId {
    BOOL = 0;
    INT8 = 1;
    INT16 = 2;
    INT32 = 3;
    INT64 = 4;
    FLOAT = 5;
    DOUBLE = 6;
    STRING = 7;
    BYTES = 8;
    TIMESTAMP = 9;
    DECIMAL = 10;
    TIMESTAMP_NTZ = 11;
    DATE = 12;
    NULL = 13;
    LIST = 14;
    MAP = 15;
    STRUCT = 16;
  }
  DataTypeId type_id = 1;

  message DataTypeInfo {
    oneof datatype_struct {
      DecimalInfo decimal = 2;
      ListInfo list = 3;
      MapInfo map = 4;
      StructInfo struct = 5;
    }
  }

  message DecimalInfo {
    int32 precision = 1;
    int32 scale = 2;
  }

  message ListInfo {
    DataType element_type = 1;
    bool contains_null = 2;
  }

  message MapInfo {
    DataType key_type = 1;
    DataType value_type = 2;
    bool value_contains_null = 3;
  }

  message StructInfo {
    repeated string field_names = 1;
    repeated DataType field_datatypes = 2;
    repeated bool field_nullable = 3;
  }

  DataTypeInfo type_info = 2;
}
<|MERGE_RESOLUTION|>--- conflicted
+++ resolved
@@ -85,15 +85,12 @@
     BinaryExpr array_append = 58;
     ArrayInsert array_insert = 59;
     BinaryExpr array_contains = 60;
-<<<<<<< HEAD
-    UnaryExpr rand = 61;
-=======
     BinaryExpr array_remove = 61;
     BinaryExpr array_intersect = 62;
     ArrayJoin array_join = 63;
     BinaryExpr arrays_overlap = 64;
     MathExpr integral_divide = 65;
->>>>>>> 07b31532
+    UnaryExpr rand = 66;
   }
 }
 
