--- conflicted
+++ resolved
@@ -88,11 +88,8 @@
     BinaryExpr array_remove = 61;
     BinaryExpr array_intersect = 62;
     ArrayJoin array_join = 63;
-<<<<<<< HEAD
-    BinaryExpr array_except = 64;
-=======
     BinaryExpr arrays_overlap = 64;
->>>>>>> 07274e80
+    BinaryExpr array_except = 65;
   }
 }
 
