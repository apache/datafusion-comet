--- conflicted
+++ resolved
@@ -82,11 +82,8 @@
     GetArrayStructFields get_array_struct_fields = 57;
     ArrayInsert array_insert = 58;
     MathExpr integral_divide = 59;
-<<<<<<< HEAD
-    UnaryExpr rand = 66;
-=======
     ToPrettyString to_pretty_string = 60;
->>>>>>> 94ca9684
+    UnaryExpr rand = 61;
   }
 }
 
