--- conflicted
+++ resolved
@@ -84,11 +84,8 @@
     GetArrayStructFields get_array_struct_fields = 57;
     BinaryExpr array_append = 58;
     ArrayInsert array_insert = 59;
-<<<<<<< HEAD
-    BinaryExpr array_repeat = 60;
-=======
     BinaryExpr array_contains = 60;
->>>>>>> fbcf0251
+    BinaryExpr array_repeat = 61;
   }
 }
 
