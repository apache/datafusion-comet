// Licensed to the Apache Software Foundation (ASF) under one
// or more contributor license agreements.  See the NOTICE file
// distributed with this work for additional information
// regarding copyright ownership.  The ASF licenses this file
// to you under the Apache License, Version 2.0 (the
// "License"); you may not use this file except in compliance
// with the License.  You may obtain a copy of the License at
//
//   http://www.apache.org/licenses/LICENSE-2.0
//
// Unless required by applicable law or agreed to in writing,
// software distributed under the License is distributed on an
// "AS IS" BASIS, WITHOUT WARRANTIES OR CONDITIONS OF ANY
// KIND, either express or implied.  See the License for the
// specific language governing permissions and limitations
// under the License.



syntax = "proto3";

package spark.spark_expression;

option java_package = "org.apache.comet.serde";

// The basic message representing a Spark expression.
message Expr {
  oneof expr_struct {
    Literal literal = 2;
    BoundReference bound = 3;
    MathExpr add = 4;
    MathExpr subtract = 5;
    MathExpr multiply = 6;
    MathExpr divide = 7;
    Cast cast = 8;
    BinaryExpr eq = 9;
    BinaryExpr neq = 10;
    BinaryExpr gt = 11;
    BinaryExpr gt_eq = 12;
    BinaryExpr lt = 13;
    BinaryExpr lt_eq = 14;
    UnaryExpr is_null = 15;
    UnaryExpr is_not_null = 16;
    BinaryExpr and = 17;
    BinaryExpr or = 18;
    SortOrder sort_order = 19;
    Substring substring = 20;
    UnaryExpr string_space = 21;
    Hour hour = 22;
    Minute minute = 23;
    Second second = 24;
    CheckOverflow check_overflow = 25;
    BinaryExpr like = 26;
    BinaryExpr startsWith = 27;
    BinaryExpr endsWith = 28;
    BinaryExpr contains = 29;
    BinaryExpr rlike = 30;
    ScalarFunc scalarFunc = 31;
    BinaryExpr eqNullSafe = 32;
    BinaryExpr neqNullSafe = 33;
    BinaryExpr bitwiseAnd = 34;
    BinaryExpr bitwiseOr = 35;
    BinaryExpr bitwiseXor = 36;
    MathExpr remainder = 37;
    CaseWhen caseWhen = 38;
    In in = 39;
    UnaryExpr not = 40;
    UnaryMinus unary_minus = 41;
    BinaryExpr bitwiseShiftRight = 42;
    BinaryExpr bitwiseShiftLeft = 43;
    IfExpr if = 44;
    NormalizeNaNAndZero normalize_nan_and_zero = 45;
    TruncDate truncDate = 46;
    TruncTimestamp truncTimestamp = 47;
    UnaryExpr bitwiseNot = 48;
    Abs abs = 49;
    Subquery subquery = 50;
    UnboundReference unbound = 51;
    BloomFilterMightContain bloom_filter_might_contain = 52;
    CreateNamedStruct create_named_struct = 53;
    GetStructField get_struct_field = 54;
    ToJson to_json = 55;
    ListExtract list_extract = 56;
    GetArrayStructFields get_array_struct_fields = 57;
    BinaryExpr array_append = 58;
    ArrayInsert array_insert = 59;
    BinaryExpr array_contains = 60;
<<<<<<< HEAD
    ArraySize array_size = 61;
=======
    BinaryExpr array_remove = 61;
    BinaryExpr array_intersect = 62;
    ArrayJoin array_join = 63;
    BinaryExpr arrays_overlap = 64;
>>>>>>> a1e6a39a
  }
}

message AggExpr {
  oneof expr_struct {
    Count count = 2;
    Sum sum = 3;
    Min min = 4;
    Max max = 5;
    Avg avg = 6;
    First first = 7;
    Last last = 8;
    BitAndAgg bitAndAgg = 9;
    BitOrAgg bitOrAgg = 10;
    BitXorAgg bitXorAgg = 11;
    Covariance covariance = 12;
    Variance variance = 13;
    Stddev stddev = 14;
    Correlation correlation = 15;
    BloomFilterAgg bloomFilterAgg = 16;
  }
}

enum StatisticsType {
  SAMPLE = 0;
  POPULATION = 1;
}

message Count {
   repeated Expr children = 1;
}

message Sum {
   Expr child = 1;
   DataType datatype = 2;
   bool fail_on_error = 3;
}

message Min {
  Expr child = 1;
  DataType datatype = 2;
}

message Max {
  Expr child = 1;
  DataType datatype = 2;
}

message Avg {
  Expr child = 1;
  DataType datatype = 2;
  DataType sum_datatype = 3;
  bool fail_on_error = 4; // currently unused (useful for deciding Ansi vs Legacy mode)
}

message First {
  Expr child = 1;
  DataType datatype = 2;
  bool ignore_nulls = 3;
}

message Last {
  Expr child = 1;
  DataType datatype = 2;
  bool ignore_nulls = 3;
}

message BitAndAgg {
  Expr child = 1;
  DataType datatype = 2;
}

message BitOrAgg {
  Expr child = 1;
  DataType datatype = 2;
}

message BitXorAgg {
  Expr child = 1;
  DataType datatype = 2;
}

message Covariance {
  Expr child1 = 1;
  Expr child2 = 2;
  bool null_on_divide_by_zero = 3;
  DataType datatype = 4;
  StatisticsType stats_type = 5;
}

message Variance {
  Expr child = 1;
  bool null_on_divide_by_zero = 2;
  DataType datatype = 3;
  StatisticsType stats_type = 4;
}

message Stddev {
  Expr child = 1;
  bool null_on_divide_by_zero = 2;
  DataType datatype = 3;
  StatisticsType stats_type = 4;
}

message Correlation {
  Expr child1 = 1;
  Expr child2 = 2;
  bool null_on_divide_by_zero = 3;
  DataType datatype = 4;
}

message BloomFilterAgg {
  Expr child = 1;
  Expr numItems = 2;
  Expr numBits = 3;
  DataType datatype = 4;
}

message Literal {
  oneof value {
    bool bool_val = 1;
    // Protobuf doesn't provide int8 and int16, we put them into int32 and convert
    // to int8 and int16 when deserializing.
    int32 byte_val = 2;
    int32 short_val = 3;
    int32 int_val = 4;
    int64 long_val = 5;
    float float_val = 6;
    double double_val = 7;
    string string_val = 8;
    bytes bytes_val = 9;
    bytes decimal_val = 10;
   }

   DataType datatype = 11;
   bool is_null = 12;
}

message MathExpr {
  Expr left = 1;
  Expr right = 2;
  bool fail_on_error = 3;
  DataType return_type = 4;
}

enum EvalMode {
  LEGACY = 0;
  TRY = 1;
  ANSI = 2;
}

message Cast {
  Expr child = 1;
  DataType datatype = 2;
  string timezone = 3;
  EvalMode eval_mode = 4;
  bool allow_incompat = 5;
}

message BinaryExpr {
  Expr left = 1;
  Expr right = 2;
}

message UnaryExpr {
  Expr child = 1;
}

// Bound to a particular vector array in input batch.
message BoundReference {
  int32 index = 1;
  DataType datatype = 2;
}

message UnboundReference {
  string name = 1;
  DataType datatype = 2;
}

message SortOrder {
  Expr child = 1;
  SortDirection direction = 2;
  NullOrdering null_ordering = 3;
}

message Substring {
  Expr child = 1;
  int32 start = 2;
  int32 len = 3;
}

message ToJson {
  Expr child = 1;
  string timezone = 2;
  string date_format = 3;
  string timestamp_format = 4;
  string timestamp_ntz_format = 5;
  bool ignore_null_fields = 6;
}

message Hour {
  Expr child = 1;
  string timezone = 2;
}

message Minute {
  Expr child = 1;
  string timezone = 2;
}

message Second {
  Expr child = 1;
  string timezone = 2;
}

message CheckOverflow {
  Expr child = 1;
  DataType datatype = 2;
  bool fail_on_error = 3;
}

message ScalarFunc {
  string func = 1;
  repeated Expr args = 2;
  DataType return_type = 3;
}

message CaseWhen {
  // The expr field is added to be consistent with CaseExpr definition in DataFusion.
  // This field is not really used. When constructing a CaseExpr, this expr field
  // is always set to None. The reason that we always set this expr field to None
  // is because Spark parser converts the expr to a EqualTo conditions. After the
  // conversion, we don't see this expr any more so it's always None.
  Expr expr = 1;
  repeated Expr when = 2;
  repeated Expr then = 3;
  Expr else_expr = 4;
}

message In {
  Expr in_value = 1;
  repeated Expr lists = 2;
  bool negated = 3;
}

message NormalizeNaNAndZero {
  Expr child = 1;
  DataType datatype = 2;
}

message UnaryMinus {
  Expr child = 1;
  bool fail_on_error = 2;
}

message IfExpr {
  Expr if_expr = 1;
  Expr true_expr = 2;
  Expr false_expr = 3;
}

message TruncDate {
  Expr child = 1;
  Expr format = 2;
}

message TruncTimestamp {
  Expr format = 1;
  Expr child = 2;
  string timezone = 3;
}

message Abs {
  Expr child = 1;
  EvalMode eval_mode = 2;
}

message Subquery {
  int64 id = 1;
  DataType datatype = 2;
}

message BloomFilterMightContain {
  Expr bloom_filter = 1;
  Expr value = 2;
}

message CreateNamedStruct {
  repeated Expr values = 1;
  repeated string names = 2;
}

message GetStructField {
  Expr child = 1;
  int32 ordinal = 2;
}

message ListExtract {
  Expr child = 1;
  Expr ordinal = 2;
  Expr default_value = 3;
  bool one_based = 4;
  bool fail_on_error = 5;
}

message GetArrayStructFields {
  Expr child = 1;
  int32 ordinal = 2;
}

enum SortDirection {
  Ascending = 0;
  Descending = 1;
}

enum NullOrdering {
  NullsFirst = 0;
  NullsLast = 1;
}

// Array functions
message ArrayInsert {
  Expr src_array_expr = 1;
  Expr pos_expr = 2;
  Expr item_expr = 3;
  bool legacy_negative_index = 4;
}

<<<<<<< HEAD
message ArraySize {
  Expr src_array_expr = 1;
=======
message ArrayJoin {
  Expr array_expr = 1;
  Expr delimiter_expr = 2;
  Expr null_replacement_expr = 3;
>>>>>>> a1e6a39a
}

message DataType {
  enum DataTypeId {
    BOOL = 0;
    INT8 = 1;
    INT16 = 2;
    INT32 = 3;
    INT64 = 4;
    FLOAT = 5;
    DOUBLE = 6;
    STRING = 7;
    BYTES = 8;
    TIMESTAMP = 9;
    DECIMAL = 10;
    TIMESTAMP_NTZ = 11;
    DATE = 12;
    NULL = 13;
    LIST = 14;
    MAP = 15;
    STRUCT = 16;
  }
  DataTypeId type_id = 1;

  message DataTypeInfo {
    oneof datatype_struct {
      DecimalInfo decimal = 2;
      ListInfo list = 3;
      MapInfo map = 4;
      StructInfo struct = 5;
    }
  }

  message DecimalInfo {
    int32 precision = 1;
    int32 scale = 2;
  }

  message ListInfo {
    DataType element_type = 1;
    bool contains_null = 2;
  }

  message MapInfo {
    DataType key_type = 1;
    DataType value_type = 2;
    bool value_contains_null = 3;
  }

  message StructInfo {
    repeated string field_names = 1;
    repeated DataType field_datatypes = 2;
    repeated bool field_nullable = 3;
  }

  DataTypeInfo type_info = 2;
}
<|MERGE_RESOLUTION|>--- conflicted
+++ resolved
@@ -85,14 +85,11 @@
     BinaryExpr array_append = 58;
     ArrayInsert array_insert = 59;
     BinaryExpr array_contains = 60;
-<<<<<<< HEAD
-    ArraySize array_size = 61;
-=======
     BinaryExpr array_remove = 61;
     BinaryExpr array_intersect = 62;
     ArrayJoin array_join = 63;
     BinaryExpr arrays_overlap = 64;
->>>>>>> a1e6a39a
+    ArraySize array_size = 65;
   }
 }
 
@@ -421,15 +418,14 @@
   bool legacy_negative_index = 4;
 }
 
-<<<<<<< HEAD
 message ArraySize {
   Expr src_array_expr = 1;
-=======
+}
+
 message ArrayJoin {
   Expr array_expr = 1;
   Expr delimiter_expr = 2;
   Expr null_replacement_expr = 3;
->>>>>>> a1e6a39a
 }
 
 message DataType {
