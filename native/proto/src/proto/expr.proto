// Licensed to the Apache Software Foundation (ASF) under one
// or more contributor license agreements.  See the NOTICE file
// distributed with this work for additional information
// regarding copyright ownership.  The ASF licenses this file
// to you under the Apache License, Version 2.0 (the
// "License"); you may not use this file except in compliance
// with the License.  You may obtain a copy of the License at
//
//   http://www.apache.org/licenses/LICENSE-2.0
//
// Unless required by applicable law or agreed to in writing,
// software distributed under the License is distributed on an
// "AS IS" BASIS, WITHOUT WARRANTIES OR CONDITIONS OF ANY
// KIND, either express or implied.  See the License for the
// specific language governing permissions and limitations
// under the License.



syntax = "proto3";

package spark.spark_expression;

option java_package = "org.apache.comet.serde";

// The basic message representing a Spark expression.
message Expr {
  oneof expr_struct {
    Literal literal = 2;
    BoundReference bound = 3;
    MathExpr add = 4;
    MathExpr subtract = 5;
    MathExpr multiply = 6;
    MathExpr divide = 7;
    Cast cast = 8;
    BinaryExpr eq = 9;
    BinaryExpr neq = 10;
    BinaryExpr gt = 11;
    BinaryExpr gt_eq = 12;
    BinaryExpr lt = 13;
    BinaryExpr lt_eq = 14;
    UnaryExpr is_null = 15;
    UnaryExpr is_not_null = 16;
    BinaryExpr and = 17;
    BinaryExpr or = 18;
    SortOrder sort_order = 19;
    Substring substring = 20;
    UnaryExpr string_space = 21;
    Hour hour = 22;
    Minute minute = 23;
    Second second = 24;
    CheckOverflow check_overflow = 25;
    BinaryExpr like = 26;
    BinaryExpr startsWith = 27;
    BinaryExpr endsWith = 28;
    BinaryExpr contains = 29;
    BinaryExpr rlike = 30;
    ScalarFunc scalarFunc = 31;
    BinaryExpr eqNullSafe = 32;
    BinaryExpr neqNullSafe = 33;
    BinaryExpr bitwiseAnd = 34;
    BinaryExpr bitwiseOr = 35;
    BinaryExpr bitwiseXor = 36;
    MathExpr remainder = 37;
    CaseWhen caseWhen = 38;
    In in = 39;
    UnaryExpr not = 40;
    UnaryMinus unary_minus = 41;
    BinaryExpr bitwiseShiftRight = 42;
    BinaryExpr bitwiseShiftLeft = 43;
    IfExpr if = 44;
    NormalizeNaNAndZero normalize_nan_and_zero = 45;
    TruncDate truncDate = 46;
    TruncTimestamp truncTimestamp = 47;
    UnaryExpr bitwiseNot = 48;
    Abs abs = 49;
    Subquery subquery = 50;
    UnboundReference unbound = 51;
    BloomFilterMightContain bloom_filter_might_contain = 52;
    CreateNamedStruct create_named_struct = 53;
    GetStructField get_struct_field = 54;
    ToJson to_json = 55;
    ListExtract list_extract = 56;
    GetArrayStructFields get_array_struct_fields = 57;
    BinaryExpr array_append = 58;
    ArrayInsert array_insert = 59;
    BinaryExpr array_contains = 60;
    BinaryExpr array_remove = 61;
    BinaryExpr array_intersect = 62;
<<<<<<< HEAD
    BinaryExpr array_repeat = 63;
=======
    ArrayJoin array_join = 63;
>>>>>>> 59f172c4
  }
}

message AggExpr {
  oneof expr_struct {
    Count count = 2;
    Sum sum = 3;
    Min min = 4;
    Max max = 5;
    Avg avg = 6;
    First first = 7;
    Last last = 8;
    BitAndAgg bitAndAgg = 9;
    BitOrAgg bitOrAgg = 10;
    BitXorAgg bitXorAgg = 11;
    Covariance covariance = 12;
    Variance variance = 13;
    Stddev stddev = 14;
    Correlation correlation = 15;
    BloomFilterAgg bloomFilterAgg = 16;
  }
}

enum StatisticsType {
  SAMPLE = 0;
  POPULATION = 1;
}

message Count {
   repeated Expr children = 1;
}

message Sum {
   Expr child = 1;
   DataType datatype = 2;
   bool fail_on_error = 3;
}

message Min {
  Expr child = 1;
  DataType datatype = 2;
}

message Max {
  Expr child = 1;
  DataType datatype = 2;
}

message Avg {
  Expr child = 1;
  DataType datatype = 2;
  DataType sum_datatype = 3;
  bool fail_on_error = 4; // currently unused (useful for deciding Ansi vs Legacy mode)
}

message First {
  Expr child = 1;
  DataType datatype = 2;
  bool ignore_nulls = 3;
}

message Last {
  Expr child = 1;
  DataType datatype = 2;
  bool ignore_nulls = 3;
}

message BitAndAgg {
  Expr child = 1;
  DataType datatype = 2;
}

message BitOrAgg {
  Expr child = 1;
  DataType datatype = 2;
}

message BitXorAgg {
  Expr child = 1;
  DataType datatype = 2;
}

message Covariance {
  Expr child1 = 1;
  Expr child2 = 2;
  bool null_on_divide_by_zero = 3;
  DataType datatype = 4;
  StatisticsType stats_type = 5;
}

message Variance {
  Expr child = 1;
  bool null_on_divide_by_zero = 2;
  DataType datatype = 3;
  StatisticsType stats_type = 4;
}

message Stddev {
  Expr child = 1;
  bool null_on_divide_by_zero = 2;
  DataType datatype = 3;
  StatisticsType stats_type = 4;
}

message Correlation {
  Expr child1 = 1;
  Expr child2 = 2;
  bool null_on_divide_by_zero = 3;
  DataType datatype = 4;
}

message BloomFilterAgg {
  Expr child = 1;
  Expr numItems = 2;
  Expr numBits = 3;
  DataType datatype = 4;
}

message Literal {
  oneof value {
    bool bool_val = 1;
    // Protobuf doesn't provide int8 and int16, we put them into int32 and convert
    // to int8 and int16 when deserializing.
    int32 byte_val = 2;
    int32 short_val = 3;
    int32 int_val = 4;
    int64 long_val = 5;
    float float_val = 6;
    double double_val = 7;
    string string_val = 8;
    bytes bytes_val = 9;
    bytes decimal_val = 10;
   }

   DataType datatype = 11;
   bool is_null = 12;
}

message MathExpr {
  Expr left = 1;
  Expr right = 2;
  bool fail_on_error = 3;
  DataType return_type = 4;
}

enum EvalMode {
  LEGACY = 0;
  TRY = 1;
  ANSI = 2;
}

message Cast {
  Expr child = 1;
  DataType datatype = 2;
  string timezone = 3;
  EvalMode eval_mode = 4;
  bool allow_incompat = 5;
}

message BinaryExpr {
  Expr left = 1;
  Expr right = 2;
}

message UnaryExpr {
  Expr child = 1;
}

// Bound to a particular vector array in input batch.
message BoundReference {
  int32 index = 1;
  DataType datatype = 2;
}

message UnboundReference {
  string name = 1;
  DataType datatype = 2;
}

message SortOrder {
  Expr child = 1;
  SortDirection direction = 2;
  NullOrdering null_ordering = 3;
}

message Substring {
  Expr child = 1;
  int32 start = 2;
  int32 len = 3;
}

message ToJson {
  Expr child = 1;
  string timezone = 2;
  string date_format = 3;
  string timestamp_format = 4;
  string timestamp_ntz_format = 5;
  bool ignore_null_fields = 6;
}

message Hour {
  Expr child = 1;
  string timezone = 2;
}

message Minute {
  Expr child = 1;
  string timezone = 2;
}

message Second {
  Expr child = 1;
  string timezone = 2;
}

message CheckOverflow {
  Expr child = 1;
  DataType datatype = 2;
  bool fail_on_error = 3;
}

message ScalarFunc {
  string func = 1;
  repeated Expr args = 2;
  DataType return_type = 3;
}

message CaseWhen {
  // The expr field is added to be consistent with CaseExpr definition in DataFusion.
  // This field is not really used. When constructing a CaseExpr, this expr field
  // is always set to None. The reason that we always set this expr field to None
  // is because Spark parser converts the expr to a EqualTo conditions. After the
  // conversion, we don't see this expr any more so it's always None.
  Expr expr = 1;
  repeated Expr when = 2;
  repeated Expr then = 3;
  Expr else_expr = 4;
}

message In {
  Expr in_value = 1;
  repeated Expr lists = 2;
  bool negated = 3;
}

message NormalizeNaNAndZero {
  Expr child = 1;
  DataType datatype = 2;
}

message UnaryMinus {
  Expr child = 1;
  bool fail_on_error = 2;
}

message IfExpr {
  Expr if_expr = 1;
  Expr true_expr = 2;
  Expr false_expr = 3;
}

message TruncDate {
  Expr child = 1;
  Expr format = 2;
}

message TruncTimestamp {
  Expr format = 1;
  Expr child = 2;
  string timezone = 3;
}

message Abs {
  Expr child = 1;
  EvalMode eval_mode = 2;
}

message Subquery {
  int64 id = 1;
  DataType datatype = 2;
}

message BloomFilterMightContain {
  Expr bloom_filter = 1;
  Expr value = 2;
}

message CreateNamedStruct {
  repeated Expr values = 1;
  repeated string names = 2;
}

message GetStructField {
  Expr child = 1;
  int32 ordinal = 2;
}

message ListExtract {
  Expr child = 1;
  Expr ordinal = 2;
  Expr default_value = 3;
  bool one_based = 4;
  bool fail_on_error = 5;
}

message GetArrayStructFields {
  Expr child = 1;
  int32 ordinal = 2;
}

enum SortDirection {
  Ascending = 0;
  Descending = 1;
}

enum NullOrdering {
  NullsFirst = 0;
  NullsLast = 1;
}

// Array functions
message ArrayInsert {
  Expr src_array_expr = 1;
  Expr pos_expr = 2;
  Expr item_expr = 3;
  bool legacy_negative_index = 4;
}

message ArrayJoin {
  Expr array_expr = 1;
  Expr delimiter_expr = 2;
  Expr null_replacement_expr = 3;
}

message DataType {
  enum DataTypeId {
    BOOL = 0;
    INT8 = 1;
    INT16 = 2;
    INT32 = 3;
    INT64 = 4;
    FLOAT = 5;
    DOUBLE = 6;
    STRING = 7;
    BYTES = 8;
    TIMESTAMP = 9;
    DECIMAL = 10;
    TIMESTAMP_NTZ = 11;
    DATE = 12;
    NULL = 13;
    LIST = 14;
    MAP = 15;
    STRUCT = 16;
  }
  DataTypeId type_id = 1;

  message DataTypeInfo {
    oneof datatype_struct {
      DecimalInfo decimal = 2;
      ListInfo list = 3;
      MapInfo map = 4;
      StructInfo struct = 5;
    }
  }

  message DecimalInfo {
    int32 precision = 1;
    int32 scale = 2;
  }

  message ListInfo {
    DataType element_type = 1;
    bool contains_null = 2;
  }

  message MapInfo {
    DataType key_type = 1;
    DataType value_type = 2;
    bool value_contains_null = 3;
  }

  message StructInfo {
    repeated string field_names = 1;
    repeated DataType field_datatypes = 2;
    repeated bool field_nullable = 3;
  }

  DataTypeInfo type_info = 2;
}
<|MERGE_RESOLUTION|>--- conflicted
+++ resolved
@@ -87,11 +87,8 @@
     BinaryExpr array_contains = 60;
     BinaryExpr array_remove = 61;
     BinaryExpr array_intersect = 62;
-<<<<<<< HEAD
-    BinaryExpr array_repeat = 63;
-=======
     ArrayJoin array_join = 63;
->>>>>>> 59f172c4
+    BinaryExpr array_repeat = 64;
   }
 }
 
