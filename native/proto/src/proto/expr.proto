// Licensed to the Apache Software Foundation (ASF) under one
// or more contributor license agreements.  See the NOTICE file
// distributed with this work for additional information
// regarding copyright ownership.  The ASF licenses this file
// to you under the Apache License, Version 2.0 (the
// "License"); you may not use this file except in compliance
// with the License.  You may obtain a copy of the License at
//
//   http://www.apache.org/licenses/LICENSE-2.0
//
// Unless required by applicable law or agreed to in writing,
// software distributed under the License is distributed on an
// "AS IS" BASIS, WITHOUT WARRANTIES OR CONDITIONS OF ANY
// KIND, either express or implied.  See the License for the
// specific language governing permissions and limitations
// under the License.



syntax = "proto3";

package spark.spark_expression;

option java_package = "org.apache.comet.serde";

// The basic message representing a Spark expression.
message Expr {
  oneof expr_struct {
    Literal literal = 2;
    BoundReference bound = 3;
    MathExpr add = 4;
    MathExpr subtract = 5;
    MathExpr multiply = 6;
    MathExpr divide = 7;
    Cast cast = 8;
    BinaryExpr eq = 9;
    BinaryExpr neq = 10;
    BinaryExpr gt = 11;
    BinaryExpr gt_eq = 12;
    BinaryExpr lt = 13;
    BinaryExpr lt_eq = 14;
    UnaryExpr is_null = 15;
    UnaryExpr is_not_null = 16;
    BinaryExpr and = 17;
    BinaryExpr or = 18;
    SortOrder sort_order = 19;
    Substring substring = 20;
    UnaryExpr string_space = 21;
    Hour hour = 22;
    Minute minute = 23;
    Second second = 24;
    CheckOverflow check_overflow = 25;
    BinaryExpr like = 26;
    BinaryExpr startsWith = 27;
    BinaryExpr endsWith = 28;
    BinaryExpr contains = 29;
    BinaryExpr rlike = 30;
    ScalarFunc scalarFunc = 31;
    BinaryExpr eqNullSafe = 32;
    BinaryExpr neqNullSafe = 33;
    BinaryExpr bitwiseAnd = 34;
    BinaryExpr bitwiseOr = 35;
    BinaryExpr bitwiseXor = 36;
    MathExpr remainder = 37;
    CaseWhen caseWhen = 38;
    In in = 39;
    UnaryExpr not = 40;
    UnaryMinus unary_minus = 41;
    BinaryExpr bitwiseShiftRight = 42;
    BinaryExpr bitwiseShiftLeft = 43;
    IfExpr if = 44;
    NormalizeNaNAndZero normalize_nan_and_zero = 45;
    TruncDate truncDate = 46;
    TruncTimestamp truncTimestamp = 47;
    UnaryExpr bitwiseNot = 48;
    Abs abs = 49;
    Subquery subquery = 50;
    UnboundReference unbound = 51;
    BloomFilterMightContain bloom_filter_might_contain = 52;
    CreateNamedStruct create_named_struct = 53;
    GetStructField get_struct_field = 54;
    ToJson to_json = 55;
    ListExtract list_extract = 56;
    GetArrayStructFields get_array_struct_fields = 57;
    BinaryExpr array_append = 58;
    ArrayInsert array_insert = 59;
    BinaryExpr array_contains = 60;
<<<<<<< HEAD
    BinaryExpr array_repeat = 61;
=======
    BinaryExpr array_remove = 61;
>>>>>>> 9fe5420e
  }
}

message AggExpr {
  oneof expr_struct {
    Count count = 2;
    Sum sum = 3;
    Min min = 4;
    Max max = 5;
    Avg avg = 6;
    First first = 7;
    Last last = 8;
    BitAndAgg bitAndAgg = 9;
    BitOrAgg bitOrAgg = 10;
    BitXorAgg bitXorAgg = 11;
    Covariance covariance = 12;
    Variance variance = 13;
    Stddev stddev = 14;
    Correlation correlation = 15;
    BloomFilterAgg bloomFilterAgg = 16;
  }
}

enum StatisticsType {
  SAMPLE = 0;
  POPULATION = 1;
}

message Count {
   repeated Expr children = 1;
}

message Sum {
   Expr child = 1;
   DataType datatype = 2;
   bool fail_on_error = 3;
}

message Min {
  Expr child = 1;
  DataType datatype = 2;
}

message Max {
  Expr child = 1;
  DataType datatype = 2;
}

message Avg {
  Expr child = 1;
  DataType datatype = 2;
  DataType sum_datatype = 3;
  bool fail_on_error = 4; // currently unused (useful for deciding Ansi vs Legacy mode)
}

message First {
  Expr child = 1;
  DataType datatype = 2;
  bool ignore_nulls = 3;
}

message Last {
  Expr child = 1;
  DataType datatype = 2;
  bool ignore_nulls = 3;
}

message BitAndAgg {
  Expr child = 1;
  DataType datatype = 2;
}

message BitOrAgg {
  Expr child = 1;
  DataType datatype = 2;
}

message BitXorAgg {
  Expr child = 1;
  DataType datatype = 2;
}

message Covariance {
  Expr child1 = 1;
  Expr child2 = 2;
  bool null_on_divide_by_zero = 3;
  DataType datatype = 4;
  StatisticsType stats_type = 5;
}

message Variance {
  Expr child = 1;
  bool null_on_divide_by_zero = 2;
  DataType datatype = 3;
  StatisticsType stats_type = 4;
}

message Stddev {
  Expr child = 1;
  bool null_on_divide_by_zero = 2;
  DataType datatype = 3;
  StatisticsType stats_type = 4;
}

message Correlation {
  Expr child1 = 1;
  Expr child2 = 2;
  bool null_on_divide_by_zero = 3;
  DataType datatype = 4;
}

message BloomFilterAgg {
  Expr child = 1;
  Expr numItems = 2;
  Expr numBits = 3;
  DataType datatype = 4;
}

message Literal {
  oneof value {
    bool bool_val = 1;
    // Protobuf doesn't provide int8 and int16, we put them into int32 and convert
    // to int8 and int16 when deserializing.
    int32 byte_val = 2;
    int32 short_val = 3;
    int32 int_val = 4;
    int64 long_val = 5;
    float float_val = 6;
    double double_val = 7;
    string string_val = 8;
    bytes bytes_val = 9;
    bytes decimal_val = 10;
   }

   DataType datatype = 11;
   bool is_null = 12;
}

message MathExpr {
  Expr left = 1;
  Expr right = 2;
  bool fail_on_error = 3;
  DataType return_type = 4;
}

enum EvalMode {
  LEGACY = 0;
  TRY = 1;
  ANSI = 2;
}

message Cast {
  Expr child = 1;
  DataType datatype = 2;
  string timezone = 3;
  EvalMode eval_mode = 4;
  bool allow_incompat = 5;
}

message BinaryExpr {
  Expr left = 1;
  Expr right = 2;
}

message UnaryExpr {
  Expr child = 1;
}

// Bound to a particular vector array in input batch.
message BoundReference {
  int32 index = 1;
  DataType datatype = 2;
}

message UnboundReference {
  string name = 1;
  DataType datatype = 2;
}

message SortOrder {
  Expr child = 1;
  SortDirection direction = 2;
  NullOrdering null_ordering = 3;
}

message Substring {
  Expr child = 1;
  int32 start = 2;
  int32 len = 3;
}

message ToJson {
  Expr child = 1;
  string timezone = 2;
  string date_format = 3;
  string timestamp_format = 4;
  string timestamp_ntz_format = 5;
  bool ignore_null_fields = 6;
}

message Hour {
  Expr child = 1;
  string timezone = 2;
}

message Minute {
  Expr child = 1;
  string timezone = 2;
}

message Second {
  Expr child = 1;
  string timezone = 2;
}

message CheckOverflow {
  Expr child = 1;
  DataType datatype = 2;
  bool fail_on_error = 3;
}

message ScalarFunc {
  string func = 1;
  repeated Expr args = 2;
  DataType return_type = 3;
}

message CaseWhen {
  // The expr field is added to be consistent with CaseExpr definition in DataFusion.
  // This field is not really used. When constructing a CaseExpr, this expr field
  // is always set to None. The reason that we always set this expr field to None
  // is because Spark parser converts the expr to a EqualTo conditions. After the
  // conversion, we don't see this expr any more so it's always None.
  Expr expr = 1;
  repeated Expr when = 2;
  repeated Expr then = 3;
  Expr else_expr = 4;
}

message In {
  Expr in_value = 1;
  repeated Expr lists = 2;
  bool negated = 3;
}

message NormalizeNaNAndZero {
  Expr child = 1;
  DataType datatype = 2;
}

message UnaryMinus {
  Expr child = 1;
  bool fail_on_error = 2;
}

message IfExpr {
  Expr if_expr = 1;
  Expr true_expr = 2;
  Expr false_expr = 3;
}

message TruncDate {
  Expr child = 1;
  Expr format = 2;
}

message TruncTimestamp {
  Expr format = 1;
  Expr child = 2;
  string timezone = 3;
}

message Abs {
  Expr child = 1;
  EvalMode eval_mode = 2;
}

message Subquery {
  int64 id = 1;
  DataType datatype = 2;
}

message BloomFilterMightContain {
  Expr bloom_filter = 1;
  Expr value = 2;
}

message CreateNamedStruct {
  repeated Expr values = 1;
  repeated string names = 2;
}

message GetStructField {
  Expr child = 1;
  int32 ordinal = 2;
}

message ListExtract {
  Expr child = 1;
  Expr ordinal = 2;
  Expr default_value = 3;
  bool one_based = 4;
  bool fail_on_error = 5;
}

message GetArrayStructFields {
  Expr child = 1;
  int32 ordinal = 2;
}

enum SortDirection {
  Ascending = 0;
  Descending = 1;
}

enum NullOrdering {
  NullsFirst = 0;
  NullsLast = 1;
}

// Array functions
message ArrayInsert {
  Expr src_array_expr = 1;
  Expr pos_expr = 2;
  Expr item_expr = 3;
  bool legacy_negative_index = 4;
}

message DataType {
  enum DataTypeId {
    BOOL = 0;
    INT8 = 1;
    INT16 = 2;
    INT32 = 3;
    INT64 = 4;
    FLOAT = 5;
    DOUBLE = 6;
    STRING = 7;
    BYTES = 8;
    TIMESTAMP = 9;
    DECIMAL = 10;
    TIMESTAMP_NTZ = 11;
    DATE = 12;
    NULL = 13;
    LIST = 14;
    MAP = 15;
    STRUCT = 16;
  }
  DataTypeId type_id = 1;

  message DataTypeInfo {
    oneof datatype_struct {
      DecimalInfo decimal = 2;
      ListInfo list = 3;
      MapInfo map = 4;
      StructInfo struct = 5;
    }
  }

  message DecimalInfo {
    int32 precision = 1;
    int32 scale = 2;
  }

  message ListInfo {
    DataType element_type = 1;
    bool contains_null = 2;
  }

  message MapInfo {
    DataType key_type = 1;
    DataType value_type = 2;
    bool value_contains_null = 3;
  }

  message StructInfo {
    repeated string field_names = 1;
    repeated DataType field_datatypes = 2;
    repeated bool field_nullable = 3;
  }

  DataTypeInfo type_info = 2;
}
<|MERGE_RESOLUTION|>--- conflicted
+++ resolved
@@ -85,11 +85,8 @@
     BinaryExpr array_append = 58;
     ArrayInsert array_insert = 59;
     BinaryExpr array_contains = 60;
-<<<<<<< HEAD
-    BinaryExpr array_repeat = 61;
-=======
     BinaryExpr array_remove = 61;
->>>>>>> 9fe5420e
+    BinaryExpr array_repeat = 62;
   }
 }
 
