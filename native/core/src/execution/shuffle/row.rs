--- conflicted
+++ resolved
@@ -23,11 +23,7 @@
         shuffle::{
             list::{append_list_element, SparkUnsafeArray},
             map::{append_map_elements, get_map_key_value_dt, SparkUnsafeMap},
-<<<<<<< HEAD
-            shuffle_writer::{write_ipc_compressed, Checksum},
-=======
             shuffle_writer::{Checksum, ShuffleBlockWriter},
->>>>>>> 9c1f0ee1
         },
         utils::bytes_to_i128,
     },
@@ -3365,16 +3361,12 @@
 
         // we do not collect metrics in Native_writeSortedFileNative
         let ipc_time = Time::default();
-<<<<<<< HEAD
-        written += write_ipc_compressed(&batch, &mut cursor, &ipc_time)?;
-=======
         let block_writer = ShuffleBlockWriter::try_new(
             batch.schema().as_ref(),
             enable_fast_encoding,
             codec.clone(),
         )?;
         written += block_writer.write_batch(&batch, &mut cursor, &ipc_time)?;
->>>>>>> 9c1f0ee1
 
         if let Some(checksum) = &mut current_checksum {
             checksum.update(&mut cursor)?;
