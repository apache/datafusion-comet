--- conflicted
+++ resolved
@@ -46,10 +46,7 @@
 use futures::executor::block_on;
 use futures::{Stream, StreamExt, TryFutureExt, TryStreamExt};
 use itertools::Itertools;
-<<<<<<< HEAD
 use parquet::file::reader::Length;
-=======
->>>>>>> 58a36b62
 use std::io::Error;
 use std::{
     any::Any,
@@ -292,10 +289,6 @@
     output_index_file: String,
     schema: SchemaRef,
     buffered_partitions: Vec<PartitionBuffer>,
-<<<<<<< HEAD
-=======
-    spills: Mutex<Vec<SpillInfo>>,
->>>>>>> 58a36b62
     /// Sort expressions
     /// Partitioning scheme to use
     partitioning: Partitioning,
@@ -356,10 +349,6 @@
                     )
                 })
                 .collect::<Result<Vec<_>>>()?,
-<<<<<<< HEAD
-=======
-            spills: Mutex::new(vec![]),
->>>>>>> 58a36b62
             partitioning,
             num_output_partitions,
             runtime,
@@ -630,7 +619,6 @@
 
     fn spill_count(&self) -> usize {
         self.metrics.spill_count.value()
-<<<<<<< HEAD
     }
 
     fn data_size(&self) -> usize {
@@ -772,7 +760,6 @@
             .register(&runtime.memory_pool);
         let shuffle_block_writer =
             ShuffleBlockWriter::try_new(schema.as_ref(), enable_fast_encoding, codec)?;
-
         Ok(Self {
             schema,
             frozen: vec![],
@@ -929,319 +916,7 @@
         self.reservation.free();
         timer.stop();
         Ok(output_batches.len())
-=======
-    }
-
-    fn data_size(&self) -> usize {
-        self.metrics.data_size.value()
-    }
-
-    async fn spill(&mut self) -> Result<usize> {
-        log::debug!(
-            "ShuffleRepartitioner spilling shuffle data of {} to disk while inserting ({} time(s) so far)",
-            self.used(),
-            self.spill_count()
-        );
-
-        // we could always get a chance to free some memory as long as we are holding some
-        if self.buffered_partitions.is_empty() {
-            return Ok(0);
-        }
-
-        let mut timer = self.metrics.write_time.timer();
-        let spillfile = self
-            .runtime
-            .disk_manager
-            .create_tmp_file("shuffle writer spill")?;
-        timer.stop();
-
-        let offsets = spill_into(
-            &mut self.buffered_partitions,
-            spillfile.path(),
-            self.num_output_partitions,
-            &self.metrics,
-        )?;
-
-        let mut spills = self.spills.lock().await;
-        let used = self.reservation.size();
-        self.metrics.spill_count.add(1);
-        self.metrics.spilled_bytes.add(used);
-        spills.push(SpillInfo {
-            file: spillfile,
-            offsets,
-        });
-        Ok(used)
-    }
-
-    /// Appends rows of specified indices from columns into active array builders in the specified partition.
-    async fn append_rows_to_partition(
-        &mut self,
-        columns: &[ArrayRef],
-        indices: &[usize],
-        partition_id: usize,
-    ) -> Result<isize> {
-        let mut mem_diff = 0;
-
-        let output = &mut self.buffered_partitions[partition_id];
-
-        // If the range of indices is not big enough, just appending the rows into
-        // active array builders instead of directly adding them as a record batch.
-        let mut start_index: usize = 0;
-        let mut output_ret = output.append_rows(columns, indices, start_index, &self.metrics);
-
-        loop {
-            match output_ret {
-                AppendRowStatus::MemDiff(l) => {
-                    mem_diff += l?;
-                    break;
-                }
-                AppendRowStatus::StartIndex(new_start) => {
-                    // Cannot allocate enough memory for the array builders in the partition,
-                    // spill partitions and retry.
-                    self.spill().await?;
-
-                    let mut mempool_timer = self.metrics.mempool_time.timer();
-                    self.reservation.free();
-                    let output = &mut self.buffered_partitions[partition_id];
-                    output.reservation.free();
-                    mempool_timer.stop();
-
-                    start_index = new_start;
-                    output_ret = output.append_rows(columns, indices, start_index, &self.metrics);
-
-                    if let AppendRowStatus::StartIndex(new_start) = output_ret {
-                        if new_start == start_index {
-                            // If the start index is not updated, it means that the partition
-                            // is still not able to allocate enough memory for the array builders.
-                            return Err(DataFusionError::Internal(
-                                "Partition is still not able to allocate enough memory for the array builders after spilling."
-                                    .to_string(),
-                            ));
-                        }
-                    }
-                }
-            }
-        }
-
-        Ok(mem_diff)
-    }
-}
-
-impl Debug for ShuffleRepartitioner {
-    fn fmt(&self, f: &mut Formatter<'_>) -> fmt::Result {
-        f.debug_struct("ShuffleRepartitioner")
-            .field("memory_used", &self.used())
-            .field("spilled_bytes", &self.spilled_bytes())
-            .field("spilled_count", &self.spill_count())
-            .field("data_size", &self.data_size())
-            .finish()
-    }
-}
-
-/// The status of appending rows to a partition buffer.
-enum AppendRowStatus {
-    /// The difference in memory usage after appending rows
-    MemDiff(Result<isize>),
-    /// The index of the next row to append
-    StartIndex(usize),
-}
-
-struct PartitionBuffer {
-    /// The schema of batches to be partitioned.
-    schema: SchemaRef,
-    /// The "frozen" Arrow IPC bytes of active data. They are frozen when `flush` is called.
-    frozen: Vec<u8>,
-    /// Array builders for appending rows into buffering batches.
-    active: Vec<Box<dyn ArrayBuilder>>,
-    /// The estimation of memory size of active builders in bytes when they are filled.
-    active_slots_mem_size: usize,
-    /// Number of rows in active builders.
-    num_active_rows: usize,
-    /// The maximum number of rows in a batch. Once `num_active_rows` reaches `batch_size`,
-    /// the active array builders will be frozen and appended to frozen buffer `frozen`.
-    batch_size: usize,
-    /// Memory reservation for this partition buffer.
-    reservation: MemoryReservation,
-    /// Writer that performs encoding and compression
-    shuffle_block_writer: ShuffleBlockWriter,
-}
-
-impl PartitionBuffer {
-    fn try_new(
-        schema: SchemaRef,
-        batch_size: usize,
-        partition_id: usize,
-        runtime: &Arc<RuntimeEnv>,
-        codec: CompressionCodec,
-        enable_fast_encoding: bool,
-    ) -> Result<Self> {
-        let reservation = MemoryConsumer::new(format!("PartitionBuffer[{}]", partition_id))
-            .with_can_spill(true)
-            .register(&runtime.memory_pool);
-        let shuffle_block_writer =
-            ShuffleBlockWriter::try_new(schema.as_ref(), enable_fast_encoding, codec)?;
-        Ok(Self {
-            schema,
-            frozen: vec![],
-            active: vec![],
-            active_slots_mem_size: 0,
-            num_active_rows: 0,
-            batch_size,
-            reservation,
-            shuffle_block_writer,
-        })
-    }
-
-    /// Initializes active builders if necessary.
-    /// Returns error if memory reservation fails.
-    fn init_active_if_necessary(&mut self, metrics: &ShuffleRepartitionerMetrics) -> Result<isize> {
-        let mut mem_diff = 0;
-
-        if self.active.is_empty() {
-            // Estimate the memory size of active builders
-            if self.active_slots_mem_size == 0 {
-                self.active_slots_mem_size = self
-                    .schema
-                    .fields()
-                    .iter()
-                    .map(|field| slot_size(self.batch_size, field.data_type()))
-                    .sum::<usize>();
-            }
-
-            let mut mempool_timer = metrics.mempool_time.timer();
-            self.reservation.try_grow(self.active_slots_mem_size)?;
-            mempool_timer.stop();
-
-            let mut repart_timer = metrics.repart_time.timer();
-            self.active = new_array_builders(&self.schema, self.batch_size);
-            repart_timer.stop();
-
-            mem_diff += self.active_slots_mem_size as isize;
-        }
-        Ok(mem_diff)
-    }
-
-    /// Appends rows of specified indices from columns into active array builders.
-    fn append_rows(
-        &mut self,
-        columns: &[ArrayRef],
-        indices: &[usize],
-        start_index: usize,
-        metrics: &ShuffleRepartitionerMetrics,
-    ) -> AppendRowStatus {
-        let mut mem_diff = 0;
-        let mut start = start_index;
-
-        // lazy init because some partition may be empty
-        let init = self.init_active_if_necessary(metrics);
-        if init.is_err() {
-            return AppendRowStatus::StartIndex(start);
-        }
-        mem_diff += init.unwrap();
-
-        while start < indices.len() {
-            let end = (start + self.batch_size).min(indices.len());
-
-            let mut repart_timer = metrics.repart_time.timer();
-            self.active
-                .iter_mut()
-                .zip(columns)
-                .for_each(|(builder, column)| {
-                    append_columns(builder, column, &indices[start..end], column.data_type());
-                });
-            self.num_active_rows += end - start;
-            repart_timer.stop();
-
-            if self.num_active_rows >= self.batch_size {
-                let flush = self.flush(metrics);
-                if let Err(e) = flush {
-                    return AppendRowStatus::MemDiff(Err(e));
-                }
-                mem_diff += flush.unwrap();
-
-                let init = self.init_active_if_necessary(metrics);
-                if init.is_err() {
-                    return AppendRowStatus::StartIndex(end);
-                }
-                mem_diff += init.unwrap();
-            }
-            start = end;
-        }
-        AppendRowStatus::MemDiff(Ok(mem_diff))
-    }
-
-    /// flush active data into frozen bytes
-    fn flush(&mut self, metrics: &ShuffleRepartitionerMetrics) -> Result<isize> {
-        if self.num_active_rows == 0 {
-            return Ok(0);
-        }
-        let mut mem_diff = 0isize;
-
-        // active -> staging
-        let active = std::mem::take(&mut self.active);
-        let num_rows = self.num_active_rows;
-        self.num_active_rows = 0;
-
-        let mut mempool_timer = metrics.mempool_time.timer();
-        self.reservation.try_shrink(self.active_slots_mem_size)?;
-        mempool_timer.stop();
-
-        let mut repart_timer = metrics.repart_time.timer();
-        let frozen_batch = make_batch(Arc::clone(&self.schema), active, num_rows)?;
-        repart_timer.stop();
-
-        let frozen_capacity_old = self.frozen.capacity();
-        let mut cursor = Cursor::new(&mut self.frozen);
-        cursor.seek(SeekFrom::End(0))?;
-        self.shuffle_block_writer
-            .write_batch(&frozen_batch, &mut cursor, &metrics.encode_time)?;
-
-        mem_diff += (self.frozen.capacity() - frozen_capacity_old) as isize;
-        Ok(mem_diff)
-    }
-}
-
-struct SpillInfo {
-    file: RefCountedTempFile,
-    offsets: Vec<u64>,
-}
-
-/// consume the `buffered_partitions` and do spill into a single temp shuffle output file
-fn spill_into(
-    buffered_partitions: &mut [PartitionBuffer],
-    path: &Path,
-    num_output_partitions: usize,
-    metrics: &ShuffleRepartitionerMetrics,
-) -> Result<Vec<u64>> {
-    let mut output_batches: Vec<Vec<u8>> = vec![vec![]; num_output_partitions];
-
-    for i in 0..num_output_partitions {
-        buffered_partitions[i].flush(metrics)?;
-        output_batches[i] = std::mem::take(&mut buffered_partitions[i].frozen);
-    }
-    let path = path.to_owned();
-
-    let mut write_timer = metrics.write_time.timer();
-
-    let mut offsets = vec![0; num_output_partitions + 1];
-    let mut spill_data = OpenOptions::new()
-        .write(true)
-        .create(true)
-        .truncate(true)
-        .open(path)
-        .map_err(|e| DataFusionError::Execution(format!("Error occurred while spilling {}", e)))?;
-
-    for i in 0..num_output_partitions {
-        offsets[i] = spill_data.stream_position()?;
-        spill_data.write_all(&output_batches[i])?;
-        output_batches[i].clear();
->>>>>>> 58a36b62
-    }
-    write_timer.stop();
-
-    // add one extra offset at last to ease partition length computation
-    offsets[num_output_partitions] = spill_data.stream_position()?;
-    Ok(offsets)
+    }
 }
 
 /// A stream that yields no record batches which represent end of output.
