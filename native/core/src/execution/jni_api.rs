// Licensed to the Apache Software Foundation (ASF) under one
// or more contributor license agreements.  See the NOTICE file
// distributed with this work for additional information
// regarding copyright ownership.  The ASF licenses this file
// to you under the Apache License, Version 2.0 (the
// "License"); you may not use this file except in compliance
// with the License.  You may obtain a copy of the License at
//
//   http://www.apache.org/licenses/LICENSE-2.0
//
// Unless required by applicable law or agreed to in writing,
// software distributed under the License is distributed on an
// "AS IS" BASIS, WITHOUT WARRANTIES OR CONDITIONS OF ANY
// KIND, either express or implied.  See the License for the
// specific language governing permissions and limitations
// under the License.

//! Define JNI APIs which can be called from Java/Scala.

use super::{serde, utils::SparkArrowConvert};
use arrow::array::RecordBatch;
use arrow::datatypes::DataType as ArrowDataType;
use datafusion::execution::memory_pool::MemoryPool;
use datafusion::{
    execution::{disk_manager::DiskManagerBuilder, runtime_env::RuntimeEnv},
    physical_plan::{display::DisplayableExecutionPlan, SendableRecordBatchStream},
    prelude::{SessionConfig, SessionContext},
};
use futures::poll;
use jni::{
    errors::Result as JNIResult,
    objects::{
        JByteArray, JClass, JIntArray, JLongArray, JObject, JObjectArray, JPrimitiveArray, JString,
        ReleaseMode,
    },
    sys::{jbyteArray, jint, jlong, jlongArray},
    JNIEnv,
};
use std::path::PathBuf;
use std::time::{Duration, Instant};
use std::{sync::Arc, task::Poll};

use crate::{
    errors::{try_unwrap_or_throw, CometError, CometResult},
    execution::{
        metrics::utils::update_comet_metric, planner::PhysicalPlanner, serde::to_arrow_datatype,
        shuffle::row::process_sorted_row_partition, sort::RdxSort,
    },
    jvm_bridge::{jni_new_global_ref, JVMClasses},
};
use datafusion::common::ScalarValue;
use datafusion::execution::disk_manager::DiskManagerMode;
use datafusion::execution::runtime_env::RuntimeEnvBuilder;
use datafusion::logical_expr::ScalarUDF;
use datafusion_comet_proto::spark_operator::Operator;
use datafusion_spark::function::math::expm1::SparkExpm1;
use futures::stream::StreamExt;
use jni::objects::JByteBuffer;
use jni::sys::JNI_FALSE;
use jni::{
    objects::GlobalRef,
    sys::{jboolean, jdouble, jintArray, jobjectArray, jstring},
};
use tokio::runtime::Runtime;

use crate::execution::memory_pools::{
    create_memory_pool, handle_task_shared_pool_release, parse_memory_pool_config, MemoryPoolConfig,
};
use crate::execution::operators::ScanExec;
use crate::execution::shuffle::{read_ipc_compressed, CompressionCodec};
use crate::execution::spark_plan::SparkPlan;

use crate::execution::tracing::{log_memory_usage, trace_begin, trace_end, with_trace};

use datafusion_comet_proto::spark_operator::operator::OpStruct;
use log::info;
use once_cell::sync::Lazy;
#[cfg(feature = "jemalloc")]
use tikv_jemalloc_ctl::{epoch, stats};

static TOKIO_RUNTIME: Lazy<Runtime> = Lazy::new(|| {
    let mut builder = tokio::runtime::Builder::new_multi_thread();
    if let Some(n) = parse_usize_env_var("COMET_WORKER_THREADS") {
        builder.worker_threads(n);
    }
    if let Some(n) = parse_usize_env_var("COMET_MAX_BLOCKING_THREADS") {
        builder.max_blocking_threads(n);
    }
    builder
        .enable_all()
        .build()
        .expect("Failed to create Tokio runtime")
});

fn parse_usize_env_var(name: &str) -> Option<usize> {
    std::env::var_os(name).and_then(|n| n.to_str().and_then(|s| s.parse::<usize>().ok()))
}

/// Function to get a handle to the global Tokio runtime
pub fn get_runtime() -> &'static Runtime {
    &TOKIO_RUNTIME
}

/// Comet native execution context. Kept alive across JNI calls.
struct ExecutionContext {
    /// The id of the execution context.
    pub id: i64,
    /// Task attempt id
    pub task_attempt_id: i64,
    /// The deserialized Spark plan
    pub spark_plan: Operator,
    /// The number of partitions
    pub partition_count: usize,
    /// The DataFusion root operator converted from the `spark_plan`
    pub root_op: Option<Arc<SparkPlan>>,
    /// The input sources for the DataFusion plan
    pub scans: Vec<ScanExec>,
    /// The global reference of input sources for the DataFusion plan
    pub input_sources: Vec<Arc<GlobalRef>>,
    /// The record batch stream to pull results from
    pub stream: Option<SendableRecordBatchStream>,
    /// Native metrics
    pub metrics: Arc<GlobalRef>,
    // The interval in milliseconds to update metrics
    pub metrics_update_interval: Option<Duration>,
    // The last update time of metrics
    pub metrics_last_update_time: Instant,
    /// The time it took to create the native plan and configure the context
    pub plan_creation_time: Duration,
    /// DataFusion SessionContext
    pub session_ctx: Arc<SessionContext>,
    /// Whether to enable additional debugging checks & messages
    pub debug_native: bool,
    /// Whether to write native plans with metrics to stdout
    pub explain_native: bool,
    /// Memory pool config
    pub memory_pool_config: MemoryPoolConfig,
    /// Whether to log memory usage on each call to execute_plan
    pub tracing_enabled: bool,
}

/// Accept serialized query plan and return the address of the native query plan.
/// # Safety
/// This function is inherently unsafe since it deals with raw pointers passed from JNI.
#[no_mangle]
pub unsafe extern "system" fn Java_org_apache_comet_Native_createPlan(
    e: JNIEnv,
    _class: JClass,
    id: jlong,
    iterators: jobjectArray,
    serialized_query: jbyteArray,
    partition_count: jint,
    metrics_node: JObject,
    metrics_update_interval: jlong,
    comet_task_memory_manager_obj: JObject,
    local_dirs: jobjectArray,
    batch_size: jint,
    off_heap_mode: jboolean,
    memory_pool_type: jstring,
    memory_limit: jlong,
    memory_limit_per_task: jlong,
    task_attempt_id: jlong,
    debug_native: jboolean,
    explain_native: jboolean,
    tracing_enabled: jboolean,
) -> jlong {
    try_unwrap_or_throw(&e, |mut env| {
        with_trace("createPlan", tracing_enabled != JNI_FALSE, || {
            // Init JVM classes
            JVMClasses::init(&mut env);

            let start = Instant::now();

            let array = unsafe { JPrimitiveArray::from_raw(serialized_query) };
            let bytes = env.convert_byte_array(array)?;

            // Deserialize query plan
            let spark_plan = serde::deserialize_op(bytes.as_slice())?;

            let metrics = Arc::new(jni_new_global_ref!(env, metrics_node)?);

            // Get the global references of input sources
            let mut input_sources = vec![];
            let iter_array = JObjectArray::from_raw(iterators);
            let num_inputs = env.get_array_length(&iter_array)?;
            for i in 0..num_inputs {
                let input_source = env.get_object_array_element(&iter_array, i)?;
                let input_source = Arc::new(jni_new_global_ref!(env, input_source)?);
                input_sources.push(input_source);
            }

            // Create DataFusion memory pool
            let task_memory_manager =
                Arc::new(jni_new_global_ref!(env, comet_task_memory_manager_obj)?);

            let memory_pool_type = env.get_string(&JString::from_raw(memory_pool_type))?.into();
            let memory_pool_config = parse_memory_pool_config(
                off_heap_mode != JNI_FALSE,
                memory_pool_type,
                memory_limit,
                memory_limit_per_task,
            )?;
            let memory_pool =
                create_memory_pool(&memory_pool_config, task_memory_manager, task_attempt_id);

            // Get local directories for storing spill files
            let local_dirs_array = JObjectArray::from_raw(local_dirs);
            let num_local_dirs = env.get_array_length(&local_dirs_array)?;
            let mut local_dirs = vec![];
            for i in 0..num_local_dirs {
                let local_dir: JString = env.get_object_array_element(&local_dirs_array, i)?.into();
                let local_dir = env.get_string(&local_dir)?;
                local_dirs.push(local_dir.into());
            }

            // We need to keep the session context alive. Some session state like temporary
            // dictionaries are stored in session context. If it is dropped, the temporary
            // dictionaries will be dropped as well.
            let session =
                prepare_datafusion_session_context(batch_size as usize, memory_pool, local_dirs)?;

            let plan_creation_time = start.elapsed();

            let metrics_update_interval = if metrics_update_interval > 0 {
                Some(Duration::from_millis(metrics_update_interval as u64))
            } else {
                None
            };

            let exec_context = Box::new(ExecutionContext {
                id,
                task_attempt_id,
                spark_plan,
                partition_count: partition_count as usize,
                root_op: None,
                scans: vec![],
                input_sources,
                stream: None,
                metrics,
                metrics_update_interval,
                metrics_last_update_time: Instant::now(),
                plan_creation_time,
                session_ctx: Arc::new(session),
                debug_native: debug_native == 1,
                explain_native: explain_native == 1,
                memory_pool_config,
                tracing_enabled: tracing_enabled != JNI_FALSE,
            });

            Ok(Box::into_raw(exec_context) as i64)
        })
    })
}

/// Configure DataFusion session context.
fn prepare_datafusion_session_context(
    batch_size: usize,
    memory_pool: Arc<dyn MemoryPool>,
    local_dirs: Vec<String>,
) -> CometResult<SessionContext> {
    let paths = local_dirs.into_iter().map(PathBuf::from).collect();
    let disk_manager = DiskManagerBuilder::default().with_mode(DiskManagerMode::Directories(paths));
    let mut rt_config = RuntimeEnvBuilder::new().with_disk_manager_builder(disk_manager);
    rt_config = rt_config.with_memory_pool(memory_pool);

    // Get Datafusion configuration from Spark Execution context
    // can be configured in Comet Spark JVM using Spark --conf parameters
    // e.g: spark-shell --conf spark.datafusion.sql_parser.parse_float_as_decimal=true
    let session_config = SessionConfig::new()
        .with_batch_size(batch_size)
        // DataFusion partial aggregates can emit duplicate rows so we disable the
        // skip partial aggregation feature because this is not compatible with Spark's
        // use of partial aggregates.
        .set(
            "datafusion.execution.skip_partial_aggregation_probe_ratio_threshold",
            // this is the threshold of number of groups / number of rows and the
            // maximum value is 1.0, so we set the threshold a little higher just
            // to be safe
            &ScalarValue::Float64(Some(1.1)),
        );

    #[allow(deprecated)]
    let runtime = RuntimeEnv::try_new(rt_config)?;

    let mut session_ctx = SessionContext::new_with_config_rt(session_config, Arc::new(runtime));

    datafusion::functions_nested::register_all(&mut session_ctx)?;

    // register UDFs from datafusion-spark crate
    session_ctx.register_udf(ScalarUDF::new_from_impl(SparkExpm1::default()));

    // Must be the last one to override existing functions with the same name
    datafusion_comet_spark_expr::register_all_comet_functions(&mut session_ctx)?;

    Ok(session_ctx)
}

/// Prepares arrow arrays for output.
fn prepare_output(
    env: &mut JNIEnv,
    array_addrs: jlongArray,
    schema_addrs: jlongArray,
    output_batch: RecordBatch,
    validate: bool,
) -> CometResult<jlong> {
    let array_address_array = unsafe { JLongArray::from_raw(array_addrs) };
    let num_cols = env.get_array_length(&array_address_array)? as usize;

    let array_addrs =
        unsafe { env.get_array_elements(&array_address_array, ReleaseMode::NoCopyBack)? };
    let array_addrs = &*array_addrs;

    let schema_address_array = unsafe { JLongArray::from_raw(schema_addrs) };
    let schema_addrs =
        unsafe { env.get_array_elements(&schema_address_array, ReleaseMode::NoCopyBack)? };
    let schema_addrs = &*schema_addrs;

    let results = output_batch.columns();
    let num_rows = output_batch.num_rows();

    // there are edge cases where num_cols can be zero due to Spark optimizations
    // when the results of a query are not used
    if num_cols > 0 {
        if results.len() != num_cols {
            return Err(CometError::Internal(format!(
                "Output column count mismatch: expected {num_cols}, got {}",
                results.len()
            )));
        }

        if validate {
            // Validate the output arrays.
            for array in results.iter() {
                let array_data = array.to_data();
                array_data
                    .validate_full()
                    .expect("Invalid output array data");
            }
        }

        let mut i = 0;
        while i < results.len() {
            let array_ref = results.get(i).ok_or(CometError::IndexOutOfBounds(i))?;
            array_ref
                .to_data()
                .move_to_spark(array_addrs[i], schema_addrs[i])?;

            i += 1;
        }
    }

    Ok(num_rows as jlong)
}

/// Pull the next input from JVM. Note that we cannot pull input batches in
/// `ScanStream.poll_next` when the execution stream is polled for output.
/// Because the input source could be another native execution stream, which
/// will be executed in another tokio blocking thread. It causes JNI throw
/// Java exception. So we pull input batches here and insert them into scan
/// operators before polling the stream,
#[inline]
fn pull_input_batches(exec_context: &mut ExecutionContext) -> Result<(), CometError> {
    exec_context.scans.iter_mut().try_for_each(|scan| {
        scan.get_next_batch()?;
        Ok::<(), CometError>(())
    })
}

/// Accept serialized query plan and the addresses of Arrow Arrays from Spark,
/// then execute the query. Return addresses of arrow vector.
/// # Safety
/// This function is inherently unsafe since it deals with raw pointers passed from JNI.
#[no_mangle]
pub unsafe extern "system" fn Java_org_apache_comet_Native_executePlan(
    e: JNIEnv,
    _class: JClass,
    stage_id: jint,
    partition: jint,
    exec_context: jlong,
    array_addrs: jlongArray,
    schema_addrs: jlongArray,
) -> jlong {
    try_unwrap_or_throw(&e, |mut env| {
        // Retrieve the query
        let exec_context = get_execution_context(exec_context);

<<<<<<< HEAD
        let exec_context_id = exec_context.id;

        // Initialize the execution stream.
        // Because we don't know if input arrays are dictionary-encoded when we create
        // query plan, we need to defer stream initialization to first time execution.
        if exec_context.root_op.is_none() {
            let start = Instant::now();
            let planner = PhysicalPlanner::new(Arc::clone(&exec_context.session_ctx), partition)
                .with_exec_id(exec_context_id);
            let (scans, root_op) = planner.create_plan(
                &exec_context.spark_plan,
                &mut exec_context.input_sources.clone(),
                exec_context.partition_count,
            )?;
            let physical_plan_time = start.elapsed();

            exec_context.plan_creation_time += physical_plan_time;
            exec_context.root_op = Some(Arc::clone(&root_op));
            exec_context.scans = scans;
=======
        let tracing_event_name = match &exec_context.spark_plan.op_struct {
            Some(OpStruct::ShuffleWriter(_)) => "executePlan(ShuffleWriter)",
            _ => "executePlan",
        };
>>>>>>> 94ca9684

        if exec_context.tracing_enabled {
            #[cfg(feature = "jemalloc")]
            {
                let e = epoch::mib().unwrap();
                let allocated = stats::allocated::mib().unwrap();
                e.advance().unwrap();
                use crate::execution::tracing::log_memory_usage;
                log_memory_usage("jemalloc_allocated", allocated.read().unwrap() as u64);
            }
        }

        with_trace(tracing_event_name, exec_context.tracing_enabled, || {
            let exec_context_id = exec_context.id;

            // Initialize the execution stream.
            // Because we don't know if input arrays are dictionary-encoded when we create
            // query plan, we need to defer stream initialization to first time execution.
            if exec_context.root_op.is_none() {
                let start = Instant::now();
                let planner = PhysicalPlanner::new(Arc::clone(&exec_context.session_ctx))
                    .with_exec_id(exec_context_id);
                let (scans, root_op) = planner.create_plan(
                    &exec_context.spark_plan,
                    &mut exec_context.input_sources.clone(),
                    exec_context.partition_count,
                )?;
                let physical_plan_time = start.elapsed();

                exec_context.plan_creation_time += physical_plan_time;
                exec_context.root_op = Some(Arc::clone(&root_op));
                exec_context.scans = scans;

                if exec_context.explain_native {
                    let formatted_plan_str =
                        DisplayableExecutionPlan::new(root_op.native_plan.as_ref()).indent(true);
                    info!("Comet native query plan:\n{formatted_plan_str:}");
                }

                let task_ctx = exec_context.session_ctx.task_ctx();
                let stream = exec_context
                    .root_op
                    .as_ref()
                    .unwrap()
                    .native_plan
                    .execute(partition as usize, task_ctx)?;
                exec_context.stream = Some(stream);
            } else {
                // Pull input batches
                pull_input_batches(exec_context)?;
            }

            loop {
                // Polling the stream.
                let next_item = exec_context.stream.as_mut().unwrap().next();
                let poll_output = get_runtime().block_on(async { poll!(next_item) });

                // update metrics at interval
                if let Some(interval) = exec_context.metrics_update_interval {
                    let now = Instant::now();
                    if now - exec_context.metrics_last_update_time >= interval {
                        update_metrics(&mut env, exec_context)?;
                        exec_context.metrics_last_update_time = now;
                    }
                }

                match poll_output {
                    Poll::Ready(Some(output)) => {
                        // prepare output for FFI transfer
                        return prepare_output(
                            &mut env,
                            array_addrs,
                            schema_addrs,
                            output?,
                            exec_context.debug_native,
                        );
                    }
                    Poll::Ready(None) => {
                        // Reaches EOF of output.
                        if exec_context.explain_native {
                            if let Some(plan) = &exec_context.root_op {
                                let formatted_plan_str = DisplayableExecutionPlan::with_metrics(
                                    plan.native_plan.as_ref(),
                                )
                                .indent(true);
                                info!(
                                    "Comet native query plan with metrics (Plan #{} Stage {} Partition {}):\
                                \n plan creation (including CometScans fetching first batches) took {:?}:\
                                \n{formatted_plan_str:}",
                                    plan.plan_id, stage_id, partition, exec_context.plan_creation_time
                                );
                            }
                        }
                        return Ok(-1);
                    }
                    // A poll pending means there are more than one blocking operators,
                    // we don't need go back-forth between JVM/Native. Just keeping polling.
                    Poll::Pending => {
                        // Pull input batches
                        pull_input_batches(exec_context)?;

                        // Output not ready yet
                        continue;
                    }
                }
            }
        })
    })
}

#[no_mangle]
/// Drop the native query plan object and context object.
pub extern "system" fn Java_org_apache_comet_Native_releasePlan(
    e: JNIEnv,
    _class: JClass,
    exec_context: jlong,
) {
    try_unwrap_or_throw(&e, |mut env| unsafe {
        let execution_context = get_execution_context(exec_context);

        // Update metrics
        update_metrics(&mut env, execution_context)?;

        handle_task_shared_pool_release(
            execution_context.memory_pool_config.pool_type,
            execution_context.task_attempt_id,
        );

        let _: Box<ExecutionContext> = Box::from_raw(execution_context);
        Ok(())
    })
}

/// Updates the metrics of the query plan.
fn update_metrics(env: &mut JNIEnv, exec_context: &mut ExecutionContext) -> CometResult<()> {
    if exec_context.root_op.is_some() {
        let native_query = exec_context.root_op.as_ref().unwrap();
        let metrics = exec_context.metrics.as_obj();
        update_comet_metric(env, metrics, native_query)
    } else {
        Ok(())
    }
}

fn convert_datatype_arrays(
    env: &'_ mut JNIEnv<'_>,
    serialized_datatypes: jobjectArray,
) -> JNIResult<Vec<ArrowDataType>> {
    unsafe {
        let obj_array = JObjectArray::from_raw(serialized_datatypes);
        let array_len = env.get_array_length(&obj_array)?;
        let mut res: Vec<ArrowDataType> = Vec::new();

        for i in 0..array_len {
            let inner_array = env.get_object_array_element(&obj_array, i)?;
            let inner_array: JByteArray = inner_array.into();
            let bytes = env.convert_byte_array(inner_array)?;
            let data_type = serde::deserialize_data_type(bytes.as_slice()).unwrap();
            let arrow_dt = to_arrow_datatype(&data_type);
            res.push(arrow_dt);
        }

        Ok(res)
    }
}

fn get_execution_context<'a>(id: i64) -> &'a mut ExecutionContext {
    unsafe {
        (id as *mut ExecutionContext)
            .as_mut()
            .expect("Comet execution context shouldn't be null!")
    }
}

/// Used by Comet shuffle external sorter to write sorted records to disk.
/// # Safety
/// This function is inherently unsafe since it deals with raw pointers passed from JNI.
#[no_mangle]
pub unsafe extern "system" fn Java_org_apache_comet_Native_writeSortedFileNative(
    e: JNIEnv,
    _class: JClass,
    row_addresses: jlongArray,
    row_sizes: jintArray,
    serialized_datatypes: jobjectArray,
    file_path: jstring,
    prefer_dictionary_ratio: jdouble,
    batch_size: jlong,
    checksum_enabled: jboolean,
    checksum_algo: jint,
    current_checksum: jlong,
    compression_codec: jstring,
    compression_level: jint,
    tracing_enabled: jboolean,
) -> jlongArray {
    try_unwrap_or_throw(&e, |mut env| unsafe {
        with_trace(
            "writeSortedFileNative",
            tracing_enabled != JNI_FALSE,
            || {
                let data_types = convert_datatype_arrays(&mut env, serialized_datatypes)?;

                let row_address_array = JLongArray::from_raw(row_addresses);
                let row_num = env.get_array_length(&row_address_array)? as usize;
                let row_addresses =
                    env.get_array_elements(&row_address_array, ReleaseMode::NoCopyBack)?;

                let row_size_array = JIntArray::from_raw(row_sizes);
                let row_sizes = env.get_array_elements(&row_size_array, ReleaseMode::NoCopyBack)?;

                let row_addresses_ptr = row_addresses.as_ptr();
                let row_sizes_ptr = row_sizes.as_ptr();

                let output_path: String = env
                    .get_string(&JString::from_raw(file_path))
                    .unwrap()
                    .into();

                let checksum_enabled = checksum_enabled == 1;
                let current_checksum = if current_checksum == i64::MIN {
                    // Initial checksum is not available.
                    None
                } else {
                    Some(current_checksum as u32)
                };

                let compression_codec: String = env
                    .get_string(&JString::from_raw(compression_codec))
                    .unwrap()
                    .into();

                let compression_codec = match compression_codec.as_str() {
                    "zstd" => CompressionCodec::Zstd(compression_level),
                    "lz4" => CompressionCodec::Lz4Frame,
                    "snappy" => CompressionCodec::Snappy,
                    _ => CompressionCodec::Lz4Frame,
                };

                let (written_bytes, checksum) = process_sorted_row_partition(
                    row_num,
                    batch_size as usize,
                    row_addresses_ptr,
                    row_sizes_ptr,
                    &data_types,
                    output_path,
                    prefer_dictionary_ratio,
                    checksum_enabled,
                    checksum_algo,
                    current_checksum,
                    &compression_codec,
                )?;

                let checksum = if let Some(checksum) = checksum {
                    checksum as i64
                } else {
                    // Spark checksums (CRC32 or Adler32) are both u32, so we use i64::MIN to indicate
                    // checksum is not available.
                    i64::MIN
                };

                let long_array = env.new_long_array(2)?;
                env.set_long_array_region(&long_array, 0, &[written_bytes, checksum])?;

                Ok(long_array.into_raw())
            },
        )
    })
}

#[no_mangle]
/// Used by Comet shuffle external sorter to sort in-memory row partition ids.
pub extern "system" fn Java_org_apache_comet_Native_sortRowPartitionsNative(
    e: JNIEnv,
    _class: JClass,
    address: jlong,
    size: jlong,
    tracing_enabled: jboolean,
) {
    try_unwrap_or_throw(&e, |_| {
        with_trace(
            "sortRowPartitionsNative",
            tracing_enabled != JNI_FALSE,
            || {
                // SAFETY: JVM unsafe memory allocation is aligned with long.
                let array =
                    unsafe { std::slice::from_raw_parts_mut(address as *mut i64, size as usize) };
                array.rdxsort();
                Ok(())
            },
        )
    })
}

#[no_mangle]
/// Used by Comet native shuffle reader
/// # Safety
/// This function is inherently unsafe since it deals with raw pointers passed from JNI.
pub unsafe extern "system" fn Java_org_apache_comet_Native_decodeShuffleBlock(
    e: JNIEnv,
    _class: JClass,
    byte_buffer: JByteBuffer,
    length: jint,
    array_addrs: jlongArray,
    schema_addrs: jlongArray,
    tracing_enabled: jboolean,
) -> jlong {
    try_unwrap_or_throw(&e, |mut env| {
        with_trace("decodeShuffleBlock", tracing_enabled != JNI_FALSE, || {
            let raw_pointer = env.get_direct_buffer_address(&byte_buffer)?;
            let length = length as usize;
            let slice: &[u8] = unsafe { std::slice::from_raw_parts(raw_pointer, length) };
            let batch = read_ipc_compressed(slice)?;
            prepare_output(&mut env, array_addrs, schema_addrs, batch, false)
        })
    })
}

#[no_mangle]
/// # Safety
/// This function is inherently unsafe since it deals with raw pointers passed from JNI.
pub unsafe extern "system" fn Java_org_apache_comet_Native_traceBegin(
    e: JNIEnv,
    _class: JClass,
    event: jstring,
) {
    try_unwrap_or_throw(&e, |mut env| {
        let name: String = env.get_string(&JString::from_raw(event)).unwrap().into();
        trace_begin(&name);
        Ok(())
    })
}

#[no_mangle]
/// # Safety
/// This function is inherently unsafe since it deals with raw pointers passed from JNI.
pub unsafe extern "system" fn Java_org_apache_comet_Native_traceEnd(
    e: JNIEnv,
    _class: JClass,
    event: jstring,
) {
    try_unwrap_or_throw(&e, |mut env| {
        let name: String = env.get_string(&JString::from_raw(event)).unwrap().into();
        trace_end(&name);
        Ok(())
    })
}

#[no_mangle]
/// # Safety
/// This function is inherently unsafe since it deals with raw pointers passed from JNI.
pub unsafe extern "system" fn Java_org_apache_comet_Native_logMemoryUsage(
    e: JNIEnv,
    _class: JClass,
    name: jstring,
    value: jlong,
) {
    try_unwrap_or_throw(&e, |mut env| {
        let name: String = env.get_string(&JString::from_raw(name)).unwrap().into();
        log_memory_usage(&name, value as u64);
        Ok(())
    })
}<|MERGE_RESOLUTION|>--- conflicted
+++ resolved
@@ -384,32 +384,10 @@
         // Retrieve the query
         let exec_context = get_execution_context(exec_context);
 
-<<<<<<< HEAD
-        let exec_context_id = exec_context.id;
-
-        // Initialize the execution stream.
-        // Because we don't know if input arrays are dictionary-encoded when we create
-        // query plan, we need to defer stream initialization to first time execution.
-        if exec_context.root_op.is_none() {
-            let start = Instant::now();
-            let planner = PhysicalPlanner::new(Arc::clone(&exec_context.session_ctx), partition)
-                .with_exec_id(exec_context_id);
-            let (scans, root_op) = planner.create_plan(
-                &exec_context.spark_plan,
-                &mut exec_context.input_sources.clone(),
-                exec_context.partition_count,
-            )?;
-            let physical_plan_time = start.elapsed();
-
-            exec_context.plan_creation_time += physical_plan_time;
-            exec_context.root_op = Some(Arc::clone(&root_op));
-            exec_context.scans = scans;
-=======
         let tracing_event_name = match &exec_context.spark_plan.op_struct {
             Some(OpStruct::ShuffleWriter(_)) => "executePlan(ShuffleWriter)",
             _ => "executePlan",
         };
->>>>>>> 94ca9684
 
         if exec_context.tracing_enabled {
             #[cfg(feature = "jemalloc")]
@@ -430,7 +408,7 @@
             // query plan, we need to defer stream initialization to first time execution.
             if exec_context.root_op.is_none() {
                 let start = Instant::now();
-                let planner = PhysicalPlanner::new(Arc::clone(&exec_context.session_ctx))
+                let planner = PhysicalPlanner::new(Arc::clone(&exec_context.session_ctx), 0)
                     .with_exec_id(exec_context_id);
                 let (scans, root_op) = planner.create_plan(
                     &exec_context.spark_plan,
