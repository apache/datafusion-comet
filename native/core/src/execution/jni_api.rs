--- conflicted
+++ resolved
@@ -359,14 +359,10 @@
                 &mut exec_context.input_sources.clone(),
             )?;
 
-<<<<<<< HEAD
             // optimize the physical plan
             let root_op = planner.optimize_plan(root_op)?;
 
-            exec_context.root_op = Some(root_op.clone());
-=======
             exec_context.root_op = Some(Arc::clone(&root_op));
->>>>>>> f9f32a1d
             exec_context.scans = scans;
 
             if exec_context.explain_native {
