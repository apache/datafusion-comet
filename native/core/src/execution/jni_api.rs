// Licensed to the Apache Software Foundation (ASF) under one
// or more contributor license agreements.  See the NOTICE file
// distributed with this work for additional information
// regarding copyright ownership.  The ASF licenses this file
// to you under the Apache License, Version 2.0 (the
// "License"); you may not use this file except in compliance
// with the License.  You may obtain a copy of the License at
//
//   http://www.apache.org/licenses/LICENSE-2.0
//
// Unless required by applicable law or agreed to in writing,
// software distributed under the License is distributed on an
// "AS IS" BASIS, WITHOUT WARRANTIES OR CONDITIONS OF ANY
// KIND, either express or implied.  See the License for the
// specific language governing permissions and limitations
// under the License.

//! Define JNI APIs which can be called from Java/Scala.

use super::{serde, utils::SparkArrowConvert, CometMemoryPool};
use arrow::datatypes::DataType as ArrowDataType;
use arrow_array::RecordBatch;
use datafusion::{
    execution::{disk_manager::DiskManagerConfig, runtime_env::RuntimeEnv},
    physical_plan::{display::DisplayableExecutionPlan, SendableRecordBatchStream},
    prelude::{SessionConfig, SessionContext},
};
use datafusion_execution::memory_pool::{
    FairSpillPool, GreedyMemoryPool, MemoryPool, TrackConsumersPool,
};
use futures::poll;
use jni::{
    errors::Result as JNIResult,
    objects::{
        JByteArray, JClass, JIntArray, JLongArray, JObject, JObjectArray, JPrimitiveArray, JString,
        ReleaseMode,
    },
    sys::{jbyteArray, jint, jlong, jlongArray},
    JNIEnv,
};
use std::time::{Duration, Instant};
use std::{collections::HashMap, sync::Arc, task::Poll};

use crate::{
    errors::{try_unwrap_or_throw, CometError, CometResult},
    execution::{
        metrics::utils::update_comet_metric, planner::PhysicalPlanner, serde::to_arrow_datatype,
        shuffle::row::process_sorted_row_partition, sort::RdxSort,
    },
    jvm_bridge::{jni_new_global_ref, JVMClasses},
};
use datafusion_comet_proto::spark_operator::Operator;
use datafusion_common::ScalarValue;
use datafusion_execution::runtime_env::RuntimeEnvBuilder;
use futures::stream::StreamExt;
use jni::objects::JByteBuffer;
use jni::sys::JNI_FALSE;
use jni::{
    objects::GlobalRef,
    sys::{jboolean, jdouble, jintArray, jobjectArray, jstring},
};
use std::num::NonZeroUsize;
use std::sync::Mutex;
use tokio::runtime::Runtime;

use crate::execution::operators::ScanExec;
<<<<<<< HEAD
=======
use crate::execution::shuffle::{read_ipc_compressed, CompressionCodec};
>>>>>>> 9c1f0ee1
use crate::execution::spark_plan::SparkPlan;
use log::info;
use once_cell::sync::{Lazy, OnceCell};

/// Comet native execution context. Kept alive across JNI calls.
struct ExecutionContext {
    /// The id of the execution context.
    pub id: i64,
    /// Task attempt id
    pub task_attempt_id: i64,
    /// The deserialized Spark plan
    pub spark_plan: Operator,
    /// The number of partitions
    pub partition_count: usize,
    /// The DataFusion root operator converted from the `spark_plan`
    pub root_op: Option<Arc<SparkPlan>>,
    /// The input sources for the DataFusion plan
    pub scans: Vec<ScanExec>,
    /// The global reference of input sources for the DataFusion plan
    pub input_sources: Vec<Arc<GlobalRef>>,
    /// The record batch stream to pull results from
    pub stream: Option<SendableRecordBatchStream>,
    /// The Tokio runtime used for async.
    pub runtime: Runtime,
    /// Native metrics
    pub metrics: Arc<GlobalRef>,
    /// The time it took to create the native plan and configure the context
    pub plan_creation_time: Duration,
    /// DataFusion SessionContext
    pub session_ctx: Arc<SessionContext>,
    /// Whether to enable additional debugging checks & messages
    pub debug_native: bool,
    /// Whether to write native plans with metrics to stdout
    pub explain_native: bool,
    /// Map of metrics name -> jstring object to cache jni_NewStringUTF calls.
    pub metrics_jstrings: HashMap<String, Arc<GlobalRef>>,
    /// Memory pool config
    pub memory_pool_config: MemoryPoolConfig,
}

#[derive(PartialEq, Eq)]
enum MemoryPoolType {
    Unified,
    Greedy,
    FairSpill,
    GreedyTaskShared,
    FairSpillTaskShared,
    GreedyGlobal,
    FairSpillGlobal,
}

struct MemoryPoolConfig {
    pool_type: MemoryPoolType,
    pool_size: usize,
}

impl MemoryPoolConfig {
    fn new(pool_type: MemoryPoolType, pool_size: usize) -> Self {
        Self {
            pool_type,
            pool_size,
        }
    }
}

/// The per-task memory pools keyed by task attempt id.
static TASK_SHARED_MEMORY_POOLS: Lazy<Mutex<HashMap<i64, PerTaskMemoryPool>>> =
    Lazy::new(|| Mutex::new(HashMap::new()));

struct PerTaskMemoryPool {
    memory_pool: Arc<dyn MemoryPool>,
    num_plans: usize,
}

impl PerTaskMemoryPool {
    fn new(memory_pool: Arc<dyn MemoryPool>) -> Self {
        Self {
            memory_pool,
            num_plans: 0,
        }
    }
}

/// Accept serialized query plan and return the address of the native query plan.
/// # Safety
/// This function is inherently unsafe since it deals with raw pointers passed from JNI.
#[no_mangle]
pub unsafe extern "system" fn Java_org_apache_comet_Native_createPlan(
    e: JNIEnv,
    _class: JClass,
    id: jlong,
    iterators: jobjectArray,
    serialized_query: jbyteArray,
    partition_count: jint,
    metrics_node: JObject,
    comet_task_memory_manager_obj: JObject,
    batch_size: jint,
    use_unified_memory_manager: jboolean,
<<<<<<< HEAD
    memory_limit: jlong,
    memory_fraction: jdouble,
=======
    memory_pool_type: jstring,
    memory_limit: jlong,
    memory_limit_per_task: jlong,
    task_attempt_id: jlong,
>>>>>>> 9c1f0ee1
    debug_native: jboolean,
    explain_native: jboolean,
    worker_threads: jint,
    blocking_threads: jint,
) -> jlong {
    try_unwrap_or_throw(&e, |mut env| {
        // Init JVM classes
        JVMClasses::init(&mut env);

        let start = Instant::now();

        let array = unsafe { JPrimitiveArray::from_raw(serialized_query) };
        let bytes = env.convert_byte_array(array)?;

        // Deserialize query plan
        let spark_plan = serde::deserialize_op(bytes.as_slice())?;

        // Use multi-threaded tokio runtime to prevent blocking spawned tasks if any
        let runtime = tokio::runtime::Builder::new_multi_thread()
            .worker_threads(worker_threads as usize)
            .max_blocking_threads(blocking_threads as usize)
            .enable_all()
            .build()?;

        let metrics = Arc::new(jni_new_global_ref!(env, metrics_node)?);

        // Get the global references of input sources
        let mut input_sources = vec![];
        let iter_array = JObjectArray::from_raw(iterators);
        let num_inputs = env.get_array_length(&iter_array)?;
        for i in 0..num_inputs {
            let input_source = env.get_object_array_element(&iter_array, i)?;
            let input_source = Arc::new(jni_new_global_ref!(env, input_source)?);
            input_sources.push(input_source);
        }
        let task_memory_manager =
            Arc::new(jni_new_global_ref!(env, comet_task_memory_manager_obj)?);

        let memory_pool_type = env.get_string(&JString::from_raw(memory_pool_type))?.into();
        let memory_pool_config = parse_memory_pool_config(
            use_unified_memory_manager != JNI_FALSE,
            memory_pool_type,
            memory_limit,
            memory_limit_per_task,
        )?;
        let memory_pool =
            create_memory_pool(&memory_pool_config, task_memory_manager, task_attempt_id);

        // We need to keep the session context alive. Some session state like temporary
        // dictionaries are stored in session context. If it is dropped, the temporary
        // dictionaries will be dropped as well.
<<<<<<< HEAD
        let session = prepare_datafusion_session_context(
            batch_size as usize,
            use_unified_memory_manager == 1,
            memory_limit as usize,
            memory_fraction,
            task_memory_manager,
        )?;
=======
        let session = prepare_datafusion_session_context(batch_size as usize, memory_pool)?;
>>>>>>> 9c1f0ee1

        let plan_creation_time = start.elapsed();

        let exec_context = Box::new(ExecutionContext {
            id,
            task_attempt_id,
            spark_plan,
            partition_count: partition_count as usize,
            root_op: None,
            scans: vec![],
            input_sources,
            stream: None,
            runtime,
            metrics,
            plan_creation_time,
            session_ctx: Arc::new(session),
            debug_native: debug_native == 1,
            explain_native: explain_native == 1,
            metrics_jstrings: HashMap::new(),
            memory_pool_config,
        });

        Ok(Box::into_raw(exec_context) as i64)
    })
}

/// Configure DataFusion session context.
fn prepare_datafusion_session_context(
    batch_size: usize,
<<<<<<< HEAD
    use_unified_memory_manager: bool,
    memory_limit: usize,
    memory_fraction: f64,
    comet_task_memory_manager: Arc<GlobalRef>,
) -> CometResult<SessionContext> {
    let mut rt_config = RuntimeEnvBuilder::new().with_disk_manager(DiskManagerConfig::NewOs);

    // Check if we are using unified memory manager integrated with Spark.
    if use_unified_memory_manager {
        // Set Comet memory pool for native
        let memory_pool = CometMemoryPool::new(comet_task_memory_manager);
        rt_config = rt_config.with_memory_pool(Arc::new(memory_pool));
    } else {
        // Use the memory pool from DF
        rt_config = rt_config.with_memory_limit(memory_limit, memory_fraction)
    }
=======
    memory_pool: Arc<dyn MemoryPool>,
) -> CometResult<SessionContext> {
    let mut rt_config = RuntimeEnvBuilder::new().with_disk_manager(DiskManagerConfig::NewOs);
    rt_config = rt_config.with_memory_pool(memory_pool);
>>>>>>> 9c1f0ee1

    // Get Datafusion configuration from Spark Execution context
    // can be configured in Comet Spark JVM using Spark --conf parameters
    // e.g: spark-shell --conf spark.datafusion.sql_parser.parse_float_as_decimal=true
    let session_config = SessionConfig::new()
        .with_batch_size(batch_size)
        // DataFusion partial aggregates can emit duplicate rows so we disable the
        // skip partial aggregation feature because this is not compatible with Spark's
        // use of partial aggregates.
        .set(
            "datafusion.execution.skip_partial_aggregation_probe_ratio_threshold",
            // this is the threshold of number of groups / number of rows and the
            // maximum value is 1.0, so we set the threshold a little higher just
            // to be safe
            &ScalarValue::Float64(Some(1.1)),
        );

    #[allow(deprecated)]
    let runtime = RuntimeEnv::try_new(rt_config)?;

    let mut session_ctx = SessionContext::new_with_config_rt(session_config, Arc::new(runtime));

    datafusion_functions_nested::register_all(&mut session_ctx)?;

    Ok(session_ctx)
}

<<<<<<< HEAD
=======
fn parse_memory_pool_config(
    use_unified_memory_manager: bool,
    memory_pool_type: String,
    memory_limit: i64,
    memory_limit_per_task: i64,
) -> CometResult<MemoryPoolConfig> {
    let memory_pool_config = if use_unified_memory_manager {
        MemoryPoolConfig::new(MemoryPoolType::Unified, 0)
    } else {
        // Use the memory pool from DF
        let pool_size = memory_limit as usize;
        let pool_size_per_task = memory_limit_per_task as usize;
        match memory_pool_type.as_str() {
            "fair_spill_task_shared" => {
                MemoryPoolConfig::new(MemoryPoolType::FairSpillTaskShared, pool_size_per_task)
            }
            "greedy_task_shared" => {
                MemoryPoolConfig::new(MemoryPoolType::GreedyTaskShared, pool_size_per_task)
            }
            "fair_spill_global" => {
                MemoryPoolConfig::new(MemoryPoolType::FairSpillGlobal, pool_size)
            }
            "greedy_global" => MemoryPoolConfig::new(MemoryPoolType::GreedyGlobal, pool_size),
            "fair_spill" => MemoryPoolConfig::new(MemoryPoolType::FairSpill, pool_size_per_task),
            "greedy" => MemoryPoolConfig::new(MemoryPoolType::Greedy, pool_size_per_task),
            _ => {
                return Err(CometError::Config(format!(
                    "Unsupported memory pool type: {}",
                    memory_pool_type
                )))
            }
        }
    };
    Ok(memory_pool_config)
}

fn create_memory_pool(
    memory_pool_config: &MemoryPoolConfig,
    comet_task_memory_manager: Arc<GlobalRef>,
    task_attempt_id: i64,
) -> Arc<dyn MemoryPool> {
    const NUM_TRACKED_CONSUMERS: usize = 10;
    match memory_pool_config.pool_type {
        MemoryPoolType::Unified => {
            // Set Comet memory pool for native
            let memory_pool = CometMemoryPool::new(comet_task_memory_manager);
            Arc::new(memory_pool)
        }
        MemoryPoolType::Greedy => Arc::new(TrackConsumersPool::new(
            GreedyMemoryPool::new(memory_pool_config.pool_size),
            NonZeroUsize::new(NUM_TRACKED_CONSUMERS).unwrap(),
        )),
        MemoryPoolType::FairSpill => Arc::new(TrackConsumersPool::new(
            FairSpillPool::new(memory_pool_config.pool_size),
            NonZeroUsize::new(NUM_TRACKED_CONSUMERS).unwrap(),
        )),
        MemoryPoolType::GreedyGlobal => {
            static GLOBAL_MEMORY_POOL_GREEDY: OnceCell<Arc<dyn MemoryPool>> = OnceCell::new();
            let memory_pool = GLOBAL_MEMORY_POOL_GREEDY.get_or_init(|| {
                Arc::new(TrackConsumersPool::new(
                    GreedyMemoryPool::new(memory_pool_config.pool_size),
                    NonZeroUsize::new(NUM_TRACKED_CONSUMERS).unwrap(),
                ))
            });
            Arc::clone(memory_pool)
        }
        MemoryPoolType::FairSpillGlobal => {
            static GLOBAL_MEMORY_POOL_FAIR: OnceCell<Arc<dyn MemoryPool>> = OnceCell::new();
            let memory_pool = GLOBAL_MEMORY_POOL_FAIR.get_or_init(|| {
                Arc::new(TrackConsumersPool::new(
                    FairSpillPool::new(memory_pool_config.pool_size),
                    NonZeroUsize::new(NUM_TRACKED_CONSUMERS).unwrap(),
                ))
            });
            Arc::clone(memory_pool)
        }
        MemoryPoolType::GreedyTaskShared | MemoryPoolType::FairSpillTaskShared => {
            let mut memory_pool_map = TASK_SHARED_MEMORY_POOLS.lock().unwrap();
            let per_task_memory_pool =
                memory_pool_map.entry(task_attempt_id).or_insert_with(|| {
                    let pool: Arc<dyn MemoryPool> =
                        if memory_pool_config.pool_type == MemoryPoolType::GreedyTaskShared {
                            Arc::new(TrackConsumersPool::new(
                                GreedyMemoryPool::new(memory_pool_config.pool_size),
                                NonZeroUsize::new(NUM_TRACKED_CONSUMERS).unwrap(),
                            ))
                        } else {
                            Arc::new(TrackConsumersPool::new(
                                FairSpillPool::new(memory_pool_config.pool_size),
                                NonZeroUsize::new(NUM_TRACKED_CONSUMERS).unwrap(),
                            ))
                        };
                    PerTaskMemoryPool::new(pool)
                });
            per_task_memory_pool.num_plans += 1;
            Arc::clone(&per_task_memory_pool.memory_pool)
        }
    }
}

>>>>>>> 9c1f0ee1
/// Prepares arrow arrays for output.
fn prepare_output(
    env: &mut JNIEnv,
    array_addrs: jlongArray,
    schema_addrs: jlongArray,
    output_batch: RecordBatch,
    validate: bool,
) -> CometResult<jlong> {
    let array_address_array = unsafe { JLongArray::from_raw(array_addrs) };
    let num_cols = env.get_array_length(&array_address_array)? as usize;

    let array_addrs =
        unsafe { env.get_array_elements(&array_address_array, ReleaseMode::NoCopyBack)? };
    let array_addrs = &*array_addrs;

    let schema_address_array = unsafe { JLongArray::from_raw(schema_addrs) };
    let schema_addrs =
        unsafe { env.get_array_elements(&schema_address_array, ReleaseMode::NoCopyBack)? };
    let schema_addrs = &*schema_addrs;

    let results = output_batch.columns();
    let num_rows = output_batch.num_rows();

    if results.len() != num_cols {
        return Err(CometError::Internal(format!(
            "Output column count mismatch: expected {num_cols}, got {}",
            results.len()
        )));
    }

    if validate {
        // Validate the output arrays.
        for array in results.iter() {
            let array_data = array.to_data();
            array_data
                .validate_full()
                .expect("Invalid output array data");
        }
    }

    let mut i = 0;
    while i < results.len() {
        let array_ref = results.get(i).ok_or(CometError::IndexOutOfBounds(i))?;
        array_ref
            .to_data()
            .move_to_spark(array_addrs[i], schema_addrs[i])?;

        i += 1;
    }

    Ok(num_rows as jlong)
}

/// Pull the next input from JVM. Note that we cannot pull input batches in
/// `ScanStream.poll_next` when the execution stream is polled for output.
/// Because the input source could be another native execution stream, which
/// will be executed in another tokio blocking thread. It causes JNI throw
/// Java exception. So we pull input batches here and insert them into scan
/// operators before polling the stream,
#[inline]
fn pull_input_batches(exec_context: &mut ExecutionContext) -> Result<(), CometError> {
    exec_context.scans.iter_mut().try_for_each(|scan| {
        scan.get_next_batch()?;
        Ok::<(), CometError>(())
    })
}

/// Accept serialized query plan and the addresses of Arrow Arrays from Spark,
/// then execute the query. Return addresses of arrow vector.
/// # Safety
/// This function is inherently unsafe since it deals with raw pointers passed from JNI.
#[no_mangle]
pub unsafe extern "system" fn Java_org_apache_comet_Native_executePlan(
    e: JNIEnv,
    _class: JClass,
    stage_id: jint,
    partition: jint,
    exec_context: jlong,
    array_addrs: jlongArray,
    schema_addrs: jlongArray,
) -> jlong {
    try_unwrap_or_throw(&e, |mut env| {
        // Retrieve the query
        let exec_context = get_execution_context(exec_context);

        let exec_context_id = exec_context.id;

        // Initialize the execution stream.
        // Because we don't know if input arrays are dictionary-encoded when we create
        // query plan, we need to defer stream initialization to first time execution.
        if exec_context.root_op.is_none() {
            let start = Instant::now();
            let planner = PhysicalPlanner::new(Arc::clone(&exec_context.session_ctx))
                .with_exec_id(exec_context_id);
            let (scans, root_op) = planner.create_plan(
                &exec_context.spark_plan,
                &mut exec_context.input_sources.clone(),
                exec_context.partition_count,
            )?;
            let physical_plan_time = start.elapsed();

            exec_context.plan_creation_time += physical_plan_time;
            exec_context.root_op = Some(Arc::clone(&root_op));
            exec_context.scans = scans;

            if exec_context.explain_native {
                let formatted_plan_str =
                    DisplayableExecutionPlan::new(root_op.native_plan.as_ref()).indent(true);
                info!("Comet native query plan:\n{formatted_plan_str:}");
            }

            let task_ctx = exec_context.session_ctx.task_ctx();
<<<<<<< HEAD

            let plan = exec_context.root_op.as_ref().unwrap();

            let stream = plan.native_plan.execute(partition as usize, task_ctx)?;
=======
            let stream = exec_context
                .root_op
                .as_ref()
                .unwrap()
                .native_plan
                .execute(0, task_ctx)?;
>>>>>>> 9c1f0ee1
            exec_context.stream = Some(stream);
        } else {
            // Pull input batches
            pull_input_batches(exec_context)?;
        }

        loop {
            // Polling the stream.
            let next_item = exec_context.stream.as_mut().unwrap().next();
            let poll_output = exec_context.runtime.block_on(async { poll!(next_item) });

            // Update metrics
            update_metrics(&mut env, exec_context)?;

            match poll_output {
                Poll::Ready(Some(output)) => {
                    // prepare output for FFI transfer
                    return prepare_output(
                        &mut env,
                        array_addrs,
                        schema_addrs,
                        output?,
                        exec_context.debug_native,
                    );
                }
                Poll::Ready(None) => {
                    // Reaches EOF of output.
                    if exec_context.explain_native {
                        if let Some(plan) = &exec_context.root_op {
                            let formatted_plan_str =
                                DisplayableExecutionPlan::with_metrics(plan.native_plan.as_ref())
                                    .indent(true);
                            info!(
                                "Comet native query plan with metrics (Plan #{} Stage {} Partition {}):\
                            \n plan creation (including CometScans fetching first batches) took {:?}:\
                            \n{formatted_plan_str:}",
                                plan.plan_id, stage_id, partition, exec_context.plan_creation_time
                            );
                        }
                    }

                    return Ok(-1);
                }
                // A poll pending means there are more than one blocking operators,
                // we don't need go back-forth between JVM/Native. Just keeping polling.
                Poll::Pending => {
                    // Pull input batches
                    pull_input_batches(exec_context)?;

                    // Output not ready yet
                    continue;
                }
            }
        }
    })
}

#[no_mangle]
/// Drop the native query plan object and context object.
pub extern "system" fn Java_org_apache_comet_Native_releasePlan(
    e: JNIEnv,
    _class: JClass,
    exec_context: jlong,
) {
    try_unwrap_or_throw(&e, |_| unsafe {
        let execution_context = get_execution_context(exec_context);
        if execution_context.memory_pool_config.pool_type == MemoryPoolType::FairSpillTaskShared
            || execution_context.memory_pool_config.pool_type == MemoryPoolType::GreedyTaskShared
        {
            // Decrement the number of native plans using the per-task shared memory pool, and
            // remove the memory pool if the released native plan is the last native plan using it.
            let task_attempt_id = execution_context.task_attempt_id;
            let mut memory_pool_map = TASK_SHARED_MEMORY_POOLS.lock().unwrap();
            if let Some(per_task_memory_pool) = memory_pool_map.get_mut(&task_attempt_id) {
                per_task_memory_pool.num_plans -= 1;
                if per_task_memory_pool.num_plans == 0 {
                    // Drop the memory pool from the per-task memory pool map if there are no
                    // more native plans using it.
                    memory_pool_map.remove(&task_attempt_id);
                }
            }
        }
        let _: Box<ExecutionContext> = Box::from_raw(execution_context);
        Ok(())
    })
}

/// Updates the metrics of the query plan.
fn update_metrics(env: &mut JNIEnv, exec_context: &mut ExecutionContext) -> CometResult<()> {
    let native_query = exec_context.root_op.as_ref().unwrap();
    let metrics = exec_context.metrics.as_obj();
    let metrics_jstrings = &mut exec_context.metrics_jstrings;
    update_comet_metric(env, metrics, native_query, metrics_jstrings)
}

fn convert_datatype_arrays(
    env: &'_ mut JNIEnv<'_>,
    serialized_datatypes: jobjectArray,
) -> JNIResult<Vec<ArrowDataType>> {
    unsafe {
        let obj_array = JObjectArray::from_raw(serialized_datatypes);
        let array_len = env.get_array_length(&obj_array)?;
        let mut res: Vec<ArrowDataType> = Vec::new();

        for i in 0..array_len {
            let inner_array = env.get_object_array_element(&obj_array, i)?;
            let inner_array: JByteArray = inner_array.into();
            let bytes = env.convert_byte_array(inner_array)?;
            let data_type = serde::deserialize_data_type(bytes.as_slice()).unwrap();
            let arrow_dt = to_arrow_datatype(&data_type);
            res.push(arrow_dt);
        }

        Ok(res)
    }
}

fn get_execution_context<'a>(id: i64) -> &'a mut ExecutionContext {
    unsafe {
        (id as *mut ExecutionContext)
            .as_mut()
            .expect("Comet execution context shouldn't be null!")
    }
}

/// Used by Comet shuffle external sorter to write sorted records to disk.
/// # Safety
/// This function is inherently unsafe since it deals with raw pointers passed from JNI.
#[no_mangle]
pub unsafe extern "system" fn Java_org_apache_comet_Native_writeSortedFileNative(
    e: JNIEnv,
    _class: JClass,
    row_addresses: jlongArray,
    row_sizes: jintArray,
    serialized_datatypes: jobjectArray,
    file_path: jstring,
    prefer_dictionary_ratio: jdouble,
    batch_size: jlong,
    checksum_enabled: jboolean,
    checksum_algo: jint,
    current_checksum: jlong,
    compression_codec: jstring,
    compression_level: jint,
    enable_fast_encoding: jboolean,
) -> jlongArray {
    try_unwrap_or_throw(&e, |mut env| unsafe {
        let data_types = convert_datatype_arrays(&mut env, serialized_datatypes)?;

        let row_address_array = JLongArray::from_raw(row_addresses);
        let row_num = env.get_array_length(&row_address_array)? as usize;
        let row_addresses = env.get_array_elements(&row_address_array, ReleaseMode::NoCopyBack)?;

        let row_size_array = JIntArray::from_raw(row_sizes);
        let row_sizes = env.get_array_elements(&row_size_array, ReleaseMode::NoCopyBack)?;

        let row_addresses_ptr = row_addresses.as_ptr();
        let row_sizes_ptr = row_sizes.as_ptr();

        let output_path: String = env
            .get_string(&JString::from_raw(file_path))
            .unwrap()
            .into();

        let checksum_enabled = checksum_enabled == 1;
        let current_checksum = if current_checksum == i64::MIN {
            // Initial checksum is not available.
            None
        } else {
            Some(current_checksum as u32)
        };

        let compression_codec: String = env
            .get_string(&JString::from_raw(compression_codec))
            .unwrap()
            .into();

        let compression_codec = match compression_codec.as_str() {
            "zstd" => CompressionCodec::Zstd(compression_level),
            "lz4" => CompressionCodec::Lz4Frame,
            "snappy" => CompressionCodec::Snappy,
            _ => CompressionCodec::Lz4Frame,
        };

        let (written_bytes, checksum) = process_sorted_row_partition(
            row_num,
            batch_size as usize,
            row_addresses_ptr,
            row_sizes_ptr,
            &data_types,
            output_path,
            prefer_dictionary_ratio,
            checksum_enabled,
            checksum_algo,
            current_checksum,
            &compression_codec,
            enable_fast_encoding != JNI_FALSE,
        )?;

        let checksum = if let Some(checksum) = checksum {
            checksum as i64
        } else {
            // Spark checksums (CRC32 or Adler32) are both u32, so we use i64::MIN to indicate
            // checksum is not available.
            i64::MIN
        };

        let long_array = env.new_long_array(2)?;
        env.set_long_array_region(&long_array, 0, &[written_bytes, checksum])?;

        Ok(long_array.into_raw())
    })
}

#[no_mangle]
/// Used by Comet shuffle external sorter to sort in-memory row partition ids.
pub extern "system" fn Java_org_apache_comet_Native_sortRowPartitionsNative(
    e: JNIEnv,
    _class: JClass,
    address: jlong,
    size: jlong,
) {
    try_unwrap_or_throw(&e, |_| {
        // SAFETY: JVM unsafe memory allocation is aligned with long.
        let array = unsafe { std::slice::from_raw_parts_mut(address as *mut i64, size as usize) };
        array.rdxsort();

        Ok(())
    })
}

#[no_mangle]
/// Used by Comet native shuffle reader
/// # Safety
/// This function is inherently unsafe since it deals with raw pointers passed from JNI.
pub unsafe extern "system" fn Java_org_apache_comet_Native_decodeShuffleBlock(
    e: JNIEnv,
    _class: JClass,
    byte_buffer: JByteBuffer,
    length: jint,
    array_addrs: jlongArray,
    schema_addrs: jlongArray,
) -> jlong {
    try_unwrap_or_throw(&e, |mut env| {
        let raw_pointer = env.get_direct_buffer_address(&byte_buffer)?;
        let length = length as usize;
        let slice: &[u8] = unsafe { std::slice::from_raw_parts(raw_pointer, length) };
        let batch = read_ipc_compressed(slice)?;
        prepare_output(&mut env, array_addrs, schema_addrs, batch, false)
    })
}<|MERGE_RESOLUTION|>--- conflicted
+++ resolved
@@ -64,10 +64,7 @@
 use tokio::runtime::Runtime;
 
 use crate::execution::operators::ScanExec;
-<<<<<<< HEAD
-=======
 use crate::execution::shuffle::{read_ipc_compressed, CompressionCodec};
->>>>>>> 9c1f0ee1
 use crate::execution::spark_plan::SparkPlan;
 use log::info;
 use once_cell::sync::{Lazy, OnceCell};
@@ -166,15 +163,10 @@
     comet_task_memory_manager_obj: JObject,
     batch_size: jint,
     use_unified_memory_manager: jboolean,
-<<<<<<< HEAD
-    memory_limit: jlong,
-    memory_fraction: jdouble,
-=======
     memory_pool_type: jstring,
     memory_limit: jlong,
     memory_limit_per_task: jlong,
     task_attempt_id: jlong,
->>>>>>> 9c1f0ee1
     debug_native: jboolean,
     explain_native: jboolean,
     worker_threads: jint,
@@ -226,17 +218,7 @@
         // We need to keep the session context alive. Some session state like temporary
         // dictionaries are stored in session context. If it is dropped, the temporary
         // dictionaries will be dropped as well.
-<<<<<<< HEAD
-        let session = prepare_datafusion_session_context(
-            batch_size as usize,
-            use_unified_memory_manager == 1,
-            memory_limit as usize,
-            memory_fraction,
-            task_memory_manager,
-        )?;
-=======
         let session = prepare_datafusion_session_context(batch_size as usize, memory_pool)?;
->>>>>>> 9c1f0ee1
 
         let plan_creation_time = start.elapsed();
 
@@ -266,29 +248,10 @@
 /// Configure DataFusion session context.
 fn prepare_datafusion_session_context(
     batch_size: usize,
-<<<<<<< HEAD
-    use_unified_memory_manager: bool,
-    memory_limit: usize,
-    memory_fraction: f64,
-    comet_task_memory_manager: Arc<GlobalRef>,
-) -> CometResult<SessionContext> {
-    let mut rt_config = RuntimeEnvBuilder::new().with_disk_manager(DiskManagerConfig::NewOs);
-
-    // Check if we are using unified memory manager integrated with Spark.
-    if use_unified_memory_manager {
-        // Set Comet memory pool for native
-        let memory_pool = CometMemoryPool::new(comet_task_memory_manager);
-        rt_config = rt_config.with_memory_pool(Arc::new(memory_pool));
-    } else {
-        // Use the memory pool from DF
-        rt_config = rt_config.with_memory_limit(memory_limit, memory_fraction)
-    }
-=======
     memory_pool: Arc<dyn MemoryPool>,
 ) -> CometResult<SessionContext> {
     let mut rt_config = RuntimeEnvBuilder::new().with_disk_manager(DiskManagerConfig::NewOs);
     rt_config = rt_config.with_memory_pool(memory_pool);
->>>>>>> 9c1f0ee1
 
     // Get Datafusion configuration from Spark Execution context
     // can be configured in Comet Spark JVM using Spark --conf parameters
@@ -316,8 +279,6 @@
     Ok(session_ctx)
 }
 
-<<<<<<< HEAD
-=======
 fn parse_memory_pool_config(
     use_unified_memory_manager: bool,
     memory_pool_type: String,
@@ -418,7 +379,6 @@
     }
 }
 
->>>>>>> 9c1f0ee1
 /// Prepares arrow arrays for output.
 fn prepare_output(
     env: &mut JNIEnv,
@@ -531,19 +491,12 @@
             }
 
             let task_ctx = exec_context.session_ctx.task_ctx();
-<<<<<<< HEAD
-
-            let plan = exec_context.root_op.as_ref().unwrap();
-
-            let stream = plan.native_plan.execute(partition as usize, task_ctx)?;
-=======
             let stream = exec_context
                 .root_op
                 .as_ref()
                 .unwrap()
                 .native_plan
                 .execute(0, task_ctx)?;
->>>>>>> 9c1f0ee1
             exec_context.stream = Some(stream);
         } else {
             // Pull input batches
