--- conflicted
+++ resolved
@@ -91,13 +91,6 @@
     pub input_sources: Vec<Arc<GlobalRef>>,
     /// The record batch stream to pull results from
     pub stream: Option<SendableRecordBatchStream>,
-<<<<<<< HEAD
-    /// Configurations for DF execution
-    pub conf: HashMap<String, String>,
-=======
-    /// The Tokio runtime used for async.
-    pub runtime: Runtime,
->>>>>>> 73f14051
     /// Native metrics
     pub metrics: Arc<GlobalRef>,
     /// The time it took to create the native plan and configure the context
@@ -127,8 +120,6 @@
     batch_size: jint,
     debug_native: jboolean,
     explain_native: jboolean,
-    worker_threads: jint,
-    blocking_threads: jint,
 ) -> jlong {
     try_unwrap_or_throw(&e, |mut env| {
         // Init JVM classes
@@ -141,30 +132,6 @@
 
         // Deserialize query plan
         let spark_plan = serde::deserialize_op(bytes.as_slice())?;
-
-<<<<<<< HEAD
-        // Sets up context
-        let mut configs = HashMap::new();
-
-        let config_map = JMap::from_env(&mut env, &config_object)?;
-        let mut map_iter = config_map.iter(&mut env)?;
-        while let Some((key, value)) = map_iter.next(&mut env)? {
-            let key: String = env.get_string(&JString::from(key)).unwrap().into();
-            let value: String = env.get_string(&JString::from(value)).unwrap().into();
-            configs.insert(key, value);
-        }
-
-        // Whether we've enabled additional debugging on the native side
-        let debug_native = parse_bool(&configs, "debug_native")?;
-        let explain_native = parse_bool(&configs, "explain_native")?;
-=======
-        // Use multi-threaded tokio runtime to prevent blocking spawned tasks if any
-        let runtime = tokio::runtime::Builder::new_multi_thread()
-            .worker_threads(worker_threads as usize)
-            .max_blocking_threads(blocking_threads as usize)
-            .enable_all()
-            .build()?;
->>>>>>> 73f14051
 
         let metrics = Arc::new(jni_new_global_ref!(env, metrics_node)?);
 
@@ -194,11 +161,6 @@
             scans: vec![],
             input_sources,
             stream: None,
-<<<<<<< HEAD
-            conf: configs,
-=======
-            runtime,
->>>>>>> 73f14051
             metrics,
             plan_creation_time,
             session_ctx: Arc::new(session),
