// Licensed to the Apache Software Foundation (ASF) under one
// or more contributor license agreements.  See the NOTICE file
// distributed with this work for additional information
// regarding copyright ownership.  The ASF licenses this file
// to you under the Apache License, Version 2.0 (the
// "License"); you may not use this file except in compliance
// with the License.  You may obtain a copy of the License at
//
//   http://www.apache.org/licenses/LICENSE-2.0
//
// Unless required by applicable law or agreed to in writing,
// software distributed under the License is distributed on an
// "AS IS" BASIS, WITHOUT WARRANTIES OR CONDITIONS OF ANY
// KIND, either express or implied.  See the License for the
// specific language governing permissions and limitations
// under the License.

//! Define JNI APIs which can be called from Java/Scala.

use super::{serde, utils::SparkArrowConvert};
use crate::{
    errors::{try_unwrap_or_throw, CometError, CometResult},
    execution::{
        metrics::utils::update_comet_metric, planner::PhysicalPlanner, serde::to_arrow_datatype,
        shuffle::row::process_sorted_row_partition, sort::RdxSort,
    },
    jvm_bridge::{jni_new_global_ref, JVMClasses},
};
use arrow::array::{Array, RecordBatch, UInt32Array};
use arrow::compute::{take, TakeOptions};
use arrow::datatypes::DataType as ArrowDataType;
use datafusion::common::ScalarValue;
use datafusion::execution::disk_manager::DiskManagerMode;
use datafusion::execution::memory_pool::MemoryPool;
use datafusion::execution::runtime_env::RuntimeEnvBuilder;
use datafusion::logical_expr::ScalarUDF;
use datafusion::{
    execution::disk_manager::DiskManagerBuilder,
    physical_plan::{display::DisplayableExecutionPlan, SendableRecordBatchStream},
    prelude::{SessionConfig, SessionContext},
};
use datafusion_comet_proto::spark_operator::Operator;
use datafusion_spark::function::bitwise::bit_get::SparkBitGet;
use datafusion_spark::function::datetime::date_add::SparkDateAdd;
use datafusion_spark::function::datetime::date_sub::SparkDateSub;
use datafusion_spark::function::hash::sha2::SparkSha2;
use datafusion_spark::function::math::expm1::SparkExpm1;
use datafusion_spark::function::string::char::CharFunc;
use futures::poll;
use futures::stream::StreamExt;
use jni::objects::JByteBuffer;
use jni::sys::JNI_FALSE;
use jni::{
    errors::Result as JNIResult,
    objects::{
        JByteArray, JClass, JIntArray, JLongArray, JObject, JObjectArray, JPrimitiveArray, JString,
        ReleaseMode,
    },
    sys::{jbyteArray, jint, jlong, jlongArray},
    JNIEnv,
};
use jni::{
    objects::GlobalRef,
    sys::{jboolean, jdouble, jintArray, jobjectArray, jstring},
};
use std::collections::HashMap;
use std::path::PathBuf;
use std::time::{Duration, Instant};
use std::{sync::Arc, task::Poll};
use tokio::runtime::Runtime;

use crate::execution::memory_pools::{
    create_memory_pool, handle_task_shared_pool_release, parse_memory_pool_config, MemoryPoolConfig,
};
use crate::execution::operators::ScanExec;
use crate::execution::shuffle::{read_ipc_compressed, CompressionCodec};
use crate::execution::spark_plan::SparkPlan;

use crate::execution::tracing::{log_memory_usage, trace_begin, trace_end, with_trace};

<<<<<<< HEAD
use crate::execution::memory_pools::logging_pool::LoggingPool;
use crate::execution::spark_config::{
    SparkConfig, COMET_DEBUG_ENABLED, COMET_DEBUG_MEMORY, COMET_EXPLAIN_NATIVE_ENABLED,
    COMET_MAX_TEMP_DIRECTORY_SIZE, COMET_TRACING_ENABLED,
};
=======
use crate::parquet::encryption_support::{CometEncryptionFactory, ENCRYPTION_FACTORY_ID};
>>>>>>> 8366e1ee
use datafusion_comet_proto::spark_operator::operator::OpStruct;
use log::info;
use once_cell::sync::Lazy;
#[cfg(feature = "jemalloc")]
use tikv_jemalloc_ctl::{epoch, stats};

static TOKIO_RUNTIME: Lazy<Runtime> = Lazy::new(|| {
    let mut builder = tokio::runtime::Builder::new_multi_thread();
    if let Some(n) = parse_usize_env_var("COMET_WORKER_THREADS") {
        builder.worker_threads(n);
    }
    if let Some(n) = parse_usize_env_var("COMET_MAX_BLOCKING_THREADS") {
        builder.max_blocking_threads(n);
    }
    builder
        .enable_all()
        .build()
        .expect("Failed to create Tokio runtime")
});

fn parse_usize_env_var(name: &str) -> Option<usize> {
    std::env::var_os(name).and_then(|n| n.to_str().and_then(|s| s.parse::<usize>().ok()))
}

/// Function to get a handle to the global Tokio runtime
pub fn get_runtime() -> &'static Runtime {
    &TOKIO_RUNTIME
}

/// Comet native execution context. Kept alive across JNI calls.
struct ExecutionContext {
    /// The id of the execution context.
    pub id: i64,
    /// Task attempt id
    pub task_attempt_id: i64,
    /// The deserialized Spark plan
    pub spark_plan: Operator,
    /// The number of partitions
    pub partition_count: usize,
    /// The DataFusion root operator converted from the `spark_plan`
    pub root_op: Option<Arc<SparkPlan>>,
    /// The input sources for the DataFusion plan
    pub scans: Vec<ScanExec>,
    /// The global reference of input sources for the DataFusion plan
    pub input_sources: Vec<Arc<GlobalRef>>,
    /// The record batch stream to pull results from
    pub stream: Option<SendableRecordBatchStream>,
    /// Native metrics
    pub metrics: Arc<GlobalRef>,
    // The interval in milliseconds to update metrics
    pub metrics_update_interval: Option<Duration>,
    // The last update time of metrics
    pub metrics_last_update_time: Instant,
    /// The time it took to create the native plan and configure the context
    pub plan_creation_time: Duration,
    /// DataFusion SessionContext
    pub session_ctx: Arc<SessionContext>,
    /// Whether to enable additional debugging checks & messages
    pub debug_native: bool,
    /// Whether to write native plans with metrics to stdout
    pub explain_native: bool,
    /// Memory pool config
    pub memory_pool_config: MemoryPoolConfig,
    /// Whether to log memory usage on each call to execute_plan
    pub tracing_enabled: bool,
}

/// Accept serialized query plan and return the address of the native query plan.
/// # Safety
/// This function is inherently unsafe since it deals with raw pointers passed from JNI.
#[no_mangle]
pub unsafe extern "system" fn Java_org_apache_comet_Native_createPlan(
    e: JNIEnv,
    _class: JClass,
    id: jlong,
    iterators: jobjectArray,
    serialized_query: jbyteArray,
    serialized_spark_configs: jbyteArray,
    partition_count: jint,
    metrics_node: JObject,
    metrics_update_interval: jlong,
    comet_task_memory_manager_obj: JObject,
    local_dirs: jobjectArray,
    batch_size: jint,
    off_heap_mode: jboolean,
    memory_pool_type: jstring,
    memory_limit: jlong,
    memory_limit_per_task: jlong,
    task_attempt_id: jlong,
<<<<<<< HEAD
=======
    debug_native: jboolean,
    explain_native: jboolean,
    tracing_enabled: jboolean,
    max_temp_directory_size: jlong,
    key_unwrapper_obj: JObject,
>>>>>>> 8366e1ee
) -> jlong {
    try_unwrap_or_throw(&e, |mut env| {
        // Deserialize Spark configs
        let array = unsafe { JPrimitiveArray::from_raw(serialized_spark_configs) };
        let bytes = env.convert_byte_array(array)?;
        let spark_configs = serde::deserialize_config(bytes.as_slice())?;
        let spark_config: HashMap<String, String> = spark_configs.entries.into_iter().collect();

        // Access Comet configs
        let debug_native = spark_config.get_bool(COMET_DEBUG_ENABLED);
        let explain_native = spark_config.get_bool(COMET_EXPLAIN_NATIVE_ENABLED);
        let tracing_enabled = spark_config.get_bool(COMET_TRACING_ENABLED);
        let max_temp_directory_size = spark_config.get_u64(COMET_MAX_TEMP_DIRECTORY_SIZE);
        let logging_memory_pool = spark_config.get_bool(COMET_DEBUG_MEMORY);

        with_trace("createPlan", tracing_enabled, || {
            // Init JVM classes
            JVMClasses::init(&mut env);

            let start = Instant::now();

            // Deserialize query plan
            let array = unsafe { JPrimitiveArray::from_raw(serialized_query) };
            let bytes = env.convert_byte_array(array)?;
            let spark_plan = serde::deserialize_op(bytes.as_slice())?;

            let metrics = Arc::new(jni_new_global_ref!(env, metrics_node)?);

            // Get the global references of input sources
            let mut input_sources = vec![];
            let iter_array = JObjectArray::from_raw(iterators);
            let num_inputs = env.get_array_length(&iter_array)?;
            for i in 0..num_inputs {
                let input_source = env.get_object_array_element(&iter_array, i)?;
                let input_source = Arc::new(jni_new_global_ref!(env, input_source)?);
                input_sources.push(input_source);
            }

            // Create DataFusion memory pool
            let task_memory_manager =
                Arc::new(jni_new_global_ref!(env, comet_task_memory_manager_obj)?);

            let memory_pool_type = env.get_string(&JString::from_raw(memory_pool_type))?.into();
            let memory_pool_config = parse_memory_pool_config(
                off_heap_mode != JNI_FALSE,
                memory_pool_type,
                memory_limit,
                memory_limit_per_task,
            )?;
            let memory_pool =
                create_memory_pool(&memory_pool_config, task_memory_manager, task_attempt_id);

            let memory_pool = if logging_memory_pool {
                Arc::new(LoggingPool::new(task_attempt_id as u64, memory_pool))
            } else {
                memory_pool
            };

            // Get local directories for storing spill files
            let local_dirs_array = JObjectArray::from_raw(local_dirs);
            let num_local_dirs = env.get_array_length(&local_dirs_array)?;
            let mut local_dirs = vec![];
            for i in 0..num_local_dirs {
                let local_dir: JString = env.get_object_array_element(&local_dirs_array, i)?.into();
                let local_dir = env.get_string(&local_dir)?;
                local_dirs.push(local_dir.into());
            }

            // We need to keep the session context alive. Some session state like temporary
            // dictionaries are stored in session context. If it is dropped, the temporary
            // dictionaries will be dropped as well.
            let session = prepare_datafusion_session_context(
                batch_size as usize,
                memory_pool,
                local_dirs,
                max_temp_directory_size,
            )?;

            let plan_creation_time = start.elapsed();

            let metrics_update_interval = if metrics_update_interval > 0 {
                Some(Duration::from_millis(metrics_update_interval as u64))
            } else {
                None
            };

            // Handle key unwrapper for encrypted files
            if !key_unwrapper_obj.is_null() {
                let encryption_factory = CometEncryptionFactory {
                    key_unwrapper: jni_new_global_ref!(env, key_unwrapper_obj)?,
                };
                session.runtime_env().register_parquet_encryption_factory(
                    ENCRYPTION_FACTORY_ID,
                    Arc::new(encryption_factory),
                );
            }

            let exec_context = Box::new(ExecutionContext {
                id,
                task_attempt_id,
                spark_plan,
                partition_count: partition_count as usize,
                root_op: None,
                scans: vec![],
                input_sources,
                stream: None,
                metrics,
                metrics_update_interval,
                metrics_last_update_time: Instant::now(),
                plan_creation_time,
                session_ctx: Arc::new(session),
                debug_native,
                explain_native,
                memory_pool_config,
                tracing_enabled,
            });

            Ok(Box::into_raw(exec_context) as i64)
        })
    })
}

/// Configure DataFusion session context.
fn prepare_datafusion_session_context(
    batch_size: usize,
    memory_pool: Arc<dyn MemoryPool>,
    local_dirs: Vec<String>,
    max_temp_directory_size: u64,
) -> CometResult<SessionContext> {
    let paths = local_dirs.into_iter().map(PathBuf::from).collect();
    let disk_manager = DiskManagerBuilder::default()
        .with_mode(DiskManagerMode::Directories(paths))
        .with_max_temp_directory_size(max_temp_directory_size);
    let mut rt_config = RuntimeEnvBuilder::new().with_disk_manager_builder(disk_manager);
    rt_config = rt_config.with_memory_pool(memory_pool);

    // Get Datafusion configuration from Spark Execution context
    // can be configured in Comet Spark JVM using Spark --conf parameters
    // e.g: spark-shell --conf spark.datafusion.sql_parser.parse_float_as_decimal=true
    let session_config = SessionConfig::new()
        .with_batch_size(batch_size)
        // DataFusion partial aggregates can emit duplicate rows so we disable the
        // skip partial aggregation feature because this is not compatible with Spark's
        // use of partial aggregates.
        .set(
            "datafusion.execution.skip_partial_aggregation_probe_ratio_threshold",
            // this is the threshold of number of groups / number of rows and the
            // maximum value is 1.0, so we set the threshold a little higher just
            // to be safe
            &ScalarValue::Float64(Some(1.1)),
        );

    let runtime = rt_config.build()?;

    let mut session_ctx = SessionContext::new_with_config_rt(session_config, Arc::new(runtime));

    datafusion::functions_nested::register_all(&mut session_ctx)?;

    // register UDFs from datafusion-spark crate
    session_ctx.register_udf(ScalarUDF::new_from_impl(SparkExpm1::default()));
    session_ctx.register_udf(ScalarUDF::new_from_impl(SparkSha2::default()));
    session_ctx.register_udf(ScalarUDF::new_from_impl(CharFunc::default()));
    session_ctx.register_udf(ScalarUDF::new_from_impl(SparkBitGet::default()));
    session_ctx.register_udf(ScalarUDF::new_from_impl(SparkDateAdd::default()));
    session_ctx.register_udf(ScalarUDF::new_from_impl(SparkDateSub::default()));

    // Must be the last one to override existing functions with the same name
    datafusion_comet_spark_expr::register_all_comet_functions(&mut session_ctx)?;

    Ok(session_ctx)
}

/// Prepares arrow arrays for output.
fn prepare_output(
    env: &mut JNIEnv,
    array_addrs: jlongArray,
    schema_addrs: jlongArray,
    output_batch: RecordBatch,
    validate: bool,
) -> CometResult<jlong> {
    let array_address_array = unsafe { JLongArray::from_raw(array_addrs) };
    let num_cols = env.get_array_length(&array_address_array)? as usize;

    let array_addrs =
        unsafe { env.get_array_elements(&array_address_array, ReleaseMode::NoCopyBack)? };
    let array_addrs = &*array_addrs;

    let schema_address_array = unsafe { JLongArray::from_raw(schema_addrs) };
    let schema_addrs =
        unsafe { env.get_array_elements(&schema_address_array, ReleaseMode::NoCopyBack)? };
    let schema_addrs = &*schema_addrs;

    let results = output_batch.columns();
    let num_rows = output_batch.num_rows();

    // there are edge cases where num_cols can be zero due to Spark optimizations
    // when the results of a query are not used
    if num_cols > 0 {
        if results.len() != num_cols {
            return Err(CometError::Internal(format!(
                "Output column count mismatch: expected {num_cols}, got {}",
                results.len()
            )));
        }

        if validate {
            // Validate the output arrays.
            for array in results.iter() {
                let array_data = array.to_data();
                array_data
                    .validate_full()
                    .expect("Invalid output array data");
            }
        }

        let mut i = 0;
        while i < results.len() {
            let array_ref = results.get(i).ok_or(CometError::IndexOutOfBounds(i))?;

            if array_ref.offset() != 0 {
                // https://github.com/apache/datafusion-comet/issues/2051
                // Bug with non-zero offset FFI, so take to a new array which will have an offset of 0.
                // We expect this to be a cold code path, hence the check_bounds: true and assert_eq.
                let indices = UInt32Array::from((0..num_rows as u32).collect::<Vec<u32>>());
                let new_array = take(
                    array_ref,
                    &indices,
                    Some(TakeOptions { check_bounds: true }),
                )?;

                assert_eq!(new_array.offset(), 0);

                new_array
                    .to_data()
                    .move_to_spark(array_addrs[i], schema_addrs[i])?;
            } else {
                array_ref
                    .to_data()
                    .move_to_spark(array_addrs[i], schema_addrs[i])?;
            }
            i += 1;
        }
    }

    Ok(num_rows as jlong)
}

/// Pull the next input from JVM. Note that we cannot pull input batches in
/// `ScanStream.poll_next` when the execution stream is polled for output.
/// Because the input source could be another native execution stream, which
/// will be executed in another tokio blocking thread. It causes JNI throw
/// Java exception. So we pull input batches here and insert them into scan
/// operators before polling the stream,
#[inline]
fn pull_input_batches(exec_context: &mut ExecutionContext) -> Result<(), CometError> {
    exec_context.scans.iter_mut().try_for_each(|scan| {
        scan.get_next_batch()?;
        Ok::<(), CometError>(())
    })
}

/// Accept serialized query plan and the addresses of Arrow Arrays from Spark,
/// then execute the query. Return addresses of arrow vector.
/// # Safety
/// This function is inherently unsafe since it deals with raw pointers passed from JNI.
#[no_mangle]
pub unsafe extern "system" fn Java_org_apache_comet_Native_executePlan(
    e: JNIEnv,
    _class: JClass,
    stage_id: jint,
    partition: jint,
    exec_context: jlong,
    array_addrs: jlongArray,
    schema_addrs: jlongArray,
) -> jlong {
    try_unwrap_or_throw(&e, |mut env| {
        // Retrieve the query
        let exec_context = get_execution_context(exec_context);

        let tracing_event_name = match &exec_context.spark_plan.op_struct {
            Some(OpStruct::ShuffleWriter(_)) => "executePlan(ShuffleWriter)",
            _ => "executePlan",
        };

        if exec_context.tracing_enabled {
            #[cfg(feature = "jemalloc")]
            {
                let e = epoch::mib().unwrap();
                let allocated = stats::allocated::mib().unwrap();
                e.advance().unwrap();
                use crate::execution::tracing::log_memory_usage;
                log_memory_usage("jemalloc_allocated", allocated.read().unwrap() as u64);
            }
        }

        with_trace(tracing_event_name, exec_context.tracing_enabled, || {
            let exec_context_id = exec_context.id;

            // Initialize the execution stream.
            // Because we don't know if input arrays are dictionary-encoded when we create
            // query plan, we need to defer stream initialization to first time execution.
            if exec_context.root_op.is_none() {
                let start = Instant::now();
                let planner =
                    PhysicalPlanner::new(Arc::clone(&exec_context.session_ctx), partition)
                        .with_exec_id(exec_context_id);
                let (scans, root_op) = planner.create_plan(
                    &exec_context.spark_plan,
                    &mut exec_context.input_sources.clone(),
                    exec_context.partition_count,
                )?;
                let physical_plan_time = start.elapsed();

                exec_context.plan_creation_time += physical_plan_time;
                exec_context.root_op = Some(Arc::clone(&root_op));
                exec_context.scans = scans;

                if exec_context.explain_native {
                    let formatted_plan_str =
                        DisplayableExecutionPlan::new(root_op.native_plan.as_ref()).indent(true);
                    info!("Comet native query plan:\n{formatted_plan_str:}");
                }

                let task_ctx = exec_context.session_ctx.task_ctx();
                let stream = exec_context
                    .root_op
                    .as_ref()
                    .unwrap()
                    .native_plan
                    .execute(partition as usize, task_ctx)?;
                exec_context.stream = Some(stream);
            } else {
                // Pull input batches
                pull_input_batches(exec_context)?;
            }

            loop {
                // Polling the stream.
                let next_item = exec_context.stream.as_mut().unwrap().next();
                let poll_output = get_runtime().block_on(async { poll!(next_item) });

                // update metrics at interval
                if let Some(interval) = exec_context.metrics_update_interval {
                    let now = Instant::now();
                    if now - exec_context.metrics_last_update_time >= interval {
                        update_metrics(&mut env, exec_context)?;
                        exec_context.metrics_last_update_time = now;
                    }
                }

                match poll_output {
                    Poll::Ready(Some(output)) => {
                        // prepare output for FFI transfer
                        return prepare_output(
                            &mut env,
                            array_addrs,
                            schema_addrs,
                            output?,
                            exec_context.debug_native,
                        );
                    }
                    Poll::Ready(None) => {
                        // Reaches EOF of output.
                        if exec_context.explain_native {
                            if let Some(plan) = &exec_context.root_op {
                                let formatted_plan_str = DisplayableExecutionPlan::with_metrics(
                                    plan.native_plan.as_ref(),
                                )
                                .indent(true);
                                info!(
                                    "Comet native query plan with metrics (Plan #{} Stage {} Partition {}):\
                                \n plan creation (including CometScans fetching first batches) took {:?}:\
                                \n{formatted_plan_str:}",
                                    plan.plan_id, stage_id, partition, exec_context.plan_creation_time
                                );
                            }
                        }
                        return Ok(-1);
                    }
                    // A poll pending means there are more than one blocking operators,
                    // we don't need go back-forth between JVM/Native. Just keeping polling.
                    Poll::Pending => {
                        // Pull input batches
                        pull_input_batches(exec_context)?;

                        // Output not ready yet
                        continue;
                    }
                }
            }
        })
    })
}

#[no_mangle]
/// Drop the native query plan object and context object.
pub extern "system" fn Java_org_apache_comet_Native_releasePlan(
    e: JNIEnv,
    _class: JClass,
    exec_context: jlong,
) {
    try_unwrap_or_throw(&e, |mut env| unsafe {
        let execution_context = get_execution_context(exec_context);

        // Update metrics
        update_metrics(&mut env, execution_context)?;

        handle_task_shared_pool_release(
            execution_context.memory_pool_config.pool_type,
            execution_context.task_attempt_id,
        );

        let _: Box<ExecutionContext> = Box::from_raw(execution_context);
        Ok(())
    })
}

/// Updates the metrics of the query plan.
fn update_metrics(env: &mut JNIEnv, exec_context: &mut ExecutionContext) -> CometResult<()> {
    if exec_context.root_op.is_some() {
        let native_query = exec_context.root_op.as_ref().unwrap();
        let metrics = exec_context.metrics.as_obj();
        update_comet_metric(env, metrics, native_query)
    } else {
        Ok(())
    }
}

fn convert_datatype_arrays(
    env: &'_ mut JNIEnv<'_>,
    serialized_datatypes: jobjectArray,
) -> JNIResult<Vec<ArrowDataType>> {
    unsafe {
        let obj_array = JObjectArray::from_raw(serialized_datatypes);
        let array_len = env.get_array_length(&obj_array)?;
        let mut res: Vec<ArrowDataType> = Vec::new();

        for i in 0..array_len {
            let inner_array = env.get_object_array_element(&obj_array, i)?;
            let inner_array: JByteArray = inner_array.into();
            let bytes = env.convert_byte_array(inner_array)?;
            let data_type = serde::deserialize_data_type(bytes.as_slice()).unwrap();
            let arrow_dt = to_arrow_datatype(&data_type);
            res.push(arrow_dt);
        }

        Ok(res)
    }
}

fn get_execution_context<'a>(id: i64) -> &'a mut ExecutionContext {
    unsafe {
        (id as *mut ExecutionContext)
            .as_mut()
            .expect("Comet execution context shouldn't be null!")
    }
}

/// Used by Comet shuffle external sorter to write sorted records to disk.
/// # Safety
/// This function is inherently unsafe since it deals with raw pointers passed from JNI.
#[no_mangle]
pub unsafe extern "system" fn Java_org_apache_comet_Native_writeSortedFileNative(
    e: JNIEnv,
    _class: JClass,
    row_addresses: jlongArray,
    row_sizes: jintArray,
    serialized_datatypes: jobjectArray,
    file_path: jstring,
    prefer_dictionary_ratio: jdouble,
    batch_size: jlong,
    checksum_enabled: jboolean,
    checksum_algo: jint,
    current_checksum: jlong,
    compression_codec: jstring,
    compression_level: jint,
    tracing_enabled: jboolean,
) -> jlongArray {
    try_unwrap_or_throw(&e, |mut env| unsafe {
        with_trace(
            "writeSortedFileNative",
            tracing_enabled != JNI_FALSE,
            || {
                let data_types = convert_datatype_arrays(&mut env, serialized_datatypes)?;

                let row_address_array = JLongArray::from_raw(row_addresses);
                let row_num = env.get_array_length(&row_address_array)? as usize;
                let row_addresses =
                    env.get_array_elements(&row_address_array, ReleaseMode::NoCopyBack)?;

                let row_size_array = JIntArray::from_raw(row_sizes);
                let row_sizes = env.get_array_elements(&row_size_array, ReleaseMode::NoCopyBack)?;

                let row_addresses_ptr = row_addresses.as_ptr();
                let row_sizes_ptr = row_sizes.as_ptr();

                let output_path: String = env
                    .get_string(&JString::from_raw(file_path))
                    .unwrap()
                    .into();

                let checksum_enabled = checksum_enabled == 1;
                let current_checksum = if current_checksum == i64::MIN {
                    // Initial checksum is not available.
                    None
                } else {
                    Some(current_checksum as u32)
                };

                let compression_codec: String = env
                    .get_string(&JString::from_raw(compression_codec))
                    .unwrap()
                    .into();

                let compression_codec = match compression_codec.as_str() {
                    "zstd" => CompressionCodec::Zstd(compression_level),
                    "lz4" => CompressionCodec::Lz4Frame,
                    "snappy" => CompressionCodec::Snappy,
                    _ => CompressionCodec::Lz4Frame,
                };

                let (written_bytes, checksum) = process_sorted_row_partition(
                    row_num,
                    batch_size as usize,
                    row_addresses_ptr,
                    row_sizes_ptr,
                    &data_types,
                    output_path,
                    prefer_dictionary_ratio,
                    checksum_enabled,
                    checksum_algo,
                    current_checksum,
                    &compression_codec,
                )?;

                let checksum = if let Some(checksum) = checksum {
                    checksum as i64
                } else {
                    // Spark checksums (CRC32 or Adler32) are both u32, so we use i64::MIN to indicate
                    // checksum is not available.
                    i64::MIN
                };

                let long_array = env.new_long_array(2)?;
                env.set_long_array_region(&long_array, 0, &[written_bytes, checksum])?;

                Ok(long_array.into_raw())
            },
        )
    })
}

#[no_mangle]
/// Used by Comet shuffle external sorter to sort in-memory row partition ids.
pub extern "system" fn Java_org_apache_comet_Native_sortRowPartitionsNative(
    e: JNIEnv,
    _class: JClass,
    address: jlong,
    size: jlong,
    tracing_enabled: jboolean,
) {
    try_unwrap_or_throw(&e, |_| {
        with_trace(
            "sortRowPartitionsNative",
            tracing_enabled != JNI_FALSE,
            || {
                // SAFETY: JVM unsafe memory allocation is aligned with long.
                let array =
                    unsafe { std::slice::from_raw_parts_mut(address as *mut i64, size as usize) };
                array.rdxsort();
                Ok(())
            },
        )
    })
}

#[no_mangle]
/// Used by Comet native shuffle reader
/// # Safety
/// This function is inherently unsafe since it deals with raw pointers passed from JNI.
pub unsafe extern "system" fn Java_org_apache_comet_Native_decodeShuffleBlock(
    e: JNIEnv,
    _class: JClass,
    byte_buffer: JByteBuffer,
    length: jint,
    array_addrs: jlongArray,
    schema_addrs: jlongArray,
    tracing_enabled: jboolean,
) -> jlong {
    try_unwrap_or_throw(&e, |mut env| {
        with_trace("decodeShuffleBlock", tracing_enabled != JNI_FALSE, || {
            let raw_pointer = env.get_direct_buffer_address(&byte_buffer)?;
            let length = length as usize;
            let slice: &[u8] = unsafe { std::slice::from_raw_parts(raw_pointer, length) };
            let batch = read_ipc_compressed(slice)?;
            prepare_output(&mut env, array_addrs, schema_addrs, batch, false)
        })
    })
}

#[no_mangle]
/// # Safety
/// This function is inherently unsafe since it deals with raw pointers passed from JNI.
pub unsafe extern "system" fn Java_org_apache_comet_Native_traceBegin(
    e: JNIEnv,
    _class: JClass,
    event: jstring,
) {
    try_unwrap_or_throw(&e, |mut env| {
        let name: String = env.get_string(&JString::from_raw(event)).unwrap().into();
        trace_begin(&name);
        Ok(())
    })
}

#[no_mangle]
/// # Safety
/// This function is inherently unsafe since it deals with raw pointers passed from JNI.
pub unsafe extern "system" fn Java_org_apache_comet_Native_traceEnd(
    e: JNIEnv,
    _class: JClass,
    event: jstring,
) {
    try_unwrap_or_throw(&e, |mut env| {
        let name: String = env.get_string(&JString::from_raw(event)).unwrap().into();
        trace_end(&name);
        Ok(())
    })
}

#[no_mangle]
/// # Safety
/// This function is inherently unsafe since it deals with raw pointers passed from JNI.
pub unsafe extern "system" fn Java_org_apache_comet_Native_logMemoryUsage(
    e: JNIEnv,
    _class: JClass,
    name: jstring,
    value: jlong,
) {
    try_unwrap_or_throw(&e, |mut env| {
        let name: String = env.get_string(&JString::from_raw(name)).unwrap().into();
        log_memory_usage(&name, value as u64);
        Ok(())
    })
}<|MERGE_RESOLUTION|>--- conflicted
+++ resolved
@@ -78,15 +78,12 @@
 
 use crate::execution::tracing::{log_memory_usage, trace_begin, trace_end, with_trace};
 
-<<<<<<< HEAD
 use crate::execution::memory_pools::logging_pool::LoggingPool;
 use crate::execution::spark_config::{
     SparkConfig, COMET_DEBUG_ENABLED, COMET_DEBUG_MEMORY, COMET_EXPLAIN_NATIVE_ENABLED,
     COMET_MAX_TEMP_DIRECTORY_SIZE, COMET_TRACING_ENABLED,
 };
-=======
 use crate::parquet::encryption_support::{CometEncryptionFactory, ENCRYPTION_FACTORY_ID};
->>>>>>> 8366e1ee
 use datafusion_comet_proto::spark_operator::operator::OpStruct;
 use log::info;
 use once_cell::sync::Lazy;
@@ -176,14 +173,7 @@
     memory_limit: jlong,
     memory_limit_per_task: jlong,
     task_attempt_id: jlong,
-<<<<<<< HEAD
-=======
-    debug_native: jboolean,
-    explain_native: jboolean,
-    tracing_enabled: jboolean,
-    max_temp_directory_size: jlong,
     key_unwrapper_obj: JObject,
->>>>>>> 8366e1ee
 ) -> jlong {
     try_unwrap_or_throw(&e, |mut env| {
         // Deserialize Spark configs
