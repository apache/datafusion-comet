// Licensed to the Apache Software Foundation (ASF) under one
// or more contributor license agreements.  See the NOTICE file
// distributed with this work for additional information
// regarding copyright ownership.  The ASF licenses this file
// to you under the Apache License, Version 2.0 (the
// "License"); you may not use this file except in compliance
// with the License.  You may obtain a copy of the License at
//
//   http://www.apache.org/licenses/LICENSE-2.0
//
// Unless required by applicable law or agreed to in writing,
// software distributed under the License is distributed on an
// "AS IS" BASIS, WITHOUT WARRANTIES OR CONDITIONS OF ANY
// KIND, either express or implied.  See the License for the
// specific language governing permissions and limitations
// under the License.

//! Converts Spark physical plan to DataFusion physical plan

use super::expressions::EvalMode;
use crate::execution::operators::{CopyMode, FilterExec};
use crate::{
    errors::ExpressionError,
    execution::{
        expressions::{
            bloom_filter_agg::BloomFilterAgg, bloom_filter_might_contain::BloomFilterMightContain,
            subquery::Subquery,
        },
        operators::{CopyExec, ExecutionError, ExpandExec, ScanExec},
        serde::to_arrow_datatype,
        shuffle::ShuffleWriterExec,
    },
};
use arrow::compute::CastOptions;
use arrow_schema::{DataType, Field, Schema, TimeUnit, DECIMAL128_MAX_PRECISION};
use datafusion::functions_aggregate::bit_and_or_xor::{bit_and_udaf, bit_or_udaf, bit_xor_udaf};
use datafusion::functions_aggregate::min_max::max_udaf;
use datafusion::functions_aggregate::min_max::min_udaf;
use datafusion::functions_aggregate::sum::sum_udaf;
use datafusion::physical_plan::windows::BoundedWindowAggExec;
use datafusion::physical_plan::InputOrderMode;
use datafusion::{
    arrow::{compute::SortOptions, datatypes::SchemaRef},
    common::DataFusionError,
    execution::FunctionRegistry,
    functions_aggregate::first_last::{FirstValue, LastValue},
    logical_expr::Operator as DataFusionOperator,
    physical_expr::{
        execution_props::ExecutionProps,
        expressions::{
            in_list, BinaryExpr, CaseExpr, CastExpr, Column, IsNotNullExpr, IsNullExpr,
            Literal as DataFusionLiteral, NotExpr,
        },
        PhysicalExpr, PhysicalSortExpr, ScalarFunctionExpr,
    },
    physical_optimizer::join_selection::swap_hash_join,
    physical_plan::{
        aggregates::{AggregateMode as DFAggregateMode, PhysicalGroupBy},
        joins::{utils::JoinFilter, HashJoinExec, PartitionMode, SortMergeJoinExec},
        limit::LocalLimitExec,
        projection::ProjectionExec,
        sorts::sort::SortExec,
        ExecutionPlan, Partitioning,
    },
    prelude::SessionContext,
};
use datafusion_comet_spark_expr::{create_comet_physical_fun, create_negate_expr};
use datafusion_functions_nested::concat::ArrayAppend;
use datafusion_physical_expr::aggregate::{AggregateExprBuilder, AggregateFunctionExpr};

use crate::execution::shuffle::CompressionCodec;
use crate::execution::spark_plan::SparkPlan;
use datafusion::physical_plan::coalesce_batches::CoalesceBatchesExec;
use datafusion_comet_proto::{
    spark_expression::{
        self, agg_expr::ExprStruct as AggExprStruct, expr::ExprStruct, literal::Value, AggExpr,
        Expr, ScalarFunc,
    },
    spark_operator::{
        self, lower_window_frame_bound::LowerFrameBoundStruct, operator::OpStruct,
        upper_window_frame_bound::UpperFrameBoundStruct, BuildSide,
        CompressionCodec as SparkCompressionCodec, JoinType, Operator, WindowFrameType,
    },
    spark_partitioning::{partitioning::PartitioningStruct, Partitioning as SparkPartitioning},
};
use datafusion_comet_spark_expr::{
    ArrayInsert, Avg, AvgDecimal, BitwiseNotExpr, Cast, CheckOverflow, Contains, Correlation,
    Covariance, CreateNamedStruct, DateTruncExpr, EndsWith, GetArrayStructFields, GetStructField,
    HourExpr, IfExpr, Like, ListExtract, MinuteExpr, NormalizeNaNAndZero, RLike, SecondExpr,
    SparkCastOptions, StartsWith, Stddev, StringSpaceExpr, SubstringExpr, SumDecimal,
    TimestampTruncExpr, ToJson, UnboundColumn, Variance,
};
use datafusion_common::scalar::ScalarStructBuilder;
use datafusion_common::{
    tree_node::{Transformed, TransformedResult, TreeNode, TreeNodeRecursion, TreeNodeRewriter},
    JoinType as DFJoinType, ScalarValue,
};
use datafusion_expr::{
    AggregateUDF, ScalarUDF, WindowFrame, WindowFrameBound, WindowFrameUnits,
    WindowFunctionDefinition,
};
<<<<<<< HEAD
use datafusion_functions_nested::repeat::array_repeat_udf;
=======
use datafusion_functions_nested::array_has::ArrayHas;
>>>>>>> fbcf0251
use datafusion_physical_expr::expressions::{Literal, StatsType};
use datafusion_physical_expr::window::WindowExpr;
use datafusion_physical_expr::LexOrdering;
use itertools::Itertools;
use jni::objects::GlobalRef;
use num::{BigInt, ToPrimitive};
use std::cmp::max;
use std::{collections::HashMap, sync::Arc};

// For clippy error on type_complexity.
type PhyAggResult = Result<Vec<AggregateFunctionExpr>, ExecutionError>;
type PhyExprResult = Result<Vec<(Arc<dyn PhysicalExpr>, String)>, ExecutionError>;
type PartitionPhyExprResult = Result<Vec<Arc<dyn PhysicalExpr>>, ExecutionError>;

struct JoinParameters {
    pub left: Arc<SparkPlan>,
    pub right: Arc<SparkPlan>,
    pub join_on: Vec<(Arc<dyn PhysicalExpr>, Arc<dyn PhysicalExpr>)>,
    pub join_filter: Option<JoinFilter>,
    pub join_type: DFJoinType,
}

pub const TEST_EXEC_CONTEXT_ID: i64 = -1;

/// The query planner for converting Spark query plans to DataFusion query plans.
pub struct PhysicalPlanner {
    // The execution context id of this planner.
    exec_context_id: i64,
    execution_props: ExecutionProps,
    session_ctx: Arc<SessionContext>,
}

impl Default for PhysicalPlanner {
    fn default() -> Self {
        let session_ctx = Arc::new(SessionContext::new());
        let execution_props = ExecutionProps::new();
        Self {
            exec_context_id: TEST_EXEC_CONTEXT_ID,
            execution_props,
            session_ctx,
        }
    }
}

impl PhysicalPlanner {
    pub fn new(session_ctx: Arc<SessionContext>) -> Self {
        let execution_props = ExecutionProps::new();
        Self {
            exec_context_id: TEST_EXEC_CONTEXT_ID,
            execution_props,
            session_ctx,
        }
    }

    pub fn with_exec_id(self, exec_context_id: i64) -> Self {
        Self {
            exec_context_id,
            execution_props: self.execution_props,
            session_ctx: Arc::clone(&self.session_ctx),
        }
    }

    /// Create a DataFusion physical expression from Spark physical expression
    fn create_expr(
        &self,
        spark_expr: &Expr,
        input_schema: SchemaRef,
    ) -> Result<Arc<dyn PhysicalExpr>, ExecutionError> {
        match spark_expr.expr_struct.as_ref().unwrap() {
            ExprStruct::Add(expr) => self.create_binary_expr(
                expr.left.as_ref().unwrap(),
                expr.right.as_ref().unwrap(),
                expr.return_type.as_ref(),
                DataFusionOperator::Plus,
                input_schema,
            ),
            ExprStruct::Subtract(expr) => self.create_binary_expr(
                expr.left.as_ref().unwrap(),
                expr.right.as_ref().unwrap(),
                expr.return_type.as_ref(),
                DataFusionOperator::Minus,
                input_schema,
            ),
            ExprStruct::Multiply(expr) => self.create_binary_expr(
                expr.left.as_ref().unwrap(),
                expr.right.as_ref().unwrap(),
                expr.return_type.as_ref(),
                DataFusionOperator::Multiply,
                input_schema,
            ),
            ExprStruct::Divide(expr) => self.create_binary_expr(
                expr.left.as_ref().unwrap(),
                expr.right.as_ref().unwrap(),
                expr.return_type.as_ref(),
                DataFusionOperator::Divide,
                input_schema,
            ),
            ExprStruct::Remainder(expr) => self.create_binary_expr(
                expr.left.as_ref().unwrap(),
                expr.right.as_ref().unwrap(),
                expr.return_type.as_ref(),
                DataFusionOperator::Modulo,
                input_schema,
            ),
            ExprStruct::Eq(expr) => {
                let left =
                    self.create_expr(expr.left.as_ref().unwrap(), Arc::clone(&input_schema))?;
                let right = self.create_expr(expr.right.as_ref().unwrap(), input_schema)?;
                let op = DataFusionOperator::Eq;
                Ok(Arc::new(BinaryExpr::new(left, op, right)))
            }
            ExprStruct::Neq(expr) => {
                let left =
                    self.create_expr(expr.left.as_ref().unwrap(), Arc::clone(&input_schema))?;
                let right = self.create_expr(expr.right.as_ref().unwrap(), input_schema)?;
                let op = DataFusionOperator::NotEq;
                Ok(Arc::new(BinaryExpr::new(left, op, right)))
            }
            ExprStruct::Gt(expr) => {
                let left =
                    self.create_expr(expr.left.as_ref().unwrap(), Arc::clone(&input_schema))?;
                let right = self.create_expr(expr.right.as_ref().unwrap(), input_schema)?;
                let op = DataFusionOperator::Gt;
                Ok(Arc::new(BinaryExpr::new(left, op, right)))
            }
            ExprStruct::GtEq(expr) => {
                let left =
                    self.create_expr(expr.left.as_ref().unwrap(), Arc::clone(&input_schema))?;
                let right = self.create_expr(expr.right.as_ref().unwrap(), input_schema)?;
                let op = DataFusionOperator::GtEq;
                Ok(Arc::new(BinaryExpr::new(left, op, right)))
            }
            ExprStruct::Lt(expr) => {
                let left =
                    self.create_expr(expr.left.as_ref().unwrap(), Arc::clone(&input_schema))?;
                let right = self.create_expr(expr.right.as_ref().unwrap(), input_schema)?;
                let op = DataFusionOperator::Lt;
                Ok(Arc::new(BinaryExpr::new(left, op, right)))
            }
            ExprStruct::LtEq(expr) => {
                let left =
                    self.create_expr(expr.left.as_ref().unwrap(), Arc::clone(&input_schema))?;
                let right = self.create_expr(expr.right.as_ref().unwrap(), input_schema)?;
                let op = DataFusionOperator::LtEq;
                Ok(Arc::new(BinaryExpr::new(left, op, right)))
            }
            ExprStruct::Bound(bound) => {
                let idx = bound.index as usize;
                if idx >= input_schema.fields().len() {
                    return Err(ExecutionError::GeneralError(format!(
                        "Column index {} is out of bound. Schema: {}",
                        idx, input_schema
                    )));
                }
                let field = input_schema.field(idx);
                Ok(Arc::new(Column::new(field.name().as_str(), idx)))
            }
            ExprStruct::Unbound(unbound) => {
                let data_type = to_arrow_datatype(unbound.datatype.as_ref().unwrap());
                Ok(Arc::new(UnboundColumn::new(
                    unbound.name.as_str(),
                    data_type,
                )))
            }
            ExprStruct::IsNotNull(is_notnull) => {
                let child = self.create_expr(is_notnull.child.as_ref().unwrap(), input_schema)?;
                Ok(Arc::new(IsNotNullExpr::new(child)))
            }
            ExprStruct::IsNull(is_null) => {
                let child = self.create_expr(is_null.child.as_ref().unwrap(), input_schema)?;
                Ok(Arc::new(IsNullExpr::new(child)))
            }
            ExprStruct::And(and) => {
                let left =
                    self.create_expr(and.left.as_ref().unwrap(), Arc::clone(&input_schema))?;
                let right = self.create_expr(and.right.as_ref().unwrap(), input_schema)?;
                let op = DataFusionOperator::And;
                Ok(Arc::new(BinaryExpr::new(left, op, right)))
            }
            ExprStruct::Or(or) => {
                let left =
                    self.create_expr(or.left.as_ref().unwrap(), Arc::clone(&input_schema))?;
                let right = self.create_expr(or.right.as_ref().unwrap(), input_schema)?;
                let op = DataFusionOperator::Or;
                Ok(Arc::new(BinaryExpr::new(left, op, right)))
            }
            ExprStruct::Literal(literal) => {
                let data_type = to_arrow_datatype(literal.datatype.as_ref().unwrap());
                let scalar_value = if literal.is_null {
                    match data_type {
                        DataType::Boolean => ScalarValue::Boolean(None),
                        DataType::Int8 => ScalarValue::Int8(None),
                        DataType::Int16 => ScalarValue::Int16(None),
                        DataType::Int32 => ScalarValue::Int32(None),
                        DataType::Int64 => ScalarValue::Int64(None),
                        DataType::Float32 => ScalarValue::Float32(None),
                        DataType::Float64 => ScalarValue::Float64(None),
                        DataType::Utf8 => ScalarValue::Utf8(None),
                        DataType::Date32 => ScalarValue::Date32(None),
                        DataType::Timestamp(TimeUnit::Microsecond, timezone) => {
                            ScalarValue::TimestampMicrosecond(None, timezone)
                        }
                        DataType::Binary => ScalarValue::Binary(None),
                        DataType::Decimal128(p, s) => ScalarValue::Decimal128(None, p, s),
                        DataType::Struct(fields) => ScalarStructBuilder::new_null(fields),
                        DataType::Null => ScalarValue::Null,
                        dt => {
                            return Err(ExecutionError::GeneralError(format!(
                                "{:?} is not supported in Comet",
                                dt
                            )))
                        }
                    }
                } else {
                    match literal.value.as_ref().unwrap() {
                        Value::BoolVal(value) => ScalarValue::Boolean(Some(*value)),
                        Value::ByteVal(value) => ScalarValue::Int8(Some(*value as i8)),
                        Value::ShortVal(value) => ScalarValue::Int16(Some(*value as i16)),
                        Value::IntVal(value) => match data_type {
                            DataType::Int32 => ScalarValue::Int32(Some(*value)),
                            DataType::Date32 => ScalarValue::Date32(Some(*value)),
                            dt => {
                                return Err(ExecutionError::GeneralError(format!(
                                    "Expected either 'Int32' or 'Date32' for IntVal, but found {:?}",
                                    dt
                                )))
                            }
                        },
                        Value::LongVal(value) => match data_type {
                            DataType::Int64 => ScalarValue::Int64(Some(*value)),
                            DataType::Timestamp(TimeUnit::Microsecond, None) => {
                                ScalarValue::TimestampMicrosecond(Some(*value), None)
                            }
                            DataType::Timestamp(TimeUnit::Microsecond, Some(tz)) => {
                                ScalarValue::TimestampMicrosecond(Some(*value), Some(tz))
                            }
                            dt => {
                                return Err(ExecutionError::GeneralError(format!(
                                    "Expected either 'Int64' or 'Timestamp' for LongVal, but found {:?}",
                                    dt
                                )))
                            }
                        },
                        Value::FloatVal(value) => ScalarValue::Float32(Some(*value)),
                        Value::DoubleVal(value) => ScalarValue::Float64(Some(*value)),
                        Value::StringVal(value) => ScalarValue::Utf8(Some(value.clone())),
                        Value::BytesVal(value) => ScalarValue::Binary(Some(value.clone())),
                        Value::DecimalVal(value) => {
                            let big_integer = BigInt::from_signed_bytes_be(value);
                            let integer = big_integer.to_i128().ok_or_else(|| {
                                ExecutionError::GeneralError(format!(
                                    "Cannot parse {:?} as i128 for Decimal literal",
                                    big_integer
                                ))
                            })?;

                            match data_type {
                                DataType::Decimal128(p, s) => {
                                    ScalarValue::Decimal128(Some(integer), p, s)
                                }
                                dt => {
                                    return Err(ExecutionError::GeneralError(format!(
                                        "Decimal literal's data type should be Decimal128 but got {:?}",
                                        dt
                                    )))
                                }
                            }
                        }
                    }
                };
                Ok(Arc::new(DataFusionLiteral::new(scalar_value)))
            }
            ExprStruct::Cast(expr) => {
                let child = self.create_expr(expr.child.as_ref().unwrap(), input_schema)?;
                let datatype = to_arrow_datatype(expr.datatype.as_ref().unwrap());
                let eval_mode = from_protobuf_eval_mode(expr.eval_mode)?;
                Ok(Arc::new(Cast::new(
                    child,
                    datatype,
                    SparkCastOptions::new(eval_mode, &expr.timezone, expr.allow_incompat),
                )))
            }
            ExprStruct::Hour(expr) => {
                let child = self.create_expr(expr.child.as_ref().unwrap(), input_schema)?;
                let timezone = expr.timezone.clone();

                Ok(Arc::new(HourExpr::new(child, timezone)))
            }
            ExprStruct::Minute(expr) => {
                let child = self.create_expr(expr.child.as_ref().unwrap(), input_schema)?;
                let timezone = expr.timezone.clone();

                Ok(Arc::new(MinuteExpr::new(child, timezone)))
            }
            ExprStruct::Second(expr) => {
                let child = self.create_expr(expr.child.as_ref().unwrap(), input_schema)?;
                let timezone = expr.timezone.clone();

                Ok(Arc::new(SecondExpr::new(child, timezone)))
            }
            ExprStruct::TruncDate(expr) => {
                let child =
                    self.create_expr(expr.child.as_ref().unwrap(), Arc::clone(&input_schema))?;
                let format = self.create_expr(expr.format.as_ref().unwrap(), input_schema)?;

                Ok(Arc::new(DateTruncExpr::new(child, format)))
            }
            ExprStruct::TruncTimestamp(expr) => {
                let child =
                    self.create_expr(expr.child.as_ref().unwrap(), Arc::clone(&input_schema))?;
                let format = self.create_expr(expr.format.as_ref().unwrap(), input_schema)?;
                let timezone = expr.timezone.clone();

                Ok(Arc::new(TimestampTruncExpr::new(child, format, timezone)))
            }
            ExprStruct::Substring(expr) => {
                let child = self.create_expr(expr.child.as_ref().unwrap(), input_schema)?;
                // Spark Substring's start is 1-based when start > 0
                let start = expr.start - i32::from(expr.start > 0);
                // substring negative len is treated as 0 in Spark
                let len = max(expr.len, 0);

                Ok(Arc::new(SubstringExpr::new(
                    child,
                    start as i64,
                    len as u64,
                )))
            }
            ExprStruct::StringSpace(expr) => {
                let child = self.create_expr(expr.child.as_ref().unwrap(), input_schema)?;

                Ok(Arc::new(StringSpaceExpr::new(child)))
            }
            ExprStruct::Contains(expr) => {
                let left =
                    self.create_expr(expr.left.as_ref().unwrap(), Arc::clone(&input_schema))?;
                let right = self.create_expr(expr.right.as_ref().unwrap(), input_schema)?;

                Ok(Arc::new(Contains::new(left, right)))
            }
            ExprStruct::StartsWith(expr) => {
                let left =
                    self.create_expr(expr.left.as_ref().unwrap(), Arc::clone(&input_schema))?;
                let right = self.create_expr(expr.right.as_ref().unwrap(), input_schema)?;

                Ok(Arc::new(StartsWith::new(left, right)))
            }
            ExprStruct::EndsWith(expr) => {
                let left =
                    self.create_expr(expr.left.as_ref().unwrap(), Arc::clone(&input_schema))?;
                let right = self.create_expr(expr.right.as_ref().unwrap(), input_schema)?;

                Ok(Arc::new(EndsWith::new(left, right)))
            }
            ExprStruct::Like(expr) => {
                let left =
                    self.create_expr(expr.left.as_ref().unwrap(), Arc::clone(&input_schema))?;
                let right = self.create_expr(expr.right.as_ref().unwrap(), input_schema)?;

                Ok(Arc::new(Like::new(left, right)))
            }
            ExprStruct::Rlike(expr) => {
                let left =
                    self.create_expr(expr.left.as_ref().unwrap(), Arc::clone(&input_schema))?;
                let right = self.create_expr(expr.right.as_ref().unwrap(), input_schema)?;
                match right.as_any().downcast_ref::<Literal>().unwrap().value() {
                    ScalarValue::Utf8(Some(pattern)) => {
                        Ok(Arc::new(RLike::try_new(left, pattern)?))
                    }
                    _ => Err(ExecutionError::GeneralError(
                        "RLike only supports scalar patterns".to_string(),
                    )),
                }
            }
            ExprStruct::CheckOverflow(expr) => {
                let child = self.create_expr(expr.child.as_ref().unwrap(), input_schema)?;
                let data_type = to_arrow_datatype(expr.datatype.as_ref().unwrap());
                let fail_on_error = expr.fail_on_error;

                Ok(Arc::new(CheckOverflow::new(
                    child,
                    data_type,
                    fail_on_error,
                )))
            }
            ExprStruct::ScalarFunc(expr) => self.create_scalar_function_expr(expr, input_schema),
            ExprStruct::EqNullSafe(expr) => {
                let left =
                    self.create_expr(expr.left.as_ref().unwrap(), Arc::clone(&input_schema))?;
                let right = self.create_expr(expr.right.as_ref().unwrap(), input_schema)?;
                let op = DataFusionOperator::IsNotDistinctFrom;
                Ok(Arc::new(BinaryExpr::new(left, op, right)))
            }
            ExprStruct::NeqNullSafe(expr) => {
                let left =
                    self.create_expr(expr.left.as_ref().unwrap(), Arc::clone(&input_schema))?;
                let right = self.create_expr(expr.right.as_ref().unwrap(), input_schema)?;
                let op = DataFusionOperator::IsDistinctFrom;
                Ok(Arc::new(BinaryExpr::new(left, op, right)))
            }
            ExprStruct::BitwiseAnd(expr) => {
                let left =
                    self.create_expr(expr.left.as_ref().unwrap(), Arc::clone(&input_schema))?;
                let right = self.create_expr(expr.right.as_ref().unwrap(), input_schema)?;
                let op = DataFusionOperator::BitwiseAnd;
                Ok(Arc::new(BinaryExpr::new(left, op, right)))
            }
            ExprStruct::BitwiseNot(expr) => {
                let child = self.create_expr(expr.child.as_ref().unwrap(), input_schema)?;
                Ok(Arc::new(BitwiseNotExpr::new(child)))
            }
            ExprStruct::BitwiseOr(expr) => {
                let left =
                    self.create_expr(expr.left.as_ref().unwrap(), Arc::clone(&input_schema))?;
                let right = self.create_expr(expr.right.as_ref().unwrap(), input_schema)?;
                let op = DataFusionOperator::BitwiseOr;
                Ok(Arc::new(BinaryExpr::new(left, op, right)))
            }
            ExprStruct::BitwiseXor(expr) => {
                let left =
                    self.create_expr(expr.left.as_ref().unwrap(), Arc::clone(&input_schema))?;
                let right = self.create_expr(expr.right.as_ref().unwrap(), input_schema)?;
                let op = DataFusionOperator::BitwiseXor;
                Ok(Arc::new(BinaryExpr::new(left, op, right)))
            }
            ExprStruct::BitwiseShiftRight(expr) => {
                let left =
                    self.create_expr(expr.left.as_ref().unwrap(), Arc::clone(&input_schema))?;
                let right = self.create_expr(expr.right.as_ref().unwrap(), input_schema)?;
                let op = DataFusionOperator::BitwiseShiftRight;
                Ok(Arc::new(BinaryExpr::new(left, op, right)))
            }
            ExprStruct::BitwiseShiftLeft(expr) => {
                let left =
                    self.create_expr(expr.left.as_ref().unwrap(), Arc::clone(&input_schema))?;
                let right = self.create_expr(expr.right.as_ref().unwrap(), input_schema)?;
                let op = DataFusionOperator::BitwiseShiftLeft;
                Ok(Arc::new(BinaryExpr::new(left, op, right)))
            }
            // https://github.com/apache/datafusion-comet/issues/666
            // ExprStruct::Abs(expr) => {
            //     let child = self.create_expr(expr.child.as_ref().unwrap(), Arc::clone(&input_schema))?;
            //     let return_type = child.data_type(&input_schema)?;
            //     let args = vec![child];
            //     let eval_mode = from_protobuf_eval_mode(expr.eval_mode)?;
            //     let comet_abs = Arc::new(ScalarUDF::new_from_impl(Abs::new(
            //         eval_mode,
            //         return_type.to_string(),
            //     )?));
            //     let expr = ScalarFunctionExpr::new("abs", comet_abs, args, return_type);
            //     Ok(Arc::new(expr))
            // }
            ExprStruct::CaseWhen(case_when) => {
                let when_then_pairs = case_when
                    .when
                    .iter()
                    .map(|x| self.create_expr(x, Arc::clone(&input_schema)))
                    .zip(
                        case_when
                            .then
                            .iter()
                            .map(|then| self.create_expr(then, Arc::clone(&input_schema))),
                    )
                    .try_fold(Vec::new(), |mut acc, (a, b)| {
                        acc.push((a?, b?));
                        Ok::<Vec<(Arc<dyn PhysicalExpr>, Arc<dyn PhysicalExpr>)>, ExecutionError>(
                            acc,
                        )
                    })?;

                let else_phy_expr = match &case_when.else_expr {
                    None => None,
                    Some(_) => {
                        Some(self.create_expr(case_when.else_expr.as_ref().unwrap(), input_schema)?)
                    }
                };
                Ok(Arc::new(CaseExpr::try_new(
                    None,
                    when_then_pairs,
                    else_phy_expr,
                )?))
            }
            ExprStruct::In(expr) => {
                let value =
                    self.create_expr(expr.in_value.as_ref().unwrap(), Arc::clone(&input_schema))?;
                let list = expr
                    .lists
                    .iter()
                    .map(|x| self.create_expr(x, Arc::clone(&input_schema)))
                    .collect::<Result<Vec<_>, _>>()?;

                in_list(value, list, &expr.negated, input_schema.as_ref()).map_err(|e| e.into())
            }
            ExprStruct::If(expr) => {
                let if_expr =
                    self.create_expr(expr.if_expr.as_ref().unwrap(), Arc::clone(&input_schema))?;
                let true_expr =
                    self.create_expr(expr.true_expr.as_ref().unwrap(), Arc::clone(&input_schema))?;
                let false_expr =
                    self.create_expr(expr.false_expr.as_ref().unwrap(), input_schema)?;
                Ok(Arc::new(IfExpr::new(if_expr, true_expr, false_expr)))
            }
            ExprStruct::Not(expr) => {
                let child = self.create_expr(expr.child.as_ref().unwrap(), input_schema)?;
                Ok(Arc::new(NotExpr::new(child)))
            }
            ExprStruct::UnaryMinus(expr) => {
                let child: Arc<dyn PhysicalExpr> =
                    self.create_expr(expr.child.as_ref().unwrap(), Arc::clone(&input_schema))?;
                let result = create_negate_expr(child, expr.fail_on_error);
                result.map_err(|e| ExecutionError::GeneralError(e.to_string()))
            }
            ExprStruct::NormalizeNanAndZero(expr) => {
                let child = self.create_expr(expr.child.as_ref().unwrap(), input_schema)?;
                let data_type = to_arrow_datatype(expr.datatype.as_ref().unwrap());
                Ok(Arc::new(NormalizeNaNAndZero::new(data_type, child)))
            }
            ExprStruct::Subquery(expr) => {
                let id = expr.id;
                let data_type = to_arrow_datatype(expr.datatype.as_ref().unwrap());
                Ok(Arc::new(Subquery::new(self.exec_context_id, id, data_type)))
            }
            ExprStruct::BloomFilterMightContain(expr) => {
                let bloom_filter_expr = self.create_expr(
                    expr.bloom_filter.as_ref().unwrap(),
                    Arc::clone(&input_schema),
                )?;
                let value_expr = self.create_expr(expr.value.as_ref().unwrap(), input_schema)?;
                Ok(Arc::new(BloomFilterMightContain::try_new(
                    bloom_filter_expr,
                    value_expr,
                )?))
            }
            ExprStruct::CreateNamedStruct(expr) => {
                let values = expr
                    .values
                    .iter()
                    .map(|expr| self.create_expr(expr, Arc::clone(&input_schema)))
                    .collect::<Result<Vec<_>, _>>()?;
                let names = expr.names.clone();
                Ok(Arc::new(CreateNamedStruct::new(values, names)))
            }
            ExprStruct::GetStructField(expr) => {
                let child =
                    self.create_expr(expr.child.as_ref().unwrap(), Arc::clone(&input_schema))?;
                Ok(Arc::new(GetStructField::new(child, expr.ordinal as usize)))
            }
            ExprStruct::ToJson(expr) => {
                let child = self.create_expr(expr.child.as_ref().unwrap(), input_schema)?;
                Ok(Arc::new(ToJson::new(child, &expr.timezone)))
            }
            ExprStruct::ListExtract(expr) => {
                let child =
                    self.create_expr(expr.child.as_ref().unwrap(), Arc::clone(&input_schema))?;
                let ordinal =
                    self.create_expr(expr.ordinal.as_ref().unwrap(), Arc::clone(&input_schema))?;
                let default_value = expr
                    .default_value
                    .as_ref()
                    .map(|e| self.create_expr(e, Arc::clone(&input_schema)))
                    .transpose()?;
                Ok(Arc::new(ListExtract::new(
                    child,
                    ordinal,
                    default_value,
                    expr.one_based,
                    expr.fail_on_error,
                )))
            }
            ExprStruct::GetArrayStructFields(expr) => {
                let child =
                    self.create_expr(expr.child.as_ref().unwrap(), Arc::clone(&input_schema))?;

                Ok(Arc::new(GetArrayStructFields::new(
                    child,
                    expr.ordinal as usize,
                )))
            }
            ExprStruct::ArrayAppend(expr) => {
                let left =
                    self.create_expr(expr.left.as_ref().unwrap(), Arc::clone(&input_schema))?;
                let right =
                    self.create_expr(expr.right.as_ref().unwrap(), Arc::clone(&input_schema))?;
                let return_type = left.data_type(&input_schema)?;
                let args = vec![Arc::clone(&left), right];
                let datafusion_array_append =
                    Arc::new(ScalarUDF::new_from_impl(ArrayAppend::new()));
                let array_append_expr: Arc<dyn PhysicalExpr> = Arc::new(ScalarFunctionExpr::new(
                    "array_append",
                    datafusion_array_append,
                    args,
                    return_type,
                ));

                let is_null_expr: Arc<dyn PhysicalExpr> = Arc::new(IsNullExpr::new(left));
                let null_literal_expr: Arc<dyn PhysicalExpr> =
                    Arc::new(Literal::new(ScalarValue::Null));

                let case_expr = CaseExpr::try_new(
                    None,
                    vec![(is_null_expr, null_literal_expr)],
                    Some(array_append_expr),
                )?;
                Ok(Arc::new(case_expr))
            }
            ExprStruct::ArrayInsert(expr) => {
                let src_array_expr = self.create_expr(
                    expr.src_array_expr.as_ref().unwrap(),
                    Arc::clone(&input_schema),
                )?;
                let pos_expr =
                    self.create_expr(expr.pos_expr.as_ref().unwrap(), Arc::clone(&input_schema))?;
                let item_expr =
                    self.create_expr(expr.item_expr.as_ref().unwrap(), Arc::clone(&input_schema))?;
                Ok(Arc::new(ArrayInsert::new(
                    src_array_expr,
                    pos_expr,
                    item_expr,
                    expr.legacy_negative_index,
                )))
            }
<<<<<<< HEAD
            ExprStruct::ArrayRepeat(expr) => {
                let value =
                    self.create_expr(expr.left.as_ref().unwrap(), Arc::clone(&input_schema))?;
                let count =
                    self.create_expr(expr.right.as_ref().unwrap(), Arc::clone(&input_schema))?;
                println!("value {:?}", value);
                println!("count {:?}", count);
                let return_type = value.data_type(&input_schema)?;
                let args = vec![Arc::clone(&value), Arc::clone(&count)];

                let datafusion_array_repeat = array_repeat_udf();
                let array_repeat_expr: Arc<dyn PhysicalExpr> = Arc::new(ScalarFunctionExpr::new(
                    "array_repat",
                    datafusion_array_repeat,
                    args,
                    return_type,
                ));

                let is_null_expr: Arc<dyn PhysicalExpr> = Arc::new(IsNullExpr::new(count));
                let null_literal_expr: Arc<dyn PhysicalExpr> =
                    Arc::new(Literal::new(ScalarValue::Null));

                let case_expr = CaseExpr::try_new(
                    None,
                    vec![(is_null_expr, null_literal_expr)],
                    Some(array_repeat_expr),
                )?;
                Ok(Arc::new(case_expr))
=======
            ExprStruct::ArrayContains(expr) => {
                let src_array_expr =
                    self.create_expr(expr.left.as_ref().unwrap(), Arc::clone(&input_schema))?;
                let key_expr =
                    self.create_expr(expr.right.as_ref().unwrap(), Arc::clone(&input_schema))?;
                let args = vec![Arc::clone(&src_array_expr), key_expr];
                let array_has_expr = Arc::new(ScalarFunctionExpr::new(
                    "array_has",
                    Arc::new(ScalarUDF::new_from_impl(ArrayHas::new())),
                    args,
                    DataType::Boolean,
                ));
                Ok(array_has_expr)
>>>>>>> fbcf0251
            }
            expr => Err(ExecutionError::GeneralError(format!(
                "Not implemented: {:?}",
                expr
            ))),
        }
    }

    /// Create a DataFusion physical sort expression from Spark physical expression
    fn create_sort_expr<'a>(
        &'a self,
        spark_expr: &'a Expr,
        input_schema: SchemaRef,
    ) -> Result<PhysicalSortExpr, ExecutionError> {
        match spark_expr.expr_struct.as_ref().unwrap() {
            ExprStruct::SortOrder(expr) => {
                let child = self.create_expr(expr.child.as_ref().unwrap(), input_schema)?;
                let descending = expr.direction == 1;
                let nulls_first = expr.null_ordering == 0;

                let options = SortOptions {
                    descending,
                    nulls_first,
                };

                Ok(PhysicalSortExpr {
                    expr: child,
                    options,
                })
            }
            expr => Err(ExecutionError::GeneralError(format!(
                "{:?} isn't a SortOrder",
                expr
            ))),
        }
    }

    fn create_binary_expr(
        &self,
        left: &Expr,
        right: &Expr,
        return_type: Option<&spark_expression::DataType>,
        op: DataFusionOperator,
        input_schema: SchemaRef,
    ) -> Result<Arc<dyn PhysicalExpr>, ExecutionError> {
        let left = self.create_expr(left, Arc::clone(&input_schema))?;
        let right = self.create_expr(right, Arc::clone(&input_schema))?;
        match (
            &op,
            left.data_type(&input_schema),
            right.data_type(&input_schema),
        ) {
            (
                DataFusionOperator::Plus
                | DataFusionOperator::Minus
                | DataFusionOperator::Multiply
                | DataFusionOperator::Modulo,
                Ok(DataType::Decimal128(p1, s1)),
                Ok(DataType::Decimal128(p2, s2)),
            ) if ((op == DataFusionOperator::Plus || op == DataFusionOperator::Minus)
                && max(s1, s2) as u8 + max(p1 - s1 as u8, p2 - s2 as u8)
                    >= DECIMAL128_MAX_PRECISION)
                || (op == DataFusionOperator::Multiply && p1 + p2 >= DECIMAL128_MAX_PRECISION)
                || (op == DataFusionOperator::Modulo
                    && max(s1, s2) as u8 + max(p1 - s1 as u8, p2 - s2 as u8)
                        > DECIMAL128_MAX_PRECISION) =>
            {
                let data_type = return_type.map(to_arrow_datatype).unwrap();
                // For some Decimal128 operations, we need wider internal digits.
                // Cast left and right to Decimal256 and cast the result back to Decimal128
                let left = Arc::new(Cast::new(
                    left,
                    DataType::Decimal256(p1, s1),
                    SparkCastOptions::new_without_timezone(EvalMode::Legacy, false),
                ));
                let right = Arc::new(Cast::new(
                    right,
                    DataType::Decimal256(p2, s2),
                    SparkCastOptions::new_without_timezone(EvalMode::Legacy, false),
                ));
                let child = Arc::new(BinaryExpr::new(left, op, right));
                Ok(Arc::new(Cast::new(
                    child,
                    data_type,
                    SparkCastOptions::new_without_timezone(EvalMode::Legacy, false),
                )))
            }
            (
                DataFusionOperator::Divide,
                Ok(DataType::Decimal128(_p1, _s1)),
                Ok(DataType::Decimal128(_p2, _s2)),
            ) => {
                let data_type = return_type.map(to_arrow_datatype).unwrap();
                let fun_expr = create_comet_physical_fun(
                    "decimal_div",
                    data_type.clone(),
                    &self.session_ctx.state(),
                )?;
                Ok(Arc::new(ScalarFunctionExpr::new(
                    "decimal_div",
                    fun_expr,
                    vec![left, right],
                    data_type,
                )))
            }
            _ => Ok(Arc::new(BinaryExpr::new(left, op, right))),
        }
    }

    /// Create a DataFusion physical plan from Spark physical plan. There is a level of
    /// abstraction where a tree of SparkPlan nodes is returned. There is a 1:1 mapping from a
    /// protobuf Operator (that represents a Spark operator) to a native SparkPlan struct. We
    /// need this 1:1 mapping so that we can report metrics back to Spark. The native execution
    /// plan that is generated for each Operator is sometimes a single ExecutionPlan, but in some
    /// cases we generate a tree of ExecutionPlans and we need to collect metrics for all of these
    /// plans so we store references to them in the SparkPlan struct.
    ///
    /// `inputs` is a vector of input source IDs. It is used to create `ScanExec`s. Each `ScanExec`
    /// will be assigned a unique ID from `inputs` and the ID will be used to identify the input
    /// source at JNI API.
    ///
    /// Note that `ScanExec` will pull initial input batch during initialization. It is because we
    /// need to know the exact schema (not only data type but also dictionary-encoding) at
    /// `ScanExec`s. It is because some DataFusion operators, e.g., `ProjectionExec`, gets child
    /// operator schema during initialization and uses it later for `RecordBatch`. We may be
    /// able to get rid of it once `RecordBatch` relaxes schema check.
    ///
    /// Note that we return created `Scan`s which will be kept at JNI API. JNI calls will use it to
    /// feed in new input batch from Spark JVM side.
    pub(crate) fn create_plan<'a>(
        &'a self,
        spark_plan: &'a Operator,
        inputs: &mut Vec<Arc<GlobalRef>>,
    ) -> Result<(Vec<ScanExec>, Arc<SparkPlan>), ExecutionError> {
        let children = &spark_plan.children;
        match spark_plan.op_struct.as_ref().unwrap() {
            OpStruct::Projection(project) => {
                assert!(children.len() == 1);
                let (scans, child) = self.create_plan(&children[0], inputs)?;
                let exprs: PhyExprResult = project
                    .project_list
                    .iter()
                    .enumerate()
                    .map(|(idx, expr)| {
                        self.create_expr(expr, child.schema())
                            .map(|r| (r, format!("col_{}", idx)))
                    })
                    .collect();
                let projection = Arc::new(ProjectionExec::try_new(
                    exprs?,
                    Arc::clone(&child.native_plan),
                )?);
                Ok((
                    scans,
                    Arc::new(SparkPlan::new(spark_plan.plan_id, projection, vec![child])),
                ))
            }
            OpStruct::Filter(filter) => {
                assert!(children.len() == 1);
                let (scans, child) = self.create_plan(&children[0], inputs)?;
                let predicate =
                    self.create_expr(filter.predicate.as_ref().unwrap(), child.schema())?;

                let filter = Arc::new(FilterExec::try_new(
                    predicate,
                    Arc::clone(&child.native_plan),
                )?);
                Ok((
                    scans,
                    Arc::new(SparkPlan::new(spark_plan.plan_id, filter, vec![child])),
                ))
            }
            OpStruct::HashAgg(agg) => {
                assert!(children.len() == 1);
                let (scans, child) = self.create_plan(&children[0], inputs)?;

                let group_exprs: PhyExprResult = agg
                    .grouping_exprs
                    .iter()
                    .enumerate()
                    .map(|(idx, expr)| {
                        self.create_expr(expr, child.schema())
                            .map(|r| (r, format!("col_{}", idx)))
                    })
                    .collect();
                let group_by = PhysicalGroupBy::new_single(group_exprs?);
                let schema = child.schema();

                let mode = if agg.mode == 0 {
                    DFAggregateMode::Partial
                } else {
                    DFAggregateMode::Final
                };

                let agg_exprs: PhyAggResult = agg
                    .agg_exprs
                    .iter()
                    .map(|expr| self.create_agg_expr(expr, Arc::clone(&schema)))
                    .collect();

                let num_agg = agg.agg_exprs.len();
                let aggr_expr = agg_exprs?.into_iter().map(Arc::new).collect();
                let aggregate: Arc<dyn ExecutionPlan> = Arc::new(
                    datafusion::physical_plan::aggregates::AggregateExec::try_new(
                        mode,
                        group_by,
                        aggr_expr,
                        vec![None; num_agg], // no filter expressions
                        Arc::clone(&child.native_plan),
                        Arc::clone(&schema),
                    )?,
                );
                let result_exprs: PhyExprResult = agg
                    .result_exprs
                    .iter()
                    .enumerate()
                    .map(|(idx, expr)| {
                        self.create_expr(expr, aggregate.schema())
                            .map(|r| (r, format!("col_{}", idx)))
                    })
                    .collect();

                if agg.result_exprs.is_empty() {
                    Ok((
                        scans,
                        Arc::new(SparkPlan::new(spark_plan.plan_id, aggregate, vec![child])),
                    ))
                } else {
                    // For final aggregation, DF's hash aggregate exec doesn't support Spark's
                    // aggregate result expressions like `COUNT(col) + 1`, but instead relying
                    // on additional `ProjectionExec` to handle the case. Therefore, here we'll
                    // add a projection node on top of the aggregate node.
                    //
                    // Note that `result_exprs` should only be set for final aggregation on the
                    // Spark side.
                    let projection = Arc::new(ProjectionExec::try_new(
                        result_exprs?,
                        Arc::clone(&aggregate),
                    )?);
                    Ok((
                        scans,
                        Arc::new(SparkPlan::new_with_additional(
                            spark_plan.plan_id,
                            projection,
                            vec![child],
                            vec![aggregate],
                        )),
                    ))
                }
            }
            OpStruct::Limit(limit) => {
                assert!(children.len() == 1);
                let num = limit.limit;
                let (scans, child) = self.create_plan(&children[0], inputs)?;

                let limit = Arc::new(LocalLimitExec::new(
                    Arc::clone(&child.native_plan),
                    num as usize,
                ));
                Ok((
                    scans,
                    Arc::new(SparkPlan::new(spark_plan.plan_id, limit, vec![child])),
                ))
            }
            OpStruct::Sort(sort) => {
                assert!(children.len() == 1);
                let (scans, child) = self.create_plan(&children[0], inputs)?;

                let exprs: Result<Vec<PhysicalSortExpr>, ExecutionError> = sort
                    .sort_orders
                    .iter()
                    .map(|expr| self.create_sort_expr(expr, child.schema()))
                    .collect();

                let fetch = sort.fetch.map(|num| num as usize);

                // SortExec caches batches so we need to make a copy of incoming batches. Also,
                // SortExec fails in some cases if we do not unpack dictionary-encoded arrays, and
                // it would be more efficient if we could avoid that.
                // https://github.com/apache/datafusion-comet/issues/963
                let child_copied = Self::wrap_in_copy_exec(Arc::clone(&child.native_plan));

                let sort = Arc::new(
                    SortExec::new(LexOrdering::new(exprs?), Arc::clone(&child_copied))
                        .with_fetch(fetch),
                );

                Ok((
                    scans,
                    Arc::new(SparkPlan::new(
                        spark_plan.plan_id,
                        sort,
                        vec![Arc::clone(&child)],
                    )),
                ))
            }
            OpStruct::Scan(scan) => {
                let data_types = scan.fields.iter().map(to_arrow_datatype).collect_vec();

                // If it is not test execution context for unit test, we should have at least one
                // input source
                if self.exec_context_id != TEST_EXEC_CONTEXT_ID && inputs.is_empty() {
                    return Err(ExecutionError::GeneralError(
                        "No input for scan".to_string(),
                    ));
                }

                // Consumes the first input source for the scan
                let input_source =
                    if self.exec_context_id == TEST_EXEC_CONTEXT_ID && inputs.is_empty() {
                        // For unit test, we will set input batch to scan directly by `set_input_batch`.
                        None
                    } else {
                        Some(inputs.remove(0))
                    };

                // The `ScanExec` operator will take actual arrays from Spark during execution
                let scan =
                    ScanExec::new(self.exec_context_id, input_source, &scan.source, data_types)?;
                Ok((
                    vec![scan.clone()],
                    Arc::new(SparkPlan::new(spark_plan.plan_id, Arc::new(scan), vec![])),
                ))
            }
            OpStruct::ShuffleWriter(writer) => {
                assert!(children.len() == 1);
                let (scans, child) = self.create_plan(&children[0], inputs)?;

                let partitioning = self
                    .create_partitioning(writer.partitioning.as_ref().unwrap(), child.schema())?;

                let codec = match writer.codec.try_into() {
                    Ok(SparkCompressionCodec::None) => Ok(CompressionCodec::None),
                    Ok(SparkCompressionCodec::Snappy) => Ok(CompressionCodec::Snappy),
                    Ok(SparkCompressionCodec::Zstd) => {
                        Ok(CompressionCodec::Zstd(writer.compression_level))
                    }
                    Ok(SparkCompressionCodec::Lz4) => Ok(CompressionCodec::Lz4Frame),
                    _ => Err(ExecutionError::GeneralError(format!(
                        "Unsupported shuffle compression codec: {:?}",
                        writer.codec
                    ))),
                }?;

                let shuffle_writer = Arc::new(ShuffleWriterExec::try_new(
                    Arc::clone(&child.native_plan),
                    partitioning,
                    codec,
                    writer.output_data_file.clone(),
                    writer.output_index_file.clone(),
                )?);

                Ok((
                    scans,
                    Arc::new(SparkPlan::new(
                        spark_plan.plan_id,
                        shuffle_writer,
                        vec![Arc::clone(&child)],
                    )),
                ))
            }
            OpStruct::Expand(expand) => {
                assert!(children.len() == 1);
                let (scans, child) = self.create_plan(&children[0], inputs)?;

                let mut projections = vec![];
                let mut projection = vec![];

                expand.project_list.iter().try_for_each(|expr| {
                    let expr = self.create_expr(expr, child.schema())?;
                    projection.push(expr);

                    if projection.len() == expand.num_expr_per_project as usize {
                        projections.push(projection.clone());
                        projection = vec![];
                    }

                    Ok::<(), ExecutionError>(())
                })?;

                assert!(
                    !projections.is_empty(),
                    "Expand should have at least one projection"
                );

                let datatypes = projections[0]
                    .iter()
                    .map(|expr| expr.data_type(&child.schema()))
                    .collect::<Result<Vec<DataType>, _>>()?;
                let fields: Vec<Field> = datatypes
                    .iter()
                    .enumerate()
                    .map(|(idx, dt)| Field::new(format!("col_{}", idx), dt.clone(), true))
                    .collect();
                let schema = Arc::new(Schema::new(fields));

                // `Expand` operator keeps the input batch and expands it to multiple output
                // batches. However, `ScanExec` will reuse input arrays for the next
                // input batch. Therefore, we need to copy the input batch to avoid
                // the data corruption. Note that we only need to copy the input batch
                // if the child operator is `ScanExec`, because other operators after `ScanExec`
                // will create new arrays for the output batch.
                let input = if can_reuse_input_batch(&child.native_plan) {
                    Arc::new(CopyExec::new(
                        Arc::clone(&child.native_plan),
                        CopyMode::UnpackOrDeepCopy,
                    ))
                } else {
                    Arc::clone(&child.native_plan)
                };
                let expand = Arc::new(ExpandExec::new(projections, input, schema));
                Ok((
                    scans,
                    Arc::new(SparkPlan::new(spark_plan.plan_id, expand, vec![child])),
                ))
            }
            OpStruct::SortMergeJoin(join) => {
                let (join_params, scans) = self.parse_join_parameters(
                    inputs,
                    children,
                    &join.left_join_keys,
                    &join.right_join_keys,
                    join.join_type,
                    &join.condition,
                )?;

                let sort_options = join
                    .sort_options
                    .iter()
                    .map(|sort_option| {
                        let sort_expr = self
                            .create_sort_expr(sort_option, join_params.left.schema())
                            .unwrap();
                        SortOptions {
                            descending: sort_expr.options.descending,
                            nulls_first: sort_expr.options.nulls_first,
                        }
                    })
                    .collect();

                let join = Arc::new(SortMergeJoinExec::try_new(
                    Arc::clone(&join_params.left.native_plan),
                    Arc::clone(&join_params.right.native_plan),
                    join_params.join_on,
                    join_params.join_filter,
                    join_params.join_type,
                    sort_options,
                    // null doesn't equal to null in Spark join key. If the join key is
                    // `EqualNullSafe`, Spark will rewrite it during planning.
                    false,
                )?);

                if join.filter.is_some() {
                    // SMJ with join filter produces lots of tiny batches
                    let coalesce_batches: Arc<dyn ExecutionPlan> =
                        Arc::new(CoalesceBatchesExec::new(
                            Arc::<SortMergeJoinExec>::clone(&join),
                            self.session_ctx
                                .state()
                                .config_options()
                                .execution
                                .batch_size,
                        ));
                    Ok((
                        scans,
                        Arc::new(SparkPlan::new_with_additional(
                            spark_plan.plan_id,
                            coalesce_batches,
                            vec![
                                Arc::clone(&join_params.left),
                                Arc::clone(&join_params.right),
                            ],
                            vec![join],
                        )),
                    ))
                } else {
                    Ok((
                        scans,
                        Arc::new(SparkPlan::new(
                            spark_plan.plan_id,
                            join,
                            vec![
                                Arc::clone(&join_params.left),
                                Arc::clone(&join_params.right),
                            ],
                        )),
                    ))
                }
            }
            OpStruct::HashJoin(join) => {
                let (join_params, scans) = self.parse_join_parameters(
                    inputs,
                    children,
                    &join.left_join_keys,
                    &join.right_join_keys,
                    join.join_type,
                    &join.condition,
                )?;

                // HashJoinExec may cache the input batch internally. We need
                // to copy the input batch to avoid the data corruption from reusing the input
                // batch. We also need to unpack dictionary arrays, because the join operators
                // do not support them.
                let left = Self::wrap_in_copy_exec(Arc::clone(&join_params.left.native_plan));
                let right = Self::wrap_in_copy_exec(Arc::clone(&join_params.right.native_plan));

                let hash_join = Arc::new(HashJoinExec::try_new(
                    left,
                    right,
                    join_params.join_on,
                    join_params.join_filter,
                    &join_params.join_type,
                    None,
                    PartitionMode::Partitioned,
                    // null doesn't equal to null in Spark join key. If the join key is
                    // `EqualNullSafe`, Spark will rewrite it during planning.
                    false,
                )?);

                // If the hash join is build right, we need to swap the left and right
                if join.build_side == BuildSide::BuildLeft as i32 {
                    Ok((
                        scans,
                        Arc::new(SparkPlan::new(
                            spark_plan.plan_id,
                            hash_join,
                            vec![join_params.left, join_params.right],
                        )),
                    ))
                } else {
                    let swapped_hash_join =
                        swap_hash_join(hash_join.as_ref(), PartitionMode::Partitioned)?;

                    let mut additional_native_plans = vec![];
                    if swapped_hash_join.as_any().is::<ProjectionExec>() {
                        // a projection was added to the hash join
                        additional_native_plans.push(Arc::clone(swapped_hash_join.children()[0]));
                    }

                    Ok((
                        scans,
                        Arc::new(SparkPlan::new_with_additional(
                            spark_plan.plan_id,
                            swapped_hash_join,
                            vec![join_params.left, join_params.right],
                            additional_native_plans,
                        )),
                    ))
                }
            }
            OpStruct::Window(wnd) => {
                let (scans, child) = self.create_plan(&children[0], inputs)?;
                let input_schema = child.schema();
                let sort_exprs: Result<Vec<PhysicalSortExpr>, ExecutionError> = wnd
                    .order_by_list
                    .iter()
                    .map(|expr| self.create_sort_expr(expr, Arc::clone(&input_schema)))
                    .collect();

                let partition_exprs: Result<Vec<Arc<dyn PhysicalExpr>>, ExecutionError> = wnd
                    .partition_by_list
                    .iter()
                    .map(|expr| self.create_expr(expr, Arc::clone(&input_schema)))
                    .collect();

                let sort_exprs = &sort_exprs?;
                let partition_exprs = &partition_exprs?;

                let window_expr: Result<Vec<Arc<dyn WindowExpr>>, ExecutionError> = wnd
                    .window_expr
                    .iter()
                    .map(|expr| {
                        self.create_window_expr(
                            expr,
                            Arc::clone(&input_schema),
                            partition_exprs,
                            sort_exprs,
                        )
                    })
                    .collect();

                let window_agg = Arc::new(BoundedWindowAggExec::try_new(
                    window_expr?,
                    Arc::clone(&child.native_plan),
                    partition_exprs.to_vec(),
                    InputOrderMode::Sorted,
                )?);
                Ok((
                    scans,
                    Arc::new(SparkPlan::new(spark_plan.plan_id, window_agg, vec![child])),
                ))
            }
        }
    }

    #[allow(clippy::too_many_arguments)]
    fn parse_join_parameters(
        &self,
        inputs: &mut Vec<Arc<GlobalRef>>,
        children: &[Operator],
        left_join_keys: &[Expr],
        right_join_keys: &[Expr],
        join_type: i32,
        condition: &Option<Expr>,
    ) -> Result<(JoinParameters, Vec<ScanExec>), ExecutionError> {
        assert!(children.len() == 2);
        let (mut left_scans, left) = self.create_plan(&children[0], inputs)?;
        let (mut right_scans, right) = self.create_plan(&children[1], inputs)?;

        left_scans.append(&mut right_scans);

        let left_join_exprs: Vec<_> = left_join_keys
            .iter()
            .map(|expr| self.create_expr(expr, left.schema()))
            .collect::<Result<Vec<_>, _>>()?;
        let right_join_exprs: Vec<_> = right_join_keys
            .iter()
            .map(|expr| self.create_expr(expr, right.schema()))
            .collect::<Result<Vec<_>, _>>()?;

        let join_on = left_join_exprs
            .into_iter()
            .zip(right_join_exprs)
            .collect::<Vec<_>>();

        let join_type = match join_type.try_into() {
            Ok(JoinType::Inner) => DFJoinType::Inner,
            Ok(JoinType::LeftOuter) => DFJoinType::Left,
            Ok(JoinType::RightOuter) => DFJoinType::Right,
            Ok(JoinType::FullOuter) => DFJoinType::Full,
            Ok(JoinType::LeftSemi) => DFJoinType::LeftSemi,
            Ok(JoinType::RightSemi) => DFJoinType::RightSemi,
            Ok(JoinType::LeftAnti) => DFJoinType::LeftAnti,
            Ok(JoinType::RightAnti) => DFJoinType::RightAnti,
            Err(_) => {
                return Err(ExecutionError::GeneralError(format!(
                    "Unsupported join type: {:?}",
                    join_type
                )));
            }
        };

        // Handle join filter as DataFusion `JoinFilter` struct
        let join_filter = if let Some(expr) = condition {
            let left_schema = left.schema();
            let right_schema = right.schema();
            let left_fields = left_schema.fields();
            let right_fields = right_schema.fields();
            let all_fields: Vec<_> = left_fields
                .into_iter()
                .chain(right_fields)
                .cloned()
                .collect();
            let full_schema = Arc::new(Schema::new(all_fields));

            // Because we cast dictionary array to array in scan operator,
            // we need to change dictionary type to data type for join filter expression.
            let fields: Vec<_> = full_schema
                .fields()
                .iter()
                .map(|f| match f.data_type() {
                    DataType::Dictionary(_, val_type) => Arc::new(Field::new(
                        f.name(),
                        val_type.as_ref().clone(),
                        f.is_nullable(),
                    )),
                    _ => Arc::clone(f),
                })
                .collect();

            let full_schema = Arc::new(Schema::new(fields));

            let physical_expr = self.create_expr(expr, full_schema)?;
            let (left_field_indices, right_field_indices) =
                expr_to_columns(&physical_expr, left_fields.len(), right_fields.len())?;
            let column_indices = JoinFilter::build_column_indices(
                left_field_indices.clone(),
                right_field_indices.clone(),
            );

            let filter_fields: Vec<Field> = left_field_indices
                .clone()
                .into_iter()
                .map(|i| left.schema().field(i).clone())
                .chain(
                    right_field_indices
                        .clone()
                        .into_iter()
                        .map(|i| right.schema().field(i).clone()),
                )
                // Because we cast dictionary array to array in scan operator,
                // we need to change dictionary type to data type for join filter expression.
                .map(|f| match f.data_type() {
                    DataType::Dictionary(_, val_type) => {
                        Field::new(f.name(), val_type.as_ref().clone(), f.is_nullable())
                    }
                    _ => f.clone(),
                })
                .collect_vec();

            let filter_schema = Schema::new_with_metadata(filter_fields, HashMap::new());

            // Rewrite the physical expression to use the new column indices.
            // DataFusion's join filter is bound to intermediate schema which contains
            // only the fields used in the filter expression. But the Spark's join filter
            // expression is bound to the full schema. We need to rewrite the physical
            // expression to use the new column indices.
            let rewritten_physical_expr = rewrite_physical_expr(
                physical_expr,
                left_schema.fields.len(),
                right_schema.fields.len(),
                &left_field_indices,
                &right_field_indices,
            )?;

            Some(JoinFilter::new(
                rewritten_physical_expr,
                column_indices,
                filter_schema,
            ))
        } else {
            None
        };

        Ok((
            JoinParameters {
                left: Arc::clone(&left),
                right: Arc::clone(&right),
                join_on,
                join_type,
                join_filter,
            },
            left_scans,
        ))
    }

    /// Wrap an ExecutionPlan in a CopyExec, which will unpack any dictionary-encoded arrays
    /// and make a deep copy of other arrays if the plan re-uses batches.
    fn wrap_in_copy_exec(plan: Arc<dyn ExecutionPlan>) -> Arc<dyn ExecutionPlan> {
        if can_reuse_input_batch(&plan) {
            Arc::new(CopyExec::new(plan, CopyMode::UnpackOrDeepCopy))
        } else {
            Arc::new(CopyExec::new(plan, CopyMode::UnpackOrClone))
        }
    }

    /// Create a DataFusion physical aggregate expression from Spark physical aggregate expression
    fn create_agg_expr(
        &self,
        spark_expr: &AggExpr,
        schema: SchemaRef,
    ) -> Result<AggregateFunctionExpr, ExecutionError> {
        match spark_expr.expr_struct.as_ref().unwrap() {
            AggExprStruct::Count(expr) => {
                assert!(!expr.children.is_empty());
                // Using `count_udaf` from Comet is exceptionally slow for some reason, so
                // as a workaround we translate it to `SUM(IF(expr IS NOT NULL, 1, 0))`
                // https://github.com/apache/datafusion-comet/issues/744

                let children = expr
                    .children
                    .iter()
                    .map(|child| self.create_expr(child, Arc::clone(&schema)))
                    .collect::<Result<Vec<_>, _>>()?;

                // create `IS NOT NULL expr` and join them with `AND` if there are multiple
                let not_null_expr: Arc<dyn PhysicalExpr> = children.iter().skip(1).fold(
                    Arc::new(IsNotNullExpr::new(Arc::clone(&children[0]))) as Arc<dyn PhysicalExpr>,
                    |acc, child| {
                        Arc::new(BinaryExpr::new(
                            acc,
                            DataFusionOperator::And,
                            Arc::new(IsNotNullExpr::new(Arc::clone(child))),
                        ))
                    },
                );

                let child = Arc::new(IfExpr::new(
                    not_null_expr,
                    Arc::new(Literal::new(ScalarValue::Int64(Some(1)))),
                    Arc::new(Literal::new(ScalarValue::Int64(Some(0)))),
                ));

                AggregateExprBuilder::new(sum_udaf(), vec![child])
                    .schema(schema)
                    .alias("count")
                    .with_ignore_nulls(false)
                    .with_distinct(false)
                    .build()
                    .map_err(|e| ExecutionError::DataFusionError(e.to_string()))
            }
            AggExprStruct::Min(expr) => {
                let child = self.create_expr(expr.child.as_ref().unwrap(), Arc::clone(&schema))?;
                let datatype = to_arrow_datatype(expr.datatype.as_ref().unwrap());
                let child = Arc::new(CastExpr::new(child, datatype.clone(), None));

                AggregateExprBuilder::new(min_udaf(), vec![child])
                    .schema(schema)
                    .alias("min")
                    .with_ignore_nulls(false)
                    .with_distinct(false)
                    .build()
                    .map_err(|e| ExecutionError::DataFusionError(e.to_string()))
            }
            AggExprStruct::Max(expr) => {
                let child = self.create_expr(expr.child.as_ref().unwrap(), Arc::clone(&schema))?;
                let datatype = to_arrow_datatype(expr.datatype.as_ref().unwrap());
                let child = Arc::new(CastExpr::new(child, datatype.clone(), None));

                AggregateExprBuilder::new(max_udaf(), vec![child])
                    .schema(schema)
                    .alias("max")
                    .with_ignore_nulls(false)
                    .with_distinct(false)
                    .build()
                    .map_err(|e| ExecutionError::DataFusionError(e.to_string()))
            }
            AggExprStruct::Sum(expr) => {
                let child = self.create_expr(expr.child.as_ref().unwrap(), Arc::clone(&schema))?;
                let datatype = to_arrow_datatype(expr.datatype.as_ref().unwrap());

                let builder = match datatype {
                    DataType::Decimal128(_, _) => {
                        let func = AggregateUDF::new_from_impl(SumDecimal::try_new(datatype)?);
                        AggregateExprBuilder::new(Arc::new(func), vec![child])
                    }
                    _ => {
                        // cast to the result data type of SUM if necessary, we should not expect
                        // a cast failure since it should have already been checked at Spark side
                        let child =
                            Arc::new(CastExpr::new(Arc::clone(&child), datatype.clone(), None));
                        AggregateExprBuilder::new(sum_udaf(), vec![child])
                    }
                };
                builder
                    .schema(schema)
                    .alias("sum")
                    .with_ignore_nulls(false)
                    .with_distinct(false)
                    .build()
                    .map_err(|e| e.into())
            }
            AggExprStruct::Avg(expr) => {
                let child = self.create_expr(expr.child.as_ref().unwrap(), Arc::clone(&schema))?;
                let datatype = to_arrow_datatype(expr.datatype.as_ref().unwrap());
                let input_datatype = to_arrow_datatype(expr.sum_datatype.as_ref().unwrap());
                let builder = match datatype {
                    DataType::Decimal128(_, _) => {
                        let func =
                            AggregateUDF::new_from_impl(AvgDecimal::new(datatype, input_datatype));
                        AggregateExprBuilder::new(Arc::new(func), vec![child])
                    }
                    _ => {
                        // cast to the result data type of AVG if the result data type is different
                        // from the input type, e.g. AVG(Int32). We should not expect a cast
                        // failure since it should have already been checked at Spark side.
                        let child: Arc<dyn PhysicalExpr> =
                            Arc::new(CastExpr::new(Arc::clone(&child), datatype.clone(), None));
                        let func = AggregateUDF::new_from_impl(Avg::new("avg", datatype));
                        AggregateExprBuilder::new(Arc::new(func), vec![child])
                    }
                };
                builder
                    .schema(schema)
                    .alias("avg")
                    .with_ignore_nulls(false)
                    .with_distinct(false)
                    .build()
                    .map_err(|e| e.into())
            }
            AggExprStruct::First(expr) => {
                let child = self.create_expr(expr.child.as_ref().unwrap(), Arc::clone(&schema))?;
                let func = AggregateUDF::new_from_impl(FirstValue::new());

                AggregateExprBuilder::new(Arc::new(func), vec![child])
                    .schema(schema)
                    .alias("first")
                    .with_ignore_nulls(false)
                    .with_distinct(false)
                    .build()
                    .map_err(|e| e.into())
            }
            AggExprStruct::Last(expr) => {
                let child = self.create_expr(expr.child.as_ref().unwrap(), Arc::clone(&schema))?;
                let func = AggregateUDF::new_from_impl(LastValue::new());

                AggregateExprBuilder::new(Arc::new(func), vec![child])
                    .schema(schema)
                    .alias("last")
                    .with_ignore_nulls(false)
                    .with_distinct(false)
                    .build()
                    .map_err(|e| e.into())
            }
            AggExprStruct::BitAndAgg(expr) => {
                let child = self.create_expr(expr.child.as_ref().unwrap(), Arc::clone(&schema))?;

                AggregateExprBuilder::new(bit_and_udaf(), vec![child])
                    .schema(schema)
                    .alias("bit_and")
                    .with_ignore_nulls(false)
                    .with_distinct(false)
                    .build()
                    .map_err(|e| e.into())
            }
            AggExprStruct::BitOrAgg(expr) => {
                let child = self.create_expr(expr.child.as_ref().unwrap(), Arc::clone(&schema))?;

                AggregateExprBuilder::new(bit_or_udaf(), vec![child])
                    .schema(schema)
                    .alias("bit_or")
                    .with_ignore_nulls(false)
                    .with_distinct(false)
                    .build()
                    .map_err(|e| e.into())
            }
            AggExprStruct::BitXorAgg(expr) => {
                let child = self.create_expr(expr.child.as_ref().unwrap(), Arc::clone(&schema))?;

                AggregateExprBuilder::new(bit_xor_udaf(), vec![child])
                    .schema(schema)
                    .alias("bit_xor")
                    .with_ignore_nulls(false)
                    .with_distinct(false)
                    .build()
                    .map_err(|e| e.into())
            }
            AggExprStruct::Covariance(expr) => {
                let child1 =
                    self.create_expr(expr.child1.as_ref().unwrap(), Arc::clone(&schema))?;
                let child2 =
                    self.create_expr(expr.child2.as_ref().unwrap(), Arc::clone(&schema))?;
                let datatype = to_arrow_datatype(expr.datatype.as_ref().unwrap());
                match expr.stats_type {
                    0 => {
                        let func = AggregateUDF::new_from_impl(Covariance::new(
                            "covariance",
                            datatype,
                            StatsType::Sample,
                            expr.null_on_divide_by_zero,
                        ));

                        Self::create_aggr_func_expr(
                            "covariance",
                            schema,
                            vec![child1, child2],
                            func,
                        )
                    }
                    1 => {
                        let func = AggregateUDF::new_from_impl(Covariance::new(
                            "covariance_pop",
                            datatype,
                            StatsType::Population,
                            expr.null_on_divide_by_zero,
                        ));

                        Self::create_aggr_func_expr(
                            "covariance_pop",
                            schema,
                            vec![child1, child2],
                            func,
                        )
                    }
                    stats_type => Err(ExecutionError::GeneralError(format!(
                        "Unknown StatisticsType {:?} for Variance",
                        stats_type
                    ))),
                }
            }
            AggExprStruct::Variance(expr) => {
                let child = self.create_expr(expr.child.as_ref().unwrap(), Arc::clone(&schema))?;
                let datatype = to_arrow_datatype(expr.datatype.as_ref().unwrap());
                match expr.stats_type {
                    0 => {
                        let func = AggregateUDF::new_from_impl(Variance::new(
                            "variance",
                            datatype,
                            StatsType::Sample,
                            expr.null_on_divide_by_zero,
                        ));

                        Self::create_aggr_func_expr("variance", schema, vec![child], func)
                    }
                    1 => {
                        let func = AggregateUDF::new_from_impl(Variance::new(
                            "variance_pop",
                            datatype,
                            StatsType::Population,
                            expr.null_on_divide_by_zero,
                        ));

                        Self::create_aggr_func_expr("variance_pop", schema, vec![child], func)
                    }
                    stats_type => Err(ExecutionError::GeneralError(format!(
                        "Unknown StatisticsType {:?} for Variance",
                        stats_type
                    ))),
                }
            }
            AggExprStruct::Stddev(expr) => {
                let child = self.create_expr(expr.child.as_ref().unwrap(), Arc::clone(&schema))?;
                let datatype = to_arrow_datatype(expr.datatype.as_ref().unwrap());
                match expr.stats_type {
                    0 => {
                        let func = AggregateUDF::new_from_impl(Stddev::new(
                            "stddev",
                            datatype,
                            StatsType::Sample,
                            expr.null_on_divide_by_zero,
                        ));

                        Self::create_aggr_func_expr("stddev", schema, vec![child], func)
                    }
                    1 => {
                        let func = AggregateUDF::new_from_impl(Stddev::new(
                            "stddev_pop",
                            datatype,
                            StatsType::Population,
                            expr.null_on_divide_by_zero,
                        ));

                        Self::create_aggr_func_expr("stddev_pop", schema, vec![child], func)
                    }
                    stats_type => Err(ExecutionError::GeneralError(format!(
                        "Unknown StatisticsType {:?} for stddev",
                        stats_type
                    ))),
                }
            }
            AggExprStruct::Correlation(expr) => {
                let child1 =
                    self.create_expr(expr.child1.as_ref().unwrap(), Arc::clone(&schema))?;
                let child2 =
                    self.create_expr(expr.child2.as_ref().unwrap(), Arc::clone(&schema))?;
                let datatype = to_arrow_datatype(expr.datatype.as_ref().unwrap());
                let func = AggregateUDF::new_from_impl(Correlation::new(
                    "correlation",
                    datatype,
                    expr.null_on_divide_by_zero,
                ));
                Self::create_aggr_func_expr("correlation", schema, vec![child1, child2], func)
            }
            AggExprStruct::BloomFilterAgg(expr) => {
                let child = self.create_expr(expr.child.as_ref().unwrap(), Arc::clone(&schema))?;
                let num_items =
                    self.create_expr(expr.num_items.as_ref().unwrap(), Arc::clone(&schema))?;
                let num_bits =
                    self.create_expr(expr.num_bits.as_ref().unwrap(), Arc::clone(&schema))?;
                let datatype = to_arrow_datatype(expr.datatype.as_ref().unwrap());
                let func = AggregateUDF::new_from_impl(BloomFilterAgg::new(
                    Arc::clone(&num_items),
                    Arc::clone(&num_bits),
                    datatype,
                ));
                Self::create_aggr_func_expr("bloom_filter_agg", schema, vec![child], func)
            }
        }
    }

    /// Create a DataFusion windows physical expression from Spark physical expression
    fn create_window_expr<'a>(
        &'a self,
        spark_expr: &'a spark_operator::WindowExpr,
        input_schema: SchemaRef,
        partition_by: &[Arc<dyn PhysicalExpr>],
        sort_exprs: &[PhysicalSortExpr],
    ) -> Result<Arc<dyn WindowExpr>, ExecutionError> {
        let window_func_name: String;
        let window_args: Vec<Arc<dyn PhysicalExpr>>;
        if let Some(func) = &spark_expr.built_in_window_function {
            match &func.expr_struct {
                Some(ExprStruct::ScalarFunc(f)) => {
                    window_func_name = f.func.clone();
                    window_args = f
                        .args
                        .iter()
                        .map(|expr| self.create_expr(expr, Arc::clone(&input_schema)))
                        .collect::<Result<Vec<_>, ExecutionError>>()?;
                }
                other => {
                    return Err(ExecutionError::GeneralError(format!(
                        "{other:?} not supported for window function"
                    )))
                }
            };
        } else if let Some(agg_func) = &spark_expr.agg_func {
            let result = self.process_agg_func(agg_func, Arc::clone(&input_schema))?;
            window_func_name = result.0;
            window_args = result.1;
        } else {
            return Err(ExecutionError::GeneralError(
                "Both func and agg_func are not set".to_string(),
            ));
        }

        let window_func = match self.find_df_window_function(&window_func_name) {
            Some(f) => f,
            _ => {
                return Err(ExecutionError::GeneralError(format!(
                    "{window_func_name} not supported for window function"
                )))
            }
        };

        let spark_window_frame = match spark_expr
            .spec
            .as_ref()
            .and_then(|inner| inner.frame_specification.as_ref())
        {
            Some(frame) => frame,
            _ => {
                return Err(ExecutionError::DeserializeError(
                    "Cannot deserialize window frame".to_string(),
                ))
            }
        };

        let units = match spark_window_frame.frame_type() {
            WindowFrameType::Rows => WindowFrameUnits::Rows,
            WindowFrameType::Range => WindowFrameUnits::Range,
        };

        let lower_bound: WindowFrameBound = match spark_window_frame
            .lower_bound
            .as_ref()
            .and_then(|inner| inner.lower_frame_bound_struct.as_ref())
        {
            Some(l) => match l {
                LowerFrameBoundStruct::UnboundedPreceding(_) => match units {
                    WindowFrameUnits::Rows => {
                        WindowFrameBound::Preceding(ScalarValue::UInt64(None))
                    }
                    WindowFrameUnits::Range => {
                        WindowFrameBound::Preceding(ScalarValue::Int64(None))
                    }
                    WindowFrameUnits::Groups => {
                        return Err(ExecutionError::GeneralError(
                            "WindowFrameUnits::Groups is not supported.".to_string(),
                        ));
                    }
                },
                LowerFrameBoundStruct::Preceding(offset) => {
                    let offset_value = offset.offset.abs();
                    match units {
                        WindowFrameUnits::Rows => WindowFrameBound::Preceding(ScalarValue::UInt64(
                            Some(offset_value as u64),
                        )),
                        WindowFrameUnits::Range => {
                            WindowFrameBound::Preceding(ScalarValue::Int64(Some(offset_value)))
                        }
                        WindowFrameUnits::Groups => {
                            return Err(ExecutionError::GeneralError(
                                "WindowFrameUnits::Groups is not supported.".to_string(),
                            ));
                        }
                    }
                }
                LowerFrameBoundStruct::CurrentRow(_) => WindowFrameBound::CurrentRow,
            },
            None => match units {
                WindowFrameUnits::Rows => WindowFrameBound::Preceding(ScalarValue::UInt64(None)),
                WindowFrameUnits::Range => WindowFrameBound::Preceding(ScalarValue::Int64(None)),
                WindowFrameUnits::Groups => {
                    return Err(ExecutionError::GeneralError(
                        "WindowFrameUnits::Groups is not supported.".to_string(),
                    ));
                }
            },
        };

        let upper_bound: WindowFrameBound = match spark_window_frame
            .upper_bound
            .as_ref()
            .and_then(|inner| inner.upper_frame_bound_struct.as_ref())
        {
            Some(u) => match u {
                UpperFrameBoundStruct::UnboundedFollowing(_) => match units {
                    WindowFrameUnits::Rows => {
                        WindowFrameBound::Following(ScalarValue::UInt64(None))
                    }
                    WindowFrameUnits::Range => {
                        WindowFrameBound::Following(ScalarValue::Int64(None))
                    }
                    WindowFrameUnits::Groups => {
                        return Err(ExecutionError::GeneralError(
                            "WindowFrameUnits::Groups is not supported.".to_string(),
                        ));
                    }
                },
                UpperFrameBoundStruct::Following(offset) => match units {
                    WindowFrameUnits::Rows => {
                        WindowFrameBound::Following(ScalarValue::UInt64(Some(offset.offset as u64)))
                    }
                    WindowFrameUnits::Range => {
                        WindowFrameBound::Following(ScalarValue::Int64(Some(offset.offset)))
                    }
                    WindowFrameUnits::Groups => {
                        return Err(ExecutionError::GeneralError(
                            "WindowFrameUnits::Groups is not supported.".to_string(),
                        ));
                    }
                },
                UpperFrameBoundStruct::CurrentRow(_) => WindowFrameBound::CurrentRow,
            },
            None => match units {
                WindowFrameUnits::Rows => WindowFrameBound::Following(ScalarValue::UInt64(None)),
                WindowFrameUnits::Range => WindowFrameBound::Following(ScalarValue::Int64(None)),
                WindowFrameUnits::Groups => {
                    return Err(ExecutionError::GeneralError(
                        "WindowFrameUnits::Groups is not supported.".to_string(),
                    ));
                }
            },
        };

        let window_frame = WindowFrame::new_bounds(units, lower_bound, upper_bound);

        datafusion::physical_plan::windows::create_window_expr(
            &window_func,
            window_func_name,
            &window_args,
            partition_by,
            &LexOrdering::new(sort_exprs.to_vec()),
            window_frame.into(),
            input_schema.as_ref(),
            false, // TODO: Ignore nulls
        )
        .map_err(|e| ExecutionError::DataFusionError(e.to_string()))
    }

    fn process_agg_func(
        &self,
        agg_func: &AggExpr,
        schema: SchemaRef,
    ) -> Result<(String, Vec<Arc<dyn PhysicalExpr>>), ExecutionError> {
        match &agg_func.expr_struct {
            Some(AggExprStruct::Count(expr)) => {
                let children = expr
                    .children
                    .iter()
                    .map(|child| self.create_expr(child, Arc::clone(&schema)))
                    .collect::<Result<Vec<_>, _>>()?;
                Ok(("count".to_string(), children))
            }
            Some(AggExprStruct::Min(expr)) => {
                let child = self.create_expr(expr.child.as_ref().unwrap(), Arc::clone(&schema))?;
                Ok(("min".to_string(), vec![child]))
            }
            Some(AggExprStruct::Max(expr)) => {
                let child = self.create_expr(expr.child.as_ref().unwrap(), Arc::clone(&schema))?;
                Ok(("max".to_string(), vec![child]))
            }
            Some(AggExprStruct::Sum(expr)) => {
                let child = self.create_expr(expr.child.as_ref().unwrap(), Arc::clone(&schema))?;
                let arrow_type = to_arrow_datatype(expr.datatype.as_ref().unwrap());
                let datatype = child.data_type(&schema)?;

                let child = if datatype != arrow_type {
                    Arc::new(CastExpr::new(child, arrow_type.clone(), None))
                } else {
                    child
                };
                Ok(("sum".to_string(), vec![child]))
            }
            other => Err(ExecutionError::GeneralError(format!(
                "{other:?} not supported for window function"
            ))),
        }
    }

    /// Find DataFusion's built-in window function by name.
    fn find_df_window_function(&self, name: &str) -> Option<WindowFunctionDefinition> {
        let registry = &self.session_ctx.state();
        registry
            .udaf(name)
            .map(WindowFunctionDefinition::AggregateUDF)
            .ok()
    }

    /// Create a DataFusion physical partitioning from Spark physical partitioning
    fn create_partitioning(
        &self,
        spark_partitioning: &SparkPartitioning,
        input_schema: SchemaRef,
    ) -> Result<Partitioning, ExecutionError> {
        match spark_partitioning.partitioning_struct.as_ref().unwrap() {
            PartitioningStruct::HashPartition(hash_partition) => {
                let exprs: PartitionPhyExprResult = hash_partition
                    .hash_expression
                    .iter()
                    .map(|x| self.create_expr(x, Arc::clone(&input_schema)))
                    .collect();
                Ok(Partitioning::Hash(
                    exprs?,
                    hash_partition.num_partitions as usize,
                ))
            }
            PartitioningStruct::SinglePartition(_) => Ok(Partitioning::UnknownPartitioning(1)),
        }
    }

    fn create_scalar_function_expr(
        &self,
        expr: &ScalarFunc,
        input_schema: SchemaRef,
    ) -> Result<Arc<dyn PhysicalExpr>, ExecutionError> {
        let args = expr
            .args
            .iter()
            .map(|x| self.create_expr(x, Arc::clone(&input_schema)))
            .collect::<Result<Vec<_>, _>>()?;

        let fun_name = &expr.func;
        let input_expr_types = args
            .iter()
            .map(|x| x.data_type(input_schema.as_ref()))
            .collect::<Result<Vec<_>, _>>()?;

        let (data_type, coerced_input_types) =
            match expr.return_type.as_ref().map(to_arrow_datatype) {
                Some(t) => (t, input_expr_types.clone()),
                None => {
                    let fun_name = match fun_name.as_ref() {
                        "read_side_padding" => "rpad", // use the same return type as rpad
                        other => other,
                    };
                    let func = self.session_ctx.udf(fun_name)?;

                    let coerced_types = func
                        .coerce_types(&input_expr_types)
                        .unwrap_or_else(|_| input_expr_types.clone());

                    let data_type = match fun_name {
                        // workaround for https://github.com/apache/datafusion/issues/13716
                        "datepart" => DataType::Int32,
                        _ => {
                            // TODO need to call `return_type_from_exprs` instead
                            #[allow(deprecated)]
                            func.inner().return_type(&coerced_types)?
                        }
                    };

                    (data_type, coerced_types)
                }
            };

        let fun_expr =
            create_comet_physical_fun(fun_name, data_type.clone(), &self.session_ctx.state())?;

        let args = args
            .into_iter()
            .zip(input_expr_types.into_iter().zip(coerced_input_types))
            .map(|(expr, (from_type, to_type))| {
                if from_type != to_type {
                    Arc::new(CastExpr::new(
                        expr,
                        to_type,
                        Some(CastOptions {
                            safe: false,
                            ..Default::default()
                        }),
                    ))
                } else {
                    expr
                }
            })
            .collect::<Vec<_>>();

        let scalar_expr: Arc<dyn PhysicalExpr> = Arc::new(ScalarFunctionExpr::new(
            fun_name,
            fun_expr,
            args.to_vec(),
            data_type,
        ));

        Ok(scalar_expr)
    }

    fn create_aggr_func_expr(
        name: &str,
        schema: SchemaRef,
        children: Vec<Arc<dyn PhysicalExpr>>,
        func: AggregateUDF,
    ) -> Result<AggregateFunctionExpr, ExecutionError> {
        AggregateExprBuilder::new(Arc::new(func), children)
            .schema(schema)
            .alias(name)
            .with_ignore_nulls(false)
            .with_distinct(false)
            .build()
            .map_err(|e| e.into())
    }
}

impl From<DataFusionError> for ExecutionError {
    fn from(value: DataFusionError) -> Self {
        ExecutionError::DataFusionError(value.message().to_string())
    }
}

impl From<ExecutionError> for DataFusionError {
    fn from(value: ExecutionError) -> Self {
        DataFusionError::Execution(value.to_string())
    }
}

impl From<ExpressionError> for DataFusionError {
    fn from(value: ExpressionError) -> Self {
        DataFusionError::Execution(value.to_string())
    }
}

/// Returns true if given operator can return input array as output array without
/// modification. This is used to determine if we need to copy the input batch to avoid
/// data corruption from reusing the input batch.
fn can_reuse_input_batch(op: &Arc<dyn ExecutionPlan>) -> bool {
    if op.as_any().is::<ProjectionExec>() || op.as_any().is::<LocalLimitExec>() {
        can_reuse_input_batch(op.children()[0])
    } else {
        op.as_any().is::<ScanExec>()
    }
}

/// Collects the indices of the columns in the input schema that are used in the expression
/// and returns them as a pair of vectors, one for the left side and one for the right side.
fn expr_to_columns(
    expr: &Arc<dyn PhysicalExpr>,
    left_field_len: usize,
    right_field_len: usize,
) -> Result<(Vec<usize>, Vec<usize>), ExecutionError> {
    let mut left_field_indices: Vec<usize> = vec![];
    let mut right_field_indices: Vec<usize> = vec![];

    expr.apply(&mut |expr: &Arc<dyn PhysicalExpr>| {
        Ok({
            if let Some(column) = expr.as_any().downcast_ref::<Column>() {
                if column.index() > left_field_len + right_field_len {
                    return Err(DataFusionError::Internal(format!(
                        "Column index {} out of range",
                        column.index()
                    )));
                } else if column.index() < left_field_len {
                    left_field_indices.push(column.index());
                } else {
                    right_field_indices.push(column.index() - left_field_len);
                }
            }
            TreeNodeRecursion::Continue
        })
    })?;

    left_field_indices.sort();
    right_field_indices.sort();

    Ok((left_field_indices, right_field_indices))
}

/// A physical join filter rewritter which rewrites the column indices in the expression
/// to use the new column indices. See `rewrite_physical_expr`.
struct JoinFilterRewriter<'a> {
    left_field_len: usize,
    right_field_len: usize,
    left_field_indices: &'a [usize],
    right_field_indices: &'a [usize],
}

impl JoinFilterRewriter<'_> {
    fn new<'a>(
        left_field_len: usize,
        right_field_len: usize,
        left_field_indices: &'a [usize],
        right_field_indices: &'a [usize],
    ) -> JoinFilterRewriter<'a> {
        JoinFilterRewriter {
            left_field_len,
            right_field_len,
            left_field_indices,
            right_field_indices,
        }
    }
}

impl TreeNodeRewriter for JoinFilterRewriter<'_> {
    type Node = Arc<dyn PhysicalExpr>;

    fn f_down(&mut self, node: Self::Node) -> datafusion_common::Result<Transformed<Self::Node>> {
        if let Some(column) = node.as_any().downcast_ref::<Column>() {
            if column.index() < self.left_field_len {
                // left side
                let new_index = self
                    .left_field_indices
                    .iter()
                    .position(|&x| x == column.index())
                    .ok_or_else(|| {
                        DataFusionError::Internal(format!(
                            "Column index {} not found in left field indices",
                            column.index()
                        ))
                    })?;
                Ok(Transformed::yes(Arc::new(Column::new(
                    column.name(),
                    new_index,
                ))))
            } else if column.index() < self.left_field_len + self.right_field_len {
                // right side
                let new_index = self
                    .right_field_indices
                    .iter()
                    .position(|&x| x + self.left_field_len == column.index())
                    .ok_or_else(|| {
                        DataFusionError::Internal(format!(
                            "Column index {} not found in right field indices",
                            column.index()
                        ))
                    })?;
                Ok(Transformed::yes(Arc::new(Column::new(
                    column.name(),
                    new_index + self.left_field_indices.len(),
                ))))
            } else {
                return Err(DataFusionError::Internal(format!(
                    "Column index {} out of range",
                    column.index()
                )));
            }
        } else {
            Ok(Transformed::no(node))
        }
    }
}

/// Rewrites the physical expression to use the new column indices.
/// This is necessary when the physical expression is used in a join filter, as the column
/// indices are different from the original schema.
fn rewrite_physical_expr(
    expr: Arc<dyn PhysicalExpr>,
    left_field_len: usize,
    right_field_len: usize,
    left_field_indices: &[usize],
    right_field_indices: &[usize],
) -> Result<Arc<dyn PhysicalExpr>, ExecutionError> {
    let mut rewriter = JoinFilterRewriter::new(
        left_field_len,
        right_field_len,
        left_field_indices,
        right_field_indices,
    );

    Ok(expr.rewrite(&mut rewriter).data()?)
}

fn from_protobuf_eval_mode(value: i32) -> Result<EvalMode, prost::DecodeError> {
    match spark_expression::EvalMode::try_from(value)? {
        spark_expression::EvalMode::Legacy => Ok(EvalMode::Legacy),
        spark_expression::EvalMode::Try => Ok(EvalMode::Try),
        spark_expression::EvalMode::Ansi => Ok(EvalMode::Ansi),
    }
}

#[cfg(test)]
mod tests {
    use std::{sync::Arc, task::Poll};

    use futures::{poll, StreamExt};

    use arrow_array::{DictionaryArray, Int32Array, StringArray};
    use arrow_schema::DataType;
    use datafusion::{physical_plan::common::collect, prelude::SessionContext};
    use tokio::sync::mpsc;

    use crate::execution::{operators::InputBatch, planner::PhysicalPlanner};

    use crate::execution::operators::ExecutionError;
    use datafusion_comet_proto::{
        spark_expression::expr::ExprStruct::*,
        spark_expression::Expr,
        spark_expression::{self, literal},
        spark_operator,
        spark_operator::{operator::OpStruct, Operator},
    };

    #[test]
    fn test_unpack_dictionary_primitive() {
        let op_scan = Operator {
            plan_id: 0,
            children: vec![],
            op_struct: Some(OpStruct::Scan(spark_operator::Scan {
                fields: vec![spark_expression::DataType {
                    type_id: 3, // Int32
                    type_info: None,
                }],
                source: "".to_string(),
            })),
        };

        let op = create_filter(op_scan, 3);
        let planner = PhysicalPlanner::default();
        let row_count = 100;

        // Create a dictionary array with 100 values, and use it as input to the execution.
        let keys = Int32Array::new((0..(row_count as i32)).map(|n| n % 4).collect(), None);
        let values = Int32Array::from(vec![0, 1, 2, 3]);
        let input_array = DictionaryArray::new(keys, Arc::new(values));
        let input_batch = InputBatch::Batch(vec![Arc::new(input_array)], row_count);

        let (mut scans, datafusion_plan) = planner.create_plan(&op, &mut vec![]).unwrap();
        scans[0].set_input_batch(input_batch);

        let session_ctx = SessionContext::new();
        let task_ctx = session_ctx.task_ctx();
        let mut stream = datafusion_plan.native_plan.execute(0, task_ctx).unwrap();

        let runtime = tokio::runtime::Runtime::new().unwrap();
        let (tx, mut rx) = mpsc::channel(1);

        // Separate thread to send the EOF signal once we've processed the only input batch
        runtime.spawn(async move {
            // Create a dictionary array with 100 values, and use it as input to the execution.
            let keys = Int32Array::new((0..(row_count as i32)).map(|n| n % 4).collect(), None);
            let values = Int32Array::from(vec![0, 1, 2, 3]);
            let input_array = DictionaryArray::new(keys, Arc::new(values));
            let input_batch1 = InputBatch::Batch(vec![Arc::new(input_array)], row_count);
            let input_batch2 = InputBatch::EOF;

            let batches = vec![input_batch1, input_batch2];

            for batch in batches.into_iter() {
                tx.send(batch).await.unwrap();
            }
        });

        runtime.block_on(async move {
            loop {
                let batch = rx.recv().await.unwrap();
                scans[0].set_input_batch(batch);
                match poll!(stream.next()) {
                    Poll::Ready(Some(batch)) => {
                        assert!(batch.is_ok(), "got error {}", batch.unwrap_err());
                        let batch = batch.unwrap();
                        assert_eq!(batch.num_rows(), row_count / 4);
                        // dictionary should be unpacked
                        assert!(matches!(batch.column(0).data_type(), DataType::Int32));
                    }
                    Poll::Ready(None) => {
                        break;
                    }
                    _ => {}
                }
            }
        });
    }

    const STRING_TYPE_ID: i32 = 7;

    #[test]
    fn test_unpack_dictionary_string() {
        let op_scan = Operator {
            plan_id: 0,
            children: vec![],
            op_struct: Some(OpStruct::Scan(spark_operator::Scan {
                fields: vec![spark_expression::DataType {
                    type_id: STRING_TYPE_ID, // String
                    type_info: None,
                }],
                source: "".to_string(),
            })),
        };

        let lit = spark_expression::Literal {
            value: Some(literal::Value::StringVal("foo".to_string())),
            datatype: Some(spark_expression::DataType {
                type_id: STRING_TYPE_ID,
                type_info: None,
            }),
            is_null: false,
        };

        let op = create_filter_literal(op_scan, STRING_TYPE_ID, lit);
        let planner = PhysicalPlanner::default();

        let row_count = 100;

        let keys = Int32Array::new((0..(row_count as i32)).map(|n| n % 4).collect(), None);
        let values = StringArray::from(vec!["foo", "bar", "hello", "comet"]);
        let input_array = DictionaryArray::new(keys, Arc::new(values));
        let input_batch = InputBatch::Batch(vec![Arc::new(input_array)], row_count);

        let (mut scans, datafusion_plan) = planner.create_plan(&op, &mut vec![]).unwrap();

        // Scan's schema is determined by the input batch, so we need to set it before execution.
        scans[0].set_input_batch(input_batch);

        let session_ctx = SessionContext::new();
        let task_ctx = session_ctx.task_ctx();
        let mut stream = datafusion_plan.native_plan.execute(0, task_ctx).unwrap();

        let runtime = tokio::runtime::Runtime::new().unwrap();
        let (tx, mut rx) = mpsc::channel(1);

        // Separate thread to send the EOF signal once we've processed the only input batch
        runtime.spawn(async move {
            // Create a dictionary array with 100 values, and use it as input to the execution.
            let keys = Int32Array::new((0..(row_count as i32)).map(|n| n % 4).collect(), None);
            let values = StringArray::from(vec!["foo", "bar", "hello", "comet"]);
            let input_array = DictionaryArray::new(keys, Arc::new(values));
            let input_batch1 = InputBatch::Batch(vec![Arc::new(input_array)], row_count);

            let input_batch2 = InputBatch::EOF;

            let batches = vec![input_batch1, input_batch2];

            for batch in batches.into_iter() {
                tx.send(batch).await.unwrap();
            }
        });

        runtime.block_on(async move {
            loop {
                let batch = rx.recv().await.unwrap();
                scans[0].set_input_batch(batch);
                match poll!(stream.next()) {
                    Poll::Ready(Some(batch)) => {
                        assert!(batch.is_ok(), "got error {}", batch.unwrap_err());
                        let batch = batch.unwrap();
                        assert_eq!(batch.num_rows(), row_count / 4);
                        // string/binary should still be packed with dictionary
                        assert!(matches!(
                            batch.column(0).data_type(),
                            DataType::Dictionary(_, _)
                        ));
                    }
                    Poll::Ready(None) => {
                        break;
                    }
                    _ => {}
                }
            }
        });
    }

    #[tokio::test()]
    #[allow(clippy::field_reassign_with_default)]
    async fn to_datafusion_filter() {
        let op_scan = create_scan();
        let op = create_filter(op_scan, 0);
        let planner = PhysicalPlanner::default();

        let (mut scans, datafusion_plan) = planner.create_plan(&op, &mut vec![]).unwrap();

        let scan = &mut scans[0];
        scan.set_input_batch(InputBatch::EOF);

        let session_ctx = SessionContext::new();
        let task_ctx = session_ctx.task_ctx();

        let stream = datafusion_plan
            .native_plan
            .execute(0, Arc::clone(&task_ctx))
            .unwrap();
        let output = collect(stream).await.unwrap();
        assert!(output.is_empty());
    }

    #[tokio::test()]
    async fn from_datafusion_error_to_comet() {
        let err_msg = "exec error";
        let err = datafusion_common::DataFusionError::Execution(err_msg.to_string());
        let comet_err: ExecutionError = err.into();
        assert_eq!(comet_err.to_string(), "Error from DataFusion: exec error.");
    }

    // Creates a filter operator which takes an `Int32Array` and selects rows that are equal to
    // `value`.
    fn create_filter(child_op: spark_operator::Operator, value: i32) -> spark_operator::Operator {
        let lit = spark_expression::Literal {
            value: Some(literal::Value::IntVal(value)),
            datatype: Some(spark_expression::DataType {
                type_id: 3,
                type_info: None,
            }),
            is_null: false,
        };

        create_filter_literal(child_op, 3, lit)
    }

    fn create_filter_literal(
        child_op: spark_operator::Operator,
        type_id: i32,
        lit: spark_expression::Literal,
    ) -> spark_operator::Operator {
        let left = spark_expression::Expr {
            expr_struct: Some(Bound(spark_expression::BoundReference {
                index: 0,
                datatype: Some(spark_expression::DataType {
                    type_id,
                    type_info: None,
                }),
            })),
        };
        let right = spark_expression::Expr {
            expr_struct: Some(Literal(lit)),
        };

        let expr = spark_expression::Expr {
            expr_struct: Some(Eq(Box::new(spark_expression::BinaryExpr {
                left: Some(Box::new(left)),
                right: Some(Box::new(right)),
            }))),
        };

        Operator {
            plan_id: 0,
            children: vec![child_op],
            op_struct: Some(OpStruct::Filter(spark_operator::Filter {
                predicate: Some(expr),
            })),
        }
    }

    #[test]
    fn spark_plan_metrics_filter() {
        let op_scan = create_scan();
        let op = create_filter(op_scan, 0);
        let planner = PhysicalPlanner::default();

        let (mut _scans, filter_exec) = planner.create_plan(&op, &mut vec![]).unwrap();

        assert_eq!("FilterExec", filter_exec.native_plan.name());
        assert_eq!(1, filter_exec.children.len());
        assert_eq!(0, filter_exec.additional_native_plans.len());
    }

    #[test]
    fn spark_plan_metrics_hash_join() {
        let op_scan = create_scan();
        let op_join = Operator {
            plan_id: 0,
            children: vec![op_scan.clone(), op_scan.clone()],
            op_struct: Some(OpStruct::HashJoin(spark_operator::HashJoin {
                left_join_keys: vec![create_bound_reference(0)],
                right_join_keys: vec![create_bound_reference(0)],
                join_type: 0,
                condition: None,
                build_side: 0,
            })),
        };

        let planner = PhysicalPlanner::default();

        let (_scans, hash_join_exec) = planner.create_plan(&op_join, &mut vec![]).unwrap();

        assert_eq!("HashJoinExec", hash_join_exec.native_plan.name());
        assert_eq!(2, hash_join_exec.children.len());
        assert_eq!("ScanExec", hash_join_exec.children[0].native_plan.name());
        assert_eq!("ScanExec", hash_join_exec.children[1].native_plan.name());
    }

    fn create_bound_reference(index: i32) -> Expr {
        Expr {
            expr_struct: Some(Bound(spark_expression::BoundReference {
                index,
                datatype: Some(create_proto_datatype()),
            })),
        }
    }

    fn create_scan() -> Operator {
        Operator {
            plan_id: 0,
            children: vec![],
            op_struct: Some(OpStruct::Scan(spark_operator::Scan {
                fields: vec![create_proto_datatype()],
                source: "".to_string(),
            })),
        }
    }

    fn create_proto_datatype() -> spark_expression::DataType {
        spark_expression::DataType {
            type_id: 3,
            type_info: None,
        }
    }
}<|MERGE_RESOLUTION|>--- conflicted
+++ resolved
@@ -99,11 +99,8 @@
     AggregateUDF, ScalarUDF, WindowFrame, WindowFrameBound, WindowFrameUnits,
     WindowFunctionDefinition,
 };
-<<<<<<< HEAD
+use datafusion_functions_nested::array_has::ArrayHas;
 use datafusion_functions_nested::repeat::array_repeat_udf;
-=======
-use datafusion_functions_nested::array_has::ArrayHas;
->>>>>>> fbcf0251
 use datafusion_physical_expr::expressions::{Literal, StatsType};
 use datafusion_physical_expr::window::WindowExpr;
 use datafusion_physical_expr::LexOrdering;
@@ -725,36 +722,6 @@
                     expr.legacy_negative_index,
                 )))
             }
-<<<<<<< HEAD
-            ExprStruct::ArrayRepeat(expr) => {
-                let value =
-                    self.create_expr(expr.left.as_ref().unwrap(), Arc::clone(&input_schema))?;
-                let count =
-                    self.create_expr(expr.right.as_ref().unwrap(), Arc::clone(&input_schema))?;
-                println!("value {:?}", value);
-                println!("count {:?}", count);
-                let return_type = value.data_type(&input_schema)?;
-                let args = vec![Arc::clone(&value), Arc::clone(&count)];
-
-                let datafusion_array_repeat = array_repeat_udf();
-                let array_repeat_expr: Arc<dyn PhysicalExpr> = Arc::new(ScalarFunctionExpr::new(
-                    "array_repat",
-                    datafusion_array_repeat,
-                    args,
-                    return_type,
-                ));
-
-                let is_null_expr: Arc<dyn PhysicalExpr> = Arc::new(IsNullExpr::new(count));
-                let null_literal_expr: Arc<dyn PhysicalExpr> =
-                    Arc::new(Literal::new(ScalarValue::Null));
-
-                let case_expr = CaseExpr::try_new(
-                    None,
-                    vec![(is_null_expr, null_literal_expr)],
-                    Some(array_repeat_expr),
-                )?;
-                Ok(Arc::new(case_expr))
-=======
             ExprStruct::ArrayContains(expr) => {
                 let src_array_expr =
                     self.create_expr(expr.left.as_ref().unwrap(), Arc::clone(&input_schema))?;
@@ -768,7 +735,35 @@
                     DataType::Boolean,
                 ));
                 Ok(array_has_expr)
->>>>>>> fbcf0251
+            }
+            ExprStruct::ArrayRepeat(expr) => {
+                let value =
+                    self.create_expr(expr.left.as_ref().unwrap(), Arc::clone(&input_schema))?;
+                let count =
+                    self.create_expr(expr.right.as_ref().unwrap(), Arc::clone(&input_schema))?;
+                println!("value {:?}", value);
+                println!("count {:?}", count);
+                let return_type = value.data_type(&input_schema)?;
+                let args = vec![Arc::clone(&value), Arc::clone(&count)];
+
+                let datafusion_array_repeat = array_repeat_udf();
+                let array_repeat_expr: Arc<dyn PhysicalExpr> = Arc::new(ScalarFunctionExpr::new(
+                    "array_repat",
+                    datafusion_array_repeat,
+                    args,
+                    return_type,
+                ));
+
+                let is_null_expr: Arc<dyn PhysicalExpr> = Arc::new(IsNullExpr::new(count));
+                let null_literal_expr: Arc<dyn PhysicalExpr> =
+                    Arc::new(Literal::new(ScalarValue::Null));
+
+                let case_expr = CaseExpr::try_new(
+                    None,
+                    vec![(is_null_expr, null_literal_expr)],
+                    Some(array_repeat_expr),
+                )?;
+                Ok(Arc::new(case_expr))
             }
             expr => Err(ExecutionError::GeneralError(format!(
                 "Not implemented: {:?}",
