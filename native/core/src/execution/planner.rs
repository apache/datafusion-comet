--- conflicted
+++ resolved
@@ -766,11 +766,6 @@
                 ));
                 Ok(array_has_expr)
             }
-<<<<<<< HEAD
-            ExprStruct::Rand(expr) => {
-                let child = self.create_expr(expr.child.as_ref().unwrap(), input_schema)?;
-                Ok(Arc::new(RandExpr::new(child, self.partition)))
-=======
             ExprStruct::ArrayRemove(expr) => {
                 let src_array_expr =
                     self.create_expr(expr.left.as_ref().unwrap(), Arc::clone(&input_schema))?;
@@ -854,7 +849,10 @@
                     DataType::Boolean,
                 ));
                 Ok(array_has_any_expr)
->>>>>>> 07b31532
+            }
+            ExprStruct::Rand(expr) => {
+                let child = self.create_expr(expr.child.as_ref().unwrap(), input_schema)?;
+                Ok(Arc::new(RandExpr::new(child, self.partition)))
             }
             expr => Err(ExecutionError::GeneralError(format!(
                 "Not implemented: {:?}",
