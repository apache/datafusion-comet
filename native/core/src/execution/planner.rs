// Licensed to the Apache Software Foundation (ASF) under one
// or more contributor license agreements.  See the NOTICE file
// distributed with this work for additional information
// regarding copyright ownership.  The ASF licenses this file
// to you under the Apache License, Version 2.0 (the
// "License"); you may not use this file except in compliance
// with the License.  You may obtain a copy of the License at
//
//   http://www.apache.org/licenses/LICENSE-2.0
//
// Unless required by applicable law or agreed to in writing,
// software distributed under the License is distributed on an
// "AS IS" BASIS, WITHOUT WARRANTIES OR CONDITIONS OF ANY
// KIND, either express or implied.  See the License for the
// specific language governing permissions and limitations
// under the License.

//! Converts Spark physical plan to DataFusion physical plan

use super::expressions::EvalMode;
use crate::execution::operators::CopyMode;
use crate::execution::operators::FilterExec as CometFilterExec;
use crate::{
    errors::ExpressionError,
    execution::{
        expressions::{
            bloom_filter_agg::BloomFilterAgg, bloom_filter_might_contain::BloomFilterMightContain,
            subquery::Subquery,
        },
        operators::{CopyExec, ExecutionError, ExpandExec, ScanExec},
        serde::to_arrow_datatype,
        shuffle::ShuffleWriterExec,
    },
};
use arrow::compute::CastOptions;
use arrow::datatypes::{DataType, Field, Schema, TimeUnit, DECIMAL128_MAX_PRECISION};
use datafusion::functions_aggregate::bit_and_or_xor::{bit_and_udaf, bit_or_udaf, bit_xor_udaf};
use datafusion::functions_aggregate::min_max::max_udaf;
use datafusion::functions_aggregate::min_max::min_udaf;
use datafusion::functions_aggregate::sum::sum_udaf;
use datafusion::physical_expr::aggregate::{AggregateExprBuilder, AggregateFunctionExpr};
use datafusion::physical_plan::windows::BoundedWindowAggExec;
use datafusion::physical_plan::InputOrderMode;
use datafusion::{
    arrow::{compute::SortOptions, datatypes::SchemaRef},
    common::DataFusionError,
    execution::FunctionRegistry,
    functions_aggregate::first_last::{FirstValue, LastValue},
    logical_expr::Operator as DataFusionOperator,
    physical_expr::{
        expressions::{
            in_list, BinaryExpr, CaseExpr, CastExpr, Column, IsNotNullExpr, IsNullExpr,
            Literal as DataFusionLiteral, NotExpr,
        },
        PhysicalExpr, PhysicalSortExpr, ScalarFunctionExpr,
    },
    physical_plan::{
        aggregates::{AggregateMode as DFAggregateMode, PhysicalGroupBy},
        joins::{utils::JoinFilter, HashJoinExec, PartitionMode, SortMergeJoinExec},
        limit::LocalLimitExec,
        projection::ProjectionExec,
        sorts::sort::SortExec,
        ExecutionPlan, Partitioning,
    },
    prelude::SessionContext,
};
<<<<<<< HEAD
use datafusion_comet_spark_expr::{
    create_comet_physical_fun, create_negate_expr, SparkBitwiseCount,
};
=======
use datafusion_comet_spark_expr::{create_comet_physical_fun, create_negate_expr, SparkBitwiseNot};
>>>>>>> db7d59a1

use crate::execution::operators::ExecutionError::GeneralError;
use crate::execution::shuffle::CompressionCodec;
use crate::execution::spark_plan::SparkPlan;
use crate::parquet::parquet_support::prepare_object_store;
use datafusion::common::scalar::ScalarStructBuilder;
use datafusion::common::{
    tree_node::{Transformed, TransformedResult, TreeNode, TreeNodeRecursion, TreeNodeRewriter},
    JoinType as DFJoinType, ScalarValue,
};
use datafusion::datasource::listing::PartitionedFile;
use datafusion::logical_expr::type_coercion::other::get_coerce_type_for_case_expression;
use datafusion::logical_expr::{
    AggregateUDF, ReturnFieldArgs, ScalarUDF, WindowFrame, WindowFrameBound, WindowFrameUnits,
    WindowFunctionDefinition,
};
use datafusion::physical_expr::expressions::{Literal, StatsType};
use datafusion::physical_expr::window::WindowExpr;
use datafusion::physical_expr::LexOrdering;

use crate::parquet::parquet_exec::init_datasource_exec;
use datafusion::physical_plan::coalesce_batches::CoalesceBatchesExec;
use datafusion::physical_plan::filter::FilterExec as DataFusionFilterExec;
use datafusion_comet_proto::spark_operator::SparkFilePartition;
use datafusion_comet_proto::{
    spark_expression::{
        self, agg_expr::ExprStruct as AggExprStruct, expr::ExprStruct, literal::Value, AggExpr,
        Expr, ScalarFunc,
    },
    spark_operator::{
        self, lower_window_frame_bound::LowerFrameBoundStruct, operator::OpStruct,
        upper_window_frame_bound::UpperFrameBoundStruct, BuildSide,
        CompressionCodec as SparkCompressionCodec, JoinType, Operator, WindowFrameType,
    },
    spark_partitioning::{partitioning::PartitioningStruct, Partitioning as SparkPartitioning},
};
use datafusion_comet_spark_expr::{
    ArrayInsert, Avg, AvgDecimal, Cast, CheckOverflow, Contains, Correlation, Covariance,
    CreateNamedStruct, DateTruncExpr, EndsWith, GetArrayStructFields, GetStructField, HourExpr,
    IfExpr, Like, ListExtract, MinuteExpr, NormalizeNaNAndZero, RLike, SecondExpr,
    SparkCastOptions, StartsWith, Stddev, StringSpaceExpr, SubstringExpr, SumDecimal,
    TimestampTruncExpr, ToJson, UnboundColumn, Variance,
};
use datafusion_spark::function::math::expm1::SparkExpm1;
use itertools::Itertools;
use jni::objects::GlobalRef;
use num::{BigInt, ToPrimitive};
use object_store::path::Path;
use std::cmp::max;
use std::{collections::HashMap, sync::Arc};
use url::Url;

// For clippy error on type_complexity.
type PhyAggResult = Result<Vec<AggregateFunctionExpr>, ExecutionError>;
type PhyExprResult = Result<Vec<(Arc<dyn PhysicalExpr>, String)>, ExecutionError>;
type PartitionPhyExprResult = Result<Vec<Arc<dyn PhysicalExpr>>, ExecutionError>;

struct JoinParameters {
    pub left: Arc<SparkPlan>,
    pub right: Arc<SparkPlan>,
    pub join_on: Vec<(Arc<dyn PhysicalExpr>, Arc<dyn PhysicalExpr>)>,
    pub join_filter: Option<JoinFilter>,
    pub join_type: DFJoinType,
}

#[derive(Default)]
struct BinaryExprOptions {
    pub is_integral_div: bool,
}

pub const TEST_EXEC_CONTEXT_ID: i64 = -1;

/// The query planner for converting Spark query plans to DataFusion query plans.
pub struct PhysicalPlanner {
    // The execution context id of this planner.
    exec_context_id: i64,
    session_ctx: Arc<SessionContext>,
}

impl Default for PhysicalPlanner {
    fn default() -> Self {
        let session_ctx = Arc::new(SessionContext::new());

        // register UDFs from datafusion-spark crate
        session_ctx.register_udf(ScalarUDF::new_from_impl(SparkExpm1::default()));
<<<<<<< HEAD
        session_ctx.register_udf(ScalarUDF::new_from_impl(SparkBitwiseCount::default()));
=======
        session_ctx.register_udf(ScalarUDF::new_from_impl(SparkBitwiseNot::default()));
>>>>>>> db7d59a1

        Self {
            exec_context_id: TEST_EXEC_CONTEXT_ID,
            session_ctx,
        }
    }
}

impl PhysicalPlanner {
    pub fn new(session_ctx: Arc<SessionContext>) -> Self {
        // register UDFs from datafusion-spark crate
        session_ctx.register_udf(ScalarUDF::new_from_impl(SparkExpm1::default()));
<<<<<<< HEAD
        session_ctx.register_udf(ScalarUDF::new_from_impl(SparkBitwiseCount::default()));
=======
        session_ctx.register_udf(ScalarUDF::new_from_impl(SparkBitwiseNot::default()));
>>>>>>> db7d59a1
        Self {
            exec_context_id: TEST_EXEC_CONTEXT_ID,
            session_ctx,
        }
    }

    pub fn with_exec_id(self, exec_context_id: i64) -> Self {
        Self {
            exec_context_id,
            session_ctx: Arc::clone(&self.session_ctx),
        }
    }

    /// Return session context of this planner.
    pub fn session_ctx(&self) -> &Arc<SessionContext> {
        &self.session_ctx
    }

    /// get DataFusion PartitionedFiles from a Spark FilePartition
    fn get_partitioned_files(
        &self,
        partition: &SparkFilePartition,
    ) -> Result<Vec<PartitionedFile>, ExecutionError> {
        let mut files = Vec::with_capacity(partition.partitioned_file.len());
        partition.partitioned_file.iter().try_for_each(|file| {
            assert!(file.start + file.length <= file.file_size);

            let mut partitioned_file = PartitionedFile::new_with_range(
                String::new(), // Dummy file path.
                file.file_size as u64,
                file.start,
                file.start + file.length,
            );

            // Spark sends the path over as URL-encoded, parse that first.
            let url =
                Url::parse(file.file_path.as_ref()).map_err(|e| GeneralError(e.to_string()))?;
            // Convert that to a Path object to use in the PartitionedFile.
            let path = Path::from_url_path(url.path()).map_err(|e| GeneralError(e.to_string()))?;
            partitioned_file.object_meta.location = path;

            // Process partition values
            // Create an empty input schema for partition values because they are all literals.
            let empty_schema = Arc::new(Schema::empty());
            let partition_values: Result<Vec<_>, _> = file
                .partition_values
                .iter()
                .map(|partition_value| {
                    let literal =
                        self.create_expr(partition_value, Arc::<Schema>::clone(&empty_schema))?;
                    literal
                        .as_any()
                        .downcast_ref::<DataFusionLiteral>()
                        .ok_or_else(|| {
                            GeneralError("Expected literal of partition value".to_string())
                        })
                        .map(|literal| literal.value().clone())
                })
                .collect();
            let partition_values = partition_values?;

            partitioned_file.partition_values = partition_values;

            files.push(partitioned_file);
            Ok::<(), ExecutionError>(())
        })?;

        Ok(files)
    }

    /// Create a DataFusion physical expression from Spark physical expression
    pub(crate) fn create_expr(
        &self,
        spark_expr: &Expr,
        input_schema: SchemaRef,
    ) -> Result<Arc<dyn PhysicalExpr>, ExecutionError> {
        match spark_expr.expr_struct.as_ref().unwrap() {
            ExprStruct::Add(expr) => self.create_binary_expr(
                expr.left.as_ref().unwrap(),
                expr.right.as_ref().unwrap(),
                expr.return_type.as_ref(),
                DataFusionOperator::Plus,
                input_schema,
            ),
            ExprStruct::Subtract(expr) => self.create_binary_expr(
                expr.left.as_ref().unwrap(),
                expr.right.as_ref().unwrap(),
                expr.return_type.as_ref(),
                DataFusionOperator::Minus,
                input_schema,
            ),
            ExprStruct::Multiply(expr) => self.create_binary_expr(
                expr.left.as_ref().unwrap(),
                expr.right.as_ref().unwrap(),
                expr.return_type.as_ref(),
                DataFusionOperator::Multiply,
                input_schema,
            ),
            ExprStruct::Divide(expr) => self.create_binary_expr(
                expr.left.as_ref().unwrap(),
                expr.right.as_ref().unwrap(),
                expr.return_type.as_ref(),
                DataFusionOperator::Divide,
                input_schema,
            ),
            ExprStruct::IntegralDivide(expr) => self.create_binary_expr_with_options(
                expr.left.as_ref().unwrap(),
                expr.right.as_ref().unwrap(),
                expr.return_type.as_ref(),
                DataFusionOperator::Divide,
                input_schema,
                BinaryExprOptions {
                    is_integral_div: true,
                },
            ),
            ExprStruct::Remainder(expr) => self.create_binary_expr(
                expr.left.as_ref().unwrap(),
                expr.right.as_ref().unwrap(),
                expr.return_type.as_ref(),
                DataFusionOperator::Modulo,
                input_schema,
            ),
            ExprStruct::Eq(expr) => {
                let left =
                    self.create_expr(expr.left.as_ref().unwrap(), Arc::clone(&input_schema))?;
                let right = self.create_expr(expr.right.as_ref().unwrap(), input_schema)?;
                let op = DataFusionOperator::Eq;
                Ok(Arc::new(BinaryExpr::new(left, op, right)))
            }
            ExprStruct::Neq(expr) => {
                let left =
                    self.create_expr(expr.left.as_ref().unwrap(), Arc::clone(&input_schema))?;
                let right = self.create_expr(expr.right.as_ref().unwrap(), input_schema)?;
                let op = DataFusionOperator::NotEq;
                Ok(Arc::new(BinaryExpr::new(left, op, right)))
            }
            ExprStruct::Gt(expr) => {
                let left =
                    self.create_expr(expr.left.as_ref().unwrap(), Arc::clone(&input_schema))?;
                let right = self.create_expr(expr.right.as_ref().unwrap(), input_schema)?;
                let op = DataFusionOperator::Gt;
                Ok(Arc::new(BinaryExpr::new(left, op, right)))
            }
            ExprStruct::GtEq(expr) => {
                let left =
                    self.create_expr(expr.left.as_ref().unwrap(), Arc::clone(&input_schema))?;
                let right = self.create_expr(expr.right.as_ref().unwrap(), input_schema)?;
                let op = DataFusionOperator::GtEq;
                Ok(Arc::new(BinaryExpr::new(left, op, right)))
            }
            ExprStruct::Lt(expr) => {
                let left =
                    self.create_expr(expr.left.as_ref().unwrap(), Arc::clone(&input_schema))?;
                let right = self.create_expr(expr.right.as_ref().unwrap(), input_schema)?;
                let op = DataFusionOperator::Lt;
                Ok(Arc::new(BinaryExpr::new(left, op, right)))
            }
            ExprStruct::LtEq(expr) => {
                let left =
                    self.create_expr(expr.left.as_ref().unwrap(), Arc::clone(&input_schema))?;
                let right = self.create_expr(expr.right.as_ref().unwrap(), input_schema)?;
                let op = DataFusionOperator::LtEq;
                Ok(Arc::new(BinaryExpr::new(left, op, right)))
            }
            ExprStruct::Bound(bound) => {
                let idx = bound.index as usize;
                if idx >= input_schema.fields().len() {
                    return Err(GeneralError(format!(
                        "Column index {} is out of bound. Schema: {}",
                        idx, input_schema
                    )));
                }
                let field = input_schema.field(idx);
                Ok(Arc::new(Column::new(field.name().as_str(), idx)))
            }
            ExprStruct::Unbound(unbound) => {
                let data_type = to_arrow_datatype(unbound.datatype.as_ref().unwrap());
                Ok(Arc::new(UnboundColumn::new(
                    unbound.name.as_str(),
                    data_type,
                )))
            }
            ExprStruct::IsNotNull(is_notnull) => {
                let child = self.create_expr(is_notnull.child.as_ref().unwrap(), input_schema)?;
                Ok(Arc::new(IsNotNullExpr::new(child)))
            }
            ExprStruct::IsNull(is_null) => {
                let child = self.create_expr(is_null.child.as_ref().unwrap(), input_schema)?;
                Ok(Arc::new(IsNullExpr::new(child)))
            }
            ExprStruct::And(and) => {
                let left =
                    self.create_expr(and.left.as_ref().unwrap(), Arc::clone(&input_schema))?;
                let right = self.create_expr(and.right.as_ref().unwrap(), input_schema)?;
                let op = DataFusionOperator::And;
                Ok(Arc::new(BinaryExpr::new(left, op, right)))
            }
            ExprStruct::Or(or) => {
                let left =
                    self.create_expr(or.left.as_ref().unwrap(), Arc::clone(&input_schema))?;
                let right = self.create_expr(or.right.as_ref().unwrap(), input_schema)?;
                let op = DataFusionOperator::Or;
                Ok(Arc::new(BinaryExpr::new(left, op, right)))
            }
            ExprStruct::Literal(literal) => {
                let data_type = to_arrow_datatype(literal.datatype.as_ref().unwrap());
                let scalar_value = if literal.is_null {
                    match data_type {
                        DataType::Boolean => ScalarValue::Boolean(None),
                        DataType::Int8 => ScalarValue::Int8(None),
                        DataType::Int16 => ScalarValue::Int16(None),
                        DataType::Int32 => ScalarValue::Int32(None),
                        DataType::Int64 => ScalarValue::Int64(None),
                        DataType::Float32 => ScalarValue::Float32(None),
                        DataType::Float64 => ScalarValue::Float64(None),
                        DataType::Utf8 => ScalarValue::Utf8(None),
                        DataType::Date32 => ScalarValue::Date32(None),
                        DataType::Timestamp(TimeUnit::Microsecond, timezone) => {
                            ScalarValue::TimestampMicrosecond(None, timezone)
                        }
                        DataType::Binary => ScalarValue::Binary(None),
                        DataType::Decimal128(p, s) => ScalarValue::Decimal128(None, p, s),
                        DataType::Struct(fields) => ScalarStructBuilder::new_null(fields),
                        DataType::Map(f, s) => DataType::Map(f, s).try_into()?,
                        DataType::List(f) => DataType::List(f).try_into()?,
                        DataType::Null => ScalarValue::Null,
                        dt => {
                            return Err(GeneralError(format!("{:?} is not supported in Comet", dt)))
                        }
                    }
                } else {
                    match literal.value.as_ref().unwrap() {
                        Value::BoolVal(value) => ScalarValue::Boolean(Some(*value)),
                        Value::ByteVal(value) => ScalarValue::Int8(Some(*value as i8)),
                        Value::ShortVal(value) => ScalarValue::Int16(Some(*value as i16)),
                        Value::IntVal(value) => match data_type {
                            DataType::Int32 => ScalarValue::Int32(Some(*value)),
                            DataType::Date32 => ScalarValue::Date32(Some(*value)),
                            dt => {
                                return Err(GeneralError(format!(
                                    "Expected either 'Int32' or 'Date32' for IntVal, but found {:?}",
                                    dt
                                )))
                            }
                        },
                        Value::LongVal(value) => match data_type {
                            DataType::Int64 => ScalarValue::Int64(Some(*value)),
                            DataType::Timestamp(TimeUnit::Microsecond, None) => {
                                ScalarValue::TimestampMicrosecond(Some(*value), None)
                            }
                            DataType::Timestamp(TimeUnit::Microsecond, Some(tz)) => {
                                ScalarValue::TimestampMicrosecond(Some(*value), Some(tz))
                            }
                            dt => {
                                return Err(GeneralError(format!(
                                    "Expected either 'Int64' or 'Timestamp' for LongVal, but found {:?}",
                                    dt
                                )))
                            }
                        },
                        Value::FloatVal(value) => ScalarValue::Float32(Some(*value)),
                        Value::DoubleVal(value) => ScalarValue::Float64(Some(*value)),
                        Value::StringVal(value) => ScalarValue::Utf8(Some(value.clone())),
                        Value::BytesVal(value) => ScalarValue::Binary(Some(value.clone())),
                        Value::DecimalVal(value) => {
                            let big_integer = BigInt::from_signed_bytes_be(value);
                            let integer = big_integer.to_i128().ok_or_else(|| {
                                GeneralError(format!(
                                    "Cannot parse {:?} as i128 for Decimal literal",
                                    big_integer
                                ))
                            })?;

                            match data_type {
                                DataType::Decimal128(p, s) => {
                                    ScalarValue::Decimal128(Some(integer), p, s)
                                }
                                dt => {
                                    return Err(GeneralError(format!(
                                        "Decimal literal's data type should be Decimal128 but got {:?}",
                                        dt
                                    )))
                                }
                            }
                        }
                    }
                };
                Ok(Arc::new(DataFusionLiteral::new(scalar_value)))
            }
            ExprStruct::Cast(expr) => {
                let child = self.create_expr(expr.child.as_ref().unwrap(), input_schema)?;
                let datatype = to_arrow_datatype(expr.datatype.as_ref().unwrap());
                let eval_mode = from_protobuf_eval_mode(expr.eval_mode)?;
                Ok(Arc::new(Cast::new(
                    child,
                    datatype,
                    SparkCastOptions::new(eval_mode, &expr.timezone, expr.allow_incompat),
                )))
            }
            ExprStruct::Hour(expr) => {
                let child = self.create_expr(expr.child.as_ref().unwrap(), input_schema)?;
                let timezone = expr.timezone.clone();

                Ok(Arc::new(HourExpr::new(child, timezone)))
            }
            ExprStruct::Minute(expr) => {
                let child = self.create_expr(expr.child.as_ref().unwrap(), input_schema)?;
                let timezone = expr.timezone.clone();

                Ok(Arc::new(MinuteExpr::new(child, timezone)))
            }
            ExprStruct::Second(expr) => {
                let child = self.create_expr(expr.child.as_ref().unwrap(), input_schema)?;
                let timezone = expr.timezone.clone();

                Ok(Arc::new(SecondExpr::new(child, timezone)))
            }
            ExprStruct::TruncDate(expr) => {
                let child =
                    self.create_expr(expr.child.as_ref().unwrap(), Arc::clone(&input_schema))?;
                let format = self.create_expr(expr.format.as_ref().unwrap(), input_schema)?;

                Ok(Arc::new(DateTruncExpr::new(child, format)))
            }
            ExprStruct::TruncTimestamp(expr) => {
                let child =
                    self.create_expr(expr.child.as_ref().unwrap(), Arc::clone(&input_schema))?;
                let format = self.create_expr(expr.format.as_ref().unwrap(), input_schema)?;
                let timezone = expr.timezone.clone();

                Ok(Arc::new(TimestampTruncExpr::new(child, format, timezone)))
            }
            ExprStruct::Substring(expr) => {
                let child = self.create_expr(expr.child.as_ref().unwrap(), input_schema)?;
                // Spark Substring's start is 1-based when start > 0
                let start = expr.start - i32::from(expr.start > 0);
                // substring negative len is treated as 0 in Spark
                let len = max(expr.len, 0);

                Ok(Arc::new(SubstringExpr::new(
                    child,
                    start as i64,
                    len as u64,
                )))
            }
            ExprStruct::StringSpace(expr) => {
                let child = self.create_expr(expr.child.as_ref().unwrap(), input_schema)?;

                Ok(Arc::new(StringSpaceExpr::new(child)))
            }
            ExprStruct::Contains(expr) => {
                let left =
                    self.create_expr(expr.left.as_ref().unwrap(), Arc::clone(&input_schema))?;
                let right = self.create_expr(expr.right.as_ref().unwrap(), input_schema)?;

                Ok(Arc::new(Contains::new(left, right)))
            }
            ExprStruct::StartsWith(expr) => {
                let left =
                    self.create_expr(expr.left.as_ref().unwrap(), Arc::clone(&input_schema))?;
                let right = self.create_expr(expr.right.as_ref().unwrap(), input_schema)?;

                Ok(Arc::new(StartsWith::new(left, right)))
            }
            ExprStruct::EndsWith(expr) => {
                let left =
                    self.create_expr(expr.left.as_ref().unwrap(), Arc::clone(&input_schema))?;
                let right = self.create_expr(expr.right.as_ref().unwrap(), input_schema)?;

                Ok(Arc::new(EndsWith::new(left, right)))
            }
            ExprStruct::Like(expr) => {
                let left =
                    self.create_expr(expr.left.as_ref().unwrap(), Arc::clone(&input_schema))?;
                let right = self.create_expr(expr.right.as_ref().unwrap(), input_schema)?;

                Ok(Arc::new(Like::new(left, right)))
            }
            ExprStruct::Rlike(expr) => {
                let left =
                    self.create_expr(expr.left.as_ref().unwrap(), Arc::clone(&input_schema))?;
                let right = self.create_expr(expr.right.as_ref().unwrap(), input_schema)?;
                match right.as_any().downcast_ref::<Literal>().unwrap().value() {
                    ScalarValue::Utf8(Some(pattern)) => {
                        Ok(Arc::new(RLike::try_new(left, pattern)?))
                    }
                    _ => Err(GeneralError(
                        "RLike only supports scalar patterns".to_string(),
                    )),
                }
            }
            ExprStruct::CheckOverflow(expr) => {
                let child = self.create_expr(expr.child.as_ref().unwrap(), input_schema)?;
                let data_type = to_arrow_datatype(expr.datatype.as_ref().unwrap());
                let fail_on_error = expr.fail_on_error;

                Ok(Arc::new(CheckOverflow::new(
                    child,
                    data_type,
                    fail_on_error,
                )))
            }
            ExprStruct::ScalarFunc(expr) => self.create_scalar_function_expr(expr, input_schema),
            ExprStruct::EqNullSafe(expr) => {
                let left =
                    self.create_expr(expr.left.as_ref().unwrap(), Arc::clone(&input_schema))?;
                let right = self.create_expr(expr.right.as_ref().unwrap(), input_schema)?;
                let op = DataFusionOperator::IsNotDistinctFrom;
                Ok(Arc::new(BinaryExpr::new(left, op, right)))
            }
            ExprStruct::NeqNullSafe(expr) => {
                let left =
                    self.create_expr(expr.left.as_ref().unwrap(), Arc::clone(&input_schema))?;
                let right = self.create_expr(expr.right.as_ref().unwrap(), input_schema)?;
                let op = DataFusionOperator::IsDistinctFrom;
                Ok(Arc::new(BinaryExpr::new(left, op, right)))
            }
            ExprStruct::BitwiseAnd(expr) => {
                let left =
                    self.create_expr(expr.left.as_ref().unwrap(), Arc::clone(&input_schema))?;
                let right = self.create_expr(expr.right.as_ref().unwrap(), input_schema)?;
                let op = DataFusionOperator::BitwiseAnd;
                Ok(Arc::new(BinaryExpr::new(left, op, right)))
            }
            ExprStruct::BitwiseOr(expr) => {
                let left =
                    self.create_expr(expr.left.as_ref().unwrap(), Arc::clone(&input_schema))?;
                let right = self.create_expr(expr.right.as_ref().unwrap(), input_schema)?;
                let op = DataFusionOperator::BitwiseOr;
                Ok(Arc::new(BinaryExpr::new(left, op, right)))
            }
            ExprStruct::BitwiseXor(expr) => {
                let left =
                    self.create_expr(expr.left.as_ref().unwrap(), Arc::clone(&input_schema))?;
                let right = self.create_expr(expr.right.as_ref().unwrap(), input_schema)?;
                let op = DataFusionOperator::BitwiseXor;
                Ok(Arc::new(BinaryExpr::new(left, op, right)))
            }
            ExprStruct::BitwiseShiftRight(expr) => {
                let left =
                    self.create_expr(expr.left.as_ref().unwrap(), Arc::clone(&input_schema))?;
                let right = self.create_expr(expr.right.as_ref().unwrap(), input_schema)?;
                let op = DataFusionOperator::BitwiseShiftRight;
                Ok(Arc::new(BinaryExpr::new(left, op, right)))
            }
            ExprStruct::BitwiseShiftLeft(expr) => {
                let left =
                    self.create_expr(expr.left.as_ref().unwrap(), Arc::clone(&input_schema))?;
                let right = self.create_expr(expr.right.as_ref().unwrap(), input_schema)?;
                let op = DataFusionOperator::BitwiseShiftLeft;
                Ok(Arc::new(BinaryExpr::new(left, op, right)))
            }
            // https://github.com/apache/datafusion-comet/issues/666
            // ExprStruct::Abs(expr) => {
            //     let child = self.create_expr(expr.child.as_ref().unwrap(), Arc::clone(&input_schema))?;
            //     let return_type = child.data_type(&input_schema)?;
            //     let args = vec![child];
            //     let eval_mode = from_protobuf_eval_mode(expr.eval_mode)?;
            //     let comet_abs = Arc::new(ScalarUDF::new_from_impl(Abs::new(
            //         eval_mode,
            //         return_type.to_string(),
            //     )?));
            //     let expr = ScalarFunctionExpr::new("abs", comet_abs, args, return_type);
            //     Ok(Arc::new(expr))
            // }
            ExprStruct::CaseWhen(case_when) => {
                let when_then_pairs = case_when
                    .when
                    .iter()
                    .map(|x| self.create_expr(x, Arc::clone(&input_schema)))
                    .zip(
                        case_when
                            .then
                            .iter()
                            .map(|then| self.create_expr(then, Arc::clone(&input_schema))),
                    )
                    .try_fold(Vec::new(), |mut acc, (a, b)| {
                        acc.push((a?, b?));
                        Ok::<Vec<(Arc<dyn PhysicalExpr>, Arc<dyn PhysicalExpr>)>, ExecutionError>(
                            acc,
                        )
                    })?;

                let else_phy_expr = match &case_when.else_expr {
                    None => None,
                    Some(_) => Some(self.create_expr(
                        case_when.else_expr.as_ref().unwrap(),
                        Arc::clone(&input_schema),
                    )?),
                };

                create_case_expr(when_then_pairs, else_phy_expr, &input_schema)
            }
            ExprStruct::In(expr) => {
                let value =
                    self.create_expr(expr.in_value.as_ref().unwrap(), Arc::clone(&input_schema))?;
                let list = expr
                    .lists
                    .iter()
                    .map(|x| self.create_expr(x, Arc::clone(&input_schema)))
                    .collect::<Result<Vec<_>, _>>()?;

                in_list(value, list, &expr.negated, input_schema.as_ref()).map_err(|e| e.into())
            }
            ExprStruct::If(expr) => {
                let if_expr =
                    self.create_expr(expr.if_expr.as_ref().unwrap(), Arc::clone(&input_schema))?;
                let true_expr =
                    self.create_expr(expr.true_expr.as_ref().unwrap(), Arc::clone(&input_schema))?;
                let false_expr =
                    self.create_expr(expr.false_expr.as_ref().unwrap(), input_schema)?;
                Ok(Arc::new(IfExpr::new(if_expr, true_expr, false_expr)))
            }
            ExprStruct::Not(expr) => {
                let child = self.create_expr(expr.child.as_ref().unwrap(), input_schema)?;
                Ok(Arc::new(NotExpr::new(child)))
            }
            ExprStruct::UnaryMinus(expr) => {
                let child: Arc<dyn PhysicalExpr> =
                    self.create_expr(expr.child.as_ref().unwrap(), Arc::clone(&input_schema))?;
                let result = create_negate_expr(child, expr.fail_on_error);
                result.map_err(|e| GeneralError(e.to_string()))
            }
            ExprStruct::NormalizeNanAndZero(expr) => {
                let child = self.create_expr(expr.child.as_ref().unwrap(), input_schema)?;
                let data_type = to_arrow_datatype(expr.datatype.as_ref().unwrap());
                Ok(Arc::new(NormalizeNaNAndZero::new(data_type, child)))
            }
            ExprStruct::Subquery(expr) => {
                let id = expr.id;
                let data_type = to_arrow_datatype(expr.datatype.as_ref().unwrap());
                Ok(Arc::new(Subquery::new(self.exec_context_id, id, data_type)))
            }
            ExprStruct::BloomFilterMightContain(expr) => {
                let bloom_filter_expr = self.create_expr(
                    expr.bloom_filter.as_ref().unwrap(),
                    Arc::clone(&input_schema),
                )?;
                let value_expr = self.create_expr(expr.value.as_ref().unwrap(), input_schema)?;
                Ok(Arc::new(BloomFilterMightContain::try_new(
                    bloom_filter_expr,
                    value_expr,
                )?))
            }
            ExprStruct::CreateNamedStruct(expr) => {
                let values = expr
                    .values
                    .iter()
                    .map(|expr| self.create_expr(expr, Arc::clone(&input_schema)))
                    .collect::<Result<Vec<_>, _>>()?;
                let names = expr.names.clone();
                Ok(Arc::new(CreateNamedStruct::new(values, names)))
            }
            ExprStruct::GetStructField(expr) => {
                let child =
                    self.create_expr(expr.child.as_ref().unwrap(), Arc::clone(&input_schema))?;
                Ok(Arc::new(GetStructField::new(child, expr.ordinal as usize)))
            }
            ExprStruct::ToJson(expr) => {
                let child = self.create_expr(expr.child.as_ref().unwrap(), input_schema)?;
                Ok(Arc::new(ToJson::new(child, &expr.timezone)))
            }
            ExprStruct::ListExtract(expr) => {
                let child =
                    self.create_expr(expr.child.as_ref().unwrap(), Arc::clone(&input_schema))?;
                let ordinal =
                    self.create_expr(expr.ordinal.as_ref().unwrap(), Arc::clone(&input_schema))?;
                let default_value = expr
                    .default_value
                    .as_ref()
                    .map(|e| self.create_expr(e, Arc::clone(&input_schema)))
                    .transpose()?;
                Ok(Arc::new(ListExtract::new(
                    child,
                    ordinal,
                    default_value,
                    expr.one_based,
                    expr.fail_on_error,
                )))
            }
            ExprStruct::GetArrayStructFields(expr) => {
                let child =
                    self.create_expr(expr.child.as_ref().unwrap(), Arc::clone(&input_schema))?;

                Ok(Arc::new(GetArrayStructFields::new(
                    child,
                    expr.ordinal as usize,
                )))
            }
            ExprStruct::ArrayInsert(expr) => {
                let src_array_expr = self.create_expr(
                    expr.src_array_expr.as_ref().unwrap(),
                    Arc::clone(&input_schema),
                )?;
                let pos_expr =
                    self.create_expr(expr.pos_expr.as_ref().unwrap(), Arc::clone(&input_schema))?;
                let item_expr =
                    self.create_expr(expr.item_expr.as_ref().unwrap(), Arc::clone(&input_schema))?;
                Ok(Arc::new(ArrayInsert::new(
                    src_array_expr,
                    pos_expr,
                    item_expr,
                    expr.legacy_negative_index,
                )))
            }
            expr => Err(GeneralError(format!("Not implemented: {:?}", expr))),
        }
    }

    /// Create a DataFusion physical sort expression from Spark physical expression
    fn create_sort_expr<'a>(
        &'a self,
        spark_expr: &'a Expr,
        input_schema: SchemaRef,
    ) -> Result<PhysicalSortExpr, ExecutionError> {
        match spark_expr.expr_struct.as_ref().unwrap() {
            ExprStruct::SortOrder(expr) => {
                let child = self.create_expr(expr.child.as_ref().unwrap(), input_schema)?;
                let descending = expr.direction == 1;
                let nulls_first = expr.null_ordering == 0;

                let options = SortOptions {
                    descending,
                    nulls_first,
                };

                Ok(PhysicalSortExpr {
                    expr: child,
                    options,
                })
            }
            expr => Err(GeneralError(format!("{:?} isn't a SortOrder", expr))),
        }
    }

    fn create_binary_expr(
        &self,
        left: &Expr,
        right: &Expr,
        return_type: Option<&spark_expression::DataType>,
        op: DataFusionOperator,
        input_schema: SchemaRef,
    ) -> Result<Arc<dyn PhysicalExpr>, ExecutionError> {
        self.create_binary_expr_with_options(
            left,
            right,
            return_type,
            op,
            input_schema,
            BinaryExprOptions::default(),
        )
    }

    fn create_binary_expr_with_options(
        &self,
        left: &Expr,
        right: &Expr,
        return_type: Option<&spark_expression::DataType>,
        op: DataFusionOperator,
        input_schema: SchemaRef,
        options: BinaryExprOptions,
    ) -> Result<Arc<dyn PhysicalExpr>, ExecutionError> {
        let left = self.create_expr(left, Arc::clone(&input_schema))?;
        let right = self.create_expr(right, Arc::clone(&input_schema))?;
        match (
            &op,
            left.data_type(&input_schema),
            right.data_type(&input_schema),
        ) {
            (
                DataFusionOperator::Plus
                | DataFusionOperator::Minus
                | DataFusionOperator::Multiply
                | DataFusionOperator::Modulo,
                Ok(DataType::Decimal128(p1, s1)),
                Ok(DataType::Decimal128(p2, s2)),
            ) if ((op == DataFusionOperator::Plus || op == DataFusionOperator::Minus)
                && max(s1, s2) as u8 + max(p1 - s1 as u8, p2 - s2 as u8)
                    >= DECIMAL128_MAX_PRECISION)
                || (op == DataFusionOperator::Multiply && p1 + p2 >= DECIMAL128_MAX_PRECISION)
                || (op == DataFusionOperator::Modulo
                    && max(s1, s2) as u8 + max(p1 - s1 as u8, p2 - s2 as u8)
                        > DECIMAL128_MAX_PRECISION) =>
            {
                let data_type = return_type.map(to_arrow_datatype).unwrap();
                // For some Decimal128 operations, we need wider internal digits.
                // Cast left and right to Decimal256 and cast the result back to Decimal128
                let left = Arc::new(Cast::new(
                    left,
                    DataType::Decimal256(p1, s1),
                    SparkCastOptions::new_without_timezone(EvalMode::Legacy, false),
                ));
                let right = Arc::new(Cast::new(
                    right,
                    DataType::Decimal256(p2, s2),
                    SparkCastOptions::new_without_timezone(EvalMode::Legacy, false),
                ));
                let child = Arc::new(BinaryExpr::new(left, op, right));
                Ok(Arc::new(Cast::new(
                    child,
                    data_type,
                    SparkCastOptions::new_without_timezone(EvalMode::Legacy, false),
                )))
            }
            (
                DataFusionOperator::Divide,
                Ok(DataType::Decimal128(_p1, _s1)),
                Ok(DataType::Decimal128(_p2, _s2)),
            ) => {
                let data_type = return_type.map(to_arrow_datatype).unwrap();
                let func_name = if options.is_integral_div {
                    // Decimal256 division in Arrow may overflow, so we still need this variant of decimal_div.
                    // Otherwise, we may be able to reuse the previous case-match instead of here,
                    // see more: https://github.com/apache/datafusion-comet/pull/1428#discussion_r1972648463
                    "decimal_integral_div"
                } else {
                    "decimal_div"
                };
                let fun_expr = create_comet_physical_fun(
                    func_name,
                    data_type.clone(),
                    &self.session_ctx.state(),
                )?;
                Ok(Arc::new(ScalarFunctionExpr::new(
                    func_name,
                    fun_expr,
                    vec![left, right],
                    Arc::new(Field::new(func_name, data_type, true)),
                )))
            }
            _ => Ok(Arc::new(BinaryExpr::new(left, op, right))),
        }
    }

    /// Create a DataFusion physical plan from Spark physical plan. There is a level of
    /// abstraction where a tree of SparkPlan nodes is returned. There is a 1:1 mapping from a
    /// protobuf Operator (that represents a Spark operator) to a native SparkPlan struct. We
    /// need this 1:1 mapping so that we can report metrics back to Spark. The native execution
    /// plan that is generated for each Operator is sometimes a single ExecutionPlan, but in some
    /// cases we generate a tree of ExecutionPlans and we need to collect metrics for all of these
    /// plans so we store references to them in the SparkPlan struct.
    ///
    /// `inputs` is a vector of input source IDs. It is used to create `ScanExec`s. Each `ScanExec`
    /// will be assigned a unique ID from `inputs` and the ID will be used to identify the input
    /// source at JNI API.
    ///
    /// Note that `ScanExec` will pull initial input batch during initialization. It is because we
    /// need to know the exact schema (not only data type but also dictionary-encoding) at
    /// `ScanExec`s. It is because some DataFusion operators, e.g., `ProjectionExec`, gets child
    /// operator schema during initialization and uses it later for `RecordBatch`. We may be
    /// able to get rid of it once `RecordBatch` relaxes schema check.
    ///
    /// Note that we return created `Scan`s which will be kept at JNI API. JNI calls will use it to
    /// feed in new input batch from Spark JVM side.
    pub(crate) fn create_plan<'a>(
        &'a self,
        spark_plan: &'a Operator,
        inputs: &mut Vec<Arc<GlobalRef>>,
        partition_count: usize,
    ) -> Result<(Vec<ScanExec>, Arc<SparkPlan>), ExecutionError> {
        let children = &spark_plan.children;
        match spark_plan.op_struct.as_ref().unwrap() {
            OpStruct::Projection(project) => {
                assert!(children.len() == 1);
                let (scans, child) = self.create_plan(&children[0], inputs, partition_count)?;
                let exprs: PhyExprResult = project
                    .project_list
                    .iter()
                    .enumerate()
                    .map(|(idx, expr)| {
                        self.create_expr(expr, child.schema())
                            .map(|r| (r, format!("col_{}", idx)))
                    })
                    .collect();
                let projection = Arc::new(ProjectionExec::try_new(
                    exprs?,
                    Arc::clone(&child.native_plan),
                )?);
                Ok((
                    scans,
                    Arc::new(SparkPlan::new(spark_plan.plan_id, projection, vec![child])),
                ))
            }
            OpStruct::Filter(filter) => {
                assert!(children.len() == 1);
                let (scans, child) = self.create_plan(&children[0], inputs, partition_count)?;
                let predicate =
                    self.create_expr(filter.predicate.as_ref().unwrap(), child.schema())?;

                let filter: Arc<dyn ExecutionPlan> = if filter.use_datafusion_filter {
                    Arc::new(DataFusionFilterExec::try_new(
                        predicate,
                        Arc::clone(&child.native_plan),
                    )?)
                } else {
                    Arc::new(CometFilterExec::try_new(
                        predicate,
                        Arc::clone(&child.native_plan),
                    )?)
                };

                Ok((
                    scans,
                    Arc::new(SparkPlan::new(spark_plan.plan_id, filter, vec![child])),
                ))
            }
            OpStruct::HashAgg(agg) => {
                assert!(children.len() == 1);
                let (scans, child) = self.create_plan(&children[0], inputs, partition_count)?;

                let group_exprs: PhyExprResult = agg
                    .grouping_exprs
                    .iter()
                    .enumerate()
                    .map(|(idx, expr)| {
                        self.create_expr(expr, child.schema())
                            .map(|r| (r, format!("col_{}", idx)))
                    })
                    .collect();
                let group_by = PhysicalGroupBy::new_single(group_exprs?);
                let schema = child.schema();

                let mode = if agg.mode == 0 {
                    DFAggregateMode::Partial
                } else {
                    DFAggregateMode::Final
                };

                let agg_exprs: PhyAggResult = agg
                    .agg_exprs
                    .iter()
                    .map(|expr| self.create_agg_expr(expr, Arc::clone(&schema)))
                    .collect();

                let num_agg = agg.agg_exprs.len();
                let aggr_expr = agg_exprs?.into_iter().map(Arc::new).collect();
                let aggregate: Arc<dyn ExecutionPlan> = Arc::new(
                    datafusion::physical_plan::aggregates::AggregateExec::try_new(
                        mode,
                        group_by,
                        aggr_expr,
                        vec![None; num_agg], // no filter expressions
                        Arc::clone(&child.native_plan),
                        Arc::clone(&schema),
                    )?,
                );
                let result_exprs: PhyExprResult = agg
                    .result_exprs
                    .iter()
                    .enumerate()
                    .map(|(idx, expr)| {
                        self.create_expr(expr, aggregate.schema())
                            .map(|r| (r, format!("col_{}", idx)))
                    })
                    .collect();

                if agg.result_exprs.is_empty() {
                    Ok((
                        scans,
                        Arc::new(SparkPlan::new(spark_plan.plan_id, aggregate, vec![child])),
                    ))
                } else {
                    // For final aggregation, DF's hash aggregate exec doesn't support Spark's
                    // aggregate result expressions like `COUNT(col) + 1`, but instead relying
                    // on additional `ProjectionExec` to handle the case. Therefore, here we'll
                    // add a projection node on top of the aggregate node.
                    //
                    // Note that `result_exprs` should only be set for final aggregation on the
                    // Spark side.
                    let projection = Arc::new(ProjectionExec::try_new(
                        result_exprs?,
                        Arc::clone(&aggregate),
                    )?);
                    Ok((
                        scans,
                        Arc::new(SparkPlan::new_with_additional(
                            spark_plan.plan_id,
                            projection,
                            vec![child],
                            vec![aggregate],
                        )),
                    ))
                }
            }
            OpStruct::Limit(limit) => {
                assert!(children.len() == 1);
                let num = limit.limit;
                let (scans, child) = self.create_plan(&children[0], inputs, partition_count)?;

                let limit = Arc::new(LocalLimitExec::new(
                    Arc::clone(&child.native_plan),
                    num as usize,
                ));
                Ok((
                    scans,
                    Arc::new(SparkPlan::new(spark_plan.plan_id, limit, vec![child])),
                ))
            }
            OpStruct::Sort(sort) => {
                assert!(children.len() == 1);
                let (scans, child) = self.create_plan(&children[0], inputs, partition_count)?;

                let exprs: Result<Vec<PhysicalSortExpr>, ExecutionError> = sort
                    .sort_orders
                    .iter()
                    .map(|expr| self.create_sort_expr(expr, child.schema()))
                    .collect();

                let fetch = sort.fetch.map(|num| num as usize);

                // SortExec caches batches so we need to make a copy of incoming batches. Also,
                // SortExec fails in some cases if we do not unpack dictionary-encoded arrays, and
                // it would be more efficient if we could avoid that.
                // https://github.com/apache/datafusion-comet/issues/963
                let child_copied = Self::wrap_in_copy_exec(Arc::clone(&child.native_plan));

                let sort = Arc::new(
                    SortExec::new(LexOrdering::new(exprs?), Arc::clone(&child_copied))
                        .with_fetch(fetch),
                );

                Ok((
                    scans,
                    Arc::new(SparkPlan::new(
                        spark_plan.plan_id,
                        sort,
                        vec![Arc::clone(&child)],
                    )),
                ))
            }
            OpStruct::NativeScan(scan) => {
                let data_schema = convert_spark_types_to_arrow_schema(scan.data_schema.as_slice());
                let required_schema: SchemaRef =
                    convert_spark_types_to_arrow_schema(scan.required_schema.as_slice());
                let partition_schema: SchemaRef =
                    convert_spark_types_to_arrow_schema(scan.partition_schema.as_slice());
                let projection_vector: Vec<usize> = scan
                    .projection_vector
                    .iter()
                    .map(|offset| *offset as usize)
                    .collect();

                // Convert the Spark expressions to Physical expressions
                let data_filters: Result<Vec<Arc<dyn PhysicalExpr>>, ExecutionError> = scan
                    .data_filters
                    .iter()
                    .map(|expr| self.create_expr(expr, Arc::clone(&required_schema)))
                    .collect();

                let default_values: Option<HashMap<usize, ScalarValue>> = if !scan
                    .default_values
                    .is_empty()
                {
                    // We have default values. Extract the two lists (same length) of values and
                    // indexes in the schema, and then create a HashMap to use in the SchemaMapper.
                    let default_values: Result<Vec<ScalarValue>, DataFusionError> = scan
                        .default_values
                        .iter()
                        .map(|expr| {
                            let literal = self.create_expr(expr, Arc::clone(&required_schema))?;
                            let df_literal = literal
                                .as_any()
                                .downcast_ref::<DataFusionLiteral>()
                                .ok_or_else(|| {
                                GeneralError("Expected literal of default value.".to_string())
                            })?;
                            Ok(df_literal.value().clone())
                        })
                        .collect();
                    let default_values = default_values?;
                    let default_values_indexes: Vec<usize> = scan
                        .default_values_indexes
                        .iter()
                        .map(|offset| *offset as usize)
                        .collect();
                    Some(
                        default_values_indexes
                            .into_iter()
                            .zip(default_values)
                            .collect(),
                    )
                } else {
                    None
                };

                // Get one file from the list of files
                let one_file = scan
                    .file_partitions
                    .first()
                    .and_then(|f| f.partitioned_file.first())
                    .map(|f| f.file_path.clone())
                    .ok_or(GeneralError("Failed to locate file".to_string()))?;
                let (object_store_url, _) =
                    prepare_object_store(self.session_ctx.runtime_env(), one_file)?;

                // Generate file groups
                let mut file_groups: Vec<Vec<PartitionedFile>> =
                    Vec::with_capacity(partition_count);
                scan.file_partitions.iter().try_for_each(|partition| {
                    let files = self.get_partitioned_files(partition)?;
                    file_groups.push(files);
                    Ok::<(), ExecutionError>(())
                })?;

                // TODO: I think we can remove partition_count in the future, but leave for testing.
                assert_eq!(file_groups.len(), partition_count);
                let partition_fields: Vec<Field> = partition_schema
                    .fields()
                    .iter()
                    .map(|field| {
                        Field::new(field.name(), field.data_type().clone(), field.is_nullable())
                    })
                    .collect_vec();
                let scan = init_datasource_exec(
                    required_schema,
                    Some(data_schema),
                    Some(partition_schema),
                    Some(partition_fields),
                    object_store_url,
                    file_groups,
                    Some(projection_vector),
                    Some(data_filters?),
                    default_values,
                    scan.session_timezone.as_str(),
                    scan.case_sensitive,
                )?;
                Ok((
                    vec![],
                    Arc::new(SparkPlan::new(spark_plan.plan_id, scan, vec![])),
                ))
            }
            OpStruct::Scan(scan) => {
                let data_types = scan.fields.iter().map(to_arrow_datatype).collect_vec();

                // If it is not test execution context for unit test, we should have at least one
                // input source
                if self.exec_context_id != TEST_EXEC_CONTEXT_ID && inputs.is_empty() {
                    return Err(GeneralError("No input for scan".to_string()));
                }

                // Consumes the first input source for the scan
                let input_source =
                    if self.exec_context_id == TEST_EXEC_CONTEXT_ID && inputs.is_empty() {
                        // For unit test, we will set input batch to scan directly by `set_input_batch`.
                        None
                    } else {
                        Some(inputs.remove(0))
                    };

                // The `ScanExec` operator will take actual arrays from Spark during execution
                let scan =
                    ScanExec::new(self.exec_context_id, input_source, &scan.source, data_types)?;
                Ok((
                    vec![scan.clone()],
                    Arc::new(SparkPlan::new(spark_plan.plan_id, Arc::new(scan), vec![])),
                ))
            }
            OpStruct::ShuffleWriter(writer) => {
                assert!(children.len() == 1);
                let (scans, child) = self.create_plan(&children[0], inputs, partition_count)?;

                let partitioning = self
                    .create_partitioning(writer.partitioning.as_ref().unwrap(), child.schema())?;

                let codec = match writer.codec.try_into() {
                    Ok(SparkCompressionCodec::None) => Ok(CompressionCodec::None),
                    Ok(SparkCompressionCodec::Snappy) => Ok(CompressionCodec::Snappy),
                    Ok(SparkCompressionCodec::Zstd) => {
                        Ok(CompressionCodec::Zstd(writer.compression_level))
                    }
                    Ok(SparkCompressionCodec::Lz4) => Ok(CompressionCodec::Lz4Frame),
                    _ => Err(GeneralError(format!(
                        "Unsupported shuffle compression codec: {:?}",
                        writer.codec
                    ))),
                }?;

                let shuffle_writer = Arc::new(ShuffleWriterExec::try_new(
                    Self::wrap_in_copy_exec(Arc::clone(&child.native_plan)),
                    partitioning,
                    codec,
                    writer.output_data_file.clone(),
                    writer.output_index_file.clone(),
                    writer.tracing_enabled,
                )?);

                Ok((
                    scans,
                    Arc::new(SparkPlan::new(
                        spark_plan.plan_id,
                        shuffle_writer,
                        vec![Arc::clone(&child)],
                    )),
                ))
            }
            OpStruct::Expand(expand) => {
                assert!(children.len() == 1);
                let (scans, child) = self.create_plan(&children[0], inputs, partition_count)?;

                let mut projections = vec![];
                let mut projection = vec![];

                expand.project_list.iter().try_for_each(|expr| {
                    let expr = self.create_expr(expr, child.schema())?;
                    projection.push(expr);

                    if projection.len() == expand.num_expr_per_project as usize {
                        projections.push(projection.clone());
                        projection = vec![];
                    }

                    Ok::<(), ExecutionError>(())
                })?;

                assert!(
                    !projections.is_empty(),
                    "Expand should have at least one projection"
                );

                let datatypes = projections[0]
                    .iter()
                    .map(|expr| expr.data_type(&child.schema()))
                    .collect::<Result<Vec<DataType>, _>>()?;
                let fields: Vec<Field> = datatypes
                    .iter()
                    .enumerate()
                    .map(|(idx, dt)| Field::new(format!("col_{}", idx), dt.clone(), true))
                    .collect();
                let schema = Arc::new(Schema::new(fields));

                // `Expand` operator keeps the input batch and expands it to multiple output
                // batches. However, `ScanExec` will reuse input arrays for the next
                // input batch. Therefore, we need to copy the input batch to avoid
                // the data corruption. Note that we only need to copy the input batch
                // if the child operator is `ScanExec`, because other operators after `ScanExec`
                // will create new arrays for the output batch.
                let input = if can_reuse_input_batch(&child.native_plan) {
                    Arc::new(CopyExec::new(
                        Arc::clone(&child.native_plan),
                        CopyMode::UnpackOrDeepCopy,
                    ))
                } else {
                    Arc::clone(&child.native_plan)
                };
                let expand = Arc::new(ExpandExec::new(projections, input, schema));
                Ok((
                    scans,
                    Arc::new(SparkPlan::new(spark_plan.plan_id, expand, vec![child])),
                ))
            }
            OpStruct::SortMergeJoin(join) => {
                let (join_params, scans) = self.parse_join_parameters(
                    inputs,
                    children,
                    &join.left_join_keys,
                    &join.right_join_keys,
                    join.join_type,
                    &join.condition,
                    partition_count,
                )?;

                let sort_options = join
                    .sort_options
                    .iter()
                    .map(|sort_option| {
                        let sort_expr = self
                            .create_sort_expr(sort_option, join_params.left.schema())
                            .unwrap();
                        SortOptions {
                            descending: sort_expr.options.descending,
                            nulls_first: sort_expr.options.nulls_first,
                        }
                    })
                    .collect();

                let join = Arc::new(SortMergeJoinExec::try_new(
                    Arc::clone(&join_params.left.native_plan),
                    Arc::clone(&join_params.right.native_plan),
                    join_params.join_on,
                    join_params.join_filter,
                    join_params.join_type,
                    sort_options,
                    // null doesn't equal to null in Spark join key. If the join key is
                    // `EqualNullSafe`, Spark will rewrite it during planning.
                    false,
                )?);

                if join.filter.is_some() {
                    // SMJ with join filter produces lots of tiny batches
                    let coalesce_batches: Arc<dyn ExecutionPlan> =
                        Arc::new(CoalesceBatchesExec::new(
                            Arc::<SortMergeJoinExec>::clone(&join),
                            self.session_ctx
                                .state()
                                .config_options()
                                .execution
                                .batch_size,
                        ));
                    Ok((
                        scans,
                        Arc::new(SparkPlan::new_with_additional(
                            spark_plan.plan_id,
                            coalesce_batches,
                            vec![
                                Arc::clone(&join_params.left),
                                Arc::clone(&join_params.right),
                            ],
                            vec![join],
                        )),
                    ))
                } else {
                    Ok((
                        scans,
                        Arc::new(SparkPlan::new(
                            spark_plan.plan_id,
                            join,
                            vec![
                                Arc::clone(&join_params.left),
                                Arc::clone(&join_params.right),
                            ],
                        )),
                    ))
                }
            }
            OpStruct::HashJoin(join) => {
                let (join_params, scans) = self.parse_join_parameters(
                    inputs,
                    children,
                    &join.left_join_keys,
                    &join.right_join_keys,
                    join.join_type,
                    &join.condition,
                    partition_count,
                )?;

                // HashJoinExec may cache the input batch internally. We need
                // to copy the input batch to avoid the data corruption from reusing the input
                // batch. We also need to unpack dictionary arrays, because the join operators
                // do not support them.
                let left = Self::wrap_in_copy_exec(Arc::clone(&join_params.left.native_plan));
                let right = Self::wrap_in_copy_exec(Arc::clone(&join_params.right.native_plan));

                let hash_join = Arc::new(HashJoinExec::try_new(
                    left,
                    right,
                    join_params.join_on,
                    join_params.join_filter,
                    &join_params.join_type,
                    None,
                    PartitionMode::Partitioned,
                    // null doesn't equal to null in Spark join key. If the join key is
                    // `EqualNullSafe`, Spark will rewrite it during planning.
                    false,
                )?);

                // If the hash join is build right, we need to swap the left and right
                if join.build_side == BuildSide::BuildLeft as i32 {
                    Ok((
                        scans,
                        Arc::new(SparkPlan::new(
                            spark_plan.plan_id,
                            hash_join,
                            vec![join_params.left, join_params.right],
                        )),
                    ))
                } else {
                    let swapped_hash_join =
                        hash_join.as_ref().swap_inputs(PartitionMode::Partitioned)?;

                    let mut additional_native_plans = vec![];
                    if swapped_hash_join.as_any().is::<ProjectionExec>() {
                        // a projection was added to the hash join
                        additional_native_plans.push(Arc::clone(swapped_hash_join.children()[0]));
                    }

                    Ok((
                        scans,
                        Arc::new(SparkPlan::new_with_additional(
                            spark_plan.plan_id,
                            swapped_hash_join,
                            vec![join_params.left, join_params.right],
                            additional_native_plans,
                        )),
                    ))
                }
            }
            OpStruct::Window(wnd) => {
                let (scans, child) = self.create_plan(&children[0], inputs, partition_count)?;
                let input_schema = child.schema();
                let sort_exprs: Result<Vec<PhysicalSortExpr>, ExecutionError> = wnd
                    .order_by_list
                    .iter()
                    .map(|expr| self.create_sort_expr(expr, Arc::clone(&input_schema)))
                    .collect();

                let partition_exprs: Result<Vec<Arc<dyn PhysicalExpr>>, ExecutionError> = wnd
                    .partition_by_list
                    .iter()
                    .map(|expr| self.create_expr(expr, Arc::clone(&input_schema)))
                    .collect();

                let sort_exprs = &sort_exprs?;
                let partition_exprs = &partition_exprs?;

                let window_expr: Result<Vec<Arc<dyn WindowExpr>>, ExecutionError> = wnd
                    .window_expr
                    .iter()
                    .map(|expr| {
                        self.create_window_expr(
                            expr,
                            Arc::clone(&input_schema),
                            partition_exprs,
                            sort_exprs,
                        )
                    })
                    .collect();

                let window_agg = Arc::new(BoundedWindowAggExec::try_new(
                    window_expr?,
                    Arc::clone(&child.native_plan),
                    InputOrderMode::Sorted,
                    !partition_exprs.is_empty(),
                )?);
                Ok((
                    scans,
                    Arc::new(SparkPlan::new(spark_plan.plan_id, window_agg, vec![child])),
                ))
            }
        }
    }

    #[allow(clippy::too_many_arguments)]
    fn parse_join_parameters(
        &self,
        inputs: &mut Vec<Arc<GlobalRef>>,
        children: &[Operator],
        left_join_keys: &[Expr],
        right_join_keys: &[Expr],
        join_type: i32,
        condition: &Option<Expr>,
        partition_count: usize,
    ) -> Result<(JoinParameters, Vec<ScanExec>), ExecutionError> {
        assert!(children.len() == 2);
        let (mut left_scans, left) = self.create_plan(&children[0], inputs, partition_count)?;
        let (mut right_scans, right) = self.create_plan(&children[1], inputs, partition_count)?;

        left_scans.append(&mut right_scans);

        let left_join_exprs: Vec<_> = left_join_keys
            .iter()
            .map(|expr| self.create_expr(expr, left.schema()))
            .collect::<Result<Vec<_>, _>>()?;
        let right_join_exprs: Vec<_> = right_join_keys
            .iter()
            .map(|expr| self.create_expr(expr, right.schema()))
            .collect::<Result<Vec<_>, _>>()?;

        let join_on = left_join_exprs
            .into_iter()
            .zip(right_join_exprs)
            .collect::<Vec<_>>();

        let join_type = match join_type.try_into() {
            Ok(JoinType::Inner) => DFJoinType::Inner,
            Ok(JoinType::LeftOuter) => DFJoinType::Left,
            Ok(JoinType::RightOuter) => DFJoinType::Right,
            Ok(JoinType::FullOuter) => DFJoinType::Full,
            Ok(JoinType::LeftSemi) => DFJoinType::LeftSemi,
            Ok(JoinType::RightSemi) => DFJoinType::RightSemi,
            Ok(JoinType::LeftAnti) => DFJoinType::LeftAnti,
            Ok(JoinType::RightAnti) => DFJoinType::RightAnti,
            Err(_) => {
                return Err(GeneralError(format!(
                    "Unsupported join type: {:?}",
                    join_type
                )));
            }
        };

        // Handle join filter as DataFusion `JoinFilter` struct
        let join_filter = if let Some(expr) = condition {
            let left_schema = left.schema();
            let right_schema = right.schema();
            let left_fields = left_schema.fields();
            let right_fields = right_schema.fields();
            let all_fields: Vec<_> = left_fields
                .into_iter()
                .chain(right_fields)
                .cloned()
                .collect();
            let full_schema = Arc::new(Schema::new(all_fields));

            // Because we cast dictionary array to array in scan operator,
            // we need to change dictionary type to data type for join filter expression.
            let fields: Vec<_> = full_schema
                .fields()
                .iter()
                .map(|f| match f.data_type() {
                    DataType::Dictionary(_, val_type) => Arc::new(Field::new(
                        f.name(),
                        val_type.as_ref().clone(),
                        f.is_nullable(),
                    )),
                    _ => Arc::clone(f),
                })
                .collect();

            let full_schema = Arc::new(Schema::new(fields));

            let physical_expr = self.create_expr(expr, full_schema)?;
            let (left_field_indices, right_field_indices) =
                expr_to_columns(&physical_expr, left_fields.len(), right_fields.len())?;
            let column_indices = JoinFilter::build_column_indices(
                left_field_indices.clone(),
                right_field_indices.clone(),
            );

            let filter_fields: Vec<Field> = left_field_indices
                .clone()
                .into_iter()
                .map(|i| left.schema().field(i).clone())
                .chain(
                    right_field_indices
                        .clone()
                        .into_iter()
                        .map(|i| right.schema().field(i).clone()),
                )
                // Because we cast dictionary array to array in scan operator,
                // we need to change dictionary type to data type for join filter expression.
                .map(|f| match f.data_type() {
                    DataType::Dictionary(_, val_type) => {
                        Field::new(f.name(), val_type.as_ref().clone(), f.is_nullable())
                    }
                    _ => f.clone(),
                })
                .collect_vec();

            let filter_schema = Schema::new_with_metadata(filter_fields, HashMap::new());

            // Rewrite the physical expression to use the new column indices.
            // DataFusion's join filter is bound to intermediate schema which contains
            // only the fields used in the filter expression. But the Spark's join filter
            // expression is bound to the full schema. We need to rewrite the physical
            // expression to use the new column indices.
            let rewritten_physical_expr = rewrite_physical_expr(
                physical_expr,
                left_schema.fields.len(),
                right_schema.fields.len(),
                &left_field_indices,
                &right_field_indices,
            )?;

            Some(JoinFilter::new(
                rewritten_physical_expr,
                column_indices,
                filter_schema.into(),
            ))
        } else {
            None
        };

        Ok((
            JoinParameters {
                left: Arc::clone(&left),
                right: Arc::clone(&right),
                join_on,
                join_type,
                join_filter,
            },
            left_scans,
        ))
    }

    /// Wrap an ExecutionPlan in a CopyExec, which will unpack any dictionary-encoded arrays
    /// and make a deep copy of other arrays if the plan re-uses batches.
    fn wrap_in_copy_exec(plan: Arc<dyn ExecutionPlan>) -> Arc<dyn ExecutionPlan> {
        if can_reuse_input_batch(&plan) {
            Arc::new(CopyExec::new(plan, CopyMode::UnpackOrDeepCopy))
        } else {
            Arc::new(CopyExec::new(plan, CopyMode::UnpackOrClone))
        }
    }

    /// Create a DataFusion physical aggregate expression from Spark physical aggregate expression
    fn create_agg_expr(
        &self,
        spark_expr: &AggExpr,
        schema: SchemaRef,
    ) -> Result<AggregateFunctionExpr, ExecutionError> {
        match spark_expr.expr_struct.as_ref().unwrap() {
            AggExprStruct::Count(expr) => {
                assert!(!expr.children.is_empty());
                // Using `count_udaf` from Comet is exceptionally slow for some reason, so
                // as a workaround we translate it to `SUM(IF(expr IS NOT NULL, 1, 0))`
                // https://github.com/apache/datafusion-comet/issues/744

                let children = expr
                    .children
                    .iter()
                    .map(|child| self.create_expr(child, Arc::clone(&schema)))
                    .collect::<Result<Vec<_>, _>>()?;

                // create `IS NOT NULL expr` and join them with `AND` if there are multiple
                let not_null_expr: Arc<dyn PhysicalExpr> = children.iter().skip(1).fold(
                    Arc::new(IsNotNullExpr::new(Arc::clone(&children[0]))) as Arc<dyn PhysicalExpr>,
                    |acc, child| {
                        Arc::new(BinaryExpr::new(
                            acc,
                            DataFusionOperator::And,
                            Arc::new(IsNotNullExpr::new(Arc::clone(child))),
                        ))
                    },
                );

                let child = Arc::new(IfExpr::new(
                    not_null_expr,
                    Arc::new(Literal::new(ScalarValue::Int64(Some(1)))),
                    Arc::new(Literal::new(ScalarValue::Int64(Some(0)))),
                ));

                AggregateExprBuilder::new(sum_udaf(), vec![child])
                    .schema(schema)
                    .alias("count")
                    .with_ignore_nulls(false)
                    .with_distinct(false)
                    .build()
                    .map_err(|e| ExecutionError::DataFusionError(e.to_string()))
            }
            AggExprStruct::Min(expr) => {
                let child = self.create_expr(expr.child.as_ref().unwrap(), Arc::clone(&schema))?;
                let datatype = to_arrow_datatype(expr.datatype.as_ref().unwrap());
                let child = Arc::new(CastExpr::new(child, datatype.clone(), None));

                AggregateExprBuilder::new(min_udaf(), vec![child])
                    .schema(schema)
                    .alias("min")
                    .with_ignore_nulls(false)
                    .with_distinct(false)
                    .build()
                    .map_err(|e| ExecutionError::DataFusionError(e.to_string()))
            }
            AggExprStruct::Max(expr) => {
                let child = self.create_expr(expr.child.as_ref().unwrap(), Arc::clone(&schema))?;
                let datatype = to_arrow_datatype(expr.datatype.as_ref().unwrap());
                let child = Arc::new(CastExpr::new(child, datatype.clone(), None));

                AggregateExprBuilder::new(max_udaf(), vec![child])
                    .schema(schema)
                    .alias("max")
                    .with_ignore_nulls(false)
                    .with_distinct(false)
                    .build()
                    .map_err(|e| ExecutionError::DataFusionError(e.to_string()))
            }
            AggExprStruct::Sum(expr) => {
                let child = self.create_expr(expr.child.as_ref().unwrap(), Arc::clone(&schema))?;
                let datatype = to_arrow_datatype(expr.datatype.as_ref().unwrap());

                let builder = match datatype {
                    DataType::Decimal128(_, _) => {
                        let func = AggregateUDF::new_from_impl(SumDecimal::try_new(datatype)?);
                        AggregateExprBuilder::new(Arc::new(func), vec![child])
                    }
                    _ => {
                        // cast to the result data type of SUM if necessary, we should not expect
                        // a cast failure since it should have already been checked at Spark side
                        let child =
                            Arc::new(CastExpr::new(Arc::clone(&child), datatype.clone(), None));
                        AggregateExprBuilder::new(sum_udaf(), vec![child])
                    }
                };
                builder
                    .schema(schema)
                    .alias("sum")
                    .with_ignore_nulls(false)
                    .with_distinct(false)
                    .build()
                    .map_err(|e| e.into())
            }
            AggExprStruct::Avg(expr) => {
                let child = self.create_expr(expr.child.as_ref().unwrap(), Arc::clone(&schema))?;
                let datatype = to_arrow_datatype(expr.datatype.as_ref().unwrap());
                let input_datatype = to_arrow_datatype(expr.sum_datatype.as_ref().unwrap());
                let builder = match datatype {
                    DataType::Decimal128(_, _) => {
                        let func =
                            AggregateUDF::new_from_impl(AvgDecimal::new(datatype, input_datatype));
                        AggregateExprBuilder::new(Arc::new(func), vec![child])
                    }
                    _ => {
                        // cast to the result data type of AVG if the result data type is different
                        // from the input type, e.g. AVG(Int32). We should not expect a cast
                        // failure since it should have already been checked at Spark side.
                        let child: Arc<dyn PhysicalExpr> =
                            Arc::new(CastExpr::new(Arc::clone(&child), datatype.clone(), None));
                        let func = AggregateUDF::new_from_impl(Avg::new("avg", datatype));
                        AggregateExprBuilder::new(Arc::new(func), vec![child])
                    }
                };
                builder
                    .schema(schema)
                    .alias("avg")
                    .with_ignore_nulls(false)
                    .with_distinct(false)
                    .build()
                    .map_err(|e| e.into())
            }
            AggExprStruct::First(expr) => {
                let child = self.create_expr(expr.child.as_ref().unwrap(), Arc::clone(&schema))?;
                let func = AggregateUDF::new_from_impl(FirstValue::new());

                AggregateExprBuilder::new(Arc::new(func), vec![child])
                    .schema(schema)
                    .alias("first")
                    .with_ignore_nulls(expr.ignore_nulls)
                    .with_distinct(false)
                    .build()
                    .map_err(|e| e.into())
            }
            AggExprStruct::Last(expr) => {
                let child = self.create_expr(expr.child.as_ref().unwrap(), Arc::clone(&schema))?;
                let func = AggregateUDF::new_from_impl(LastValue::new());

                AggregateExprBuilder::new(Arc::new(func), vec![child])
                    .schema(schema)
                    .alias("last")
                    .with_ignore_nulls(expr.ignore_nulls)
                    .with_distinct(false)
                    .build()
                    .map_err(|e| e.into())
            }
            AggExprStruct::BitAndAgg(expr) => {
                let child = self.create_expr(expr.child.as_ref().unwrap(), Arc::clone(&schema))?;

                AggregateExprBuilder::new(bit_and_udaf(), vec![child])
                    .schema(schema)
                    .alias("bit_and")
                    .with_ignore_nulls(false)
                    .with_distinct(false)
                    .build()
                    .map_err(|e| e.into())
            }
            AggExprStruct::BitOrAgg(expr) => {
                let child = self.create_expr(expr.child.as_ref().unwrap(), Arc::clone(&schema))?;

                AggregateExprBuilder::new(bit_or_udaf(), vec![child])
                    .schema(schema)
                    .alias("bit_or")
                    .with_ignore_nulls(false)
                    .with_distinct(false)
                    .build()
                    .map_err(|e| e.into())
            }
            AggExprStruct::BitXorAgg(expr) => {
                let child = self.create_expr(expr.child.as_ref().unwrap(), Arc::clone(&schema))?;

                AggregateExprBuilder::new(bit_xor_udaf(), vec![child])
                    .schema(schema)
                    .alias("bit_xor")
                    .with_ignore_nulls(false)
                    .with_distinct(false)
                    .build()
                    .map_err(|e| e.into())
            }
            AggExprStruct::Covariance(expr) => {
                let child1 =
                    self.create_expr(expr.child1.as_ref().unwrap(), Arc::clone(&schema))?;
                let child2 =
                    self.create_expr(expr.child2.as_ref().unwrap(), Arc::clone(&schema))?;
                let datatype = to_arrow_datatype(expr.datatype.as_ref().unwrap());
                match expr.stats_type {
                    0 => {
                        let func = AggregateUDF::new_from_impl(Covariance::new(
                            "covariance",
                            datatype,
                            StatsType::Sample,
                            expr.null_on_divide_by_zero,
                        ));

                        Self::create_aggr_func_expr(
                            "covariance",
                            schema,
                            vec![child1, child2],
                            func,
                        )
                    }
                    1 => {
                        let func = AggregateUDF::new_from_impl(Covariance::new(
                            "covariance_pop",
                            datatype,
                            StatsType::Population,
                            expr.null_on_divide_by_zero,
                        ));

                        Self::create_aggr_func_expr(
                            "covariance_pop",
                            schema,
                            vec![child1, child2],
                            func,
                        )
                    }
                    stats_type => Err(GeneralError(format!(
                        "Unknown StatisticsType {:?} for Variance",
                        stats_type
                    ))),
                }
            }
            AggExprStruct::Variance(expr) => {
                let child = self.create_expr(expr.child.as_ref().unwrap(), Arc::clone(&schema))?;
                let datatype = to_arrow_datatype(expr.datatype.as_ref().unwrap());
                match expr.stats_type {
                    0 => {
                        let func = AggregateUDF::new_from_impl(Variance::new(
                            "variance",
                            datatype,
                            StatsType::Sample,
                            expr.null_on_divide_by_zero,
                        ));

                        Self::create_aggr_func_expr("variance", schema, vec![child], func)
                    }
                    1 => {
                        let func = AggregateUDF::new_from_impl(Variance::new(
                            "variance_pop",
                            datatype,
                            StatsType::Population,
                            expr.null_on_divide_by_zero,
                        ));

                        Self::create_aggr_func_expr("variance_pop", schema, vec![child], func)
                    }
                    stats_type => Err(GeneralError(format!(
                        "Unknown StatisticsType {:?} for Variance",
                        stats_type
                    ))),
                }
            }
            AggExprStruct::Stddev(expr) => {
                let child = self.create_expr(expr.child.as_ref().unwrap(), Arc::clone(&schema))?;
                let datatype = to_arrow_datatype(expr.datatype.as_ref().unwrap());
                match expr.stats_type {
                    0 => {
                        let func = AggregateUDF::new_from_impl(Stddev::new(
                            "stddev",
                            datatype,
                            StatsType::Sample,
                            expr.null_on_divide_by_zero,
                        ));

                        Self::create_aggr_func_expr("stddev", schema, vec![child], func)
                    }
                    1 => {
                        let func = AggregateUDF::new_from_impl(Stddev::new(
                            "stddev_pop",
                            datatype,
                            StatsType::Population,
                            expr.null_on_divide_by_zero,
                        ));

                        Self::create_aggr_func_expr("stddev_pop", schema, vec![child], func)
                    }
                    stats_type => Err(GeneralError(format!(
                        "Unknown StatisticsType {:?} for stddev",
                        stats_type
                    ))),
                }
            }
            AggExprStruct::Correlation(expr) => {
                let child1 =
                    self.create_expr(expr.child1.as_ref().unwrap(), Arc::clone(&schema))?;
                let child2 =
                    self.create_expr(expr.child2.as_ref().unwrap(), Arc::clone(&schema))?;
                let datatype = to_arrow_datatype(expr.datatype.as_ref().unwrap());
                let func = AggregateUDF::new_from_impl(Correlation::new(
                    "correlation",
                    datatype,
                    expr.null_on_divide_by_zero,
                ));
                Self::create_aggr_func_expr("correlation", schema, vec![child1, child2], func)
            }
            AggExprStruct::BloomFilterAgg(expr) => {
                let child = self.create_expr(expr.child.as_ref().unwrap(), Arc::clone(&schema))?;
                let num_items =
                    self.create_expr(expr.num_items.as_ref().unwrap(), Arc::clone(&schema))?;
                let num_bits =
                    self.create_expr(expr.num_bits.as_ref().unwrap(), Arc::clone(&schema))?;
                let datatype = to_arrow_datatype(expr.datatype.as_ref().unwrap());
                let func = AggregateUDF::new_from_impl(BloomFilterAgg::new(
                    Arc::clone(&num_items),
                    Arc::clone(&num_bits),
                    datatype,
                ));
                Self::create_aggr_func_expr("bloom_filter_agg", schema, vec![child], func)
            }
        }
    }

    /// Create a DataFusion windows physical expression from Spark physical expression
    fn create_window_expr<'a>(
        &'a self,
        spark_expr: &'a spark_operator::WindowExpr,
        input_schema: SchemaRef,
        partition_by: &[Arc<dyn PhysicalExpr>],
        sort_exprs: &[PhysicalSortExpr],
    ) -> Result<Arc<dyn WindowExpr>, ExecutionError> {
        let window_func_name: String;
        let window_args: Vec<Arc<dyn PhysicalExpr>>;
        if let Some(func) = &spark_expr.built_in_window_function {
            match &func.expr_struct {
                Some(ExprStruct::ScalarFunc(f)) => {
                    window_func_name = f.func.clone();
                    window_args = f
                        .args
                        .iter()
                        .map(|expr| self.create_expr(expr, Arc::clone(&input_schema)))
                        .collect::<Result<Vec<_>, ExecutionError>>()?;
                }
                other => {
                    return Err(GeneralError(format!(
                        "{other:?} not supported for window function"
                    )))
                }
            };
        } else if let Some(agg_func) = &spark_expr.agg_func {
            let result = self.process_agg_func(agg_func, Arc::clone(&input_schema))?;
            window_func_name = result.0;
            window_args = result.1;
        } else {
            return Err(GeneralError(
                "Both func and agg_func are not set".to_string(),
            ));
        }

        let window_func = match self.find_df_window_function(&window_func_name) {
            Some(f) => f,
            _ => {
                return Err(GeneralError(format!(
                    "{window_func_name} not supported for window function"
                )))
            }
        };

        let spark_window_frame = match spark_expr
            .spec
            .as_ref()
            .and_then(|inner| inner.frame_specification.as_ref())
        {
            Some(frame) => frame,
            _ => {
                return Err(ExecutionError::DeserializeError(
                    "Cannot deserialize window frame".to_string(),
                ))
            }
        };

        let units = match spark_window_frame.frame_type() {
            WindowFrameType::Rows => WindowFrameUnits::Rows,
            WindowFrameType::Range => WindowFrameUnits::Range,
        };

        let lower_bound: WindowFrameBound = match spark_window_frame
            .lower_bound
            .as_ref()
            .and_then(|inner| inner.lower_frame_bound_struct.as_ref())
        {
            Some(l) => match l {
                LowerFrameBoundStruct::UnboundedPreceding(_) => match units {
                    WindowFrameUnits::Rows => {
                        WindowFrameBound::Preceding(ScalarValue::UInt64(None))
                    }
                    WindowFrameUnits::Range => {
                        WindowFrameBound::Preceding(ScalarValue::Int64(None))
                    }
                    WindowFrameUnits::Groups => {
                        return Err(GeneralError(
                            "WindowFrameUnits::Groups is not supported.".to_string(),
                        ));
                    }
                },
                LowerFrameBoundStruct::Preceding(offset) => {
                    let offset_value = offset.offset.abs();
                    match units {
                        WindowFrameUnits::Rows => WindowFrameBound::Preceding(ScalarValue::UInt64(
                            Some(offset_value as u64),
                        )),
                        WindowFrameUnits::Range => {
                            WindowFrameBound::Preceding(ScalarValue::Int64(Some(offset_value)))
                        }
                        WindowFrameUnits::Groups => {
                            return Err(GeneralError(
                                "WindowFrameUnits::Groups is not supported.".to_string(),
                            ));
                        }
                    }
                }
                LowerFrameBoundStruct::CurrentRow(_) => WindowFrameBound::CurrentRow,
            },
            None => match units {
                WindowFrameUnits::Rows => WindowFrameBound::Preceding(ScalarValue::UInt64(None)),
                WindowFrameUnits::Range => WindowFrameBound::Preceding(ScalarValue::Int64(None)),
                WindowFrameUnits::Groups => {
                    return Err(GeneralError(
                        "WindowFrameUnits::Groups is not supported.".to_string(),
                    ));
                }
            },
        };

        let upper_bound: WindowFrameBound = match spark_window_frame
            .upper_bound
            .as_ref()
            .and_then(|inner| inner.upper_frame_bound_struct.as_ref())
        {
            Some(u) => match u {
                UpperFrameBoundStruct::UnboundedFollowing(_) => match units {
                    WindowFrameUnits::Rows => {
                        WindowFrameBound::Following(ScalarValue::UInt64(None))
                    }
                    WindowFrameUnits::Range => {
                        WindowFrameBound::Following(ScalarValue::Int64(None))
                    }
                    WindowFrameUnits::Groups => {
                        return Err(GeneralError(
                            "WindowFrameUnits::Groups is not supported.".to_string(),
                        ));
                    }
                },
                UpperFrameBoundStruct::Following(offset) => match units {
                    WindowFrameUnits::Rows => {
                        WindowFrameBound::Following(ScalarValue::UInt64(Some(offset.offset as u64)))
                    }
                    WindowFrameUnits::Range => {
                        WindowFrameBound::Following(ScalarValue::Int64(Some(offset.offset)))
                    }
                    WindowFrameUnits::Groups => {
                        return Err(GeneralError(
                            "WindowFrameUnits::Groups is not supported.".to_string(),
                        ));
                    }
                },
                UpperFrameBoundStruct::CurrentRow(_) => WindowFrameBound::CurrentRow,
            },
            None => match units {
                WindowFrameUnits::Rows => WindowFrameBound::Following(ScalarValue::UInt64(None)),
                WindowFrameUnits::Range => WindowFrameBound::Following(ScalarValue::Int64(None)),
                WindowFrameUnits::Groups => {
                    return Err(GeneralError(
                        "WindowFrameUnits::Groups is not supported.".to_string(),
                    ));
                }
            },
        };

        let window_frame = WindowFrame::new_bounds(units, lower_bound, upper_bound);

        datafusion::physical_plan::windows::create_window_expr(
            &window_func,
            window_func_name,
            &window_args,
            partition_by,
            &LexOrdering::new(sort_exprs.to_vec()),
            window_frame.into(),
            input_schema.as_ref(),
            false, // TODO: Ignore nulls
        )
        .map_err(|e| ExecutionError::DataFusionError(e.to_string()))
    }

    fn process_agg_func(
        &self,
        agg_func: &AggExpr,
        schema: SchemaRef,
    ) -> Result<(String, Vec<Arc<dyn PhysicalExpr>>), ExecutionError> {
        match &agg_func.expr_struct {
            Some(AggExprStruct::Count(expr)) => {
                let children = expr
                    .children
                    .iter()
                    .map(|child| self.create_expr(child, Arc::clone(&schema)))
                    .collect::<Result<Vec<_>, _>>()?;
                Ok(("count".to_string(), children))
            }
            Some(AggExprStruct::Min(expr)) => {
                let child = self.create_expr(expr.child.as_ref().unwrap(), Arc::clone(&schema))?;
                Ok(("min".to_string(), vec![child]))
            }
            Some(AggExprStruct::Max(expr)) => {
                let child = self.create_expr(expr.child.as_ref().unwrap(), Arc::clone(&schema))?;
                Ok(("max".to_string(), vec![child]))
            }
            Some(AggExprStruct::Sum(expr)) => {
                let child = self.create_expr(expr.child.as_ref().unwrap(), Arc::clone(&schema))?;
                let arrow_type = to_arrow_datatype(expr.datatype.as_ref().unwrap());
                let datatype = child.data_type(&schema)?;

                let child = if datatype != arrow_type {
                    Arc::new(CastExpr::new(child, arrow_type.clone(), None))
                } else {
                    child
                };
                Ok(("sum".to_string(), vec![child]))
            }
            other => Err(GeneralError(format!(
                "{other:?} not supported for window function"
            ))),
        }
    }

    /// Find DataFusion's built-in window function by name.
    fn find_df_window_function(&self, name: &str) -> Option<WindowFunctionDefinition> {
        let registry = &self.session_ctx.state();
        registry
            .udaf(name)
            .map(WindowFunctionDefinition::AggregateUDF)
            .ok()
    }

    /// Create a DataFusion physical partitioning from Spark physical partitioning
    fn create_partitioning(
        &self,
        spark_partitioning: &SparkPartitioning,
        input_schema: SchemaRef,
    ) -> Result<Partitioning, ExecutionError> {
        match spark_partitioning.partitioning_struct.as_ref().unwrap() {
            PartitioningStruct::HashPartition(hash_partition) => {
                let exprs: PartitionPhyExprResult = hash_partition
                    .hash_expression
                    .iter()
                    .map(|x| self.create_expr(x, Arc::clone(&input_schema)))
                    .collect();
                Ok(Partitioning::Hash(
                    exprs?,
                    hash_partition.num_partitions as usize,
                ))
            }
            PartitioningStruct::SinglePartition(_) => Ok(Partitioning::UnknownPartitioning(1)),
        }
    }

    fn create_scalar_function_expr(
        &self,
        expr: &ScalarFunc,
        input_schema: SchemaRef,
    ) -> Result<Arc<dyn PhysicalExpr>, ExecutionError> {
        let args = expr
            .args
            .iter()
            .map(|x| self.create_expr(x, Arc::clone(&input_schema)))
            .collect::<Result<Vec<_>, _>>()?;

        let fun_name = &expr.func;
        let input_expr_types = args
            .iter()
            .map(|x| x.data_type(input_schema.as_ref()))
            .collect::<Result<Vec<_>, _>>()?;

        let (data_type, coerced_input_types) =
            match expr.return_type.as_ref().map(to_arrow_datatype) {
                Some(t) => (t, input_expr_types.clone()),
                None => {
                    let fun_name = match fun_name.as_ref() {
                        "read_side_padding" => "rpad", // use the same return type as rpad
                        other => other,
                    };
                    let func = self.session_ctx.udf(fun_name)?;

                    let coerced_types = func
                        .coerce_types(&input_expr_types)
                        .unwrap_or_else(|_| input_expr_types.clone());

                    let arg_fields = coerced_types
                        .iter()
                        .enumerate()
                        .map(|(i, dt)| Arc::new(Field::new(format!("arg{i}"), dt.clone(), true)))
                        .collect::<Vec<_>>();

                    // TODO this should try and find scalar
                    let arguments = args
                        .iter()
                        .map(|e| {
                            e.as_ref()
                                .as_any()
                                .downcast_ref::<Literal>()
                                .map(|lit| lit.value())
                        })
                        .collect::<Vec<_>>();

                    let args = ReturnFieldArgs {
                        arg_fields: &arg_fields,
                        scalar_arguments: &arguments,
                    };

                    let data_type = Arc::clone(&func.inner().return_field_from_args(args)?)
                        .data_type()
                        .clone();

                    (data_type, coerced_types)
                }
            };

        let fun_expr =
            create_comet_physical_fun(fun_name, data_type.clone(), &self.session_ctx.state())?;

        let args = args
            .into_iter()
            .zip(input_expr_types.into_iter().zip(coerced_input_types))
            .map(|(expr, (from_type, to_type))| {
                if from_type != to_type {
                    Arc::new(CastExpr::new(
                        expr,
                        to_type,
                        Some(CastOptions {
                            safe: false,
                            ..Default::default()
                        }),
                    ))
                } else {
                    expr
                }
            })
            .collect::<Vec<_>>();

        let scalar_expr: Arc<dyn PhysicalExpr> = Arc::new(ScalarFunctionExpr::new(
            fun_name,
            fun_expr,
            args.to_vec(),
            Arc::new(Field::new(fun_name, data_type, true)),
        ));

        Ok(scalar_expr)
    }

    fn create_aggr_func_expr(
        name: &str,
        schema: SchemaRef,
        children: Vec<Arc<dyn PhysicalExpr>>,
        func: AggregateUDF,
    ) -> Result<AggregateFunctionExpr, ExecutionError> {
        AggregateExprBuilder::new(Arc::new(func), children)
            .schema(schema)
            .alias(name)
            .with_ignore_nulls(false)
            .with_distinct(false)
            .build()
            .map_err(|e| e.into())
    }
}

impl From<DataFusionError> for ExecutionError {
    fn from(value: DataFusionError) -> Self {
        ExecutionError::DataFusionError(value.message().to_string())
    }
}

impl From<ExecutionError> for DataFusionError {
    fn from(value: ExecutionError) -> Self {
        DataFusionError::Execution(value.to_string())
    }
}

impl From<ExpressionError> for DataFusionError {
    fn from(value: ExpressionError) -> Self {
        DataFusionError::Execution(value.to_string())
    }
}

/// Returns true if given operator can return input array as output array without
/// modification. This is used to determine if we need to copy the input batch to avoid
/// data corruption from reusing the input batch.
fn can_reuse_input_batch(op: &Arc<dyn ExecutionPlan>) -> bool {
    if op.as_any().is::<ProjectionExec>() || op.as_any().is::<LocalLimitExec>() {
        can_reuse_input_batch(op.children()[0])
    } else {
        op.as_any().is::<ScanExec>()
    }
}

/// Collects the indices of the columns in the input schema that are used in the expression
/// and returns them as a pair of vectors, one for the left side and one for the right side.
fn expr_to_columns(
    expr: &Arc<dyn PhysicalExpr>,
    left_field_len: usize,
    right_field_len: usize,
) -> Result<(Vec<usize>, Vec<usize>), ExecutionError> {
    let mut left_field_indices: Vec<usize> = vec![];
    let mut right_field_indices: Vec<usize> = vec![];

    expr.apply(&mut |expr: &Arc<dyn PhysicalExpr>| {
        Ok({
            if let Some(column) = expr.as_any().downcast_ref::<Column>() {
                if column.index() > left_field_len + right_field_len {
                    return Err(DataFusionError::Internal(format!(
                        "Column index {} out of range",
                        column.index()
                    )));
                } else if column.index() < left_field_len {
                    left_field_indices.push(column.index());
                } else {
                    right_field_indices.push(column.index() - left_field_len);
                }
            }
            TreeNodeRecursion::Continue
        })
    })?;

    left_field_indices.sort();
    right_field_indices.sort();

    Ok((left_field_indices, right_field_indices))
}

/// A physical join filter rewritter which rewrites the column indices in the expression
/// to use the new column indices. See `rewrite_physical_expr`.
struct JoinFilterRewriter<'a> {
    left_field_len: usize,
    right_field_len: usize,
    left_field_indices: &'a [usize],
    right_field_indices: &'a [usize],
}

impl JoinFilterRewriter<'_> {
    fn new<'a>(
        left_field_len: usize,
        right_field_len: usize,
        left_field_indices: &'a [usize],
        right_field_indices: &'a [usize],
    ) -> JoinFilterRewriter<'a> {
        JoinFilterRewriter {
            left_field_len,
            right_field_len,
            left_field_indices,
            right_field_indices,
        }
    }
}

impl TreeNodeRewriter for JoinFilterRewriter<'_> {
    type Node = Arc<dyn PhysicalExpr>;

    fn f_down(&mut self, node: Self::Node) -> datafusion::common::Result<Transformed<Self::Node>> {
        if let Some(column) = node.as_any().downcast_ref::<Column>() {
            if column.index() < self.left_field_len {
                // left side
                let new_index = self
                    .left_field_indices
                    .iter()
                    .position(|&x| x == column.index())
                    .ok_or_else(|| {
                        DataFusionError::Internal(format!(
                            "Column index {} not found in left field indices",
                            column.index()
                        ))
                    })?;
                Ok(Transformed::yes(Arc::new(Column::new(
                    column.name(),
                    new_index,
                ))))
            } else if column.index() < self.left_field_len + self.right_field_len {
                // right side
                let new_index = self
                    .right_field_indices
                    .iter()
                    .position(|&x| x + self.left_field_len == column.index())
                    .ok_or_else(|| {
                        DataFusionError::Internal(format!(
                            "Column index {} not found in right field indices",
                            column.index()
                        ))
                    })?;
                Ok(Transformed::yes(Arc::new(Column::new(
                    column.name(),
                    new_index + self.left_field_indices.len(),
                ))))
            } else {
                return Err(DataFusionError::Internal(format!(
                    "Column index {} out of range",
                    column.index()
                )));
            }
        } else {
            Ok(Transformed::no(node))
        }
    }
}

/// Rewrites the physical expression to use the new column indices.
/// This is necessary when the physical expression is used in a join filter, as the column
/// indices are different from the original schema.
fn rewrite_physical_expr(
    expr: Arc<dyn PhysicalExpr>,
    left_field_len: usize,
    right_field_len: usize,
    left_field_indices: &[usize],
    right_field_indices: &[usize],
) -> Result<Arc<dyn PhysicalExpr>, ExecutionError> {
    let mut rewriter = JoinFilterRewriter::new(
        left_field_len,
        right_field_len,
        left_field_indices,
        right_field_indices,
    );

    Ok(expr.rewrite(&mut rewriter).data()?)
}

fn from_protobuf_eval_mode(value: i32) -> Result<EvalMode, prost::UnknownEnumValue> {
    match spark_expression::EvalMode::try_from(value)? {
        spark_expression::EvalMode::Legacy => Ok(EvalMode::Legacy),
        spark_expression::EvalMode::Try => Ok(EvalMode::Try),
        spark_expression::EvalMode::Ansi => Ok(EvalMode::Ansi),
    }
}

fn convert_spark_types_to_arrow_schema(
    spark_types: &[spark_operator::SparkStructField],
) -> SchemaRef {
    let arrow_fields = spark_types
        .iter()
        .map(|spark_type| {
            Field::new(
                String::clone(&spark_type.name),
                to_arrow_datatype(spark_type.data_type.as_ref().unwrap()),
                spark_type.nullable,
            )
        })
        .collect_vec();
    let arrow_schema: SchemaRef = Arc::new(Schema::new(arrow_fields));
    arrow_schema
}

/// Create CASE WHEN expression and add casting as needed
fn create_case_expr(
    when_then_pairs: Vec<(Arc<dyn PhysicalExpr>, Arc<dyn PhysicalExpr>)>,
    else_expr: Option<Arc<dyn PhysicalExpr>>,
    input_schema: &Schema,
) -> Result<Arc<dyn PhysicalExpr>, ExecutionError> {
    let then_types: Vec<DataType> = when_then_pairs
        .iter()
        .map(|x| x.1.data_type(input_schema))
        .collect::<Result<Vec<_>, _>>()?;

    let else_type: Option<DataType> = else_expr
        .as_ref()
        .map(|x| Arc::clone(x).data_type(input_schema))
        .transpose()?
        .or(Some(DataType::Null));

    if let Some(coerce_type) = get_coerce_type_for_case_expression(&then_types, else_type.as_ref())
    {
        let cast_options = SparkCastOptions::new_without_timezone(EvalMode::Legacy, false);

        let when_then_pairs = when_then_pairs
            .iter()
            .map(|x| {
                let t: Arc<dyn PhysicalExpr> = Arc::new(Cast::new(
                    Arc::clone(&x.1),
                    coerce_type.clone(),
                    cast_options.clone(),
                ));
                (Arc::clone(&x.0), t)
            })
            .collect::<Vec<(Arc<dyn PhysicalExpr>, Arc<dyn PhysicalExpr>)>>();

        let else_phy_expr: Option<Arc<dyn PhysicalExpr>> = else_expr.clone().map(|x| {
            Arc::new(Cast::new(x, coerce_type.clone(), cast_options.clone()))
                as Arc<dyn PhysicalExpr>
        });
        Ok(Arc::new(CaseExpr::try_new(
            None,
            when_then_pairs,
            else_phy_expr,
        )?))
    } else {
        Ok(Arc::new(CaseExpr::try_new(
            None,
            when_then_pairs,
            else_expr.clone(),
        )?))
    }
}

#[cfg(test)]
mod tests {
    use futures::{poll, StreamExt};
    use std::{sync::Arc, task::Poll};

    use arrow::array::{Array, DictionaryArray, Int32Array, StringArray};
    use arrow::datatypes::{DataType, Field, Fields, Schema};
    use datafusion::catalog::memory::DataSourceExec;
    use datafusion::datasource::listing::PartitionedFile;
    use datafusion::datasource::object_store::ObjectStoreUrl;
    use datafusion::datasource::physical_plan::{FileGroup, FileScanConfigBuilder, ParquetSource};
    use datafusion::error::DataFusionError;
    use datafusion::logical_expr::ScalarUDF;
    use datafusion::physical_plan::ExecutionPlan;
    use datafusion::{assert_batches_eq, physical_plan::common::collect, prelude::SessionContext};
    use tempfile::TempDir;
    use tokio::sync::mpsc;

    use crate::execution::{operators::InputBatch, planner::PhysicalPlanner};

    use crate::execution::operators::ExecutionError;
    use crate::parquet::parquet_support::SparkParquetOptions;
    use crate::parquet::schema_adapter::SparkSchemaAdapterFactory;
    use datafusion_comet_proto::spark_expression::expr::ExprStruct;
    use datafusion_comet_proto::{
        spark_expression::expr::ExprStruct::*,
        spark_expression::Expr,
        spark_expression::{self, literal},
        spark_operator,
        spark_operator::{operator::OpStruct, Operator},
    };
    use datafusion_comet_spark_expr::EvalMode;

    #[test]
    fn test_unpack_dictionary_primitive() {
        let op_scan = Operator {
            plan_id: 0,
            children: vec![],
            op_struct: Some(OpStruct::Scan(spark_operator::Scan {
                fields: vec![spark_expression::DataType {
                    type_id: 3, // Int32
                    type_info: None,
                }],
                source: "".to_string(),
            })),
        };

        let op = create_filter(op_scan, 3);
        let planner = PhysicalPlanner::default();
        let row_count = 100;

        // Create a dictionary array with 100 values, and use it as input to the execution.
        let keys = Int32Array::new((0..(row_count as i32)).map(|n| n % 4).collect(), None);
        let values = Int32Array::from(vec![0, 1, 2, 3]);
        let input_array = DictionaryArray::new(keys, Arc::new(values));
        let input_batch = InputBatch::Batch(vec![Arc::new(input_array)], row_count);

        let (mut scans, datafusion_plan) = planner.create_plan(&op, &mut vec![], 1).unwrap();
        scans[0].set_input_batch(input_batch);

        let session_ctx = SessionContext::new();
        let task_ctx = session_ctx.task_ctx();
        let mut stream = datafusion_plan.native_plan.execute(0, task_ctx).unwrap();

        let runtime = tokio::runtime::Runtime::new().unwrap();
        let (tx, mut rx) = mpsc::channel(1);

        // Separate thread to send the EOF signal once we've processed the only input batch
        runtime.spawn(async move {
            // Create a dictionary array with 100 values, and use it as input to the execution.
            let keys = Int32Array::new((0..(row_count as i32)).map(|n| n % 4).collect(), None);
            let values = Int32Array::from(vec![0, 1, 2, 3]);
            let input_array = DictionaryArray::new(keys, Arc::new(values));
            let input_batch1 = InputBatch::Batch(vec![Arc::new(input_array)], row_count);
            let input_batch2 = InputBatch::EOF;

            let batches = vec![input_batch1, input_batch2];

            for batch in batches.into_iter() {
                tx.send(batch).await.unwrap();
            }
        });

        runtime.block_on(async move {
            loop {
                let batch = rx.recv().await.unwrap();
                scans[0].set_input_batch(batch);
                match poll!(stream.next()) {
                    Poll::Ready(Some(batch)) => {
                        assert!(batch.is_ok(), "got error {}", batch.unwrap_err());
                        let batch = batch.unwrap();
                        assert_eq!(batch.num_rows(), row_count / 4);
                        // dictionary should be unpacked
                        assert!(matches!(batch.column(0).data_type(), DataType::Int32));
                    }
                    Poll::Ready(None) => {
                        break;
                    }
                    _ => {}
                }
            }
        });
    }

    const STRING_TYPE_ID: i32 = 7;

    #[test]
    fn test_unpack_dictionary_string() {
        let op_scan = Operator {
            plan_id: 0,
            children: vec![],
            op_struct: Some(OpStruct::Scan(spark_operator::Scan {
                fields: vec![spark_expression::DataType {
                    type_id: STRING_TYPE_ID, // String
                    type_info: None,
                }],
                source: "".to_string(),
            })),
        };

        let lit = spark_expression::Literal {
            value: Some(literal::Value::StringVal("foo".to_string())),
            datatype: Some(spark_expression::DataType {
                type_id: STRING_TYPE_ID,
                type_info: None,
            }),
            is_null: false,
        };

        let op = create_filter_literal(op_scan, STRING_TYPE_ID, lit);
        let planner = PhysicalPlanner::default();

        let row_count = 100;

        let keys = Int32Array::new((0..(row_count as i32)).map(|n| n % 4).collect(), None);
        let values = StringArray::from(vec!["foo", "bar", "hello", "comet"]);
        let input_array = DictionaryArray::new(keys, Arc::new(values));
        let input_batch = InputBatch::Batch(vec![Arc::new(input_array)], row_count);

        let (mut scans, datafusion_plan) = planner.create_plan(&op, &mut vec![], 1).unwrap();

        // Scan's schema is determined by the input batch, so we need to set it before execution.
        scans[0].set_input_batch(input_batch);

        let session_ctx = SessionContext::new();
        let task_ctx = session_ctx.task_ctx();
        let mut stream = datafusion_plan.native_plan.execute(0, task_ctx).unwrap();

        let runtime = tokio::runtime::Runtime::new().unwrap();
        let (tx, mut rx) = mpsc::channel(1);

        // Separate thread to send the EOF signal once we've processed the only input batch
        runtime.spawn(async move {
            // Create a dictionary array with 100 values, and use it as input to the execution.
            let keys = Int32Array::new((0..(row_count as i32)).map(|n| n % 4).collect(), None);
            let values = StringArray::from(vec!["foo", "bar", "hello", "comet"]);
            let input_array = DictionaryArray::new(keys, Arc::new(values));
            let input_batch1 = InputBatch::Batch(vec![Arc::new(input_array)], row_count);

            let input_batch2 = InputBatch::EOF;

            let batches = vec![input_batch1, input_batch2];

            for batch in batches.into_iter() {
                tx.send(batch).await.unwrap();
            }
        });

        runtime.block_on(async move {
            loop {
                let batch = rx.recv().await.unwrap();
                scans[0].set_input_batch(batch);
                match poll!(stream.next()) {
                    Poll::Ready(Some(batch)) => {
                        assert!(batch.is_ok(), "got error {}", batch.unwrap_err());
                        let batch = batch.unwrap();
                        assert_eq!(batch.num_rows(), row_count / 4);
                        // string/binary should still be packed with dictionary
                        assert!(matches!(
                            batch.column(0).data_type(),
                            DataType::Dictionary(_, _)
                        ));
                    }
                    Poll::Ready(None) => {
                        break;
                    }
                    _ => {}
                }
            }
        });
    }

    #[tokio::test()]
    #[allow(clippy::field_reassign_with_default)]
    async fn to_datafusion_filter() {
        let op_scan = create_scan();
        let op = create_filter(op_scan, 0);
        let planner = PhysicalPlanner::default();

        let (mut scans, datafusion_plan) = planner.create_plan(&op, &mut vec![], 1).unwrap();

        let scan = &mut scans[0];
        scan.set_input_batch(InputBatch::EOF);

        let session_ctx = SessionContext::new();
        let task_ctx = session_ctx.task_ctx();

        let stream = datafusion_plan
            .native_plan
            .execute(0, Arc::clone(&task_ctx))
            .unwrap();
        let output = collect(stream).await.unwrap();
        assert!(output.is_empty());
    }

    #[tokio::test()]
    async fn from_datafusion_error_to_comet() {
        let err_msg = "exec error";
        let err = datafusion::common::DataFusionError::Execution(err_msg.to_string());
        let comet_err: ExecutionError = err.into();
        assert_eq!(comet_err.to_string(), "Error from DataFusion: exec error.");
    }

    // Creates a filter operator which takes an `Int32Array` and selects rows that are equal to
    // `value`.
    fn create_filter(child_op: spark_operator::Operator, value: i32) -> spark_operator::Operator {
        let lit = spark_expression::Literal {
            value: Some(literal::Value::IntVal(value)),
            datatype: Some(spark_expression::DataType {
                type_id: 3,
                type_info: None,
            }),
            is_null: false,
        };

        create_filter_literal(child_op, 3, lit)
    }

    fn create_filter_literal(
        child_op: spark_operator::Operator,
        type_id: i32,
        lit: spark_expression::Literal,
    ) -> spark_operator::Operator {
        let left = spark_expression::Expr {
            expr_struct: Some(Bound(spark_expression::BoundReference {
                index: 0,
                datatype: Some(spark_expression::DataType {
                    type_id,
                    type_info: None,
                }),
            })),
        };
        let right = spark_expression::Expr {
            expr_struct: Some(Literal(lit)),
        };

        let expr = spark_expression::Expr {
            expr_struct: Some(Eq(Box::new(spark_expression::BinaryExpr {
                left: Some(Box::new(left)),
                right: Some(Box::new(right)),
            }))),
        };

        Operator {
            plan_id: 0,
            children: vec![child_op],
            op_struct: Some(OpStruct::Filter(spark_operator::Filter {
                predicate: Some(expr),
                use_datafusion_filter: false,
            })),
        }
    }

    #[test]
    fn spark_plan_metrics_filter() {
        let op_scan = create_scan();
        let op = create_filter(op_scan, 0);
        let planner = PhysicalPlanner::default();

        let (_scans, filter_exec) = planner.create_plan(&op, &mut vec![], 1).unwrap();

        assert_eq!("CometFilterExec", filter_exec.native_plan.name());
        assert_eq!(1, filter_exec.children.len());
        assert_eq!(0, filter_exec.additional_native_plans.len());
    }

    #[test]
    fn spark_plan_metrics_hash_join() {
        let op_scan = create_scan();
        let op_join = Operator {
            plan_id: 0,
            children: vec![op_scan.clone(), op_scan.clone()],
            op_struct: Some(OpStruct::HashJoin(spark_operator::HashJoin {
                left_join_keys: vec![create_bound_reference(0)],
                right_join_keys: vec![create_bound_reference(0)],
                join_type: 0,
                condition: None,
                build_side: 0,
            })),
        };

        let planner = PhysicalPlanner::default();

        let (_scans, hash_join_exec) = planner.create_plan(&op_join, &mut vec![], 1).unwrap();

        assert_eq!("HashJoinExec", hash_join_exec.native_plan.name());
        assert_eq!(2, hash_join_exec.children.len());
        assert_eq!("ScanExec", hash_join_exec.children[0].native_plan.name());
        assert_eq!("ScanExec", hash_join_exec.children[1].native_plan.name());
    }

    fn create_bound_reference(index: i32) -> Expr {
        Expr {
            expr_struct: Some(Bound(spark_expression::BoundReference {
                index,
                datatype: Some(create_proto_datatype()),
            })),
        }
    }

    fn create_scan() -> Operator {
        Operator {
            plan_id: 0,
            children: vec![],
            op_struct: Some(OpStruct::Scan(spark_operator::Scan {
                fields: vec![create_proto_datatype()],
                source: "".to_string(),
            })),
        }
    }

    fn create_proto_datatype() -> spark_expression::DataType {
        spark_expression::DataType {
            type_id: 3,
            type_info: None,
        }
    }

    #[test]
    fn test_create_array() {
        let session_ctx = SessionContext::new();
        session_ctx.register_udf(ScalarUDF::from(
            datafusion_functions_nested::make_array::MakeArray::new(),
        ));
        let task_ctx = session_ctx.task_ctx();
        let planner = PhysicalPlanner::new(Arc::from(session_ctx));

        // Create a plan for
        // ProjectionExec: expr=[make_array(col_0@0) as col_0]
        // ScanExec: source=[CometScan parquet  (unknown)], schema=[col_0: Int32]
        let op_scan = Operator {
            plan_id: 0,
            children: vec![],
            op_struct: Some(OpStruct::Scan(spark_operator::Scan {
                fields: vec![
                    spark_expression::DataType {
                        type_id: 3, // Int32
                        type_info: None,
                    },
                    spark_expression::DataType {
                        type_id: 3, // Int32
                        type_info: None,
                    },
                    spark_expression::DataType {
                        type_id: 3, // Int32
                        type_info: None,
                    },
                ],
                source: "".to_string(),
            })),
        };

        let array_col = spark_expression::Expr {
            expr_struct: Some(Bound(spark_expression::BoundReference {
                index: 0,
                datatype: Some(spark_expression::DataType {
                    type_id: 3,
                    type_info: None,
                }),
            })),
        };

        let array_col_1 = spark_expression::Expr {
            expr_struct: Some(Bound(spark_expression::BoundReference {
                index: 1,
                datatype: Some(spark_expression::DataType {
                    type_id: 3,
                    type_info: None,
                }),
            })),
        };

        let projection = Operator {
            children: vec![op_scan],
            plan_id: 0,
            op_struct: Some(OpStruct::Projection(spark_operator::Projection {
                project_list: vec![spark_expression::Expr {
                    expr_struct: Some(ExprStruct::ScalarFunc(spark_expression::ScalarFunc {
                        func: "make_array".to_string(),
                        args: vec![array_col, array_col_1],
                        return_type: None,
                    })),
                }],
            })),
        };

        let a = Int32Array::from(vec![0, 3]);
        let b = Int32Array::from(vec![1, 4]);
        let c = Int32Array::from(vec![2, 5]);
        let input_batch = InputBatch::Batch(vec![Arc::new(a), Arc::new(b), Arc::new(c)], 2);

        let (mut scans, datafusion_plan) =
            planner.create_plan(&projection, &mut vec![], 1).unwrap();
        scans[0].set_input_batch(input_batch);

        let mut stream = datafusion_plan.native_plan.execute(0, task_ctx).unwrap();

        let runtime = tokio::runtime::Runtime::new().unwrap();
        let (tx, mut rx) = mpsc::channel(1);

        // Separate thread to send the EOF signal once we've processed the only input batch
        runtime.spawn(async move {
            let a = Int32Array::from(vec![0, 3]);
            let b = Int32Array::from(vec![1, 4]);
            let c = Int32Array::from(vec![2, 5]);
            let input_batch1 = InputBatch::Batch(vec![Arc::new(a), Arc::new(b), Arc::new(c)], 2);
            let input_batch2 = InputBatch::EOF;

            let batches = vec![input_batch1, input_batch2];

            for batch in batches.into_iter() {
                tx.send(batch).await.unwrap();
            }
        });

        runtime.block_on(async move {
            loop {
                let batch = rx.recv().await.unwrap();
                scans[0].set_input_batch(batch);
                match poll!(stream.next()) {
                    Poll::Ready(Some(batch)) => {
                        assert!(batch.is_ok(), "got error {}", batch.unwrap_err());
                        let batch = batch.unwrap();
                        assert_eq!(batch.num_rows(), 2);
                        let expected = [
                            "+--------+",
                            "| col_0  |",
                            "+--------+",
                            "| [0, 1] |",
                            "| [3, 4] |",
                            "+--------+",
                        ];
                        assert_batches_eq!(expected, &[batch]);
                    }
                    Poll::Ready(None) => {
                        break;
                    }
                    _ => {}
                }
            }
        });
    }

    #[test]
    fn test_array_repeat() {
        let session_ctx = SessionContext::new();
        let task_ctx = session_ctx.task_ctx();
        let planner = PhysicalPlanner::new(Arc::from(session_ctx));

        // Mock scan operator with 3 INT32 columns
        let op_scan = Operator {
            plan_id: 0,
            children: vec![],
            op_struct: Some(OpStruct::Scan(spark_operator::Scan {
                fields: vec![
                    spark_expression::DataType {
                        type_id: 3, // Int32
                        type_info: None,
                    },
                    spark_expression::DataType {
                        type_id: 3, // Int32
                        type_info: None,
                    },
                    spark_expression::DataType {
                        type_id: 3, // Int32
                        type_info: None,
                    },
                ],
                source: "".to_string(),
            })),
        };

        // Mock expression to read a INT32 column with position 0
        let array_col = spark_expression::Expr {
            expr_struct: Some(Bound(spark_expression::BoundReference {
                index: 0,
                datatype: Some(spark_expression::DataType {
                    type_id: 3,
                    type_info: None,
                }),
            })),
        };

        // Mock expression to read a INT32 column with position 1
        let array_col_1 = spark_expression::Expr {
            expr_struct: Some(Bound(spark_expression::BoundReference {
                index: 1,
                datatype: Some(spark_expression::DataType {
                    type_id: 3,
                    type_info: None,
                }),
            })),
        };

        // Make a projection operator with array_repeat(array_col, array_col_1)
        let projection = Operator {
            children: vec![op_scan],
            plan_id: 0,
            op_struct: Some(OpStruct::Projection(spark_operator::Projection {
                project_list: vec![spark_expression::Expr {
                    expr_struct: Some(ExprStruct::ScalarFunc(spark_expression::ScalarFunc {
                        func: "array_repeat".to_string(),
                        args: vec![array_col, array_col_1],
                        return_type: None,
                    })),
                }],
            })),
        };

        // Create a physical plan
        let (mut scans, datafusion_plan) =
            planner.create_plan(&projection, &mut vec![], 1).unwrap();

        // Start executing the plan in a separate thread
        // The plan waits for incoming batches and emitting result as input comes
        let mut stream = datafusion_plan.native_plan.execute(0, task_ctx).unwrap();

        let runtime = tokio::runtime::Runtime::new().unwrap();
        // create async channel
        let (tx, mut rx) = mpsc::channel(1);

        // Send data as input to the plan being executed in a separate thread
        runtime.spawn(async move {
            // create data batch
            // 0, 1, 2
            // 3, 4, 5
            // 6, null, null
            let a = Int32Array::from(vec![Some(0), Some(3), Some(6)]);
            let b = Int32Array::from(vec![Some(1), Some(4), None]);
            let c = Int32Array::from(vec![Some(2), Some(5), None]);
            let input_batch1 = InputBatch::Batch(vec![Arc::new(a), Arc::new(b), Arc::new(c)], 3);
            let input_batch2 = InputBatch::EOF;

            let batches = vec![input_batch1, input_batch2];

            for batch in batches.into_iter() {
                tx.send(batch).await.unwrap();
            }
        });

        // Wait for the plan to finish executing and assert the result
        runtime.block_on(async move {
            loop {
                let batch = rx.recv().await.unwrap();
                scans[0].set_input_batch(batch);
                match poll!(stream.next()) {
                    Poll::Ready(Some(batch)) => {
                        assert!(batch.is_ok(), "got error {}", batch.unwrap_err());
                        let batch = batch.unwrap();
                        let expected = [
                            "+--------------+",
                            "| col_0        |",
                            "+--------------+",
                            "| [0]          |",
                            "| [3, 3, 3, 3] |",
                            "|              |",
                            "+--------------+",
                        ];
                        assert_batches_eq!(expected, &[batch]);
                    }
                    Poll::Ready(None) => {
                        break;
                    }
                    _ => {}
                }
            }
        });
    }

    /*
    Testing a nested types scenario

    select arr[0].a, arr[0].c from (
        select array(named_struct('a', 1, 'b', 'n', 'c', 'x')) arr)
     */
    #[tokio::test]
    async fn test_nested_types_list_of_struct_by_index() -> Result<(), DataFusionError> {
        let session_ctx = SessionContext::new();

        // generate test data in the temp folder
        let test_data = "select make_array(named_struct('a', 1, 'b', 'n', 'c', 'x')) c0";
        let tmp_dir = TempDir::new()?;
        let test_path = tmp_dir.path().to_str().unwrap().to_string();

        let plan = session_ctx
            .sql(test_data)
            .await?
            .create_physical_plan()
            .await?;

        // Write parquet file into temp folder
        session_ctx
            .write_parquet(plan, test_path.clone(), None)
            .await?;

        // Define schema Comet reads with
        let required_schema = Schema::new(Fields::from(vec![Field::new(
            "c0",
            DataType::List(
                Field::new(
                    "element",
                    DataType::Struct(Fields::from(vec![
                        Field::new("a", DataType::Int32, true),
                        Field::new("c", DataType::Utf8, true),
                    ] as Vec<Field>)),
                    true,
                )
                .into(),
            ),
            true,
        )]));

        // Register all parquet with temp data as file groups
        let mut file_groups: Vec<FileGroup> = vec![];
        for entry in std::fs::read_dir(&test_path)? {
            let entry = entry?;
            let path = entry.path();

            if path.extension().and_then(|ext| ext.to_str()) == Some("parquet") {
                if let Some(path_str) = path.to_str() {
                    file_groups.push(FileGroup::new(vec![PartitionedFile::from_path(
                        path_str.into(),
                    )?]));
                }
            }
        }

        let source = Arc::new(
            ParquetSource::default().with_schema_adapter_factory(Arc::new(
                SparkSchemaAdapterFactory::new(
                    SparkParquetOptions::new(EvalMode::Ansi, "", false),
                    None,
                ),
            )),
        );

        let object_store_url = ObjectStoreUrl::local_filesystem();
        let file_scan_config =
            FileScanConfigBuilder::new(object_store_url, required_schema.into(), source)
                .with_file_groups(file_groups)
                .build();

        // Run native read
        let scan = Arc::new(DataSourceExec::new(Arc::new(file_scan_config.clone())));
        let stream = scan.execute(0, session_ctx.task_ctx())?;
        let result: Vec<_> = stream.collect().await;

        let actual = result.first().unwrap().as_ref().unwrap();

        let expected = [
            "+----------------+",
            "| c0             |",
            "+----------------+",
            "| [{a: 1, c: x}] |",
            "+----------------+",
        ];
        assert_batches_eq!(expected, &[actual.clone()]);

        Ok(())
    }

    /*
    Testing a nested types scenario map[struct, struct]

    select map_keys(m).b from (
        select map(named_struct('a', 1, 'b', 'n', 'c', 'x'), named_struct('a', 1, 'b', 'n', 'c', 'x')) m
     */
    #[tokio::test]
    async fn test_nested_types_map_keys() -> Result<(), DataFusionError> {
        let session_ctx = SessionContext::new();

        // generate test data in the temp folder
        let test_data = "select map([named_struct('a', 1, 'b', 'n', 'c', 'x')], [named_struct('a', 2, 'b', 'm', 'c', 'y')]) c0";
        let tmp_dir = TempDir::new()?;
        let test_path = tmp_dir.path().to_str().unwrap().to_string();

        let plan = session_ctx
            .sql(test_data)
            .await?
            .create_physical_plan()
            .await?;

        // Write a parquet file into temp folder
        session_ctx
            .write_parquet(plan, test_path.clone(), None)
            .await?;

        // Register all parquet with temp data as file groups
        let mut file_groups: Vec<FileGroup> = vec![];
        for entry in std::fs::read_dir(&test_path)? {
            let entry = entry?;
            let path = entry.path();

            if path.extension().and_then(|ext| ext.to_str()) == Some("parquet") {
                if let Some(path_str) = path.to_str() {
                    file_groups.push(FileGroup::new(vec![PartitionedFile::from_path(
                        path_str.into(),
                    )?]));
                }
            }
        }

        let source = Arc::new(
            ParquetSource::default().with_schema_adapter_factory(Arc::new(
                SparkSchemaAdapterFactory::new(
                    SparkParquetOptions::new(EvalMode::Ansi, "", false),
                    None,
                ),
            )),
        );

        // Define schema Comet reads with
        let required_schema = Schema::new(Fields::from(vec![Field::new(
            "c0",
            DataType::Map(
                Field::new(
                    "entries",
                    DataType::Struct(Fields::from(vec![
                        Field::new(
                            "key",
                            DataType::Struct(Fields::from(vec![Field::new(
                                "b",
                                DataType::Utf8,
                                true,
                            )])),
                            false,
                        ),
                        Field::new(
                            "value",
                            DataType::Struct(Fields::from(vec![
                                Field::new("a", DataType::Int64, true),
                                Field::new("b", DataType::Utf8, true),
                                Field::new("c", DataType::Utf8, true),
                            ])),
                            true,
                        ),
                    ] as Vec<Field>)),
                    false,
                )
                .into(),
                false,
            ),
            true,
        )]));

        let object_store_url = ObjectStoreUrl::local_filesystem();
        let file_scan_config =
            FileScanConfigBuilder::new(object_store_url, required_schema.into(), source)
                .with_file_groups(file_groups)
                .build();

        // Run native read
        let scan = Arc::new(DataSourceExec::new(Arc::new(file_scan_config.clone())));
        let stream = scan.execute(0, session_ctx.task_ctx())?;
        let result: Vec<_> = stream.collect().await;

        let actual = result.first().unwrap().as_ref().unwrap();

        let expected = [
            "+------------------------------+",
            "| c0                           |",
            "+------------------------------+",
            "| {{b: n}: {a: 2, b: m, c: y}} |",
            "+------------------------------+",
        ];
        assert_batches_eq!(expected, &[actual.clone()]);

        Ok(())
    }
}<|MERGE_RESOLUTION|>--- conflicted
+++ resolved
@@ -64,13 +64,9 @@
     },
     prelude::SessionContext,
 };
-<<<<<<< HEAD
 use datafusion_comet_spark_expr::{
     create_comet_physical_fun, create_negate_expr, SparkBitwiseCount,
 };
-=======
-use datafusion_comet_spark_expr::{create_comet_physical_fun, create_negate_expr, SparkBitwiseNot};
->>>>>>> db7d59a1
 
 use crate::execution::operators::ExecutionError::GeneralError;
 use crate::execution::shuffle::CompressionCodec;
@@ -156,11 +152,8 @@
 
         // register UDFs from datafusion-spark crate
         session_ctx.register_udf(ScalarUDF::new_from_impl(SparkExpm1::default()));
-<<<<<<< HEAD
+        session_ctx.register_udf(ScalarUDF::new_from_impl(SparkBitwiseNot::default()));
         session_ctx.register_udf(ScalarUDF::new_from_impl(SparkBitwiseCount::default()));
-=======
-        session_ctx.register_udf(ScalarUDF::new_from_impl(SparkBitwiseNot::default()));
->>>>>>> db7d59a1
 
         Self {
             exec_context_id: TEST_EXEC_CONTEXT_ID,
@@ -173,11 +166,8 @@
     pub fn new(session_ctx: Arc<SessionContext>) -> Self {
         // register UDFs from datafusion-spark crate
         session_ctx.register_udf(ScalarUDF::new_from_impl(SparkExpm1::default()));
-<<<<<<< HEAD
+        session_ctx.register_udf(ScalarUDF::new_from_impl(SparkBitwiseNot::default()));
         session_ctx.register_udf(ScalarUDF::new_from_impl(SparkBitwiseCount::default()));
-=======
-        session_ctx.register_udf(ScalarUDF::new_from_impl(SparkBitwiseNot::default()));
->>>>>>> db7d59a1
         Self {
             exec_context_id: TEST_EXEC_CONTEXT_ID,
             session_ctx,
