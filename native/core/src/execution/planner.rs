--- conflicted
+++ resolved
@@ -148,21 +148,7 @@
 
 impl Default for PhysicalPlanner {
     fn default() -> Self {
-<<<<<<< HEAD
-        let session_ctx = Arc::new(SessionContext::new());
-
-        // register UDFs from datafusion-spark crate
-        session_ctx.register_udf(ScalarUDF::new_from_impl(SparkExpm1::default()));
-        session_ctx.register_udf(ScalarUDF::new_from_impl(SparkBitwiseNot::default()));
-        session_ctx.register_udf(ScalarUDF::new_from_impl(SparkBitwiseCount::default()));
-
-        Self {
-            exec_context_id: TEST_EXEC_CONTEXT_ID,
-            session_ctx,
-        }
-=======
         Self::new(Arc::new(SessionContext::new()))
->>>>>>> 42dfb358
     }
 }
 
