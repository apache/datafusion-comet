--- conflicted
+++ resolved
@@ -146,20 +146,7 @@
 
 impl Default for PhysicalPlanner {
     fn default() -> Self {
-<<<<<<< HEAD
         Self::new(Arc::new(SessionContext::new()))
-=======
-        let session_ctx = Arc::new(SessionContext::new());
-
-        // register UDFs from datafusion-spark crate
-        session_ctx.register_udf(ScalarUDF::new_from_impl(SparkExpm1::default()));
-        session_ctx.register_udf(ScalarUDF::new_from_impl(SparkBitwiseNot::default()));
-
-        Self {
-            exec_context_id: TEST_EXEC_CONTEXT_ID,
-            session_ctx,
-        }
->>>>>>> 3efcd28f
     }
 }
 
