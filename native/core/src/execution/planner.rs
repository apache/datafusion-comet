// Licensed to the Apache Software Foundation (ASF) under one
// or more contributor license agreements.  See the NOTICE file
// distributed with this work for additional information
// regarding copyright ownership.  The ASF licenses this file
// to you under the Apache License, Version 2.0 (the
// "License"); you may not use this file except in compliance
// with the License.  You may obtain a copy of the License at
//
//   http://www.apache.org/licenses/LICENSE-2.0
//
// Unless required by applicable law or agreed to in writing,
// software distributed under the License is distributed on an
// "AS IS" BASIS, WITHOUT WARRANTIES OR CONDITIONS OF ANY
// KIND, either express or implied.  See the License for the
// specific language governing permissions and limitations
// under the License.

//! Converts Spark physical plan to DataFusion physical plan

use super::expressions::EvalMode;
use crate::execution::operators::{CopyMode, FilterExec};
use crate::{
    errors::ExpressionError,
    execution::{
        expressions::{
            bloom_filter_agg::BloomFilterAgg, bloom_filter_might_contain::BloomFilterMightContain,
            subquery::Subquery,
        },
        operators::{CopyExec, ExecutionError, ExpandExec, ScanExec},
        serde::to_arrow_datatype,
        shuffle::ShuffleWriterExec,
    },
};
use arrow::compute::CastOptions;
use arrow_schema::{DataType, Field, Schema, TimeUnit, DECIMAL128_MAX_PRECISION};
use datafusion::functions_aggregate::bit_and_or_xor::{bit_and_udaf, bit_or_udaf, bit_xor_udaf};
use datafusion::functions_aggregate::min_max::max_udaf;
use datafusion::functions_aggregate::min_max::min_udaf;
use datafusion::functions_aggregate::sum::sum_udaf;
use datafusion::physical_plan::windows::BoundedWindowAggExec;
use datafusion::physical_plan::InputOrderMode;
use datafusion::{
    arrow::{compute::SortOptions, datatypes::SchemaRef},
    common::DataFusionError,
    execution::FunctionRegistry,
    functions_aggregate::first_last::{FirstValue, LastValue},
    logical_expr::Operator as DataFusionOperator,
    physical_expr::{
        execution_props::ExecutionProps,
        expressions::{
            in_list, BinaryExpr, CaseExpr, CastExpr, Column, IsNotNullExpr, IsNullExpr,
            Literal as DataFusionLiteral, NotExpr,
        },
        PhysicalExpr, PhysicalSortExpr, ScalarFunctionExpr,
    },
    physical_optimizer::join_selection::swap_hash_join,
    physical_plan::{
        aggregates::{AggregateMode as DFAggregateMode, PhysicalGroupBy},
        joins::{utils::JoinFilter, HashJoinExec, PartitionMode, SortMergeJoinExec},
        limit::LocalLimitExec,
        projection::ProjectionExec,
        sorts::sort::SortExec,
        ExecutionPlan, Partitioning,
    },
    prelude::SessionContext,
};
use datafusion_comet_spark_expr::{create_comet_physical_fun, create_negate_expr};
use datafusion_functions_nested::concat::ArrayAppend;
use datafusion_functions_nested::remove::array_remove_all_udf;
use datafusion_functions_nested::set_ops::array_intersect_udf;
use datafusion_physical_expr::aggregate::{AggregateExprBuilder, AggregateFunctionExpr};

use crate::execution::shuffle::CompressionCodec;
use crate::execution::spark_plan::SparkPlan;
use crate::parquet::parquet_support::SparkParquetOptions;
use crate::parquet::schema_adapter::SparkSchemaAdapterFactory;
use datafusion::datasource::listing::PartitionedFile;
use datafusion::datasource::physical_plan::parquet::ParquetExecBuilder;
use datafusion::datasource::physical_plan::FileScanConfig;
use datafusion::physical_plan::coalesce_batches::CoalesceBatchesExec;
use datafusion_comet_proto::{
    spark_expression::{
        self, agg_expr::ExprStruct as AggExprStruct, expr::ExprStruct, literal::Value, AggExpr,
        Expr, ScalarFunc,
    },
    spark_operator::{
        self, lower_window_frame_bound::LowerFrameBoundStruct, operator::OpStruct,
        upper_window_frame_bound::UpperFrameBoundStruct, BuildSide,
        CompressionCodec as SparkCompressionCodec, JoinType, Operator, WindowFrameType,
    },
    spark_partitioning::{partitioning::PartitioningStruct, Partitioning as SparkPartitioning},
};
use datafusion_comet_spark_expr::{
    ArrayInsert, Avg, AvgDecimal, BitwiseNotExpr, Cast, CheckOverflow, Contains, Correlation,
    Covariance, CreateNamedStruct, DateTruncExpr, EndsWith, GetArrayStructFields, GetStructField,
    HourExpr, IfExpr, Like, ListExtract, MinuteExpr, NormalizeNaNAndZero, RLike, SecondExpr,
    SparkCastOptions, StartsWith, Stddev, StringSpaceExpr, SubstringExpr, SumDecimal,
    TimestampTruncExpr, ToJson, UnboundColumn, Variance,
};
use datafusion_common::config::TableParquetOptions;
use datafusion_common::scalar::ScalarStructBuilder;
use datafusion_common::{
    tree_node::{Transformed, TransformedResult, TreeNode, TreeNodeRecursion, TreeNodeRewriter},
    JoinType as DFJoinType, ScalarValue,
};
use datafusion_execution::object_store::ObjectStoreUrl;
use datafusion_expr::{
    AggregateUDF, ScalarUDF, WindowFrame, WindowFrameBound, WindowFrameUnits,
    WindowFunctionDefinition,
};
use datafusion_functions_nested::array_has::ArrayHas;
use datafusion_physical_expr::expressions::{Literal, StatsType};
use datafusion_physical_expr::window::WindowExpr;
use datafusion_physical_expr::LexOrdering;
use itertools::Itertools;
use jni::objects::GlobalRef;
use num::{BigInt, ToPrimitive};
use object_store::path::Path;
use std::cmp::max;
use std::{collections::HashMap, sync::Arc};
use url::Url;

// For clippy error on type_complexity.
type PhyAggResult = Result<Vec<AggregateFunctionExpr>, ExecutionError>;
type PhyExprResult = Result<Vec<(Arc<dyn PhysicalExpr>, String)>, ExecutionError>;
type PartitionPhyExprResult = Result<Vec<Arc<dyn PhysicalExpr>>, ExecutionError>;

struct JoinParameters {
    pub left: Arc<SparkPlan>,
    pub right: Arc<SparkPlan>,
    pub join_on: Vec<(Arc<dyn PhysicalExpr>, Arc<dyn PhysicalExpr>)>,
    pub join_filter: Option<JoinFilter>,
    pub join_type: DFJoinType,
}

pub const TEST_EXEC_CONTEXT_ID: i64 = -1;

/// The query planner for converting Spark query plans to DataFusion query plans.
pub struct PhysicalPlanner {
    // The execution context id of this planner.
    exec_context_id: i64,
    execution_props: ExecutionProps,
    session_ctx: Arc<SessionContext>,
}

impl Default for PhysicalPlanner {
    fn default() -> Self {
        let session_ctx = Arc::new(SessionContext::new());
        let execution_props = ExecutionProps::new();
        Self {
            exec_context_id: TEST_EXEC_CONTEXT_ID,
            execution_props,
            session_ctx,
        }
    }
}

impl PhysicalPlanner {
    pub fn new(session_ctx: Arc<SessionContext>) -> Self {
        let execution_props = ExecutionProps::new();
        Self {
            exec_context_id: TEST_EXEC_CONTEXT_ID,
            execution_props,
            session_ctx,
        }
    }

    pub fn with_exec_id(self, exec_context_id: i64) -> Self {
        Self {
            exec_context_id,
            execution_props: self.execution_props,
            session_ctx: Arc::clone(&self.session_ctx),
        }
    }

    /// Create a DataFusion physical expression from Spark physical expression
    fn create_expr(
        &self,
        spark_expr: &Expr,
        input_schema: SchemaRef,
    ) -> Result<Arc<dyn PhysicalExpr>, ExecutionError> {
        match spark_expr.expr_struct.as_ref().unwrap() {
            ExprStruct::Add(expr) => self.create_binary_expr(
                expr.left.as_ref().unwrap(),
                expr.right.as_ref().unwrap(),
                expr.return_type.as_ref(),
                DataFusionOperator::Plus,
                input_schema,
            ),
            ExprStruct::Subtract(expr) => self.create_binary_expr(
                expr.left.as_ref().unwrap(),
                expr.right.as_ref().unwrap(),
                expr.return_type.as_ref(),
                DataFusionOperator::Minus,
                input_schema,
            ),
            ExprStruct::Multiply(expr) => self.create_binary_expr(
                expr.left.as_ref().unwrap(),
                expr.right.as_ref().unwrap(),
                expr.return_type.as_ref(),
                DataFusionOperator::Multiply,
                input_schema,
            ),
            ExprStruct::Divide(expr) => self.create_binary_expr(
                expr.left.as_ref().unwrap(),
                expr.right.as_ref().unwrap(),
                expr.return_type.as_ref(),
                DataFusionOperator::Divide,
                input_schema,
            ),
            ExprStruct::Remainder(expr) => self.create_binary_expr(
                expr.left.as_ref().unwrap(),
                expr.right.as_ref().unwrap(),
                expr.return_type.as_ref(),
                DataFusionOperator::Modulo,
                input_schema,
            ),
            ExprStruct::Eq(expr) => {
                let left =
                    self.create_expr(expr.left.as_ref().unwrap(), Arc::clone(&input_schema))?;
                let right = self.create_expr(expr.right.as_ref().unwrap(), input_schema)?;
                let op = DataFusionOperator::Eq;
                Ok(Arc::new(BinaryExpr::new(left, op, right)))
            }
            ExprStruct::Neq(expr) => {
                let left =
                    self.create_expr(expr.left.as_ref().unwrap(), Arc::clone(&input_schema))?;
                let right = self.create_expr(expr.right.as_ref().unwrap(), input_schema)?;
                let op = DataFusionOperator::NotEq;
                Ok(Arc::new(BinaryExpr::new(left, op, right)))
            }
            ExprStruct::Gt(expr) => {
                let left =
                    self.create_expr(expr.left.as_ref().unwrap(), Arc::clone(&input_schema))?;
                let right = self.create_expr(expr.right.as_ref().unwrap(), input_schema)?;
                let op = DataFusionOperator::Gt;
                Ok(Arc::new(BinaryExpr::new(left, op, right)))
            }
            ExprStruct::GtEq(expr) => {
                let left =
                    self.create_expr(expr.left.as_ref().unwrap(), Arc::clone(&input_schema))?;
                let right = self.create_expr(expr.right.as_ref().unwrap(), input_schema)?;
                let op = DataFusionOperator::GtEq;
                Ok(Arc::new(BinaryExpr::new(left, op, right)))
            }
            ExprStruct::Lt(expr) => {
                let left =
                    self.create_expr(expr.left.as_ref().unwrap(), Arc::clone(&input_schema))?;
                let right = self.create_expr(expr.right.as_ref().unwrap(), input_schema)?;
                let op = DataFusionOperator::Lt;
                Ok(Arc::new(BinaryExpr::new(left, op, right)))
            }
            ExprStruct::LtEq(expr) => {
                let left =
                    self.create_expr(expr.left.as_ref().unwrap(), Arc::clone(&input_schema))?;
                let right = self.create_expr(expr.right.as_ref().unwrap(), input_schema)?;
                let op = DataFusionOperator::LtEq;
                Ok(Arc::new(BinaryExpr::new(left, op, right)))
            }
            ExprStruct::Bound(bound) => {
                let idx = bound.index as usize;
                if idx >= input_schema.fields().len() {
                    return Err(ExecutionError::GeneralError(format!(
                        "Column index {} is out of bound. Schema: {}",
                        idx, input_schema
                    )));
                }
                let field = input_schema.field(idx);
                Ok(Arc::new(Column::new(field.name().as_str(), idx)))
            }
            ExprStruct::Unbound(unbound) => {
                let data_type = to_arrow_datatype(unbound.datatype.as_ref().unwrap());
                Ok(Arc::new(UnboundColumn::new(
                    unbound.name.as_str(),
                    data_type,
                )))
            }
            ExprStruct::IsNotNull(is_notnull) => {
                let child = self.create_expr(is_notnull.child.as_ref().unwrap(), input_schema)?;
                Ok(Arc::new(IsNotNullExpr::new(child)))
            }
            ExprStruct::IsNull(is_null) => {
                let child = self.create_expr(is_null.child.as_ref().unwrap(), input_schema)?;
                Ok(Arc::new(IsNullExpr::new(child)))
            }
            ExprStruct::And(and) => {
                let left =
                    self.create_expr(and.left.as_ref().unwrap(), Arc::clone(&input_schema))?;
                let right = self.create_expr(and.right.as_ref().unwrap(), input_schema)?;
                let op = DataFusionOperator::And;
                Ok(Arc::new(BinaryExpr::new(left, op, right)))
            }
            ExprStruct::Or(or) => {
                let left =
                    self.create_expr(or.left.as_ref().unwrap(), Arc::clone(&input_schema))?;
                let right = self.create_expr(or.right.as_ref().unwrap(), input_schema)?;
                let op = DataFusionOperator::Or;
                Ok(Arc::new(BinaryExpr::new(left, op, right)))
            }
            ExprStruct::Literal(literal) => {
                let data_type = to_arrow_datatype(literal.datatype.as_ref().unwrap());
                let scalar_value = if literal.is_null {
                    match data_type {
                        DataType::Boolean => ScalarValue::Boolean(None),
                        DataType::Int8 => ScalarValue::Int8(None),
                        DataType::Int16 => ScalarValue::Int16(None),
                        DataType::Int32 => ScalarValue::Int32(None),
                        DataType::Int64 => ScalarValue::Int64(None),
                        DataType::Float32 => ScalarValue::Float32(None),
                        DataType::Float64 => ScalarValue::Float64(None),
                        DataType::Utf8 => ScalarValue::Utf8(None),
                        DataType::Date32 => ScalarValue::Date32(None),
                        DataType::Timestamp(TimeUnit::Microsecond, timezone) => {
                            ScalarValue::TimestampMicrosecond(None, timezone)
                        }
                        DataType::Binary => ScalarValue::Binary(None),
                        DataType::Decimal128(p, s) => ScalarValue::Decimal128(None, p, s),
                        DataType::Struct(fields) => ScalarStructBuilder::new_null(fields),
                        DataType::Null => ScalarValue::Null,
                        dt => {
                            return Err(ExecutionError::GeneralError(format!(
                                "{:?} is not supported in Comet",
                                dt
                            )))
                        }
                    }
                } else {
                    match literal.value.as_ref().unwrap() {
                        Value::BoolVal(value) => ScalarValue::Boolean(Some(*value)),
                        Value::ByteVal(value) => ScalarValue::Int8(Some(*value as i8)),
                        Value::ShortVal(value) => ScalarValue::Int16(Some(*value as i16)),
                        Value::IntVal(value) => match data_type {
                            DataType::Int32 => ScalarValue::Int32(Some(*value)),
                            DataType::Date32 => ScalarValue::Date32(Some(*value)),
                            dt => {
                                return Err(ExecutionError::GeneralError(format!(
                                    "Expected either 'Int32' or 'Date32' for IntVal, but found {:?}",
                                    dt
                                )))
                            }
                        },
                        Value::LongVal(value) => match data_type {
                            DataType::Int64 => ScalarValue::Int64(Some(*value)),
                            DataType::Timestamp(TimeUnit::Microsecond, None) => {
                                ScalarValue::TimestampMicrosecond(Some(*value), None)
                            }
                            DataType::Timestamp(TimeUnit::Microsecond, Some(tz)) => {
                                ScalarValue::TimestampMicrosecond(Some(*value), Some(tz))
                            }
                            dt => {
                                return Err(ExecutionError::GeneralError(format!(
                                    "Expected either 'Int64' or 'Timestamp' for LongVal, but found {:?}",
                                    dt
                                )))
                            }
                        },
                        Value::FloatVal(value) => ScalarValue::Float32(Some(*value)),
                        Value::DoubleVal(value) => ScalarValue::Float64(Some(*value)),
                        Value::StringVal(value) => ScalarValue::Utf8(Some(value.clone())),
                        Value::BytesVal(value) => ScalarValue::Binary(Some(value.clone())),
                        Value::DecimalVal(value) => {
                            let big_integer = BigInt::from_signed_bytes_be(value);
                            let integer = big_integer.to_i128().ok_or_else(|| {
                                ExecutionError::GeneralError(format!(
                                    "Cannot parse {:?} as i128 for Decimal literal",
                                    big_integer
                                ))
                            })?;

                            match data_type {
                                DataType::Decimal128(p, s) => {
                                    ScalarValue::Decimal128(Some(integer), p, s)
                                }
                                dt => {
                                    return Err(ExecutionError::GeneralError(format!(
                                        "Decimal literal's data type should be Decimal128 but got {:?}",
                                        dt
                                    )))
                                }
                            }
                        }
                    }
                };
                Ok(Arc::new(DataFusionLiteral::new(scalar_value)))
            }
            ExprStruct::Cast(expr) => {
                let child = self.create_expr(expr.child.as_ref().unwrap(), input_schema)?;
                let datatype = to_arrow_datatype(expr.datatype.as_ref().unwrap());
                let eval_mode = from_protobuf_eval_mode(expr.eval_mode)?;
                Ok(Arc::new(Cast::new(
                    child,
                    datatype,
                    SparkCastOptions::new(eval_mode, &expr.timezone, expr.allow_incompat),
                )))
            }
            ExprStruct::Hour(expr) => {
                let child = self.create_expr(expr.child.as_ref().unwrap(), input_schema)?;
                let timezone = expr.timezone.clone();

                Ok(Arc::new(HourExpr::new(child, timezone)))
            }
            ExprStruct::Minute(expr) => {
                let child = self.create_expr(expr.child.as_ref().unwrap(), input_schema)?;
                let timezone = expr.timezone.clone();

                Ok(Arc::new(MinuteExpr::new(child, timezone)))
            }
            ExprStruct::Second(expr) => {
                let child = self.create_expr(expr.child.as_ref().unwrap(), input_schema)?;
                let timezone = expr.timezone.clone();

                Ok(Arc::new(SecondExpr::new(child, timezone)))
            }
            ExprStruct::TruncDate(expr) => {
                let child =
                    self.create_expr(expr.child.as_ref().unwrap(), Arc::clone(&input_schema))?;
                let format = self.create_expr(expr.format.as_ref().unwrap(), input_schema)?;

                Ok(Arc::new(DateTruncExpr::new(child, format)))
            }
            ExprStruct::TruncTimestamp(expr) => {
                let child =
                    self.create_expr(expr.child.as_ref().unwrap(), Arc::clone(&input_schema))?;
                let format = self.create_expr(expr.format.as_ref().unwrap(), input_schema)?;
                let timezone = expr.timezone.clone();

                Ok(Arc::new(TimestampTruncExpr::new(child, format, timezone)))
            }
            ExprStruct::Substring(expr) => {
                let child = self.create_expr(expr.child.as_ref().unwrap(), input_schema)?;
                // Spark Substring's start is 1-based when start > 0
                let start = expr.start - i32::from(expr.start > 0);
                // substring negative len is treated as 0 in Spark
                let len = max(expr.len, 0);

                Ok(Arc::new(SubstringExpr::new(
                    child,
                    start as i64,
                    len as u64,
                )))
            }
            ExprStruct::StringSpace(expr) => {
                let child = self.create_expr(expr.child.as_ref().unwrap(), input_schema)?;

                Ok(Arc::new(StringSpaceExpr::new(child)))
            }
            ExprStruct::Contains(expr) => {
                let left =
                    self.create_expr(expr.left.as_ref().unwrap(), Arc::clone(&input_schema))?;
                let right = self.create_expr(expr.right.as_ref().unwrap(), input_schema)?;

                Ok(Arc::new(Contains::new(left, right)))
            }
            ExprStruct::StartsWith(expr) => {
                let left =
                    self.create_expr(expr.left.as_ref().unwrap(), Arc::clone(&input_schema))?;
                let right = self.create_expr(expr.right.as_ref().unwrap(), input_schema)?;

                Ok(Arc::new(StartsWith::new(left, right)))
            }
            ExprStruct::EndsWith(expr) => {
                let left =
                    self.create_expr(expr.left.as_ref().unwrap(), Arc::clone(&input_schema))?;
                let right = self.create_expr(expr.right.as_ref().unwrap(), input_schema)?;

                Ok(Arc::new(EndsWith::new(left, right)))
            }
            ExprStruct::Like(expr) => {
                let left =
                    self.create_expr(expr.left.as_ref().unwrap(), Arc::clone(&input_schema))?;
                let right = self.create_expr(expr.right.as_ref().unwrap(), input_schema)?;

                Ok(Arc::new(Like::new(left, right)))
            }
            ExprStruct::Rlike(expr) => {
                let left =
                    self.create_expr(expr.left.as_ref().unwrap(), Arc::clone(&input_schema))?;
                let right = self.create_expr(expr.right.as_ref().unwrap(), input_schema)?;
                match right.as_any().downcast_ref::<Literal>().unwrap().value() {
                    ScalarValue::Utf8(Some(pattern)) => {
                        Ok(Arc::new(RLike::try_new(left, pattern)?))
                    }
                    _ => Err(ExecutionError::GeneralError(
                        "RLike only supports scalar patterns".to_string(),
                    )),
                }
            }
            ExprStruct::CheckOverflow(expr) => {
                let child = self.create_expr(expr.child.as_ref().unwrap(), input_schema)?;
                let data_type = to_arrow_datatype(expr.datatype.as_ref().unwrap());
                let fail_on_error = expr.fail_on_error;

                Ok(Arc::new(CheckOverflow::new(
                    child,
                    data_type,
                    fail_on_error,
                )))
            }
            ExprStruct::ScalarFunc(expr) => self.create_scalar_function_expr(expr, input_schema),
            ExprStruct::EqNullSafe(expr) => {
                let left =
                    self.create_expr(expr.left.as_ref().unwrap(), Arc::clone(&input_schema))?;
                let right = self.create_expr(expr.right.as_ref().unwrap(), input_schema)?;
                let op = DataFusionOperator::IsNotDistinctFrom;
                Ok(Arc::new(BinaryExpr::new(left, op, right)))
            }
            ExprStruct::NeqNullSafe(expr) => {
                let left =
                    self.create_expr(expr.left.as_ref().unwrap(), Arc::clone(&input_schema))?;
                let right = self.create_expr(expr.right.as_ref().unwrap(), input_schema)?;
                let op = DataFusionOperator::IsDistinctFrom;
                Ok(Arc::new(BinaryExpr::new(left, op, right)))
            }
            ExprStruct::BitwiseAnd(expr) => {
                let left =
                    self.create_expr(expr.left.as_ref().unwrap(), Arc::clone(&input_schema))?;
                let right = self.create_expr(expr.right.as_ref().unwrap(), input_schema)?;
                let op = DataFusionOperator::BitwiseAnd;
                Ok(Arc::new(BinaryExpr::new(left, op, right)))
            }
            ExprStruct::BitwiseNot(expr) => {
                let child = self.create_expr(expr.child.as_ref().unwrap(), input_schema)?;
                Ok(Arc::new(BitwiseNotExpr::new(child)))
            }
            ExprStruct::BitwiseOr(expr) => {
                let left =
                    self.create_expr(expr.left.as_ref().unwrap(), Arc::clone(&input_schema))?;
                let right = self.create_expr(expr.right.as_ref().unwrap(), input_schema)?;
                let op = DataFusionOperator::BitwiseOr;
                Ok(Arc::new(BinaryExpr::new(left, op, right)))
            }
            ExprStruct::BitwiseXor(expr) => {
                let left =
                    self.create_expr(expr.left.as_ref().unwrap(), Arc::clone(&input_schema))?;
                let right = self.create_expr(expr.right.as_ref().unwrap(), input_schema)?;
                let op = DataFusionOperator::BitwiseXor;
                Ok(Arc::new(BinaryExpr::new(left, op, right)))
            }
            ExprStruct::BitwiseShiftRight(expr) => {
                let left =
                    self.create_expr(expr.left.as_ref().unwrap(), Arc::clone(&input_schema))?;
                let right = self.create_expr(expr.right.as_ref().unwrap(), input_schema)?;
                let op = DataFusionOperator::BitwiseShiftRight;
                Ok(Arc::new(BinaryExpr::new(left, op, right)))
            }
            ExprStruct::BitwiseShiftLeft(expr) => {
                let left =
                    self.create_expr(expr.left.as_ref().unwrap(), Arc::clone(&input_schema))?;
                let right = self.create_expr(expr.right.as_ref().unwrap(), input_schema)?;
                let op = DataFusionOperator::BitwiseShiftLeft;
                Ok(Arc::new(BinaryExpr::new(left, op, right)))
            }
            // https://github.com/apache/datafusion-comet/issues/666
            // ExprStruct::Abs(expr) => {
            //     let child = self.create_expr(expr.child.as_ref().unwrap(), Arc::clone(&input_schema))?;
            //     let return_type = child.data_type(&input_schema)?;
            //     let args = vec![child];
            //     let eval_mode = from_protobuf_eval_mode(expr.eval_mode)?;
            //     let comet_abs = Arc::new(ScalarUDF::new_from_impl(Abs::new(
            //         eval_mode,
            //         return_type.to_string(),
            //     )?));
            //     let expr = ScalarFunctionExpr::new("abs", comet_abs, args, return_type);
            //     Ok(Arc::new(expr))
            // }
            ExprStruct::CaseWhen(case_when) => {
                let when_then_pairs = case_when
                    .when
                    .iter()
                    .map(|x| self.create_expr(x, Arc::clone(&input_schema)))
                    .zip(
                        case_when
                            .then
                            .iter()
                            .map(|then| self.create_expr(then, Arc::clone(&input_schema))),
                    )
                    .try_fold(Vec::new(), |mut acc, (a, b)| {
                        acc.push((a?, b?));
                        Ok::<Vec<(Arc<dyn PhysicalExpr>, Arc<dyn PhysicalExpr>)>, ExecutionError>(
                            acc,
                        )
                    })?;

                let else_phy_expr = match &case_when.else_expr {
                    None => None,
                    Some(_) => {
                        Some(self.create_expr(case_when.else_expr.as_ref().unwrap(), input_schema)?)
                    }
                };
                Ok(Arc::new(CaseExpr::try_new(
                    None,
                    when_then_pairs,
                    else_phy_expr,
                )?))
            }
            ExprStruct::In(expr) => {
                let value =
                    self.create_expr(expr.in_value.as_ref().unwrap(), Arc::clone(&input_schema))?;
                let list = expr
                    .lists
                    .iter()
                    .map(|x| self.create_expr(x, Arc::clone(&input_schema)))
                    .collect::<Result<Vec<_>, _>>()?;

                in_list(value, list, &expr.negated, input_schema.as_ref()).map_err(|e| e.into())
            }
            ExprStruct::If(expr) => {
                let if_expr =
                    self.create_expr(expr.if_expr.as_ref().unwrap(), Arc::clone(&input_schema))?;
                let true_expr =
                    self.create_expr(expr.true_expr.as_ref().unwrap(), Arc::clone(&input_schema))?;
                let false_expr =
                    self.create_expr(expr.false_expr.as_ref().unwrap(), input_schema)?;
                Ok(Arc::new(IfExpr::new(if_expr, true_expr, false_expr)))
            }
            ExprStruct::Not(expr) => {
                let child = self.create_expr(expr.child.as_ref().unwrap(), input_schema)?;
                Ok(Arc::new(NotExpr::new(child)))
            }
            ExprStruct::UnaryMinus(expr) => {
                let child: Arc<dyn PhysicalExpr> =
                    self.create_expr(expr.child.as_ref().unwrap(), Arc::clone(&input_schema))?;
                let result = create_negate_expr(child, expr.fail_on_error);
                result.map_err(|e| ExecutionError::GeneralError(e.to_string()))
            }
            ExprStruct::NormalizeNanAndZero(expr) => {
                let child = self.create_expr(expr.child.as_ref().unwrap(), input_schema)?;
                let data_type = to_arrow_datatype(expr.datatype.as_ref().unwrap());
                Ok(Arc::new(NormalizeNaNAndZero::new(data_type, child)))
            }
            ExprStruct::Subquery(expr) => {
                let id = expr.id;
                let data_type = to_arrow_datatype(expr.datatype.as_ref().unwrap());
                Ok(Arc::new(Subquery::new(self.exec_context_id, id, data_type)))
            }
            ExprStruct::BloomFilterMightContain(expr) => {
                let bloom_filter_expr = self.create_expr(
                    expr.bloom_filter.as_ref().unwrap(),
                    Arc::clone(&input_schema),
                )?;
                let value_expr = self.create_expr(expr.value.as_ref().unwrap(), input_schema)?;
                Ok(Arc::new(BloomFilterMightContain::try_new(
                    bloom_filter_expr,
                    value_expr,
                )?))
            }
            ExprStruct::CreateNamedStruct(expr) => {
                let values = expr
                    .values
                    .iter()
                    .map(|expr| self.create_expr(expr, Arc::clone(&input_schema)))
                    .collect::<Result<Vec<_>, _>>()?;
                let names = expr.names.clone();
                Ok(Arc::new(CreateNamedStruct::new(values, names)))
            }
            ExprStruct::GetStructField(expr) => {
                let child =
                    self.create_expr(expr.child.as_ref().unwrap(), Arc::clone(&input_schema))?;
                Ok(Arc::new(GetStructField::new(child, expr.ordinal as usize)))
            }
            ExprStruct::ToJson(expr) => {
                let child = self.create_expr(expr.child.as_ref().unwrap(), input_schema)?;
                Ok(Arc::new(ToJson::new(child, &expr.timezone)))
            }
            ExprStruct::ListExtract(expr) => {
                let child =
                    self.create_expr(expr.child.as_ref().unwrap(), Arc::clone(&input_schema))?;
                let ordinal =
                    self.create_expr(expr.ordinal.as_ref().unwrap(), Arc::clone(&input_schema))?;
                let default_value = expr
                    .default_value
                    .as_ref()
                    .map(|e| self.create_expr(e, Arc::clone(&input_schema)))
                    .transpose()?;
                Ok(Arc::new(ListExtract::new(
                    child,
                    ordinal,
                    default_value,
                    expr.one_based,
                    expr.fail_on_error,
                )))
            }
            ExprStruct::GetArrayStructFields(expr) => {
                let child =
                    self.create_expr(expr.child.as_ref().unwrap(), Arc::clone(&input_schema))?;

                Ok(Arc::new(GetArrayStructFields::new(
                    child,
                    expr.ordinal as usize,
                )))
            }
            ExprStruct::ArrayAppend(expr) => {
                let left =
                    self.create_expr(expr.left.as_ref().unwrap(), Arc::clone(&input_schema))?;
                let right =
                    self.create_expr(expr.right.as_ref().unwrap(), Arc::clone(&input_schema))?;
                let return_type = left.data_type(&input_schema)?;
                let args = vec![Arc::clone(&left), right];
                let datafusion_array_append =
                    Arc::new(ScalarUDF::new_from_impl(ArrayAppend::new()));
                let array_append_expr: Arc<dyn PhysicalExpr> = Arc::new(ScalarFunctionExpr::new(
                    "array_append",
                    datafusion_array_append,
                    args,
                    return_type,
                ));

                let is_null_expr: Arc<dyn PhysicalExpr> = Arc::new(IsNullExpr::new(left));
                let null_literal_expr: Arc<dyn PhysicalExpr> =
                    Arc::new(Literal::new(ScalarValue::Null));

                let case_expr = CaseExpr::try_new(
                    None,
                    vec![(is_null_expr, null_literal_expr)],
                    Some(array_append_expr),
                )?;
                Ok(Arc::new(case_expr))
            }
            ExprStruct::ArrayInsert(expr) => {
                let src_array_expr = self.create_expr(
                    expr.src_array_expr.as_ref().unwrap(),
                    Arc::clone(&input_schema),
                )?;
                let pos_expr =
                    self.create_expr(expr.pos_expr.as_ref().unwrap(), Arc::clone(&input_schema))?;
                let item_expr =
                    self.create_expr(expr.item_expr.as_ref().unwrap(), Arc::clone(&input_schema))?;
                Ok(Arc::new(ArrayInsert::new(
                    src_array_expr,
                    pos_expr,
                    item_expr,
                    expr.legacy_negative_index,
                )))
            }
            ExprStruct::ArrayContains(expr) => {
                let src_array_expr =
                    self.create_expr(expr.left.as_ref().unwrap(), Arc::clone(&input_schema))?;
                let key_expr =
                    self.create_expr(expr.right.as_ref().unwrap(), Arc::clone(&input_schema))?;
                let args = vec![Arc::clone(&src_array_expr), key_expr];
                let array_has_expr = Arc::new(ScalarFunctionExpr::new(
                    "array_has",
                    Arc::new(ScalarUDF::new_from_impl(ArrayHas::new())),
                    args,
                    DataType::Boolean,
                ));
                Ok(array_has_expr)
            }
            ExprStruct::ArrayRemove(expr) => {
                let src_array_expr =
                    self.create_expr(expr.left.as_ref().unwrap(), Arc::clone(&input_schema))?;
                let key_expr =
                    self.create_expr(expr.right.as_ref().unwrap(), Arc::clone(&input_schema))?;
                let args = vec![Arc::clone(&src_array_expr), Arc::clone(&key_expr)];
                let return_type = src_array_expr.data_type(&input_schema)?;

                let datafusion_array_remove = array_remove_all_udf();

                let array_remove_expr: Arc<dyn PhysicalExpr> = Arc::new(ScalarFunctionExpr::new(
                    "array_remove",
                    datafusion_array_remove,
                    args,
                    return_type,
                ));
                let is_null_expr: Arc<dyn PhysicalExpr> = Arc::new(IsNullExpr::new(key_expr));

                let null_literal_expr: Arc<dyn PhysicalExpr> =
                    Arc::new(Literal::new(ScalarValue::Null));

                let case_expr = CaseExpr::try_new(
                    None,
                    vec![(is_null_expr, null_literal_expr)],
                    Some(array_remove_expr),
                )?;

                Ok(Arc::new(case_expr))
            }
<<<<<<< HEAD
            ExprStruct::ArrayCompact(expr) => {
                let src_array_expr =
                    self.create_expr(expr.child.as_ref().unwrap(), Arc::clone(&input_schema))?;
                let null_literal_expr: Arc<dyn PhysicalExpr> =
                    Arc::new(Literal::new(ScalarValue::Null));
                let args = vec![Arc::clone(&src_array_expr), null_literal_expr];
                let return_type = src_array_expr.data_type(&input_schema)?;

                let array_compact_expr: Arc<dyn PhysicalExpr> = Arc::new(ScalarFunctionExpr::new(
                    "array_compact",
                    array_remove_all_udf,
                    args,
                    return_type,
                ));

                Ok(Arc::new(array_compact_expr))
=======
            ExprStruct::ArrayIntersect(expr) => {
                let left_expr =
                    self.create_expr(expr.left.as_ref().unwrap(), Arc::clone(&input_schema))?;
                let right_expr =
                    self.create_expr(expr.right.as_ref().unwrap(), Arc::clone(&input_schema))?;
                let args = vec![Arc::clone(&left_expr), right_expr];
                let datafusion_array_intersect = array_intersect_udf();
                let return_type = left_expr.data_type(&input_schema)?;
                let array_intersect_expr = Arc::new(ScalarFunctionExpr::new(
                    "array_intersect",
                    datafusion_array_intersect,
                    args,
                    return_type,
                ));
                Ok(array_intersect_expr)
>>>>>>> 2e34b5f9
            }
            expr => Err(ExecutionError::GeneralError(format!(
                "Not implemented: {:?}",
                expr
            ))),
        }
    }

    /// Create a DataFusion physical sort expression from Spark physical expression
    fn create_sort_expr<'a>(
        &'a self,
        spark_expr: &'a Expr,
        input_schema: SchemaRef,
    ) -> Result<PhysicalSortExpr, ExecutionError> {
        match spark_expr.expr_struct.as_ref().unwrap() {
            ExprStruct::SortOrder(expr) => {
                let child = self.create_expr(expr.child.as_ref().unwrap(), input_schema)?;
                let descending = expr.direction == 1;
                let nulls_first = expr.null_ordering == 0;

                let options = SortOptions {
                    descending,
                    nulls_first,
                };

                Ok(PhysicalSortExpr {
                    expr: child,
                    options,
                })
            }
            expr => Err(ExecutionError::GeneralError(format!(
                "{:?} isn't a SortOrder",
                expr
            ))),
        }
    }

    fn create_binary_expr(
        &self,
        left: &Expr,
        right: &Expr,
        return_type: Option<&spark_expression::DataType>,
        op: DataFusionOperator,
        input_schema: SchemaRef,
    ) -> Result<Arc<dyn PhysicalExpr>, ExecutionError> {
        let left = self.create_expr(left, Arc::clone(&input_schema))?;
        let right = self.create_expr(right, Arc::clone(&input_schema))?;
        match (
            &op,
            left.data_type(&input_schema),
            right.data_type(&input_schema),
        ) {
            (
                DataFusionOperator::Plus
                | DataFusionOperator::Minus
                | DataFusionOperator::Multiply
                | DataFusionOperator::Modulo,
                Ok(DataType::Decimal128(p1, s1)),
                Ok(DataType::Decimal128(p2, s2)),
            ) if ((op == DataFusionOperator::Plus || op == DataFusionOperator::Minus)
                && max(s1, s2) as u8 + max(p1 - s1 as u8, p2 - s2 as u8)
                    >= DECIMAL128_MAX_PRECISION)
                || (op == DataFusionOperator::Multiply && p1 + p2 >= DECIMAL128_MAX_PRECISION)
                || (op == DataFusionOperator::Modulo
                    && max(s1, s2) as u8 + max(p1 - s1 as u8, p2 - s2 as u8)
                        > DECIMAL128_MAX_PRECISION) =>
            {
                let data_type = return_type.map(to_arrow_datatype).unwrap();
                // For some Decimal128 operations, we need wider internal digits.
                // Cast left and right to Decimal256 and cast the result back to Decimal128
                let left = Arc::new(Cast::new(
                    left,
                    DataType::Decimal256(p1, s1),
                    SparkCastOptions::new_without_timezone(EvalMode::Legacy, false),
                ));
                let right = Arc::new(Cast::new(
                    right,
                    DataType::Decimal256(p2, s2),
                    SparkCastOptions::new_without_timezone(EvalMode::Legacy, false),
                ));
                let child = Arc::new(BinaryExpr::new(left, op, right));
                Ok(Arc::new(Cast::new(
                    child,
                    data_type,
                    SparkCastOptions::new_without_timezone(EvalMode::Legacy, false),
                )))
            }
            (
                DataFusionOperator::Divide,
                Ok(DataType::Decimal128(_p1, _s1)),
                Ok(DataType::Decimal128(_p2, _s2)),
            ) => {
                let data_type = return_type.map(to_arrow_datatype).unwrap();
                let fun_expr = create_comet_physical_fun(
                    "decimal_div",
                    data_type.clone(),
                    &self.session_ctx.state(),
                )?;
                Ok(Arc::new(ScalarFunctionExpr::new(
                    "decimal_div",
                    fun_expr,
                    vec![left, right],
                    data_type,
                )))
            }
            _ => Ok(Arc::new(BinaryExpr::new(left, op, right))),
        }
    }

    /// Create a DataFusion physical plan from Spark physical plan. There is a level of
    /// abstraction where a tree of SparkPlan nodes is returned. There is a 1:1 mapping from a
    /// protobuf Operator (that represents a Spark operator) to a native SparkPlan struct. We
    /// need this 1:1 mapping so that we can report metrics back to Spark. The native execution
    /// plan that is generated for each Operator is sometimes a single ExecutionPlan, but in some
    /// cases we generate a tree of ExecutionPlans and we need to collect metrics for all of these
    /// plans so we store references to them in the SparkPlan struct.
    ///
    /// `inputs` is a vector of input source IDs. It is used to create `ScanExec`s. Each `ScanExec`
    /// will be assigned a unique ID from `inputs` and the ID will be used to identify the input
    /// source at JNI API.
    ///
    /// Note that `ScanExec` will pull initial input batch during initialization. It is because we
    /// need to know the exact schema (not only data type but also dictionary-encoding) at
    /// `ScanExec`s. It is because some DataFusion operators, e.g., `ProjectionExec`, gets child
    /// operator schema during initialization and uses it later for `RecordBatch`. We may be
    /// able to get rid of it once `RecordBatch` relaxes schema check.
    ///
    /// Note that we return created `Scan`s which will be kept at JNI API. JNI calls will use it to
    /// feed in new input batch from Spark JVM side.
    pub(crate) fn create_plan<'a>(
        &'a self,
        spark_plan: &'a Operator,
        inputs: &mut Vec<Arc<GlobalRef>>,
        partition_count: usize,
    ) -> Result<(Vec<ScanExec>, Arc<SparkPlan>), ExecutionError> {
        let children = &spark_plan.children;
        match spark_plan.op_struct.as_ref().unwrap() {
            OpStruct::Projection(project) => {
                assert!(children.len() == 1);
                let (scans, child) = self.create_plan(&children[0], inputs, partition_count)?;
                let exprs: PhyExprResult = project
                    .project_list
                    .iter()
                    .enumerate()
                    .map(|(idx, expr)| {
                        self.create_expr(expr, child.schema())
                            .map(|r| (r, format!("col_{}", idx)))
                    })
                    .collect();
                let projection = Arc::new(ProjectionExec::try_new(
                    exprs?,
                    Arc::clone(&child.native_plan),
                )?);
                Ok((
                    scans,
                    Arc::new(SparkPlan::new(spark_plan.plan_id, projection, vec![child])),
                ))
            }
            OpStruct::Filter(filter) => {
                assert!(children.len() == 1);
                let (scans, child) = self.create_plan(&children[0], inputs, partition_count)?;
                let predicate =
                    self.create_expr(filter.predicate.as_ref().unwrap(), child.schema())?;

                let filter = Arc::new(FilterExec::try_new(
                    predicate,
                    Arc::clone(&child.native_plan),
                )?);
                Ok((
                    scans,
                    Arc::new(SparkPlan::new(spark_plan.plan_id, filter, vec![child])),
                ))
            }
            OpStruct::HashAgg(agg) => {
                assert!(children.len() == 1);
                let (scans, child) = self.create_plan(&children[0], inputs, partition_count)?;

                let group_exprs: PhyExprResult = agg
                    .grouping_exprs
                    .iter()
                    .enumerate()
                    .map(|(idx, expr)| {
                        self.create_expr(expr, child.schema())
                            .map(|r| (r, format!("col_{}", idx)))
                    })
                    .collect();
                let group_by = PhysicalGroupBy::new_single(group_exprs?);
                let schema = child.schema();

                let mode = if agg.mode == 0 {
                    DFAggregateMode::Partial
                } else {
                    DFAggregateMode::Final
                };

                let agg_exprs: PhyAggResult = agg
                    .agg_exprs
                    .iter()
                    .map(|expr| self.create_agg_expr(expr, Arc::clone(&schema)))
                    .collect();

                let num_agg = agg.agg_exprs.len();
                let aggr_expr = agg_exprs?.into_iter().map(Arc::new).collect();
                let aggregate: Arc<dyn ExecutionPlan> = Arc::new(
                    datafusion::physical_plan::aggregates::AggregateExec::try_new(
                        mode,
                        group_by,
                        aggr_expr,
                        vec![None; num_agg], // no filter expressions
                        Arc::clone(&child.native_plan),
                        Arc::clone(&schema),
                    )?,
                );
                let result_exprs: PhyExprResult = agg
                    .result_exprs
                    .iter()
                    .enumerate()
                    .map(|(idx, expr)| {
                        self.create_expr(expr, aggregate.schema())
                            .map(|r| (r, format!("col_{}", idx)))
                    })
                    .collect();

                if agg.result_exprs.is_empty() {
                    Ok((
                        scans,
                        Arc::new(SparkPlan::new(spark_plan.plan_id, aggregate, vec![child])),
                    ))
                } else {
                    // For final aggregation, DF's hash aggregate exec doesn't support Spark's
                    // aggregate result expressions like `COUNT(col) + 1`, but instead relying
                    // on additional `ProjectionExec` to handle the case. Therefore, here we'll
                    // add a projection node on top of the aggregate node.
                    //
                    // Note that `result_exprs` should only be set for final aggregation on the
                    // Spark side.
                    let projection = Arc::new(ProjectionExec::try_new(
                        result_exprs?,
                        Arc::clone(&aggregate),
                    )?);
                    Ok((
                        scans,
                        Arc::new(SparkPlan::new_with_additional(
                            spark_plan.plan_id,
                            projection,
                            vec![child],
                            vec![aggregate],
                        )),
                    ))
                }
            }
            OpStruct::Limit(limit) => {
                assert!(children.len() == 1);
                let num = limit.limit;
                let (scans, child) = self.create_plan(&children[0], inputs, partition_count)?;

                let limit = Arc::new(LocalLimitExec::new(
                    Arc::clone(&child.native_plan),
                    num as usize,
                ));
                Ok((
                    scans,
                    Arc::new(SparkPlan::new(spark_plan.plan_id, limit, vec![child])),
                ))
            }
            OpStruct::Sort(sort) => {
                assert!(children.len() == 1);
                let (scans, child) = self.create_plan(&children[0], inputs, partition_count)?;

                let exprs: Result<Vec<PhysicalSortExpr>, ExecutionError> = sort
                    .sort_orders
                    .iter()
                    .map(|expr| self.create_sort_expr(expr, child.schema()))
                    .collect();

                let fetch = sort.fetch.map(|num| num as usize);

                // SortExec caches batches so we need to make a copy of incoming batches. Also,
                // SortExec fails in some cases if we do not unpack dictionary-encoded arrays, and
                // it would be more efficient if we could avoid that.
                // https://github.com/apache/datafusion-comet/issues/963
                let child_copied = Self::wrap_in_copy_exec(Arc::clone(&child.native_plan));

                let sort = Arc::new(
                    SortExec::new(LexOrdering::new(exprs?), Arc::clone(&child_copied))
                        .with_fetch(fetch),
                );

                Ok((
                    scans,
                    Arc::new(SparkPlan::new(
                        spark_plan.plan_id,
                        sort,
                        vec![Arc::clone(&child)],
                    )),
                ))
            }
            OpStruct::NativeScan(scan) => {
                let data_schema = convert_spark_types_to_arrow_schema(scan.data_schema.as_slice());
                let required_schema: SchemaRef =
                    convert_spark_types_to_arrow_schema(scan.required_schema.as_slice());
                let partition_schema: SchemaRef =
                    convert_spark_types_to_arrow_schema(scan.partition_schema.as_slice());
                let projection_vector: Vec<usize> = scan
                    .projection_vector
                    .iter()
                    .map(|offset| *offset as usize)
                    .collect();

                // Convert the Spark expressions to Physical expressions
                let data_filters: Result<Vec<Arc<dyn PhysicalExpr>>, ExecutionError> = scan
                    .data_filters
                    .iter()
                    .map(|expr| self.create_expr(expr, Arc::clone(&required_schema)))
                    .collect();

                // Create a conjunctive form of the vector because ParquetExecBuilder takes
                // a single expression
                let data_filters = data_filters?;
                let cnf_data_filters = data_filters.clone().into_iter().reduce(|left, right| {
                    Arc::new(BinaryExpr::new(
                        left,
                        datafusion::logical_expr::Operator::And,
                        right,
                    ))
                });

                let object_store = object_store::local::LocalFileSystem::new();
                // register the object store with the runtime environment
                let url = Url::try_from("file://").unwrap();
                self.session_ctx
                    .runtime_env()
                    .register_object_store(&url, Arc::new(object_store));

                // Generate file groups
                let mut file_groups: Vec<Vec<PartitionedFile>> =
                    Vec::with_capacity(partition_count);
                scan.file_partitions.iter().try_for_each(|partition| {
                    let mut files = Vec::with_capacity(partition.partitioned_file.len());
                    partition.partitioned_file.iter().try_for_each(|file| {
                        assert!(file.start + file.length <= file.file_size);

                        let mut partitioned_file = PartitionedFile::new_with_range(
                            String::new(), // Dummy file path.
                            file.file_size as u64,
                            file.start,
                            file.start + file.length,
                        );

                        // Spark sends the path over as URL-encoded, parse that first.
                        let url = Url::parse(file.file_path.as_ref()).unwrap();
                        // Convert that to a Path object to use in the PartitionedFile.
                        let path = Path::from_url_path(url.path()).unwrap();
                        partitioned_file.object_meta.location = path;

                        // Process partition values
                        // Create an empty input schema for partition values because they are all literals.
                        let empty_schema = Arc::new(Schema::empty());
                        let partition_values: Result<Vec<_>, _> = file
                            .partition_values
                            .iter()
                            .map(|partition_value| {
                                let literal = self.create_expr(
                                    partition_value,
                                    Arc::<Schema>::clone(&empty_schema),
                                )?;
                                literal
                                    .as_any()
                                    .downcast_ref::<DataFusionLiteral>()
                                    .ok_or_else(|| {
                                        ExecutionError::GeneralError(
                                            "Expected literal of partition value".to_string(),
                                        )
                                    })
                                    .map(|literal| literal.value().clone())
                            })
                            .collect();
                        let partition_values = partition_values?;

                        partitioned_file.partition_values = partition_values;

                        files.push(partitioned_file);
                        Ok::<(), ExecutionError>(())
                    })?;

                    file_groups.push(files);
                    Ok::<(), ExecutionError>(())
                })?;

                // TODO: I think we can remove partition_count in the future, but leave for testing.
                assert_eq!(file_groups.len(), partition_count);

                let object_store_url = ObjectStoreUrl::local_filesystem();
                let partition_fields: Vec<Field> = partition_schema
                    .fields()
                    .iter()
                    .map(|field| {
                        Field::new(field.name(), field.data_type().clone(), field.is_nullable())
                    })
                    .collect_vec();
                let mut file_scan_config =
                    FileScanConfig::new(object_store_url, Arc::clone(&data_schema))
                        .with_file_groups(file_groups)
                        .with_table_partition_cols(partition_fields);

                assert_eq!(
                    projection_vector.len(),
                    required_schema.fields.len() + partition_schema.fields.len()
                );
                file_scan_config = file_scan_config.with_projection(Some(projection_vector));

                let mut table_parquet_options = TableParquetOptions::new();
                // TODO: Maybe these are configs?
                table_parquet_options.global.pushdown_filters = true;
                table_parquet_options.global.reorder_filters = true;

                let mut spark_parquet_options = SparkParquetOptions::new(
                    EvalMode::Legacy,
                    scan.session_timezone.as_str(),
                    false,
                );
                spark_parquet_options.allow_cast_unsigned_ints = true;

                let mut builder = ParquetExecBuilder::new(file_scan_config)
                    .with_table_parquet_options(table_parquet_options)
                    .with_schema_adapter_factory(Arc::new(SparkSchemaAdapterFactory::new(
                        spark_parquet_options,
                    )));

                if let Some(filter) = cnf_data_filters {
                    builder = builder.with_predicate(filter);
                }

                let scan = builder.build();
                Ok((
                    vec![],
                    Arc::new(SparkPlan::new(spark_plan.plan_id, Arc::new(scan), vec![])),
                ))
            }
            OpStruct::Scan(scan) => {
                let data_types = scan.fields.iter().map(to_arrow_datatype).collect_vec();

                // If it is not test execution context for unit test, we should have at least one
                // input source
                if self.exec_context_id != TEST_EXEC_CONTEXT_ID && inputs.is_empty() {
                    return Err(ExecutionError::GeneralError(
                        "No input for scan".to_string(),
                    ));
                }

                // Consumes the first input source for the scan
                let input_source =
                    if self.exec_context_id == TEST_EXEC_CONTEXT_ID && inputs.is_empty() {
                        // For unit test, we will set input batch to scan directly by `set_input_batch`.
                        None
                    } else {
                        Some(inputs.remove(0))
                    };

                // The `ScanExec` operator will take actual arrays from Spark during execution
                let scan =
                    ScanExec::new(self.exec_context_id, input_source, &scan.source, data_types)?;
                Ok((
                    vec![scan.clone()],
                    Arc::new(SparkPlan::new(spark_plan.plan_id, Arc::new(scan), vec![])),
                ))
            }
            OpStruct::ShuffleWriter(writer) => {
                assert!(children.len() == 1);
                let (scans, child) = self.create_plan(&children[0], inputs, partition_count)?;

                let partitioning = self
                    .create_partitioning(writer.partitioning.as_ref().unwrap(), child.schema())?;

                let codec = match writer.codec.try_into() {
                    Ok(SparkCompressionCodec::None) => Ok(CompressionCodec::None),
                    Ok(SparkCompressionCodec::Snappy) => Ok(CompressionCodec::Snappy),
                    Ok(SparkCompressionCodec::Zstd) => {
                        Ok(CompressionCodec::Zstd(writer.compression_level))
                    }
                    Ok(SparkCompressionCodec::Lz4) => Ok(CompressionCodec::Lz4Frame),
                    _ => Err(ExecutionError::GeneralError(format!(
                        "Unsupported shuffle compression codec: {:?}",
                        writer.codec
                    ))),
                }?;

                let shuffle_writer = Arc::new(ShuffleWriterExec::try_new(
                    Arc::clone(&child.native_plan),
                    partitioning,
                    codec,
                    writer.output_data_file.clone(),
                    writer.output_index_file.clone(),
                    writer.enable_fast_encoding,
                )?);

                Ok((
                    scans,
                    Arc::new(SparkPlan::new(
                        spark_plan.plan_id,
                        shuffle_writer,
                        vec![Arc::clone(&child)],
                    )),
                ))
            }
            OpStruct::Expand(expand) => {
                assert!(children.len() == 1);
                let (scans, child) = self.create_plan(&children[0], inputs, partition_count)?;

                let mut projections = vec![];
                let mut projection = vec![];

                expand.project_list.iter().try_for_each(|expr| {
                    let expr = self.create_expr(expr, child.schema())?;
                    projection.push(expr);

                    if projection.len() == expand.num_expr_per_project as usize {
                        projections.push(projection.clone());
                        projection = vec![];
                    }

                    Ok::<(), ExecutionError>(())
                })?;

                assert!(
                    !projections.is_empty(),
                    "Expand should have at least one projection"
                );

                let datatypes = projections[0]
                    .iter()
                    .map(|expr| expr.data_type(&child.schema()))
                    .collect::<Result<Vec<DataType>, _>>()?;
                let fields: Vec<Field> = datatypes
                    .iter()
                    .enumerate()
                    .map(|(idx, dt)| Field::new(format!("col_{}", idx), dt.clone(), true))
                    .collect();
                let schema = Arc::new(Schema::new(fields));

                // `Expand` operator keeps the input batch and expands it to multiple output
                // batches. However, `ScanExec` will reuse input arrays for the next
                // input batch. Therefore, we need to copy the input batch to avoid
                // the data corruption. Note that we only need to copy the input batch
                // if the child operator is `ScanExec`, because other operators after `ScanExec`
                // will create new arrays for the output batch.
                let input = if can_reuse_input_batch(&child.native_plan) {
                    Arc::new(CopyExec::new(
                        Arc::clone(&child.native_plan),
                        CopyMode::UnpackOrDeepCopy,
                    ))
                } else {
                    Arc::clone(&child.native_plan)
                };
                let expand = Arc::new(ExpandExec::new(projections, input, schema));
                Ok((
                    scans,
                    Arc::new(SparkPlan::new(spark_plan.plan_id, expand, vec![child])),
                ))
            }
            OpStruct::SortMergeJoin(join) => {
                let (join_params, scans) = self.parse_join_parameters(
                    inputs,
                    children,
                    &join.left_join_keys,
                    &join.right_join_keys,
                    join.join_type,
                    &join.condition,
                    partition_count,
                )?;

                let sort_options = join
                    .sort_options
                    .iter()
                    .map(|sort_option| {
                        let sort_expr = self
                            .create_sort_expr(sort_option, join_params.left.schema())
                            .unwrap();
                        SortOptions {
                            descending: sort_expr.options.descending,
                            nulls_first: sort_expr.options.nulls_first,
                        }
                    })
                    .collect();

                let join = Arc::new(SortMergeJoinExec::try_new(
                    Arc::clone(&join_params.left.native_plan),
                    Arc::clone(&join_params.right.native_plan),
                    join_params.join_on,
                    join_params.join_filter,
                    join_params.join_type,
                    sort_options,
                    // null doesn't equal to null in Spark join key. If the join key is
                    // `EqualNullSafe`, Spark will rewrite it during planning.
                    false,
                )?);

                if join.filter.is_some() {
                    // SMJ with join filter produces lots of tiny batches
                    let coalesce_batches: Arc<dyn ExecutionPlan> =
                        Arc::new(CoalesceBatchesExec::new(
                            Arc::<SortMergeJoinExec>::clone(&join),
                            self.session_ctx
                                .state()
                                .config_options()
                                .execution
                                .batch_size,
                        ));
                    Ok((
                        scans,
                        Arc::new(SparkPlan::new_with_additional(
                            spark_plan.plan_id,
                            coalesce_batches,
                            vec![
                                Arc::clone(&join_params.left),
                                Arc::clone(&join_params.right),
                            ],
                            vec![join],
                        )),
                    ))
                } else {
                    Ok((
                        scans,
                        Arc::new(SparkPlan::new(
                            spark_plan.plan_id,
                            join,
                            vec![
                                Arc::clone(&join_params.left),
                                Arc::clone(&join_params.right),
                            ],
                        )),
                    ))
                }
            }
            OpStruct::HashJoin(join) => {
                let (join_params, scans) = self.parse_join_parameters(
                    inputs,
                    children,
                    &join.left_join_keys,
                    &join.right_join_keys,
                    join.join_type,
                    &join.condition,
                    partition_count,
                )?;

                // HashJoinExec may cache the input batch internally. We need
                // to copy the input batch to avoid the data corruption from reusing the input
                // batch. We also need to unpack dictionary arrays, because the join operators
                // do not support them.
                let left = Self::wrap_in_copy_exec(Arc::clone(&join_params.left.native_plan));
                let right = Self::wrap_in_copy_exec(Arc::clone(&join_params.right.native_plan));

                let hash_join = Arc::new(HashJoinExec::try_new(
                    left,
                    right,
                    join_params.join_on,
                    join_params.join_filter,
                    &join_params.join_type,
                    None,
                    PartitionMode::Partitioned,
                    // null doesn't equal to null in Spark join key. If the join key is
                    // `EqualNullSafe`, Spark will rewrite it during planning.
                    false,
                )?);

                // If the hash join is build right, we need to swap the left and right
                if join.build_side == BuildSide::BuildLeft as i32 {
                    Ok((
                        scans,
                        Arc::new(SparkPlan::new(
                            spark_plan.plan_id,
                            hash_join,
                            vec![join_params.left, join_params.right],
                        )),
                    ))
                } else {
                    let swapped_hash_join =
                        swap_hash_join(hash_join.as_ref(), PartitionMode::Partitioned)?;

                    let mut additional_native_plans = vec![];
                    if swapped_hash_join.as_any().is::<ProjectionExec>() {
                        // a projection was added to the hash join
                        additional_native_plans.push(Arc::clone(swapped_hash_join.children()[0]));
                    }

                    Ok((
                        scans,
                        Arc::new(SparkPlan::new_with_additional(
                            spark_plan.plan_id,
                            swapped_hash_join,
                            vec![join_params.left, join_params.right],
                            additional_native_plans,
                        )),
                    ))
                }
            }
            OpStruct::Window(wnd) => {
                let (scans, child) = self.create_plan(&children[0], inputs, partition_count)?;
                let input_schema = child.schema();
                let sort_exprs: Result<Vec<PhysicalSortExpr>, ExecutionError> = wnd
                    .order_by_list
                    .iter()
                    .map(|expr| self.create_sort_expr(expr, Arc::clone(&input_schema)))
                    .collect();

                let partition_exprs: Result<Vec<Arc<dyn PhysicalExpr>>, ExecutionError> = wnd
                    .partition_by_list
                    .iter()
                    .map(|expr| self.create_expr(expr, Arc::clone(&input_schema)))
                    .collect();

                let sort_exprs = &sort_exprs?;
                let partition_exprs = &partition_exprs?;

                let window_expr: Result<Vec<Arc<dyn WindowExpr>>, ExecutionError> = wnd
                    .window_expr
                    .iter()
                    .map(|expr| {
                        self.create_window_expr(
                            expr,
                            Arc::clone(&input_schema),
                            partition_exprs,
                            sort_exprs,
                        )
                    })
                    .collect();

                let window_agg = Arc::new(BoundedWindowAggExec::try_new(
                    window_expr?,
                    Arc::clone(&child.native_plan),
                    partition_exprs.to_vec(),
                    InputOrderMode::Sorted,
                )?);
                Ok((
                    scans,
                    Arc::new(SparkPlan::new(spark_plan.plan_id, window_agg, vec![child])),
                ))
            }
        }
    }

    #[allow(clippy::too_many_arguments)]
    fn parse_join_parameters(
        &self,
        inputs: &mut Vec<Arc<GlobalRef>>,
        children: &[Operator],
        left_join_keys: &[Expr],
        right_join_keys: &[Expr],
        join_type: i32,
        condition: &Option<Expr>,
        partition_count: usize,
    ) -> Result<(JoinParameters, Vec<ScanExec>), ExecutionError> {
        assert!(children.len() == 2);
        let (mut left_scans, left) = self.create_plan(&children[0], inputs, partition_count)?;
        let (mut right_scans, right) = self.create_plan(&children[1], inputs, partition_count)?;

        left_scans.append(&mut right_scans);

        let left_join_exprs: Vec<_> = left_join_keys
            .iter()
            .map(|expr| self.create_expr(expr, left.schema()))
            .collect::<Result<Vec<_>, _>>()?;
        let right_join_exprs: Vec<_> = right_join_keys
            .iter()
            .map(|expr| self.create_expr(expr, right.schema()))
            .collect::<Result<Vec<_>, _>>()?;

        let join_on = left_join_exprs
            .into_iter()
            .zip(right_join_exprs)
            .collect::<Vec<_>>();

        let join_type = match join_type.try_into() {
            Ok(JoinType::Inner) => DFJoinType::Inner,
            Ok(JoinType::LeftOuter) => DFJoinType::Left,
            Ok(JoinType::RightOuter) => DFJoinType::Right,
            Ok(JoinType::FullOuter) => DFJoinType::Full,
            Ok(JoinType::LeftSemi) => DFJoinType::LeftSemi,
            Ok(JoinType::RightSemi) => DFJoinType::RightSemi,
            Ok(JoinType::LeftAnti) => DFJoinType::LeftAnti,
            Ok(JoinType::RightAnti) => DFJoinType::RightAnti,
            Err(_) => {
                return Err(ExecutionError::GeneralError(format!(
                    "Unsupported join type: {:?}",
                    join_type
                )));
            }
        };

        // Handle join filter as DataFusion `JoinFilter` struct
        let join_filter = if let Some(expr) = condition {
            let left_schema = left.schema();
            let right_schema = right.schema();
            let left_fields = left_schema.fields();
            let right_fields = right_schema.fields();
            let all_fields: Vec<_> = left_fields
                .into_iter()
                .chain(right_fields)
                .cloned()
                .collect();
            let full_schema = Arc::new(Schema::new(all_fields));

            // Because we cast dictionary array to array in scan operator,
            // we need to change dictionary type to data type for join filter expression.
            let fields: Vec<_> = full_schema
                .fields()
                .iter()
                .map(|f| match f.data_type() {
                    DataType::Dictionary(_, val_type) => Arc::new(Field::new(
                        f.name(),
                        val_type.as_ref().clone(),
                        f.is_nullable(),
                    )),
                    _ => Arc::clone(f),
                })
                .collect();

            let full_schema = Arc::new(Schema::new(fields));

            let physical_expr = self.create_expr(expr, full_schema)?;
            let (left_field_indices, right_field_indices) =
                expr_to_columns(&physical_expr, left_fields.len(), right_fields.len())?;
            let column_indices = JoinFilter::build_column_indices(
                left_field_indices.clone(),
                right_field_indices.clone(),
            );

            let filter_fields: Vec<Field> = left_field_indices
                .clone()
                .into_iter()
                .map(|i| left.schema().field(i).clone())
                .chain(
                    right_field_indices
                        .clone()
                        .into_iter()
                        .map(|i| right.schema().field(i).clone()),
                )
                // Because we cast dictionary array to array in scan operator,
                // we need to change dictionary type to data type for join filter expression.
                .map(|f| match f.data_type() {
                    DataType::Dictionary(_, val_type) => {
                        Field::new(f.name(), val_type.as_ref().clone(), f.is_nullable())
                    }
                    _ => f.clone(),
                })
                .collect_vec();

            let filter_schema = Schema::new_with_metadata(filter_fields, HashMap::new());

            // Rewrite the physical expression to use the new column indices.
            // DataFusion's join filter is bound to intermediate schema which contains
            // only the fields used in the filter expression. But the Spark's join filter
            // expression is bound to the full schema. We need to rewrite the physical
            // expression to use the new column indices.
            let rewritten_physical_expr = rewrite_physical_expr(
                physical_expr,
                left_schema.fields.len(),
                right_schema.fields.len(),
                &left_field_indices,
                &right_field_indices,
            )?;

            Some(JoinFilter::new(
                rewritten_physical_expr,
                column_indices,
                filter_schema,
            ))
        } else {
            None
        };

        Ok((
            JoinParameters {
                left: Arc::clone(&left),
                right: Arc::clone(&right),
                join_on,
                join_type,
                join_filter,
            },
            left_scans,
        ))
    }

    /// Wrap an ExecutionPlan in a CopyExec, which will unpack any dictionary-encoded arrays
    /// and make a deep copy of other arrays if the plan re-uses batches.
    fn wrap_in_copy_exec(plan: Arc<dyn ExecutionPlan>) -> Arc<dyn ExecutionPlan> {
        if can_reuse_input_batch(&plan) {
            Arc::new(CopyExec::new(plan, CopyMode::UnpackOrDeepCopy))
        } else {
            Arc::new(CopyExec::new(plan, CopyMode::UnpackOrClone))
        }
    }

    /// Create a DataFusion physical aggregate expression from Spark physical aggregate expression
    fn create_agg_expr(
        &self,
        spark_expr: &AggExpr,
        schema: SchemaRef,
    ) -> Result<AggregateFunctionExpr, ExecutionError> {
        match spark_expr.expr_struct.as_ref().unwrap() {
            AggExprStruct::Count(expr) => {
                assert!(!expr.children.is_empty());
                // Using `count_udaf` from Comet is exceptionally slow for some reason, so
                // as a workaround we translate it to `SUM(IF(expr IS NOT NULL, 1, 0))`
                // https://github.com/apache/datafusion-comet/issues/744

                let children = expr
                    .children
                    .iter()
                    .map(|child| self.create_expr(child, Arc::clone(&schema)))
                    .collect::<Result<Vec<_>, _>>()?;

                // create `IS NOT NULL expr` and join them with `AND` if there are multiple
                let not_null_expr: Arc<dyn PhysicalExpr> = children.iter().skip(1).fold(
                    Arc::new(IsNotNullExpr::new(Arc::clone(&children[0]))) as Arc<dyn PhysicalExpr>,
                    |acc, child| {
                        Arc::new(BinaryExpr::new(
                            acc,
                            DataFusionOperator::And,
                            Arc::new(IsNotNullExpr::new(Arc::clone(child))),
                        ))
                    },
                );

                let child = Arc::new(IfExpr::new(
                    not_null_expr,
                    Arc::new(Literal::new(ScalarValue::Int64(Some(1)))),
                    Arc::new(Literal::new(ScalarValue::Int64(Some(0)))),
                ));

                AggregateExprBuilder::new(sum_udaf(), vec![child])
                    .schema(schema)
                    .alias("count")
                    .with_ignore_nulls(false)
                    .with_distinct(false)
                    .build()
                    .map_err(|e| ExecutionError::DataFusionError(e.to_string()))
            }
            AggExprStruct::Min(expr) => {
                let child = self.create_expr(expr.child.as_ref().unwrap(), Arc::clone(&schema))?;
                let datatype = to_arrow_datatype(expr.datatype.as_ref().unwrap());
                let child = Arc::new(CastExpr::new(child, datatype.clone(), None));

                AggregateExprBuilder::new(min_udaf(), vec![child])
                    .schema(schema)
                    .alias("min")
                    .with_ignore_nulls(false)
                    .with_distinct(false)
                    .build()
                    .map_err(|e| ExecutionError::DataFusionError(e.to_string()))
            }
            AggExprStruct::Max(expr) => {
                let child = self.create_expr(expr.child.as_ref().unwrap(), Arc::clone(&schema))?;
                let datatype = to_arrow_datatype(expr.datatype.as_ref().unwrap());
                let child = Arc::new(CastExpr::new(child, datatype.clone(), None));

                AggregateExprBuilder::new(max_udaf(), vec![child])
                    .schema(schema)
                    .alias("max")
                    .with_ignore_nulls(false)
                    .with_distinct(false)
                    .build()
                    .map_err(|e| ExecutionError::DataFusionError(e.to_string()))
            }
            AggExprStruct::Sum(expr) => {
                let child = self.create_expr(expr.child.as_ref().unwrap(), Arc::clone(&schema))?;
                let datatype = to_arrow_datatype(expr.datatype.as_ref().unwrap());

                let builder = match datatype {
                    DataType::Decimal128(_, _) => {
                        let func = AggregateUDF::new_from_impl(SumDecimal::try_new(datatype)?);
                        AggregateExprBuilder::new(Arc::new(func), vec![child])
                    }
                    _ => {
                        // cast to the result data type of SUM if necessary, we should not expect
                        // a cast failure since it should have already been checked at Spark side
                        let child =
                            Arc::new(CastExpr::new(Arc::clone(&child), datatype.clone(), None));
                        AggregateExprBuilder::new(sum_udaf(), vec![child])
                    }
                };
                builder
                    .schema(schema)
                    .alias("sum")
                    .with_ignore_nulls(false)
                    .with_distinct(false)
                    .build()
                    .map_err(|e| e.into())
            }
            AggExprStruct::Avg(expr) => {
                let child = self.create_expr(expr.child.as_ref().unwrap(), Arc::clone(&schema))?;
                let datatype = to_arrow_datatype(expr.datatype.as_ref().unwrap());
                let input_datatype = to_arrow_datatype(expr.sum_datatype.as_ref().unwrap());
                let builder = match datatype {
                    DataType::Decimal128(_, _) => {
                        let func =
                            AggregateUDF::new_from_impl(AvgDecimal::new(datatype, input_datatype));
                        AggregateExprBuilder::new(Arc::new(func), vec![child])
                    }
                    _ => {
                        // cast to the result data type of AVG if the result data type is different
                        // from the input type, e.g. AVG(Int32). We should not expect a cast
                        // failure since it should have already been checked at Spark side.
                        let child: Arc<dyn PhysicalExpr> =
                            Arc::new(CastExpr::new(Arc::clone(&child), datatype.clone(), None));
                        let func = AggregateUDF::new_from_impl(Avg::new("avg", datatype));
                        AggregateExprBuilder::new(Arc::new(func), vec![child])
                    }
                };
                builder
                    .schema(schema)
                    .alias("avg")
                    .with_ignore_nulls(false)
                    .with_distinct(false)
                    .build()
                    .map_err(|e| e.into())
            }
            AggExprStruct::First(expr) => {
                let child = self.create_expr(expr.child.as_ref().unwrap(), Arc::clone(&schema))?;
                let func = AggregateUDF::new_from_impl(FirstValue::new());

                AggregateExprBuilder::new(Arc::new(func), vec![child])
                    .schema(schema)
                    .alias("first")
                    .with_ignore_nulls(false)
                    .with_distinct(false)
                    .build()
                    .map_err(|e| e.into())
            }
            AggExprStruct::Last(expr) => {
                let child = self.create_expr(expr.child.as_ref().unwrap(), Arc::clone(&schema))?;
                let func = AggregateUDF::new_from_impl(LastValue::new());

                AggregateExprBuilder::new(Arc::new(func), vec![child])
                    .schema(schema)
                    .alias("last")
                    .with_ignore_nulls(false)
                    .with_distinct(false)
                    .build()
                    .map_err(|e| e.into())
            }
            AggExprStruct::BitAndAgg(expr) => {
                let child = self.create_expr(expr.child.as_ref().unwrap(), Arc::clone(&schema))?;

                AggregateExprBuilder::new(bit_and_udaf(), vec![child])
                    .schema(schema)
                    .alias("bit_and")
                    .with_ignore_nulls(false)
                    .with_distinct(false)
                    .build()
                    .map_err(|e| e.into())
            }
            AggExprStruct::BitOrAgg(expr) => {
                let child = self.create_expr(expr.child.as_ref().unwrap(), Arc::clone(&schema))?;

                AggregateExprBuilder::new(bit_or_udaf(), vec![child])
                    .schema(schema)
                    .alias("bit_or")
                    .with_ignore_nulls(false)
                    .with_distinct(false)
                    .build()
                    .map_err(|e| e.into())
            }
            AggExprStruct::BitXorAgg(expr) => {
                let child = self.create_expr(expr.child.as_ref().unwrap(), Arc::clone(&schema))?;

                AggregateExprBuilder::new(bit_xor_udaf(), vec![child])
                    .schema(schema)
                    .alias("bit_xor")
                    .with_ignore_nulls(false)
                    .with_distinct(false)
                    .build()
                    .map_err(|e| e.into())
            }
            AggExprStruct::Covariance(expr) => {
                let child1 =
                    self.create_expr(expr.child1.as_ref().unwrap(), Arc::clone(&schema))?;
                let child2 =
                    self.create_expr(expr.child2.as_ref().unwrap(), Arc::clone(&schema))?;
                let datatype = to_arrow_datatype(expr.datatype.as_ref().unwrap());
                match expr.stats_type {
                    0 => {
                        let func = AggregateUDF::new_from_impl(Covariance::new(
                            "covariance",
                            datatype,
                            StatsType::Sample,
                            expr.null_on_divide_by_zero,
                        ));

                        Self::create_aggr_func_expr(
                            "covariance",
                            schema,
                            vec![child1, child2],
                            func,
                        )
                    }
                    1 => {
                        let func = AggregateUDF::new_from_impl(Covariance::new(
                            "covariance_pop",
                            datatype,
                            StatsType::Population,
                            expr.null_on_divide_by_zero,
                        ));

                        Self::create_aggr_func_expr(
                            "covariance_pop",
                            schema,
                            vec![child1, child2],
                            func,
                        )
                    }
                    stats_type => Err(ExecutionError::GeneralError(format!(
                        "Unknown StatisticsType {:?} for Variance",
                        stats_type
                    ))),
                }
            }
            AggExprStruct::Variance(expr) => {
                let child = self.create_expr(expr.child.as_ref().unwrap(), Arc::clone(&schema))?;
                let datatype = to_arrow_datatype(expr.datatype.as_ref().unwrap());
                match expr.stats_type {
                    0 => {
                        let func = AggregateUDF::new_from_impl(Variance::new(
                            "variance",
                            datatype,
                            StatsType::Sample,
                            expr.null_on_divide_by_zero,
                        ));

                        Self::create_aggr_func_expr("variance", schema, vec![child], func)
                    }
                    1 => {
                        let func = AggregateUDF::new_from_impl(Variance::new(
                            "variance_pop",
                            datatype,
                            StatsType::Population,
                            expr.null_on_divide_by_zero,
                        ));

                        Self::create_aggr_func_expr("variance_pop", schema, vec![child], func)
                    }
                    stats_type => Err(ExecutionError::GeneralError(format!(
                        "Unknown StatisticsType {:?} for Variance",
                        stats_type
                    ))),
                }
            }
            AggExprStruct::Stddev(expr) => {
                let child = self.create_expr(expr.child.as_ref().unwrap(), Arc::clone(&schema))?;
                let datatype = to_arrow_datatype(expr.datatype.as_ref().unwrap());
                match expr.stats_type {
                    0 => {
                        let func = AggregateUDF::new_from_impl(Stddev::new(
                            "stddev",
                            datatype,
                            StatsType::Sample,
                            expr.null_on_divide_by_zero,
                        ));

                        Self::create_aggr_func_expr("stddev", schema, vec![child], func)
                    }
                    1 => {
                        let func = AggregateUDF::new_from_impl(Stddev::new(
                            "stddev_pop",
                            datatype,
                            StatsType::Population,
                            expr.null_on_divide_by_zero,
                        ));

                        Self::create_aggr_func_expr("stddev_pop", schema, vec![child], func)
                    }
                    stats_type => Err(ExecutionError::GeneralError(format!(
                        "Unknown StatisticsType {:?} for stddev",
                        stats_type
                    ))),
                }
            }
            AggExprStruct::Correlation(expr) => {
                let child1 =
                    self.create_expr(expr.child1.as_ref().unwrap(), Arc::clone(&schema))?;
                let child2 =
                    self.create_expr(expr.child2.as_ref().unwrap(), Arc::clone(&schema))?;
                let datatype = to_arrow_datatype(expr.datatype.as_ref().unwrap());
                let func = AggregateUDF::new_from_impl(Correlation::new(
                    "correlation",
                    datatype,
                    expr.null_on_divide_by_zero,
                ));
                Self::create_aggr_func_expr("correlation", schema, vec![child1, child2], func)
            }
            AggExprStruct::BloomFilterAgg(expr) => {
                let child = self.create_expr(expr.child.as_ref().unwrap(), Arc::clone(&schema))?;
                let num_items =
                    self.create_expr(expr.num_items.as_ref().unwrap(), Arc::clone(&schema))?;
                let num_bits =
                    self.create_expr(expr.num_bits.as_ref().unwrap(), Arc::clone(&schema))?;
                let datatype = to_arrow_datatype(expr.datatype.as_ref().unwrap());
                let func = AggregateUDF::new_from_impl(BloomFilterAgg::new(
                    Arc::clone(&num_items),
                    Arc::clone(&num_bits),
                    datatype,
                ));
                Self::create_aggr_func_expr("bloom_filter_agg", schema, vec![child], func)
            }
        }
    }

    /// Create a DataFusion windows physical expression from Spark physical expression
    fn create_window_expr<'a>(
        &'a self,
        spark_expr: &'a spark_operator::WindowExpr,
        input_schema: SchemaRef,
        partition_by: &[Arc<dyn PhysicalExpr>],
        sort_exprs: &[PhysicalSortExpr],
    ) -> Result<Arc<dyn WindowExpr>, ExecutionError> {
        let window_func_name: String;
        let window_args: Vec<Arc<dyn PhysicalExpr>>;
        if let Some(func) = &spark_expr.built_in_window_function {
            match &func.expr_struct {
                Some(ExprStruct::ScalarFunc(f)) => {
                    window_func_name = f.func.clone();
                    window_args = f
                        .args
                        .iter()
                        .map(|expr| self.create_expr(expr, Arc::clone(&input_schema)))
                        .collect::<Result<Vec<_>, ExecutionError>>()?;
                }
                other => {
                    return Err(ExecutionError::GeneralError(format!(
                        "{other:?} not supported for window function"
                    )))
                }
            };
        } else if let Some(agg_func) = &spark_expr.agg_func {
            let result = self.process_agg_func(agg_func, Arc::clone(&input_schema))?;
            window_func_name = result.0;
            window_args = result.1;
        } else {
            return Err(ExecutionError::GeneralError(
                "Both func and agg_func are not set".to_string(),
            ));
        }

        let window_func = match self.find_df_window_function(&window_func_name) {
            Some(f) => f,
            _ => {
                return Err(ExecutionError::GeneralError(format!(
                    "{window_func_name} not supported for window function"
                )))
            }
        };

        let spark_window_frame = match spark_expr
            .spec
            .as_ref()
            .and_then(|inner| inner.frame_specification.as_ref())
        {
            Some(frame) => frame,
            _ => {
                return Err(ExecutionError::DeserializeError(
                    "Cannot deserialize window frame".to_string(),
                ))
            }
        };

        let units = match spark_window_frame.frame_type() {
            WindowFrameType::Rows => WindowFrameUnits::Rows,
            WindowFrameType::Range => WindowFrameUnits::Range,
        };

        let lower_bound: WindowFrameBound = match spark_window_frame
            .lower_bound
            .as_ref()
            .and_then(|inner| inner.lower_frame_bound_struct.as_ref())
        {
            Some(l) => match l {
                LowerFrameBoundStruct::UnboundedPreceding(_) => match units {
                    WindowFrameUnits::Rows => {
                        WindowFrameBound::Preceding(ScalarValue::UInt64(None))
                    }
                    WindowFrameUnits::Range => {
                        WindowFrameBound::Preceding(ScalarValue::Int64(None))
                    }
                    WindowFrameUnits::Groups => {
                        return Err(ExecutionError::GeneralError(
                            "WindowFrameUnits::Groups is not supported.".to_string(),
                        ));
                    }
                },
                LowerFrameBoundStruct::Preceding(offset) => {
                    let offset_value = offset.offset.abs();
                    match units {
                        WindowFrameUnits::Rows => WindowFrameBound::Preceding(ScalarValue::UInt64(
                            Some(offset_value as u64),
                        )),
                        WindowFrameUnits::Range => {
                            WindowFrameBound::Preceding(ScalarValue::Int64(Some(offset_value)))
                        }
                        WindowFrameUnits::Groups => {
                            return Err(ExecutionError::GeneralError(
                                "WindowFrameUnits::Groups is not supported.".to_string(),
                            ));
                        }
                    }
                }
                LowerFrameBoundStruct::CurrentRow(_) => WindowFrameBound::CurrentRow,
            },
            None => match units {
                WindowFrameUnits::Rows => WindowFrameBound::Preceding(ScalarValue::UInt64(None)),
                WindowFrameUnits::Range => WindowFrameBound::Preceding(ScalarValue::Int64(None)),
                WindowFrameUnits::Groups => {
                    return Err(ExecutionError::GeneralError(
                        "WindowFrameUnits::Groups is not supported.".to_string(),
                    ));
                }
            },
        };

        let upper_bound: WindowFrameBound = match spark_window_frame
            .upper_bound
            .as_ref()
            .and_then(|inner| inner.upper_frame_bound_struct.as_ref())
        {
            Some(u) => match u {
                UpperFrameBoundStruct::UnboundedFollowing(_) => match units {
                    WindowFrameUnits::Rows => {
                        WindowFrameBound::Following(ScalarValue::UInt64(None))
                    }
                    WindowFrameUnits::Range => {
                        WindowFrameBound::Following(ScalarValue::Int64(None))
                    }
                    WindowFrameUnits::Groups => {
                        return Err(ExecutionError::GeneralError(
                            "WindowFrameUnits::Groups is not supported.".to_string(),
                        ));
                    }
                },
                UpperFrameBoundStruct::Following(offset) => match units {
                    WindowFrameUnits::Rows => {
                        WindowFrameBound::Following(ScalarValue::UInt64(Some(offset.offset as u64)))
                    }
                    WindowFrameUnits::Range => {
                        WindowFrameBound::Following(ScalarValue::Int64(Some(offset.offset)))
                    }
                    WindowFrameUnits::Groups => {
                        return Err(ExecutionError::GeneralError(
                            "WindowFrameUnits::Groups is not supported.".to_string(),
                        ));
                    }
                },
                UpperFrameBoundStruct::CurrentRow(_) => WindowFrameBound::CurrentRow,
            },
            None => match units {
                WindowFrameUnits::Rows => WindowFrameBound::Following(ScalarValue::UInt64(None)),
                WindowFrameUnits::Range => WindowFrameBound::Following(ScalarValue::Int64(None)),
                WindowFrameUnits::Groups => {
                    return Err(ExecutionError::GeneralError(
                        "WindowFrameUnits::Groups is not supported.".to_string(),
                    ));
                }
            },
        };

        let window_frame = WindowFrame::new_bounds(units, lower_bound, upper_bound);

        datafusion::physical_plan::windows::create_window_expr(
            &window_func,
            window_func_name,
            &window_args,
            partition_by,
            &LexOrdering::new(sort_exprs.to_vec()),
            window_frame.into(),
            input_schema.as_ref(),
            false, // TODO: Ignore nulls
        )
        .map_err(|e| ExecutionError::DataFusionError(e.to_string()))
    }

    fn process_agg_func(
        &self,
        agg_func: &AggExpr,
        schema: SchemaRef,
    ) -> Result<(String, Vec<Arc<dyn PhysicalExpr>>), ExecutionError> {
        match &agg_func.expr_struct {
            Some(AggExprStruct::Count(expr)) => {
                let children = expr
                    .children
                    .iter()
                    .map(|child| self.create_expr(child, Arc::clone(&schema)))
                    .collect::<Result<Vec<_>, _>>()?;
                Ok(("count".to_string(), children))
            }
            Some(AggExprStruct::Min(expr)) => {
                let child = self.create_expr(expr.child.as_ref().unwrap(), Arc::clone(&schema))?;
                Ok(("min".to_string(), vec![child]))
            }
            Some(AggExprStruct::Max(expr)) => {
                let child = self.create_expr(expr.child.as_ref().unwrap(), Arc::clone(&schema))?;
                Ok(("max".to_string(), vec![child]))
            }
            Some(AggExprStruct::Sum(expr)) => {
                let child = self.create_expr(expr.child.as_ref().unwrap(), Arc::clone(&schema))?;
                let arrow_type = to_arrow_datatype(expr.datatype.as_ref().unwrap());
                let datatype = child.data_type(&schema)?;

                let child = if datatype != arrow_type {
                    Arc::new(CastExpr::new(child, arrow_type.clone(), None))
                } else {
                    child
                };
                Ok(("sum".to_string(), vec![child]))
            }
            other => Err(ExecutionError::GeneralError(format!(
                "{other:?} not supported for window function"
            ))),
        }
    }

    /// Find DataFusion's built-in window function by name.
    fn find_df_window_function(&self, name: &str) -> Option<WindowFunctionDefinition> {
        let registry = &self.session_ctx.state();
        registry
            .udaf(name)
            .map(WindowFunctionDefinition::AggregateUDF)
            .ok()
    }

    /// Create a DataFusion physical partitioning from Spark physical partitioning
    fn create_partitioning(
        &self,
        spark_partitioning: &SparkPartitioning,
        input_schema: SchemaRef,
    ) -> Result<Partitioning, ExecutionError> {
        match spark_partitioning.partitioning_struct.as_ref().unwrap() {
            PartitioningStruct::HashPartition(hash_partition) => {
                let exprs: PartitionPhyExprResult = hash_partition
                    .hash_expression
                    .iter()
                    .map(|x| self.create_expr(x, Arc::clone(&input_schema)))
                    .collect();
                Ok(Partitioning::Hash(
                    exprs?,
                    hash_partition.num_partitions as usize,
                ))
            }
            PartitioningStruct::SinglePartition(_) => Ok(Partitioning::UnknownPartitioning(1)),
        }
    }

    fn create_scalar_function_expr(
        &self,
        expr: &ScalarFunc,
        input_schema: SchemaRef,
    ) -> Result<Arc<dyn PhysicalExpr>, ExecutionError> {
        let args = expr
            .args
            .iter()
            .map(|x| self.create_expr(x, Arc::clone(&input_schema)))
            .collect::<Result<Vec<_>, _>>()?;

        let fun_name = &expr.func;
        let input_expr_types = args
            .iter()
            .map(|x| x.data_type(input_schema.as_ref()))
            .collect::<Result<Vec<_>, _>>()?;

        let (data_type, coerced_input_types) =
            match expr.return_type.as_ref().map(to_arrow_datatype) {
                Some(t) => (t, input_expr_types.clone()),
                None => {
                    let fun_name = match fun_name.as_ref() {
                        "read_side_padding" => "rpad", // use the same return type as rpad
                        other => other,
                    };
                    let func = self.session_ctx.udf(fun_name)?;

                    let coerced_types = func
                        .coerce_types(&input_expr_types)
                        .unwrap_or_else(|_| input_expr_types.clone());

                    let data_type = match fun_name {
                        // workaround for https://github.com/apache/datafusion/issues/13716
                        "datepart" => DataType::Int32,
                        _ => {
                            // TODO need to call `return_type_from_exprs` instead
                            #[allow(deprecated)]
                            func.inner().return_type(&coerced_types)?
                        }
                    };

                    (data_type, coerced_types)
                }
            };

        let fun_expr =
            create_comet_physical_fun(fun_name, data_type.clone(), &self.session_ctx.state())?;

        let args = args
            .into_iter()
            .zip(input_expr_types.into_iter().zip(coerced_input_types))
            .map(|(expr, (from_type, to_type))| {
                if from_type != to_type {
                    Arc::new(CastExpr::new(
                        expr,
                        to_type,
                        Some(CastOptions {
                            safe: false,
                            ..Default::default()
                        }),
                    ))
                } else {
                    expr
                }
            })
            .collect::<Vec<_>>();

        let scalar_expr: Arc<dyn PhysicalExpr> = Arc::new(ScalarFunctionExpr::new(
            fun_name,
            fun_expr,
            args.to_vec(),
            data_type,
        ));

        Ok(scalar_expr)
    }

    fn create_aggr_func_expr(
        name: &str,
        schema: SchemaRef,
        children: Vec<Arc<dyn PhysicalExpr>>,
        func: AggregateUDF,
    ) -> Result<AggregateFunctionExpr, ExecutionError> {
        AggregateExprBuilder::new(Arc::new(func), children)
            .schema(schema)
            .alias(name)
            .with_ignore_nulls(false)
            .with_distinct(false)
            .build()
            .map_err(|e| e.into())
    }
}

impl From<DataFusionError> for ExecutionError {
    fn from(value: DataFusionError) -> Self {
        ExecutionError::DataFusionError(value.message().to_string())
    }
}

impl From<ExecutionError> for DataFusionError {
    fn from(value: ExecutionError) -> Self {
        DataFusionError::Execution(value.to_string())
    }
}

impl From<ExpressionError> for DataFusionError {
    fn from(value: ExpressionError) -> Self {
        DataFusionError::Execution(value.to_string())
    }
}

/// Returns true if given operator can return input array as output array without
/// modification. This is used to determine if we need to copy the input batch to avoid
/// data corruption from reusing the input batch.
fn can_reuse_input_batch(op: &Arc<dyn ExecutionPlan>) -> bool {
    if op.as_any().is::<ProjectionExec>() || op.as_any().is::<LocalLimitExec>() {
        can_reuse_input_batch(op.children()[0])
    } else {
        op.as_any().is::<ScanExec>()
    }
}

/// Collects the indices of the columns in the input schema that are used in the expression
/// and returns them as a pair of vectors, one for the left side and one for the right side.
fn expr_to_columns(
    expr: &Arc<dyn PhysicalExpr>,
    left_field_len: usize,
    right_field_len: usize,
) -> Result<(Vec<usize>, Vec<usize>), ExecutionError> {
    let mut left_field_indices: Vec<usize> = vec![];
    let mut right_field_indices: Vec<usize> = vec![];

    expr.apply(&mut |expr: &Arc<dyn PhysicalExpr>| {
        Ok({
            if let Some(column) = expr.as_any().downcast_ref::<Column>() {
                if column.index() > left_field_len + right_field_len {
                    return Err(DataFusionError::Internal(format!(
                        "Column index {} out of range",
                        column.index()
                    )));
                } else if column.index() < left_field_len {
                    left_field_indices.push(column.index());
                } else {
                    right_field_indices.push(column.index() - left_field_len);
                }
            }
            TreeNodeRecursion::Continue
        })
    })?;

    left_field_indices.sort();
    right_field_indices.sort();

    Ok((left_field_indices, right_field_indices))
}

/// A physical join filter rewritter which rewrites the column indices in the expression
/// to use the new column indices. See `rewrite_physical_expr`.
struct JoinFilterRewriter<'a> {
    left_field_len: usize,
    right_field_len: usize,
    left_field_indices: &'a [usize],
    right_field_indices: &'a [usize],
}

impl JoinFilterRewriter<'_> {
    fn new<'a>(
        left_field_len: usize,
        right_field_len: usize,
        left_field_indices: &'a [usize],
        right_field_indices: &'a [usize],
    ) -> JoinFilterRewriter<'a> {
        JoinFilterRewriter {
            left_field_len,
            right_field_len,
            left_field_indices,
            right_field_indices,
        }
    }
}

impl TreeNodeRewriter for JoinFilterRewriter<'_> {
    type Node = Arc<dyn PhysicalExpr>;

    fn f_down(&mut self, node: Self::Node) -> datafusion_common::Result<Transformed<Self::Node>> {
        if let Some(column) = node.as_any().downcast_ref::<Column>() {
            if column.index() < self.left_field_len {
                // left side
                let new_index = self
                    .left_field_indices
                    .iter()
                    .position(|&x| x == column.index())
                    .ok_or_else(|| {
                        DataFusionError::Internal(format!(
                            "Column index {} not found in left field indices",
                            column.index()
                        ))
                    })?;
                Ok(Transformed::yes(Arc::new(Column::new(
                    column.name(),
                    new_index,
                ))))
            } else if column.index() < self.left_field_len + self.right_field_len {
                // right side
                let new_index = self
                    .right_field_indices
                    .iter()
                    .position(|&x| x + self.left_field_len == column.index())
                    .ok_or_else(|| {
                        DataFusionError::Internal(format!(
                            "Column index {} not found in right field indices",
                            column.index()
                        ))
                    })?;
                Ok(Transformed::yes(Arc::new(Column::new(
                    column.name(),
                    new_index + self.left_field_indices.len(),
                ))))
            } else {
                return Err(DataFusionError::Internal(format!(
                    "Column index {} out of range",
                    column.index()
                )));
            }
        } else {
            Ok(Transformed::no(node))
        }
    }
}

/// Rewrites the physical expression to use the new column indices.
/// This is necessary when the physical expression is used in a join filter, as the column
/// indices are different from the original schema.
fn rewrite_physical_expr(
    expr: Arc<dyn PhysicalExpr>,
    left_field_len: usize,
    right_field_len: usize,
    left_field_indices: &[usize],
    right_field_indices: &[usize],
) -> Result<Arc<dyn PhysicalExpr>, ExecutionError> {
    let mut rewriter = JoinFilterRewriter::new(
        left_field_len,
        right_field_len,
        left_field_indices,
        right_field_indices,
    );

    Ok(expr.rewrite(&mut rewriter).data()?)
}

fn from_protobuf_eval_mode(value: i32) -> Result<EvalMode, prost::DecodeError> {
    match spark_expression::EvalMode::try_from(value)? {
        spark_expression::EvalMode::Legacy => Ok(EvalMode::Legacy),
        spark_expression::EvalMode::Try => Ok(EvalMode::Try),
        spark_expression::EvalMode::Ansi => Ok(EvalMode::Ansi),
    }
}

fn convert_spark_types_to_arrow_schema(
    spark_types: &[spark_operator::SparkStructField],
) -> SchemaRef {
    let arrow_fields = spark_types
        .iter()
        .map(|spark_type| {
            Field::new(
                String::clone(&spark_type.name),
                to_arrow_datatype(spark_type.data_type.as_ref().unwrap()),
                spark_type.nullable,
            )
        })
        .collect_vec();
    let arrow_schema: SchemaRef = Arc::new(Schema::new(arrow_fields));
    arrow_schema
}

#[cfg(test)]
mod tests {
    use std::{sync::Arc, task::Poll};

    use futures::{poll, StreamExt};

    use arrow_array::{DictionaryArray, Int32Array, StringArray};
    use arrow_schema::DataType;
    use datafusion::{physical_plan::common::collect, prelude::SessionContext};
    use tokio::sync::mpsc;

    use crate::execution::{operators::InputBatch, planner::PhysicalPlanner};

    use crate::execution::operators::ExecutionError;
    use datafusion_comet_proto::{
        spark_expression::expr::ExprStruct::*,
        spark_expression::Expr,
        spark_expression::{self, literal},
        spark_operator,
        spark_operator::{operator::OpStruct, Operator},
    };

    #[test]
    fn test_unpack_dictionary_primitive() {
        let op_scan = Operator {
            plan_id: 0,
            children: vec![],
            op_struct: Some(OpStruct::Scan(spark_operator::Scan {
                fields: vec![spark_expression::DataType {
                    type_id: 3, // Int32
                    type_info: None,
                }],
                source: "".to_string(),
            })),
        };

        let op = create_filter(op_scan, 3);
        let planner = PhysicalPlanner::default();
        let row_count = 100;

        // Create a dictionary array with 100 values, and use it as input to the execution.
        let keys = Int32Array::new((0..(row_count as i32)).map(|n| n % 4).collect(), None);
        let values = Int32Array::from(vec![0, 1, 2, 3]);
        let input_array = DictionaryArray::new(keys, Arc::new(values));
        let input_batch = InputBatch::Batch(vec![Arc::new(input_array)], row_count);

        let (mut scans, datafusion_plan) = planner.create_plan(&op, &mut vec![], 1).unwrap();
        scans[0].set_input_batch(input_batch);

        let session_ctx = SessionContext::new();
        let task_ctx = session_ctx.task_ctx();
        let mut stream = datafusion_plan.native_plan.execute(0, task_ctx).unwrap();

        let runtime = tokio::runtime::Runtime::new().unwrap();
        let (tx, mut rx) = mpsc::channel(1);

        // Separate thread to send the EOF signal once we've processed the only input batch
        runtime.spawn(async move {
            // Create a dictionary array with 100 values, and use it as input to the execution.
            let keys = Int32Array::new((0..(row_count as i32)).map(|n| n % 4).collect(), None);
            let values = Int32Array::from(vec![0, 1, 2, 3]);
            let input_array = DictionaryArray::new(keys, Arc::new(values));
            let input_batch1 = InputBatch::Batch(vec![Arc::new(input_array)], row_count);
            let input_batch2 = InputBatch::EOF;

            let batches = vec![input_batch1, input_batch2];

            for batch in batches.into_iter() {
                tx.send(batch).await.unwrap();
            }
        });

        runtime.block_on(async move {
            loop {
                let batch = rx.recv().await.unwrap();
                scans[0].set_input_batch(batch);
                match poll!(stream.next()) {
                    Poll::Ready(Some(batch)) => {
                        assert!(batch.is_ok(), "got error {}", batch.unwrap_err());
                        let batch = batch.unwrap();
                        assert_eq!(batch.num_rows(), row_count / 4);
                        // dictionary should be unpacked
                        assert!(matches!(batch.column(0).data_type(), DataType::Int32));
                    }
                    Poll::Ready(None) => {
                        break;
                    }
                    _ => {}
                }
            }
        });
    }

    const STRING_TYPE_ID: i32 = 7;

    #[test]
    fn test_unpack_dictionary_string() {
        let op_scan = Operator {
            plan_id: 0,
            children: vec![],
            op_struct: Some(OpStruct::Scan(spark_operator::Scan {
                fields: vec![spark_expression::DataType {
                    type_id: STRING_TYPE_ID, // String
                    type_info: None,
                }],
                source: "".to_string(),
            })),
        };

        let lit = spark_expression::Literal {
            value: Some(literal::Value::StringVal("foo".to_string())),
            datatype: Some(spark_expression::DataType {
                type_id: STRING_TYPE_ID,
                type_info: None,
            }),
            is_null: false,
        };

        let op = create_filter_literal(op_scan, STRING_TYPE_ID, lit);
        let planner = PhysicalPlanner::default();

        let row_count = 100;

        let keys = Int32Array::new((0..(row_count as i32)).map(|n| n % 4).collect(), None);
        let values = StringArray::from(vec!["foo", "bar", "hello", "comet"]);
        let input_array = DictionaryArray::new(keys, Arc::new(values));
        let input_batch = InputBatch::Batch(vec![Arc::new(input_array)], row_count);

        let (mut scans, datafusion_plan) = planner.create_plan(&op, &mut vec![], 1).unwrap();

        // Scan's schema is determined by the input batch, so we need to set it before execution.
        scans[0].set_input_batch(input_batch);

        let session_ctx = SessionContext::new();
        let task_ctx = session_ctx.task_ctx();
        let mut stream = datafusion_plan.native_plan.execute(0, task_ctx).unwrap();

        let runtime = tokio::runtime::Runtime::new().unwrap();
        let (tx, mut rx) = mpsc::channel(1);

        // Separate thread to send the EOF signal once we've processed the only input batch
        runtime.spawn(async move {
            // Create a dictionary array with 100 values, and use it as input to the execution.
            let keys = Int32Array::new((0..(row_count as i32)).map(|n| n % 4).collect(), None);
            let values = StringArray::from(vec!["foo", "bar", "hello", "comet"]);
            let input_array = DictionaryArray::new(keys, Arc::new(values));
            let input_batch1 = InputBatch::Batch(vec![Arc::new(input_array)], row_count);

            let input_batch2 = InputBatch::EOF;

            let batches = vec![input_batch1, input_batch2];

            for batch in batches.into_iter() {
                tx.send(batch).await.unwrap();
            }
        });

        runtime.block_on(async move {
            loop {
                let batch = rx.recv().await.unwrap();
                scans[0].set_input_batch(batch);
                match poll!(stream.next()) {
                    Poll::Ready(Some(batch)) => {
                        assert!(batch.is_ok(), "got error {}", batch.unwrap_err());
                        let batch = batch.unwrap();
                        assert_eq!(batch.num_rows(), row_count / 4);
                        // string/binary should still be packed with dictionary
                        assert!(matches!(
                            batch.column(0).data_type(),
                            DataType::Dictionary(_, _)
                        ));
                    }
                    Poll::Ready(None) => {
                        break;
                    }
                    _ => {}
                }
            }
        });
    }

    #[tokio::test()]
    #[allow(clippy::field_reassign_with_default)]
    async fn to_datafusion_filter() {
        let op_scan = create_scan();
        let op = create_filter(op_scan, 0);
        let planner = PhysicalPlanner::default();

        let (mut scans, datafusion_plan) = planner.create_plan(&op, &mut vec![], 1).unwrap();

        let scan = &mut scans[0];
        scan.set_input_batch(InputBatch::EOF);

        let session_ctx = SessionContext::new();
        let task_ctx = session_ctx.task_ctx();

        let stream = datafusion_plan
            .native_plan
            .execute(0, Arc::clone(&task_ctx))
            .unwrap();
        let output = collect(stream).await.unwrap();
        assert!(output.is_empty());
    }

    #[tokio::test()]
    async fn from_datafusion_error_to_comet() {
        let err_msg = "exec error";
        let err = datafusion_common::DataFusionError::Execution(err_msg.to_string());
        let comet_err: ExecutionError = err.into();
        assert_eq!(comet_err.to_string(), "Error from DataFusion: exec error.");
    }

    // Creates a filter operator which takes an `Int32Array` and selects rows that are equal to
    // `value`.
    fn create_filter(child_op: spark_operator::Operator, value: i32) -> spark_operator::Operator {
        let lit = spark_expression::Literal {
            value: Some(literal::Value::IntVal(value)),
            datatype: Some(spark_expression::DataType {
                type_id: 3,
                type_info: None,
            }),
            is_null: false,
        };

        create_filter_literal(child_op, 3, lit)
    }

    fn create_filter_literal(
        child_op: spark_operator::Operator,
        type_id: i32,
        lit: spark_expression::Literal,
    ) -> spark_operator::Operator {
        let left = spark_expression::Expr {
            expr_struct: Some(Bound(spark_expression::BoundReference {
                index: 0,
                datatype: Some(spark_expression::DataType {
                    type_id,
                    type_info: None,
                }),
            })),
        };
        let right = spark_expression::Expr {
            expr_struct: Some(Literal(lit)),
        };

        let expr = spark_expression::Expr {
            expr_struct: Some(Eq(Box::new(spark_expression::BinaryExpr {
                left: Some(Box::new(left)),
                right: Some(Box::new(right)),
            }))),
        };

        Operator {
            plan_id: 0,
            children: vec![child_op],
            op_struct: Some(OpStruct::Filter(spark_operator::Filter {
                predicate: Some(expr),
            })),
        }
    }

    #[test]
    fn spark_plan_metrics_filter() {
        let op_scan = create_scan();
        let op = create_filter(op_scan, 0);
        let planner = PhysicalPlanner::default();

        let (mut _scans, filter_exec) = planner.create_plan(&op, &mut vec![], 1).unwrap();

        assert_eq!("CometFilterExec", filter_exec.native_plan.name());
        assert_eq!(1, filter_exec.children.len());
        assert_eq!(0, filter_exec.additional_native_plans.len());
    }

    #[test]
    fn spark_plan_metrics_hash_join() {
        let op_scan = create_scan();
        let op_join = Operator {
            plan_id: 0,
            children: vec![op_scan.clone(), op_scan.clone()],
            op_struct: Some(OpStruct::HashJoin(spark_operator::HashJoin {
                left_join_keys: vec![create_bound_reference(0)],
                right_join_keys: vec![create_bound_reference(0)],
                join_type: 0,
                condition: None,
                build_side: 0,
            })),
        };

        let planner = PhysicalPlanner::default();

        let (_scans, hash_join_exec) = planner.create_plan(&op_join, &mut vec![], 1).unwrap();

        assert_eq!("HashJoinExec", hash_join_exec.native_plan.name());
        assert_eq!(2, hash_join_exec.children.len());
        assert_eq!("ScanExec", hash_join_exec.children[0].native_plan.name());
        assert_eq!("ScanExec", hash_join_exec.children[1].native_plan.name());
    }

    fn create_bound_reference(index: i32) -> Expr {
        Expr {
            expr_struct: Some(Bound(spark_expression::BoundReference {
                index,
                datatype: Some(create_proto_datatype()),
            })),
        }
    }

    fn create_scan() -> Operator {
        Operator {
            plan_id: 0,
            children: vec![],
            op_struct: Some(OpStruct::Scan(spark_operator::Scan {
                fields: vec![create_proto_datatype()],
                source: "".to_string(),
            })),
        }
    }

    fn create_proto_datatype() -> spark_expression::DataType {
        spark_expression::DataType {
            type_id: 3,
            type_info: None,
        }
    }
}<|MERGE_RESOLUTION|>--- conflicted
+++ resolved
@@ -775,24 +775,6 @@
 
                 Ok(Arc::new(case_expr))
             }
-<<<<<<< HEAD
-            ExprStruct::ArrayCompact(expr) => {
-                let src_array_expr =
-                    self.create_expr(expr.child.as_ref().unwrap(), Arc::clone(&input_schema))?;
-                let null_literal_expr: Arc<dyn PhysicalExpr> =
-                    Arc::new(Literal::new(ScalarValue::Null));
-                let args = vec![Arc::clone(&src_array_expr), null_literal_expr];
-                let return_type = src_array_expr.data_type(&input_schema)?;
-
-                let array_compact_expr: Arc<dyn PhysicalExpr> = Arc::new(ScalarFunctionExpr::new(
-                    "array_compact",
-                    array_remove_all_udf,
-                    args,
-                    return_type,
-                ));
-
-                Ok(Arc::new(array_compact_expr))
-=======
             ExprStruct::ArrayIntersect(expr) => {
                 let left_expr =
                     self.create_expr(expr.left.as_ref().unwrap(), Arc::clone(&input_schema))?;
@@ -808,7 +790,23 @@
                     return_type,
                 ));
                 Ok(array_intersect_expr)
->>>>>>> 2e34b5f9
+            }
+            ExprStruct::ArrayCompact(expr) => {
+                let src_array_expr =
+                    self.create_expr(expr.child.as_ref().unwrap(), Arc::clone(&input_schema))?;
+                let null_literal_expr: Arc<dyn PhysicalExpr> =
+                    Arc::new(Literal::new(ScalarValue::Null));
+                let args = vec![Arc::clone(&src_array_expr), null_literal_expr];
+                let return_type = src_array_expr.data_type(&input_schema)?;
+
+                let array_compact_expr: Arc<dyn PhysicalExpr> = Arc::new(ScalarFunctionExpr::new(
+                    "array_compact",
+                    array_remove_all_udf,
+                    args,
+                    return_type,
+                ));
+
+                Ok(Arc::new(array_compact_expr))
             }
             expr => Err(ExecutionError::GeneralError(format!(
                 "Not implemented: {:?}",
