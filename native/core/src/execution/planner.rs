--- conflicted
+++ resolved
@@ -819,26 +819,6 @@
                 ));
                 Ok(array_join_expr)
             }
-<<<<<<< HEAD
-            ExprStruct::ArrayCompact(expr) => {
-                let src_array_expr =
-                    self.create_expr(expr.array_expr.as_ref().unwrap(), Arc::clone(&input_schema))?;
-                let datatype = to_arrow_datatype(expr.item_datatype.as_ref().unwrap());
-
-                let null_literal_expr: Arc<dyn PhysicalExpr> =
-                    Arc::new(Literal::new(ScalarValue::Null.cast_to(&datatype)?));
-                let args = vec![Arc::clone(&src_array_expr), null_literal_expr];
-                let return_type = src_array_expr.data_type(&input_schema)?;
-
-                let array_compact_expr = Arc::new(ScalarFunctionExpr::new(
-                    "array_compact",
-                    array_remove_all_udf(),
-                    args,
-                    return_type,
-                ));
-
-                Ok(array_compact_expr)
-=======
             ExprStruct::ArraysOverlap(expr) => {
                 let left_array_expr =
                     self.create_expr(expr.left.as_ref().unwrap(), Arc::clone(&input_schema))?;
@@ -853,7 +833,25 @@
                     DataType::Boolean,
                 ));
                 Ok(array_has_any_expr)
->>>>>>> 443b5db1
+            }
+            ExprStruct::ArrayCompact(expr) => {
+                let src_array_expr =
+                    self.create_expr(expr.array_expr.as_ref().unwrap(), Arc::clone(&input_schema))?;
+                let datatype = to_arrow_datatype(expr.item_datatype.as_ref().unwrap());
+
+                let null_literal_expr: Arc<dyn PhysicalExpr> =
+                    Arc::new(Literal::new(ScalarValue::Null.cast_to(&datatype)?));
+                let args = vec![Arc::clone(&src_array_expr), null_literal_expr];
+                let return_type = src_array_expr.data_type(&input_schema)?;
+
+                let array_compact_expr = Arc::new(ScalarFunctionExpr::new(
+                    "array_compact",
+                    array_remove_all_udf(),
+                    args,
+                    return_type,
+                ));
+
+                Ok(array_compact_expr)
             }
             expr => Err(ExecutionError::GeneralError(format!(
                 "Not implemented: {:?}",
