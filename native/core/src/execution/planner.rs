// Licensed to the Apache Software Foundation (ASF) under one
// or more contributor license agreements.  See the NOTICE file
// distributed with this work for additional information
// regarding copyright ownership.  The ASF licenses this file
// to you under the Apache License, Version 2.0 (the
// "License"); you may not use this file except in compliance
// with the License.  You may obtain a copy of the License at
//
//   http://www.apache.org/licenses/LICENSE-2.0
//
// Unless required by applicable law or agreed to in writing,
// software distributed under the License is distributed on an
// "AS IS" BASIS, WITHOUT WARRANTIES OR CONDITIONS OF ANY
// KIND, either express or implied.  See the License for the
// specific language governing permissions and limitations
// under the License.

//! Converts Spark physical plan to DataFusion physical plan

use crate::execution::operators::CopyMode;
use crate::execution::operators::FilterExec as CometFilterExec;
use crate::{
    errors::ExpressionError,
    execution::{
        expressions::subquery::Subquery,
        operators::{CopyExec, ExecutionError, ExpandExec, ScanExec},
        serde::to_arrow_datatype,
        shuffle::ShuffleWriterExec,
    },
};
use arrow::compute::CastOptions;
use arrow::datatypes::{DataType, Field, Schema, TimeUnit, DECIMAL128_MAX_PRECISION};
use datafusion::functions_aggregate::bit_and_or_xor::{bit_and_udaf, bit_or_udaf, bit_xor_udaf};
use datafusion::functions_aggregate::min_max::max_udaf;
use datafusion::functions_aggregate::min_max::min_udaf;
use datafusion::functions_aggregate::sum::sum_udaf;
use datafusion::physical_expr::aggregate::{AggregateExprBuilder, AggregateFunctionExpr};
use datafusion::physical_plan::windows::BoundedWindowAggExec;
use datafusion::physical_plan::InputOrderMode;
use datafusion::{
    arrow::{compute::SortOptions, datatypes::SchemaRef},
    common::DataFusionError,
    execution::FunctionRegistry,
    functions_aggregate::first_last::{FirstValue, LastValue},
    logical_expr::Operator as DataFusionOperator,
    physical_expr::{
        expressions::{
            in_list, BinaryExpr, CaseExpr, CastExpr, Column, IsNotNullExpr, IsNullExpr, LikeExpr,
            Literal as DataFusionLiteral, NotExpr,
        },
        PhysicalExpr, PhysicalSortExpr, ScalarFunctionExpr,
    },
    physical_plan::{
        aggregates::{AggregateMode as DFAggregateMode, PhysicalGroupBy},
        joins::{utils::JoinFilter, HashJoinExec, PartitionMode, SortMergeJoinExec},
        limit::LocalLimitExec,
        projection::ProjectionExec,
        sorts::sort::SortExec,
        ExecutionPlan,
    },
    prelude::SessionContext,
};
use datafusion_comet_spark_expr::{
    create_comet_physical_fun, create_modulo_expr, create_negate_expr, BloomFilterAgg,
    BloomFilterMightContain, EvalMode, SparkHour, SparkMinute, SparkSecond,
};

use crate::execution::operators::ExecutionError::GeneralError;
use crate::execution::shuffle::{CometPartitioning, CompressionCodec};
use crate::execution::spark_plan::SparkPlan;
use crate::parquet::parquet_support::prepare_object_store_with_configs;
use datafusion::common::scalar::ScalarStructBuilder;
use datafusion::common::{
    tree_node::{Transformed, TransformedResult, TreeNode, TreeNodeRecursion, TreeNodeRewriter},
    JoinType as DFJoinType, NullEquality, ScalarValue,
};
use datafusion::datasource::listing::PartitionedFile;
use datafusion::logical_expr::type_coercion::other::get_coerce_type_for_case_expression;
use datafusion::logical_expr::{
    AggregateUDF, ReturnFieldArgs, ScalarUDF, WindowFrame, WindowFrameBound, WindowFrameUnits,
    WindowFunctionDefinition,
};
use datafusion::physical_expr::expressions::{Literal, StatsType};
use datafusion::physical_expr::window::WindowExpr;
use datafusion::physical_expr::LexOrdering;

use crate::parquet::parquet_exec::init_datasource_exec;
use arrow::array::{
    BinaryBuilder, BooleanArray, Date32Array, Decimal128Array, Float32Array, Float64Array,
    Int16Array, Int32Array, Int64Array, Int8Array, NullArray, StringBuilder,
    TimestampMicrosecondArray,
};
use arrow::buffer::BooleanBuffer;
use datafusion::common::utils::SingleRowListArrayBuilder;
use datafusion::physical_plan::coalesce_batches::CoalesceBatchesExec;
use datafusion::physical_plan::filter::FilterExec as DataFusionFilterExec;
use datafusion::physical_plan::limit::GlobalLimitExec;
use datafusion_comet_proto::spark_operator::SparkFilePartition;
use datafusion_comet_proto::{
    spark_expression::{
        self, agg_expr::ExprStruct as AggExprStruct, expr::ExprStruct, literal::Value, AggExpr,
        Expr, ScalarFunc,
    },
    spark_operator::{
        self, lower_window_frame_bound::LowerFrameBoundStruct, operator::OpStruct,
        upper_window_frame_bound::UpperFrameBoundStruct, BuildSide,
        CompressionCodec as SparkCompressionCodec, JoinType, Operator, WindowFrameType,
    },
    spark_partitioning::{partitioning::PartitioningStruct, Partitioning as SparkPartitioning},
};
use datafusion_comet_spark_expr::monotonically_increasing_id::MonotonicallyIncreasingId;
use datafusion_comet_spark_expr::{
    ArrayInsert, Avg, AvgDecimal, Cast, CheckOverflow, Correlation, Covariance, CreateNamedStruct,
    GetArrayStructFields, GetStructField, IfExpr, ListExtract, NormalizeNaNAndZero, RLike,
    RandExpr, RandnExpr, SparkCastOptions, Stddev, SubstringExpr, SumDecimal, TimestampTruncExpr,
    ToJson, UnboundColumn, Variance,
};
use itertools::Itertools;
use jni::objects::GlobalRef;
use num::{BigInt, ToPrimitive};
use object_store::path::Path;
use std::cmp::max;
use std::{collections::HashMap, sync::Arc};
use url::Url;

// For clippy error on type_complexity.
type PhyAggResult = Result<Vec<AggregateFunctionExpr>, ExecutionError>;
type PhyExprResult = Result<Vec<(Arc<dyn PhysicalExpr>, String)>, ExecutionError>;
type PartitionPhyExprResult = Result<Vec<Arc<dyn PhysicalExpr>>, ExecutionError>;

struct JoinParameters {
    pub left: Arc<SparkPlan>,
    pub right: Arc<SparkPlan>,
    pub join_on: Vec<(Arc<dyn PhysicalExpr>, Arc<dyn PhysicalExpr>)>,
    pub join_filter: Option<JoinFilter>,
    pub join_type: DFJoinType,
}

#[derive(Default)]
struct BinaryExprOptions {
    pub is_integral_div: bool,
}

pub const TEST_EXEC_CONTEXT_ID: i64 = -1;

/// The query planner for converting Spark query plans to DataFusion query plans.
pub struct PhysicalPlanner {
    // The execution context id of this planner.
    exec_context_id: i64,
    partition: i32,
    session_ctx: Arc<SessionContext>,
}

impl Default for PhysicalPlanner {
    fn default() -> Self {
        Self::new(Arc::new(SessionContext::new()), 0)
    }
}

impl PhysicalPlanner {
    pub fn new(session_ctx: Arc<SessionContext>, partition: i32) -> Self {
        Self {
            exec_context_id: TEST_EXEC_CONTEXT_ID,
            session_ctx,
            partition,
        }
    }

    pub fn with_exec_id(self, exec_context_id: i64) -> Self {
        Self {
            exec_context_id,
            partition: self.partition,
            session_ctx: Arc::clone(&self.session_ctx),
        }
    }

    /// Return session context of this planner.
    pub fn session_ctx(&self) -> &Arc<SessionContext> {
        &self.session_ctx
    }

    /// get DataFusion PartitionedFiles from a Spark FilePartition
    fn get_partitioned_files(
        &self,
        partition: &SparkFilePartition,
    ) -> Result<Vec<PartitionedFile>, ExecutionError> {
        let mut files = Vec::with_capacity(partition.partitioned_file.len());
        partition.partitioned_file.iter().try_for_each(|file| {
            assert!(file.start + file.length <= file.file_size);

            let mut partitioned_file = PartitionedFile::new_with_range(
                String::new(), // Dummy file path.
                file.file_size as u64,
                file.start,
                file.start + file.length,
            );

            // Spark sends the path over as URL-encoded, parse that first.
            let url =
                Url::parse(file.file_path.as_ref()).map_err(|e| GeneralError(e.to_string()))?;
            // Convert that to a Path object to use in the PartitionedFile.
            let path = Path::from_url_path(url.path()).map_err(|e| GeneralError(e.to_string()))?;
            partitioned_file.object_meta.location = path;

            // Process partition values
            // Create an empty input schema for partition values because they are all literals.
            let empty_schema = Arc::new(Schema::empty());
            let partition_values: Result<Vec<_>, _> = file
                .partition_values
                .iter()
                .map(|partition_value| {
                    let literal =
                        self.create_expr(partition_value, Arc::<Schema>::clone(&empty_schema))?;
                    literal
                        .as_any()
                        .downcast_ref::<DataFusionLiteral>()
                        .ok_or_else(|| {
                            GeneralError("Expected literal of partition value".to_string())
                        })
                        .map(|literal| literal.value().clone())
                })
                .collect();
            let partition_values = partition_values?;

            partitioned_file.partition_values = partition_values;

            files.push(partitioned_file);
            Ok::<(), ExecutionError>(())
        })?;

        Ok(files)
    }

    /// Create a DataFusion physical expression from Spark physical expression
    pub(crate) fn create_expr(
        &self,
        spark_expr: &Expr,
        input_schema: SchemaRef,
    ) -> Result<Arc<dyn PhysicalExpr>, ExecutionError> {
        match spark_expr.expr_struct.as_ref().unwrap() {
            ExprStruct::Add(expr) => {
                // TODO respect ANSI eval mode
                // https://github.com/apache/datafusion-comet/issues/536
                let eval_mode = from_protobuf_eval_mode(expr.eval_mode)?;
                self.create_binary_expr(
                    expr.left.as_ref().unwrap(),
                    expr.right.as_ref().unwrap(),
                    expr.return_type.as_ref(),
                    DataFusionOperator::Plus,
                    input_schema,
                    eval_mode,
                )
            }
            ExprStruct::Subtract(expr) => {
                // TODO respect ANSI eval mode
                // https://github.com/apache/datafusion-comet/issues/535
                let eval_mode = from_protobuf_eval_mode(expr.eval_mode)?;
                self.create_binary_expr(
                    expr.left.as_ref().unwrap(),
                    expr.right.as_ref().unwrap(),
                    expr.return_type.as_ref(),
                    DataFusionOperator::Minus,
                    input_schema,
                    eval_mode,
                )
            }
            ExprStruct::Multiply(expr) => {
                // TODO respect ANSI eval mode
                // https://github.com/apache/datafusion-comet/issues/534
                let eval_mode = from_protobuf_eval_mode(expr.eval_mode)?;
                self.create_binary_expr(
                    expr.left.as_ref().unwrap(),
                    expr.right.as_ref().unwrap(),
                    expr.return_type.as_ref(),
                    DataFusionOperator::Multiply,
                    input_schema,
                    eval_mode,
                )
            }
            ExprStruct::Divide(expr) => {
                // TODO respect ANSI eval mode
                // https://github.com/apache/datafusion-comet/issues/533
                let eval_mode = from_protobuf_eval_mode(expr.eval_mode)?;
                self.create_binary_expr(
                    expr.left.as_ref().unwrap(),
                    expr.right.as_ref().unwrap(),
                    expr.return_type.as_ref(),
                    DataFusionOperator::Divide,
                    input_schema,
                    eval_mode,
                )
            }
            ExprStruct::IntegralDivide(expr) => {
                // TODO respect eval mode
                // https://github.com/apache/datafusion-comet/issues/533
                let eval_mode = from_protobuf_eval_mode(expr.eval_mode)?;
                self.create_binary_expr_with_options(
                    expr.left.as_ref().unwrap(),
                    expr.right.as_ref().unwrap(),
                    expr.return_type.as_ref(),
                    DataFusionOperator::Divide,
                    input_schema,
                    BinaryExprOptions {
                        is_integral_div: true,
                    },
                    eval_mode,
                )
            }
            ExprStruct::Remainder(expr) => {
                let eval_mode = from_protobuf_eval_mode(expr.eval_mode)?;
                // TODO add support for EvalMode::TRY
                // https://github.com/apache/datafusion-comet/issues/2021
                let left =
                    self.create_expr(expr.left.as_ref().unwrap(), Arc::clone(&input_schema))?;
                let right =
                    self.create_expr(expr.right.as_ref().unwrap(), Arc::clone(&input_schema))?;

                let result = create_modulo_expr(
                    left,
                    right,
                    expr.return_type.as_ref().map(to_arrow_datatype).unwrap(),
                    input_schema,
                    eval_mode == EvalMode::Ansi,
                    &self.session_ctx.state(),
                );
                result.map_err(|e| GeneralError(e.to_string()))
            }
            ExprStruct::Eq(expr) => {
                let left =
                    self.create_expr(expr.left.as_ref().unwrap(), Arc::clone(&input_schema))?;
                let right = self.create_expr(expr.right.as_ref().unwrap(), input_schema)?;
                let op = DataFusionOperator::Eq;
                Ok(Arc::new(BinaryExpr::new(left, op, right)))
            }
            ExprStruct::Neq(expr) => {
                let left =
                    self.create_expr(expr.left.as_ref().unwrap(), Arc::clone(&input_schema))?;
                let right = self.create_expr(expr.right.as_ref().unwrap(), input_schema)?;
                let op = DataFusionOperator::NotEq;
                Ok(Arc::new(BinaryExpr::new(left, op, right)))
            }
            ExprStruct::Gt(expr) => {
                let left =
                    self.create_expr(expr.left.as_ref().unwrap(), Arc::clone(&input_schema))?;
                let right = self.create_expr(expr.right.as_ref().unwrap(), input_schema)?;
                let op = DataFusionOperator::Gt;
                Ok(Arc::new(BinaryExpr::new(left, op, right)))
            }
            ExprStruct::GtEq(expr) => {
                let left =
                    self.create_expr(expr.left.as_ref().unwrap(), Arc::clone(&input_schema))?;
                let right = self.create_expr(expr.right.as_ref().unwrap(), input_schema)?;
                let op = DataFusionOperator::GtEq;
                Ok(Arc::new(BinaryExpr::new(left, op, right)))
            }
            ExprStruct::Lt(expr) => {
                let left =
                    self.create_expr(expr.left.as_ref().unwrap(), Arc::clone(&input_schema))?;
                let right = self.create_expr(expr.right.as_ref().unwrap(), input_schema)?;
                let op = DataFusionOperator::Lt;
                Ok(Arc::new(BinaryExpr::new(left, op, right)))
            }
            ExprStruct::LtEq(expr) => {
                let left =
                    self.create_expr(expr.left.as_ref().unwrap(), Arc::clone(&input_schema))?;
                let right = self.create_expr(expr.right.as_ref().unwrap(), input_schema)?;
                let op = DataFusionOperator::LtEq;
                Ok(Arc::new(BinaryExpr::new(left, op, right)))
            }
            ExprStruct::Bound(bound) => {
                let idx = bound.index as usize;
                if idx >= input_schema.fields().len() {
                    return Err(GeneralError(format!(
                        "Column index {idx} is out of bound. Schema: {input_schema}"
                    )));
                }
                let field = input_schema.field(idx);
                Ok(Arc::new(Column::new(field.name().as_str(), idx)))
            }
            ExprStruct::Unbound(unbound) => {
                let data_type = to_arrow_datatype(unbound.datatype.as_ref().unwrap());
                Ok(Arc::new(UnboundColumn::new(
                    unbound.name.as_str(),
                    data_type,
                )))
            }
            ExprStruct::IsNotNull(is_notnull) => {
                let child = self.create_expr(is_notnull.child.as_ref().unwrap(), input_schema)?;
                Ok(Arc::new(IsNotNullExpr::new(child)))
            }
            ExprStruct::IsNull(is_null) => {
                let child = self.create_expr(is_null.child.as_ref().unwrap(), input_schema)?;
                Ok(Arc::new(IsNullExpr::new(child)))
            }
            ExprStruct::And(and) => {
                let left =
                    self.create_expr(and.left.as_ref().unwrap(), Arc::clone(&input_schema))?;
                let right = self.create_expr(and.right.as_ref().unwrap(), input_schema)?;
                let op = DataFusionOperator::And;
                Ok(Arc::new(BinaryExpr::new(left, op, right)))
            }
            ExprStruct::Or(or) => {
                let left =
                    self.create_expr(or.left.as_ref().unwrap(), Arc::clone(&input_schema))?;
                let right = self.create_expr(or.right.as_ref().unwrap(), input_schema)?;
                let op = DataFusionOperator::Or;
                Ok(Arc::new(BinaryExpr::new(left, op, right)))
            }
            ExprStruct::Literal(literal) => {
                let data_type = to_arrow_datatype(literal.datatype.as_ref().unwrap());
                let scalar_value = if literal.is_null {
                    match data_type {
                        DataType::Boolean => ScalarValue::Boolean(None),
                        DataType::Int8 => ScalarValue::Int8(None),
                        DataType::Int16 => ScalarValue::Int16(None),
                        DataType::Int32 => ScalarValue::Int32(None),
                        DataType::Int64 => ScalarValue::Int64(None),
                        DataType::Float32 => ScalarValue::Float32(None),
                        DataType::Float64 => ScalarValue::Float64(None),
                        DataType::Utf8 => ScalarValue::Utf8(None),
                        DataType::Date32 => ScalarValue::Date32(None),
                        DataType::Timestamp(TimeUnit::Microsecond, timezone) => {
                            ScalarValue::TimestampMicrosecond(None, timezone)
                        }
                        DataType::Binary => ScalarValue::Binary(None),
                        DataType::Decimal128(p, s) => ScalarValue::Decimal128(None, p, s),
                        DataType::Struct(fields) => ScalarStructBuilder::new_null(fields),
                        DataType::Map(f, s) => DataType::Map(f, s).try_into()?,
                        DataType::List(f) => DataType::List(f).try_into()?,
                        DataType::Null => ScalarValue::Null,
                        dt => {
                            return Err(GeneralError(format!("{dt:?} is not supported in Comet")))
                        }
                    }
                } else {
                    match literal.value.as_ref().unwrap() {
                        Value::BoolVal(value) => ScalarValue::Boolean(Some(*value)),
                        Value::ByteVal(value) => ScalarValue::Int8(Some(*value as i8)),
                        Value::ShortVal(value) => ScalarValue::Int16(Some(*value as i16)),
                        Value::IntVal(value) => match data_type {
                            DataType::Int32 => ScalarValue::Int32(Some(*value)),
                            DataType::Date32 => ScalarValue::Date32(Some(*value)),
                            dt => {
                                return Err(GeneralError(format!(
                                    "Expected either 'Int32' or 'Date32' for IntVal, but found {dt:?}"
                                )))
                            }
                        },
                        Value::LongVal(value) => match data_type {
                            DataType::Int64 => ScalarValue::Int64(Some(*value)),
                            DataType::Timestamp(TimeUnit::Microsecond, None) => {
                                ScalarValue::TimestampMicrosecond(Some(*value), None)
                            }
                            DataType::Timestamp(TimeUnit::Microsecond, Some(tz)) => {
                                ScalarValue::TimestampMicrosecond(Some(*value), Some(tz))
                            }
                            dt => {
                                return Err(GeneralError(format!(
                                    "Expected either 'Int64' or 'Timestamp' for LongVal, but found {dt:?}"
                                )))
                            }
                        },
                        Value::FloatVal(value) => ScalarValue::Float32(Some(*value)),
                        Value::DoubleVal(value) => ScalarValue::Float64(Some(*value)),
                        Value::StringVal(value) => ScalarValue::Utf8(Some(value.clone())),
                        Value::BytesVal(value) => ScalarValue::Binary(Some(value.clone())),
                        Value::DecimalVal(value) => {
                            let big_integer = BigInt::from_signed_bytes_be(value);
                            let integer = big_integer.to_i128().ok_or_else(|| {
                                GeneralError(format!(
                                    "Cannot parse {big_integer:?} as i128 for Decimal literal"
                                ))
                            })?;

                            match data_type {
                                DataType::Decimal128(p, s) => {
                                    ScalarValue::Decimal128(Some(integer), p, s)
                                }
                                dt => {
                                    return Err(GeneralError(format!(
                                        "Decimal literal's data type should be Decimal128 but got {dt:?}"
                                    )))
                                }
                            }
                        },
                        Value::ListVal(values) => {
                            if let DataType::List(f) = data_type {
                                match f.data_type() {
                                    DataType::Null => {
                                        SingleRowListArrayBuilder::new(Arc::new(NullArray::new(values.clone().null_mask.len())))
                                            .build_list_scalar()
                                    }
                                    DataType::Boolean => {
                                        let vals = values.clone();
                                        SingleRowListArrayBuilder::new(Arc::new(BooleanArray::new(BooleanBuffer::from(vals.boolean_values), Some(vals.null_mask.into()))))
                                            .build_list_scalar()
                                    }
                                    DataType::Int8 => {
                                        let vals = values.clone();
                                        SingleRowListArrayBuilder::new(Arc::new(Int8Array::new(vals.byte_values.iter().map(|&x| x as i8).collect::<Vec<_>>().into(), Some(vals.null_mask.into()))))
                                            .build_list_scalar()
                                    }
                                    DataType::Int16 => {
                                        let vals = values.clone();
                                        SingleRowListArrayBuilder::new(Arc::new(Int16Array::new(vals.short_values.iter().map(|&x| x as i16).collect::<Vec<_>>().into(), Some(vals.null_mask.into()))))
                                            .build_list_scalar()
                                    }
                                    DataType::Int32 => {
                                        let vals = values.clone();
                                        SingleRowListArrayBuilder::new(Arc::new(Int32Array::new(vals.int_values.into(), Some(vals.null_mask.into()))))
                                            .build_list_scalar()
                                    }
                                    DataType::Int64 => {
                                        let vals = values.clone();
                                        SingleRowListArrayBuilder::new(Arc::new(Int64Array::new(vals.long_values.into(), Some(vals.null_mask.into()))))
                                            .build_list_scalar()
                                    }
                                    DataType::Float32 => {
                                        let vals = values.clone();
                                        SingleRowListArrayBuilder::new(Arc::new(Float32Array::new(vals.float_values.into(), Some(vals.null_mask.into()))))
                                            .build_list_scalar()
                                    }
                                    DataType::Float64 => {
                                        let vals = values.clone();
                                        SingleRowListArrayBuilder::new(Arc::new(Float64Array::new(vals.double_values.into(), Some(vals.null_mask.into()))))
                                            .build_list_scalar()
                                    }
                                    DataType::Timestamp(TimeUnit::Microsecond, None) => {
                                        let vals = values.clone();
                                        SingleRowListArrayBuilder::new(Arc::new(TimestampMicrosecondArray::new(vals.long_values.into(), Some(vals.null_mask.into()))))
                                            .build_list_scalar()
                                    }
                                    DataType::Timestamp(TimeUnit::Microsecond, Some(tz)) => {
                                        let vals = values.clone();
                                        SingleRowListArrayBuilder::new(Arc::new(TimestampMicrosecondArray::new(vals.long_values.into(), Some(vals.null_mask.into())).with_timezone(Arc::clone(tz))))
                                            .build_list_scalar()
                                    }
                                    DataType::Date32 => {
                                        let vals = values.clone();
                                        SingleRowListArrayBuilder::new(Arc::new(Date32Array::new(vals.int_values.into(), Some(vals.null_mask.into()))))
                                            .build_list_scalar()
                                    }
                                    DataType::Binary => {
                                        // Using a builder as it is cumbersome to create BinaryArray from a vector with nulls
                                        // and calculate correct offsets
                                        let vals = values.clone();
                                        let item_capacity = vals.string_values.len();
                                        let data_capacity = vals.string_values.first().map(|s| s.len() * item_capacity).unwrap_or(0);
                                        let mut arr = BinaryBuilder::with_capacity(item_capacity, data_capacity);

                                        for (i, v) in vals.bytes_values.into_iter().enumerate() {
                                            if vals.null_mask[i] {
                                                arr.append_value(v);
                                            } else {
                                                arr.append_null();
                                            }
                                        }

                                        SingleRowListArrayBuilder::new(Arc::new(arr.finish()))
                                            .build_list_scalar()
                                    }
                                    DataType::Utf8 => {
                                        // Using a builder as it is cumbersome to create StringArray from a vector with nulls
                                        // and calculate correct offsets
                                        let vals = values.clone();
                                        let item_capacity = vals.string_values.len();
                                        let data_capacity = vals.string_values.first().map(|s| s.len() * item_capacity).unwrap_or(0);
                                        let mut arr = StringBuilder::with_capacity(item_capacity, data_capacity);

                                        for (i, v) in vals.string_values.into_iter().enumerate() {
                                            if vals.null_mask[i] {
                                                arr.append_value(v);
                                            } else {
                                                arr.append_null();
                                            }
                                        }

                                        SingleRowListArrayBuilder::new(Arc::new(arr.finish()))
                                            .build_list_scalar()
                                    }
                                    DataType::Decimal128(p, s) => {
                                        let vals = values.clone();
                                        SingleRowListArrayBuilder::new(Arc::new(Decimal128Array::new(vals.decimal_values.into_iter().map(|v| {
                                            let big_integer = BigInt::from_signed_bytes_be(&v);
                                            big_integer.to_i128().ok_or_else(|| {
                                                GeneralError(format!(
                                                    "Cannot parse {big_integer:?} as i128 for Decimal literal"
                                                ))
                                            }).unwrap()
                                        }).collect::<Vec<_>>().into(), Some(vals.null_mask.into())).with_precision_and_scale(*p, *s)?)).build_list_scalar()
                                    }
                                    dt => {
                                        return Err(GeneralError(format!(
                                            "DataType::List literal does not support {dt:?} type"
                                        )))
                                    }
                                }

                            } else {
                                return Err(GeneralError(format!(
                                    "Expected DataType::List but got {data_type:?}"
                                )))
                            }
                        }
                    }
                };
                Ok(Arc::new(DataFusionLiteral::new(scalar_value)))
            }
            ExprStruct::Cast(expr) => {
                let child = self.create_expr(expr.child.as_ref().unwrap(), input_schema)?;
                let datatype = to_arrow_datatype(expr.datatype.as_ref().unwrap());
                let eval_mode = from_protobuf_eval_mode(expr.eval_mode)?;
                Ok(Arc::new(Cast::new(
                    child,
                    datatype,
                    SparkCastOptions::new(eval_mode, &expr.timezone, expr.allow_incompat),
                )))
            }
            ExprStruct::Hour(expr) => {
                let child =
                    self.create_expr(expr.child.as_ref().unwrap(), Arc::clone(&input_schema))?;
                let timezone = expr.timezone.clone();
                let args = vec![child];
                let comet_hour = Arc::new(ScalarUDF::new_from_impl(SparkHour::new(timezone)));
                let field_ref = Arc::new(Field::new("hour", DataType::Int32, true));
                let expr: ScalarFunctionExpr =
                    ScalarFunctionExpr::new("hour", comet_hour, args, field_ref);

                Ok(Arc::new(expr))
            }
            ExprStruct::Minute(expr) => {
                let child =
                    self.create_expr(expr.child.as_ref().unwrap(), Arc::clone(&input_schema))?;
                let timezone = expr.timezone.clone();
                let args = vec![child];
                let comet_minute = Arc::new(ScalarUDF::new_from_impl(SparkMinute::new(timezone)));
                let field_ref = Arc::new(Field::new("minute", DataType::Int32, true));
                let expr: ScalarFunctionExpr =
                    ScalarFunctionExpr::new("minute", comet_minute, args, field_ref);

                Ok(Arc::new(expr))
            }
            ExprStruct::Second(expr) => {
                let child =
                    self.create_expr(expr.child.as_ref().unwrap(), Arc::clone(&input_schema))?;
                let timezone = expr.timezone.clone();
                let args = vec![child];
                let comet_second = Arc::new(ScalarUDF::new_from_impl(SparkSecond::new(timezone)));
                let field_ref = Arc::new(Field::new("second", DataType::Int32, true));
                let expr: ScalarFunctionExpr =
                    ScalarFunctionExpr::new("second", comet_second, args, field_ref);

                Ok(Arc::new(expr))
            }
            ExprStruct::TruncTimestamp(expr) => {
                let child =
                    self.create_expr(expr.child.as_ref().unwrap(), Arc::clone(&input_schema))?;
                let format = self.create_expr(expr.format.as_ref().unwrap(), input_schema)?;
                let timezone = expr.timezone.clone();

                Ok(Arc::new(TimestampTruncExpr::new(child, format, timezone)))
            }
            ExprStruct::Substring(expr) => {
                let child = self.create_expr(expr.child.as_ref().unwrap(), input_schema)?;
                // Spark Substring's start is 1-based when start > 0
                let start = expr.start - i32::from(expr.start > 0);
                // substring negative len is treated as 0 in Spark
                let len = max(expr.len, 0);

                Ok(Arc::new(SubstringExpr::new(
                    child,
                    start as i64,
                    len as u64,
                )))
            }
            ExprStruct::Like(expr) => {
                let left =
                    self.create_expr(expr.left.as_ref().unwrap(), Arc::clone(&input_schema))?;
                let right = self.create_expr(expr.right.as_ref().unwrap(), input_schema)?;

                Ok(Arc::new(LikeExpr::new(false, false, left, right)))
            }
            ExprStruct::Rlike(expr) => {
                let left =
                    self.create_expr(expr.left.as_ref().unwrap(), Arc::clone(&input_schema))?;
                let right = self.create_expr(expr.right.as_ref().unwrap(), input_schema)?;
                match right.as_any().downcast_ref::<Literal>().unwrap().value() {
                    ScalarValue::Utf8(Some(pattern)) => {
                        Ok(Arc::new(RLike::try_new(left, pattern)?))
                    }
                    _ => Err(GeneralError(
                        "RLike only supports scalar patterns".to_string(),
                    )),
                }
            }
            ExprStruct::CheckOverflow(expr) => {
                let child = self.create_expr(expr.child.as_ref().unwrap(), input_schema)?;
                let data_type = to_arrow_datatype(expr.datatype.as_ref().unwrap());
                let fail_on_error = expr.fail_on_error;

                Ok(Arc::new(CheckOverflow::new(
                    child,
                    data_type,
                    fail_on_error,
                )))
            }
            ExprStruct::ScalarFunc(expr) => {
                let func = self.create_scalar_function_expr(expr, input_schema);
                match expr.func.as_ref() {
                    // DataFusion map_extract returns array of struct entries even if lookup by key
                    // Apache Spark wants a single value, so wrap the result into additional list extraction
                    "map_extract" => Ok(Arc::new(ListExtract::new(
                        func?,
                        Arc::new(Literal::new(ScalarValue::Int32(Some(1)))),
                        None,
                        true,
                        false,
                    ))),
                    // DataFusion 49 hardcodes return type for MD5 built in function as UTF8View
                    // which is not yet supported in Comet
                    // Converting forcibly to UTF8. To be removed after UTF8View supported
                    "md5" => Ok(Arc::new(Cast::new(
                        func?,
                        DataType::Utf8,
                        SparkCastOptions::new_without_timezone(EvalMode::Try, true),
                    ))),
                    _ => func,
                }
            }
            ExprStruct::EqNullSafe(expr) => {
                let left =
                    self.create_expr(expr.left.as_ref().unwrap(), Arc::clone(&input_schema))?;
                let right = self.create_expr(expr.right.as_ref().unwrap(), input_schema)?;
                let op = DataFusionOperator::IsNotDistinctFrom;
                Ok(Arc::new(BinaryExpr::new(left, op, right)))
            }
            ExprStruct::NeqNullSafe(expr) => {
                let left =
                    self.create_expr(expr.left.as_ref().unwrap(), Arc::clone(&input_schema))?;
                let right = self.create_expr(expr.right.as_ref().unwrap(), input_schema)?;
                let op = DataFusionOperator::IsDistinctFrom;
                Ok(Arc::new(BinaryExpr::new(left, op, right)))
            }
            ExprStruct::BitwiseAnd(expr) => {
                let left =
                    self.create_expr(expr.left.as_ref().unwrap(), Arc::clone(&input_schema))?;
                let right = self.create_expr(expr.right.as_ref().unwrap(), input_schema)?;
                let op = DataFusionOperator::BitwiseAnd;
                Ok(Arc::new(BinaryExpr::new(left, op, right)))
            }
            ExprStruct::BitwiseOr(expr) => {
                let left =
                    self.create_expr(expr.left.as_ref().unwrap(), Arc::clone(&input_schema))?;
                let right = self.create_expr(expr.right.as_ref().unwrap(), input_schema)?;
                let op = DataFusionOperator::BitwiseOr;
                Ok(Arc::new(BinaryExpr::new(left, op, right)))
            }
            ExprStruct::BitwiseXor(expr) => {
                let left =
                    self.create_expr(expr.left.as_ref().unwrap(), Arc::clone(&input_schema))?;
                let right = self.create_expr(expr.right.as_ref().unwrap(), input_schema)?;
                let op = DataFusionOperator::BitwiseXor;
                Ok(Arc::new(BinaryExpr::new(left, op, right)))
            }
            ExprStruct::BitwiseShiftRight(expr) => {
                let left =
                    self.create_expr(expr.left.as_ref().unwrap(), Arc::clone(&input_schema))?;
                let right = self.create_expr(expr.right.as_ref().unwrap(), input_schema)?;
                let op = DataFusionOperator::BitwiseShiftRight;
                Ok(Arc::new(BinaryExpr::new(left, op, right)))
            }
            ExprStruct::BitwiseShiftLeft(expr) => {
                let left =
                    self.create_expr(expr.left.as_ref().unwrap(), Arc::clone(&input_schema))?;
                let right = self.create_expr(expr.right.as_ref().unwrap(), input_schema)?;
                let op = DataFusionOperator::BitwiseShiftLeft;
                Ok(Arc::new(BinaryExpr::new(left, op, right)))
            }
            // https://github.com/apache/datafusion-comet/issues/666
            // ExprStruct::Abs(expr) => {
            //     let child = self.create_expr(expr.child.as_ref().unwrap(), Arc::clone(&input_schema))?;
            //     let return_type = child.data_type(&input_schema)?;
            //     let args = vec![child];
            //     let eval_mode = from_protobuf_eval_mode(expr.eval_mode)?;
            //     let comet_abs = Arc::new(ScalarUDF::new_from_impl(Abs::new(
            //         eval_mode,
            //         return_type.to_string(),
            //     )?));
            //     let expr = ScalarFunctionExpr::new("abs", comet_abs, args, return_type);
            //     Ok(Arc::new(expr))
            // }
            ExprStruct::CaseWhen(case_when) => {
                let when_then_pairs = case_when
                    .when
                    .iter()
                    .map(|x| self.create_expr(x, Arc::clone(&input_schema)))
                    .zip(
                        case_when
                            .then
                            .iter()
                            .map(|then| self.create_expr(then, Arc::clone(&input_schema))),
                    )
                    .try_fold(Vec::new(), |mut acc, (a, b)| {
                        acc.push((a?, b?));
                        Ok::<Vec<(Arc<dyn PhysicalExpr>, Arc<dyn PhysicalExpr>)>, ExecutionError>(
                            acc,
                        )
                    })?;

                let else_phy_expr = match &case_when.else_expr {
                    None => None,
                    Some(_) => Some(self.create_expr(
                        case_when.else_expr.as_ref().unwrap(),
                        Arc::clone(&input_schema),
                    )?),
                };

                create_case_expr(when_then_pairs, else_phy_expr, &input_schema)
            }
            ExprStruct::In(expr) => {
                let value =
                    self.create_expr(expr.in_value.as_ref().unwrap(), Arc::clone(&input_schema))?;
                let list = expr
                    .lists
                    .iter()
                    .map(|x| self.create_expr(x, Arc::clone(&input_schema)))
                    .collect::<Result<Vec<_>, _>>()?;

                in_list(value, list, &expr.negated, input_schema.as_ref()).map_err(|e| e.into())
            }
            ExprStruct::If(expr) => {
                let if_expr =
                    self.create_expr(expr.if_expr.as_ref().unwrap(), Arc::clone(&input_schema))?;
                let true_expr =
                    self.create_expr(expr.true_expr.as_ref().unwrap(), Arc::clone(&input_schema))?;
                let false_expr =
                    self.create_expr(expr.false_expr.as_ref().unwrap(), input_schema)?;
                Ok(Arc::new(IfExpr::new(if_expr, true_expr, false_expr)))
            }
            ExprStruct::Not(expr) => {
                let child = self.create_expr(expr.child.as_ref().unwrap(), input_schema)?;
                Ok(Arc::new(NotExpr::new(child)))
            }
            ExprStruct::UnaryMinus(expr) => {
                let child: Arc<dyn PhysicalExpr> =
                    self.create_expr(expr.child.as_ref().unwrap(), Arc::clone(&input_schema))?;
                let result = create_negate_expr(child, expr.fail_on_error);
                result.map_err(|e| GeneralError(e.to_string()))
            }
            ExprStruct::NormalizeNanAndZero(expr) => {
                let child = self.create_expr(expr.child.as_ref().unwrap(), input_schema)?;
                let data_type = to_arrow_datatype(expr.datatype.as_ref().unwrap());
                Ok(Arc::new(NormalizeNaNAndZero::new(data_type, child)))
            }
            ExprStruct::Subquery(expr) => {
                let id = expr.id;
                let data_type = to_arrow_datatype(expr.datatype.as_ref().unwrap());
                Ok(Arc::new(Subquery::new(self.exec_context_id, id, data_type)))
            }
            ExprStruct::BloomFilterMightContain(expr) => {
                let bloom_filter_expr = self.create_expr(
                    expr.bloom_filter.as_ref().unwrap(),
                    Arc::clone(&input_schema),
                )?;

                // We only provide the values as argument, the bloom filter is created only in plan time.
                let value_expr = self.create_expr(expr.value.as_ref().unwrap(), input_schema)?;
                let args = vec![value_expr];
                let udf =
                    ScalarUDF::new_from_impl(BloomFilterMightContain::try_new(bloom_filter_expr)?);

                let field_ref = Arc::new(Field::new("might_contain", DataType::Boolean, true));
                let expr: ScalarFunctionExpr =
                    ScalarFunctionExpr::new("might_contain", Arc::new(udf), args, field_ref);
                Ok(Arc::new(expr))
            }
            ExprStruct::CreateNamedStruct(expr) => {
                let values = expr
                    .values
                    .iter()
                    .map(|expr| self.create_expr(expr, Arc::clone(&input_schema)))
                    .collect::<Result<Vec<_>, _>>()?;
                let names = expr.names.clone();
                Ok(Arc::new(CreateNamedStruct::new(values, names)))
            }
            ExprStruct::GetStructField(expr) => {
                let child =
                    self.create_expr(expr.child.as_ref().unwrap(), Arc::clone(&input_schema))?;
                Ok(Arc::new(GetStructField::new(child, expr.ordinal as usize)))
            }
            ExprStruct::ToJson(expr) => {
                let child = self.create_expr(expr.child.as_ref().unwrap(), input_schema)?;
                Ok(Arc::new(ToJson::new(child, &expr.timezone)))
            }
            ExprStruct::ToPrettyString(expr) => {
                let mut spark_cast_options =
                    SparkCastOptions::new(EvalMode::Try, &expr.timezone, true);
                let null_string = "NULL";
                spark_cast_options.null_string = null_string.to_string();
                let child = self.create_expr(expr.child.as_ref().unwrap(), input_schema)?;
                let cast = Arc::new(Cast::new(
                    Arc::clone(&child),
                    DataType::Utf8,
                    spark_cast_options,
                ));
                Ok(Arc::new(IfExpr::new(
                    Arc::new(IsNullExpr::new(child)),
                    Arc::new(Literal::new(ScalarValue::Utf8(Some(
                        null_string.to_string(),
                    )))),
                    cast,
                )))
            }
            ExprStruct::ListExtract(expr) => {
                let child =
                    self.create_expr(expr.child.as_ref().unwrap(), Arc::clone(&input_schema))?;
                let ordinal =
                    self.create_expr(expr.ordinal.as_ref().unwrap(), Arc::clone(&input_schema))?;
                let default_value = expr
                    .default_value
                    .as_ref()
                    .map(|e| self.create_expr(e, Arc::clone(&input_schema)))
                    .transpose()?;
                Ok(Arc::new(ListExtract::new(
                    child,
                    ordinal,
                    default_value,
                    expr.one_based,
                    expr.fail_on_error,
                )))
            }
            ExprStruct::GetArrayStructFields(expr) => {
                let child =
                    self.create_expr(expr.child.as_ref().unwrap(), Arc::clone(&input_schema))?;

                Ok(Arc::new(GetArrayStructFields::new(
                    child,
                    expr.ordinal as usize,
                )))
            }
            ExprStruct::ArrayInsert(expr) => {
                let src_array_expr = self.create_expr(
                    expr.src_array_expr.as_ref().unwrap(),
                    Arc::clone(&input_schema),
                )?;
                let pos_expr =
                    self.create_expr(expr.pos_expr.as_ref().unwrap(), Arc::clone(&input_schema))?;
                let item_expr =
                    self.create_expr(expr.item_expr.as_ref().unwrap(), Arc::clone(&input_schema))?;
                Ok(Arc::new(ArrayInsert::new(
                    src_array_expr,
                    pos_expr,
                    item_expr,
                    expr.legacy_negative_index,
                )))
            }
            ExprStruct::Rand(expr) => {
                let seed = expr.seed.wrapping_add(self.partition.into());
                Ok(Arc::new(RandExpr::new(seed)))
            }
            ExprStruct::Randn(expr) => {
                let seed = expr.seed.wrapping_add(self.partition.into());
                Ok(Arc::new(RandnExpr::new(seed)))
            }
            ExprStruct::SparkPartitionId(_) => Ok(Arc::new(DataFusionLiteral::new(
                ScalarValue::Int32(Some(self.partition)),
            ))),
            ExprStruct::MonotonicallyIncreasingId(_) => Ok(Arc::new(
                MonotonicallyIncreasingId::from_partition_id(self.partition),
            )),
            expr => Err(GeneralError(format!("Not implemented: {expr:?}"))),
        }
    }

    /// Create a DataFusion physical sort expression from Spark physical expression
    fn create_sort_expr<'a>(
        &'a self,
        spark_expr: &'a Expr,
        input_schema: SchemaRef,
    ) -> Result<PhysicalSortExpr, ExecutionError> {
        match spark_expr.expr_struct.as_ref().unwrap() {
            ExprStruct::SortOrder(expr) => {
                let child = self.create_expr(expr.child.as_ref().unwrap(), input_schema)?;
                let descending = expr.direction == 1;
                let nulls_first = expr.null_ordering == 0;

                let options = SortOptions {
                    descending,
                    nulls_first,
                };

                Ok(PhysicalSortExpr {
                    expr: child,
                    options,
                })
            }
            expr => Err(GeneralError(format!("{expr:?} isn't a SortOrder"))),
        }
    }

    fn create_binary_expr(
        &self,
        left: &Expr,
        right: &Expr,
        return_type: Option<&spark_expression::DataType>,
        op: DataFusionOperator,
        input_schema: SchemaRef,
        eval_mode: EvalMode,
    ) -> Result<Arc<dyn PhysicalExpr>, ExecutionError> {
        self.create_binary_expr_with_options(
            left,
            right,
            return_type,
            op,
            input_schema,
            BinaryExprOptions::default(),
            eval_mode,
        )
    }

    #[allow(clippy::too_many_arguments)]
    fn create_binary_expr_with_options(
        &self,
        left: &Expr,
        right: &Expr,
        return_type: Option<&spark_expression::DataType>,
        op: DataFusionOperator,
        input_schema: SchemaRef,
        options: BinaryExprOptions,
        eval_mode: EvalMode,
    ) -> Result<Arc<dyn PhysicalExpr>, ExecutionError> {
        let left = self.create_expr(left, Arc::clone(&input_schema))?;
        let right = self.create_expr(right, Arc::clone(&input_schema))?;
        match (
            &op,
            left.data_type(&input_schema),
            right.data_type(&input_schema),
        ) {
            (
                DataFusionOperator::Plus | DataFusionOperator::Minus | DataFusionOperator::Multiply,
                Ok(DataType::Decimal128(p1, s1)),
                Ok(DataType::Decimal128(p2, s2)),
            ) if ((op == DataFusionOperator::Plus || op == DataFusionOperator::Minus)
                && max(s1, s2) as u8 + max(p1 - s1 as u8, p2 - s2 as u8)
                    >= DECIMAL128_MAX_PRECISION)
                || (op == DataFusionOperator::Multiply && p1 + p2 >= DECIMAL128_MAX_PRECISION) =>
            {
                let data_type = return_type.map(to_arrow_datatype).unwrap();
                // For some Decimal128 operations, we need wider internal digits.
                // Cast left and right to Decimal256 and cast the result back to Decimal128
                let left = Arc::new(Cast::new(
                    left,
                    DataType::Decimal256(p1, s1),
                    SparkCastOptions::new_without_timezone(EvalMode::Legacy, false),
                ));
                let right = Arc::new(Cast::new(
                    right,
                    DataType::Decimal256(p2, s2),
                    SparkCastOptions::new_without_timezone(EvalMode::Legacy, false),
                ));
                let child = Arc::new(BinaryExpr::new(left, op, right));
                Ok(Arc::new(Cast::new(
                    child,
                    data_type,
                    SparkCastOptions::new_without_timezone(EvalMode::Legacy, false),
                )))
            }
            (
                DataFusionOperator::Divide,
                Ok(DataType::Decimal128(_p1, _s1)),
                Ok(DataType::Decimal128(_p2, _s2)),
            ) => {
                let data_type = return_type.map(to_arrow_datatype).unwrap();
                let func_name = if options.is_integral_div {
                    // Decimal256 division in Arrow may overflow, so we still need this variant of decimal_div.
                    // Otherwise, we may be able to reuse the previous case-match instead of here,
                    // see more: https://github.com/apache/datafusion-comet/pull/1428#discussion_r1972648463
                    "decimal_integral_div"
                } else {
                    "decimal_div"
                };
                let fun_expr = create_comet_physical_fun(
                    func_name,
                    data_type.clone(),
                    &self.session_ctx.state(),
                    None,
                )?;
                Ok(Arc::new(ScalarFunctionExpr::new(
                    func_name,
                    fun_expr,
                    vec![left, right],
                    Arc::new(Field::new(func_name, data_type, true)),
                )))
            }
            _ => {
                let data_type = return_type.map(to_arrow_datatype).unwrap();
                if eval_mode == EvalMode::Try && data_type.is_integer() {
                    let op_str = match op {
                        DataFusionOperator::Plus => "checked_add",
                        DataFusionOperator::Minus => "checked_sub",
                        DataFusionOperator::Multiply => "checked_mul",
                        DataFusionOperator::Divide => "checked_div",
                        _ => {
                            todo!("Operator yet to be implemented!");
                        }
                    };
                    let fun_expr = create_comet_physical_fun(
                        op_str,
                        data_type.clone(),
                        &self.session_ctx.state(),
                        None,
                    )?;
                    Ok(Arc::new(ScalarFunctionExpr::new(
                        op_str,
                        fun_expr,
                        vec![left, right],
                        Arc::new(Field::new(op_str, data_type, true)),
                    )))
                } else {
                    Ok(Arc::new(BinaryExpr::new(left, op, right)))
                }
            }
        }
    }

    /// Create a DataFusion physical plan from Spark physical plan. There is a level of
    /// abstraction where a tree of SparkPlan nodes is returned. There is a 1:1 mapping from a
    /// protobuf Operator (that represents a Spark operator) to a native SparkPlan struct. We
    /// need this 1:1 mapping so that we can report metrics back to Spark. The native execution
    /// plan that is generated for each Operator is sometimes a single ExecutionPlan, but in some
    /// cases we generate a tree of ExecutionPlans and we need to collect metrics for all of these
    /// plans so we store references to them in the SparkPlan struct.
    ///
    /// `inputs` is a vector of input source IDs. It is used to create `ScanExec`s. Each `ScanExec`
    /// will be assigned a unique ID from `inputs` and the ID will be used to identify the input
    /// source at JNI API.
    ///
    /// Note that `ScanExec` will pull initial input batch during initialization. It is because we
    /// need to know the exact schema (not only data type but also dictionary-encoding) at
    /// `ScanExec`s. It is because some DataFusion operators, e.g., `ProjectionExec`, gets child
    /// operator schema during initialization and uses it later for `RecordBatch`. We may be
    /// able to get rid of it once `RecordBatch` relaxes schema check.
    ///
    /// Note that we return created `Scan`s which will be kept at JNI API. JNI calls will use it to
    /// feed in new input batch from Spark JVM side.
    pub(crate) fn create_plan<'a>(
        &'a self,
        spark_plan: &'a Operator,
        inputs: &mut Vec<Arc<GlobalRef>>,
        partition_count: usize,
    ) -> Result<(Vec<ScanExec>, Arc<SparkPlan>), ExecutionError> {
        let children = &spark_plan.children;
        match spark_plan.op_struct.as_ref().unwrap() {
            OpStruct::Projection(project) => {
                assert_eq!(children.len(), 1);
                let (scans, child) = self.create_plan(&children[0], inputs, partition_count)?;
                let exprs: PhyExprResult = project
                    .project_list
                    .iter()
                    .enumerate()
                    .map(|(idx, expr)| {
                        self.create_expr(expr, child.schema())
                            .map(|r| (r, format!("col_{idx}")))
                    })
                    .collect();
                let projection = Arc::new(ProjectionExec::try_new(
                    exprs?,
                    Arc::clone(&child.native_plan),
                )?);
                Ok((
                    scans,
                    Arc::new(SparkPlan::new(spark_plan.plan_id, projection, vec![child])),
                ))
            }
            OpStruct::Filter(filter) => {
                assert_eq!(children.len(), 1);
                let (scans, child) = self.create_plan(&children[0], inputs, partition_count)?;
                let predicate =
                    self.create_expr(filter.predicate.as_ref().unwrap(), child.schema())?;

                let filter: Arc<dyn ExecutionPlan> =
                    match (filter.wrap_child_in_copy_exec, filter.use_datafusion_filter) {
                        (true, true) => Arc::new(DataFusionFilterExec::try_new(
                            predicate,
                            Self::wrap_in_copy_exec(Arc::clone(&child.native_plan)),
                        )?),
                        (true, false) => Arc::new(CometFilterExec::try_new(
                            predicate,
                            Self::wrap_in_copy_exec(Arc::clone(&child.native_plan)),
                        )?),
                        (false, true) => Arc::new(DataFusionFilterExec::try_new(
                            predicate,
                            Arc::clone(&child.native_plan),
                        )?),
                        (false, false) => Arc::new(CometFilterExec::try_new(
                            predicate,
                            Arc::clone(&child.native_plan),
                        )?),
                    };

                Ok((
                    scans,
                    Arc::new(SparkPlan::new(spark_plan.plan_id, filter, vec![child])),
                ))
            }
            OpStruct::HashAgg(agg) => {
                assert_eq!(children.len(), 1);
                let (scans, child) = self.create_plan(&children[0], inputs, partition_count)?;

                let group_exprs: PhyExprResult = agg
                    .grouping_exprs
                    .iter()
                    .enumerate()
                    .map(|(idx, expr)| {
                        self.create_expr(expr, child.schema())
                            .map(|r| (r, format!("col_{idx}")))
                    })
                    .collect();
                let group_by = PhysicalGroupBy::new_single(group_exprs?);
                let schema = child.schema();

                let mode = if agg.mode == 0 {
                    DFAggregateMode::Partial
                } else {
                    DFAggregateMode::Final
                };

                let agg_exprs: PhyAggResult = agg
                    .agg_exprs
                    .iter()
                    .map(|expr| self.create_agg_expr(expr, Arc::clone(&schema)))
                    .collect();

                let num_agg = agg.agg_exprs.len();
                let aggr_expr = agg_exprs?.into_iter().map(Arc::new).collect();
                let aggregate: Arc<dyn ExecutionPlan> = Arc::new(
                    datafusion::physical_plan::aggregates::AggregateExec::try_new(
                        mode,
                        group_by,
                        aggr_expr,
                        vec![None; num_agg], // no filter expressions
                        Arc::clone(&child.native_plan),
                        Arc::clone(&schema),
                    )?,
                );
                let result_exprs: PhyExprResult = agg
                    .result_exprs
                    .iter()
                    .enumerate()
                    .map(|(idx, expr)| {
                        self.create_expr(expr, aggregate.schema())
                            .map(|r| (r, format!("col_{idx}")))
                    })
                    .collect();

                if agg.result_exprs.is_empty() {
                    Ok((
                        scans,
                        Arc::new(SparkPlan::new(spark_plan.plan_id, aggregate, vec![child])),
                    ))
                } else {
                    // For final aggregation, DF's hash aggregate exec doesn't support Spark's
                    // aggregate result expressions like `COUNT(col) + 1`, but instead relying
                    // on additional `ProjectionExec` to handle the case. Therefore, here we'll
                    // add a projection node on top of the aggregate node.
                    //
                    // Note that `result_exprs` should only be set for final aggregation on the
                    // Spark side.
                    let projection = Arc::new(ProjectionExec::try_new(
                        result_exprs?,
                        Arc::clone(&aggregate),
                    )?);
                    Ok((
                        scans,
                        Arc::new(SparkPlan::new_with_additional(
                            spark_plan.plan_id,
                            projection,
                            vec![child],
                            vec![aggregate],
                        )),
                    ))
                }
            }
            OpStruct::Limit(limit) => {
                assert_eq!(children.len(), 1);
                let num = limit.limit;
                let offset: i32 = limit.offset;
                if num != -1 && offset > num {
                    return Err(GeneralError(format!(
                        "Invalid limit/offset combination: [{num}. {offset}]"
                    )));
                }
                let (scans, child) = self.create_plan(&children[0], inputs, partition_count)?;
                let limit: Arc<dyn ExecutionPlan> = if offset == 0 {
                    Arc::new(LocalLimitExec::new(
                        Arc::clone(&child.native_plan),
                        num as usize,
                    ))
                } else {
                    let fetch = if num == -1 {
                        None
                    } else {
                        Some((num - offset) as usize)
                    };
                    Arc::new(GlobalLimitExec::new(
                        Arc::clone(&child.native_plan),
                        offset as usize,
                        fetch,
                    ))
                };
                Ok((
                    scans,
                    Arc::new(SparkPlan::new(spark_plan.plan_id, limit, vec![child])),
                ))
            }
            OpStruct::Sort(sort) => {
                assert_eq!(children.len(), 1);
                let (scans, child) = self.create_plan(&children[0], inputs, partition_count)?;

                let exprs: Result<Vec<PhysicalSortExpr>, ExecutionError> = sort
                    .sort_orders
                    .iter()
                    .map(|expr| self.create_sort_expr(expr, child.schema()))
                    .collect();

                let fetch = sort.fetch.map(|num| num as usize);
                // SortExec caches batches so we need to make a copy of incoming batches. Also,
                // SortExec fails in some cases if we do not unpack dictionary-encoded arrays, and
                // it would be more efficient if we could avoid that.
                // https://github.com/apache/datafusion-comet/issues/963

                // TODO optimize this so that we only add the CopyExec if needed
                // https://github.com/apache/datafusion-comet/issues/2131
                let child_copied = Arc::new(CopyExec::new(
                    Arc::clone(&child.native_plan),
                    CopyMode::UnpackOrDeepCopy,
                ));

<<<<<<< HEAD
                let sort = Arc::new(
                    SortExec::new(LexOrdering::new(exprs?).unwrap(), child_copied)
=======
                let mut sort_exec: Arc<dyn ExecutionPlan> = Arc::new(
                    SortExec::new(LexOrdering::new(exprs?).unwrap(), Arc::clone(&child_copied))
>>>>>>> f8ed1094
                        .with_fetch(fetch),
                );

                if let Some(skip) = sort.skip.filter(|&n| n > 0).map(|n| n as usize) {
                    sort_exec = Arc::new(GlobalLimitExec::new(sort_exec, skip, None));
                }

                Ok((
                    scans,
                    Arc::new(SparkPlan::new(
                        spark_plan.plan_id,
                        sort_exec,
                        vec![Arc::clone(&child)],
                    )),
                ))
            }
            OpStruct::NativeScan(scan) => {
                let data_schema = convert_spark_types_to_arrow_schema(scan.data_schema.as_slice());
                let required_schema: SchemaRef =
                    convert_spark_types_to_arrow_schema(scan.required_schema.as_slice());
                let partition_schema: SchemaRef =
                    convert_spark_types_to_arrow_schema(scan.partition_schema.as_slice());
                let projection_vector: Vec<usize> = scan
                    .projection_vector
                    .iter()
                    .map(|offset| *offset as usize)
                    .collect();

                // Convert the Spark expressions to Physical expressions
                let data_filters: Result<Vec<Arc<dyn PhysicalExpr>>, ExecutionError> = scan
                    .data_filters
                    .iter()
                    .map(|expr| self.create_expr(expr, Arc::clone(&required_schema)))
                    .collect();

                let default_values: Option<HashMap<usize, ScalarValue>> = if !scan
                    .default_values
                    .is_empty()
                {
                    // We have default values. Extract the two lists (same length) of values and
                    // indexes in the schema, and then create a HashMap to use in the SchemaMapper.
                    let default_values: Result<Vec<ScalarValue>, DataFusionError> = scan
                        .default_values
                        .iter()
                        .map(|expr| {
                            let literal = self.create_expr(expr, Arc::clone(&required_schema))?;
                            let df_literal = literal
                                .as_any()
                                .downcast_ref::<DataFusionLiteral>()
                                .ok_or_else(|| {
                                GeneralError("Expected literal of default value.".to_string())
                            })?;
                            Ok(df_literal.value().clone())
                        })
                        .collect();
                    let default_values = default_values?;
                    let default_values_indexes: Vec<usize> = scan
                        .default_values_indexes
                        .iter()
                        .map(|offset| *offset as usize)
                        .collect();
                    Some(
                        default_values_indexes
                            .into_iter()
                            .zip(default_values)
                            .collect(),
                    )
                } else {
                    None
                };

                // Get one file from the list of files
                let one_file = scan
                    .file_partitions
                    .first()
                    .and_then(|f| f.partitioned_file.first())
                    .map(|f| f.file_path.clone())
                    .ok_or(GeneralError("Failed to locate file".to_string()))?;

                let object_store_options: HashMap<String, String> = scan
                    .object_store_options
                    .iter()
                    .map(|(k, v)| (k.clone(), v.clone()))
                    .collect();
                let (object_store_url, _) = prepare_object_store_with_configs(
                    self.session_ctx.runtime_env(),
                    one_file,
                    &object_store_options,
                )?;

                // Generate file groups
                let mut file_groups: Vec<Vec<PartitionedFile>> =
                    Vec::with_capacity(partition_count);
                scan.file_partitions.iter().try_for_each(|partition| {
                    let files = self.get_partitioned_files(partition)?;
                    file_groups.push(files);
                    Ok::<(), ExecutionError>(())
                })?;

                // TODO: I think we can remove partition_count in the future, but leave for testing.
                assert_eq!(file_groups.len(), partition_count);
                let partition_fields: Vec<Field> = partition_schema
                    .fields()
                    .iter()
                    .map(|field| {
                        Field::new(field.name(), field.data_type().clone(), field.is_nullable())
                    })
                    .collect_vec();
                let scan = init_datasource_exec(
                    required_schema,
                    Some(data_schema),
                    Some(partition_schema),
                    Some(partition_fields),
                    object_store_url,
                    file_groups,
                    Some(projection_vector),
                    Some(data_filters?),
                    default_values,
                    scan.session_timezone.as_str(),
                    scan.case_sensitive,
                )?;
                Ok((
                    vec![],
                    Arc::new(SparkPlan::new(spark_plan.plan_id, scan, vec![])),
                ))
            }
            OpStruct::Scan(scan) => {
                let data_types = scan.fields.iter().map(to_arrow_datatype).collect_vec();

                // If it is not test execution context for unit test, we should have at least one
                // input source
                if self.exec_context_id != TEST_EXEC_CONTEXT_ID && inputs.is_empty() {
                    return Err(GeneralError("No input for scan".to_string()));
                }

                // Consumes the first input source for the scan
                let input_source =
                    if self.exec_context_id == TEST_EXEC_CONTEXT_ID && inputs.is_empty() {
                        // For unit test, we will set input batch to scan directly by `set_input_batch`.
                        None
                    } else {
                        Some(inputs.remove(0))
                    };

                // The `ScanExec` operator will take actual arrays from Spark during execution
                let scan =
                    ScanExec::new(self.exec_context_id, input_source, &scan.source, data_types)?;

                Ok((
                    vec![scan.clone()],
                    Arc::new(SparkPlan::new(spark_plan.plan_id, Arc::new(scan), vec![])),
                ))
            }
            OpStruct::ShuffleWriter(writer) => {
                assert_eq!(children.len(), 1);
                let (scans, child) = self.create_plan(&children[0], inputs, partition_count)?;

                let partitioning = self
                    .create_partitioning(writer.partitioning.as_ref().unwrap(), child.schema())?;

                let codec = match writer.codec.try_into() {
                    Ok(SparkCompressionCodec::None) => Ok(CompressionCodec::None),
                    Ok(SparkCompressionCodec::Snappy) => Ok(CompressionCodec::Snappy),
                    Ok(SparkCompressionCodec::Zstd) => {
                        Ok(CompressionCodec::Zstd(writer.compression_level))
                    }
                    Ok(SparkCompressionCodec::Lz4) => Ok(CompressionCodec::Lz4Frame),
                    _ => Err(GeneralError(format!(
                        "Unsupported shuffle compression codec: {:?}",
                        writer.codec
                    ))),
                }?;

                let shuffle_writer = Arc::new(ShuffleWriterExec::try_new(
                    Self::wrap_in_copy_exec(Arc::clone(&child.native_plan)),
                    partitioning,
                    codec,
                    writer.output_data_file.clone(),
                    writer.output_index_file.clone(),
                    writer.tracing_enabled,
                )?);

                Ok((
                    scans,
                    Arc::new(SparkPlan::new(
                        spark_plan.plan_id,
                        shuffle_writer,
                        vec![Arc::clone(&child)],
                    )),
                ))
            }
            OpStruct::Expand(expand) => {
                assert_eq!(children.len(), 1);
                let (scans, child) = self.create_plan(&children[0], inputs, partition_count)?;

                let mut projections = vec![];
                let mut projection = vec![];

                expand.project_list.iter().try_for_each(|expr| {
                    let expr = self.create_expr(expr, child.schema())?;
                    projection.push(expr);

                    if projection.len() == expand.num_expr_per_project as usize {
                        projections.push(projection.clone());
                        projection = vec![];
                    }

                    Ok::<(), ExecutionError>(())
                })?;

                assert!(
                    !projections.is_empty(),
                    "Expand should have at least one projection"
                );

                let datatypes = projections[0]
                    .iter()
                    .map(|expr| expr.data_type(&child.schema()))
                    .collect::<Result<Vec<DataType>, _>>()?;
                let fields: Vec<Field> = datatypes
                    .iter()
                    .enumerate()
                    .map(|(idx, dt)| Field::new(format!("col_{idx}"), dt.clone(), true))
                    .collect();
                let schema = Arc::new(Schema::new(fields));

                // `Expand` operator keeps the input batch and expands it to multiple output
                // batches. However, `ScanExec` will reuse input arrays for the next
                // input batch. Therefore, we need to copy the input batch to avoid
                // the data corruption. Note that we only need to copy the input batch
                // if the child operator is `ScanExec`, because other operators after `ScanExec`
                // will create new arrays for the output batch.
                let input = if can_reuse_input_batch(&child.native_plan) {
                    Arc::new(CopyExec::new(
                        Arc::clone(&child.native_plan),
                        CopyMode::UnpackOrDeepCopy,
                    ))
                } else {
                    Arc::clone(&child.native_plan)
                };
                let expand = Arc::new(ExpandExec::new(projections, input, schema));
                Ok((
                    scans,
                    Arc::new(SparkPlan::new(spark_plan.plan_id, expand, vec![child])),
                ))
            }
            OpStruct::SortMergeJoin(join) => {
                let (join_params, scans) = self.parse_join_parameters(
                    inputs,
                    children,
                    &join.left_join_keys,
                    &join.right_join_keys,
                    join.join_type,
                    &join.condition,
                    partition_count,
                )?;

                let sort_options = join
                    .sort_options
                    .iter()
                    .map(|sort_option| {
                        let sort_expr = self
                            .create_sort_expr(sort_option, join_params.left.schema())
                            .unwrap();
                        SortOptions {
                            descending: sort_expr.options.descending,
                            nulls_first: sort_expr.options.nulls_first,
                        }
                    })
                    .collect();

                let join = Arc::new(SortMergeJoinExec::try_new(
                    Arc::clone(&join_params.left.native_plan),
                    Arc::clone(&join_params.right.native_plan),
                    join_params.join_on,
                    join_params.join_filter,
                    join_params.join_type,
                    sort_options,
                    // null doesn't equal to null in Spark join key. If the join key is
                    // `EqualNullSafe`, Spark will rewrite it during planning.
                    NullEquality::NullEqualsNothing,
                )?);

                if join.filter.is_some() {
                    // SMJ with join filter produces lots of tiny batches
                    let coalesce_batches: Arc<dyn ExecutionPlan> =
                        Arc::new(CoalesceBatchesExec::new(
                            Arc::<SortMergeJoinExec>::clone(&join),
                            self.session_ctx
                                .state()
                                .config_options()
                                .execution
                                .batch_size,
                        ));
                    Ok((
                        scans,
                        Arc::new(SparkPlan::new_with_additional(
                            spark_plan.plan_id,
                            coalesce_batches,
                            vec![
                                Arc::clone(&join_params.left),
                                Arc::clone(&join_params.right),
                            ],
                            vec![join],
                        )),
                    ))
                } else {
                    Ok((
                        scans,
                        Arc::new(SparkPlan::new(
                            spark_plan.plan_id,
                            join,
                            vec![
                                Arc::clone(&join_params.left),
                                Arc::clone(&join_params.right),
                            ],
                        )),
                    ))
                }
            }
            OpStruct::HashJoin(join) => {
                let (join_params, scans) = self.parse_join_parameters(
                    inputs,
                    children,
                    &join.left_join_keys,
                    &join.right_join_keys,
                    join.join_type,
                    &join.condition,
                    partition_count,
                )?;

                // HashJoinExec may cache the input batch internally. We need
                // to copy the input batch to avoid the data corruption from reusing the input
                // batch. We also need to unpack dictionary arrays, because the join operators
                // do not support them.
                let left = Self::wrap_in_copy_exec(Arc::clone(&join_params.left.native_plan));
                let right = Self::wrap_in_copy_exec(Arc::clone(&join_params.right.native_plan));

                let hash_join = Arc::new(HashJoinExec::try_new(
                    left,
                    right,
                    join_params.join_on,
                    join_params.join_filter,
                    &join_params.join_type,
                    None,
                    PartitionMode::Partitioned,
                    // null doesn't equal to null in Spark join key. If the join key is
                    // `EqualNullSafe`, Spark will rewrite it during planning.
                    NullEquality::NullEqualsNothing,
                )?);

                // If the hash join is build right, we need to swap the left and right
                if join.build_side == BuildSide::BuildLeft as i32 {
                    Ok((
                        scans,
                        Arc::new(SparkPlan::new(
                            spark_plan.plan_id,
                            hash_join,
                            vec![join_params.left, join_params.right],
                        )),
                    ))
                } else {
                    let swapped_hash_join =
                        hash_join.as_ref().swap_inputs(PartitionMode::Partitioned)?;

                    let mut additional_native_plans = vec![];
                    if swapped_hash_join.as_any().is::<ProjectionExec>() {
                        // a projection was added to the hash join
                        additional_native_plans.push(Arc::clone(swapped_hash_join.children()[0]));
                    }

                    Ok((
                        scans,
                        Arc::new(SparkPlan::new_with_additional(
                            spark_plan.plan_id,
                            swapped_hash_join,
                            vec![join_params.left, join_params.right],
                            additional_native_plans,
                        )),
                    ))
                }
            }
            OpStruct::Window(wnd) => {
                let (scans, child) = self.create_plan(&children[0], inputs, partition_count)?;
                let input_schema = child.schema();
                let sort_exprs: Result<Vec<PhysicalSortExpr>, ExecutionError> = wnd
                    .order_by_list
                    .iter()
                    .map(|expr| self.create_sort_expr(expr, Arc::clone(&input_schema)))
                    .collect();

                let partition_exprs: Result<Vec<Arc<dyn PhysicalExpr>>, ExecutionError> = wnd
                    .partition_by_list
                    .iter()
                    .map(|expr| self.create_expr(expr, Arc::clone(&input_schema)))
                    .collect();

                let sort_exprs = &sort_exprs?;
                let partition_exprs = &partition_exprs?;

                let window_expr: Result<Vec<Arc<dyn WindowExpr>>, ExecutionError> = wnd
                    .window_expr
                    .iter()
                    .map(|expr| {
                        self.create_window_expr(
                            expr,
                            Arc::clone(&input_schema),
                            partition_exprs,
                            sort_exprs,
                        )
                    })
                    .collect();

                let window_agg = Arc::new(BoundedWindowAggExec::try_new(
                    window_expr?,
                    Arc::clone(&child.native_plan),
                    InputOrderMode::Sorted,
                    !partition_exprs.is_empty(),
                )?);
                Ok((
                    scans,
                    Arc::new(SparkPlan::new(spark_plan.plan_id, window_agg, vec![child])),
                ))
            }
        }
    }

    #[allow(clippy::too_many_arguments)]
    fn parse_join_parameters(
        &self,
        inputs: &mut Vec<Arc<GlobalRef>>,
        children: &[Operator],
        left_join_keys: &[Expr],
        right_join_keys: &[Expr],
        join_type: i32,
        condition: &Option<Expr>,
        partition_count: usize,
    ) -> Result<(JoinParameters, Vec<ScanExec>), ExecutionError> {
        assert_eq!(children.len(), 2);
        let (mut left_scans, left) = self.create_plan(&children[0], inputs, partition_count)?;
        let (mut right_scans, right) = self.create_plan(&children[1], inputs, partition_count)?;

        left_scans.append(&mut right_scans);

        let left_join_exprs: Vec<_> = left_join_keys
            .iter()
            .map(|expr| self.create_expr(expr, left.schema()))
            .collect::<Result<Vec<_>, _>>()?;
        let right_join_exprs: Vec<_> = right_join_keys
            .iter()
            .map(|expr| self.create_expr(expr, right.schema()))
            .collect::<Result<Vec<_>, _>>()?;

        let join_on = left_join_exprs
            .into_iter()
            .zip(right_join_exprs)
            .collect::<Vec<_>>();

        let join_type = match join_type.try_into() {
            Ok(JoinType::Inner) => DFJoinType::Inner,
            Ok(JoinType::LeftOuter) => DFJoinType::Left,
            Ok(JoinType::RightOuter) => DFJoinType::Right,
            Ok(JoinType::FullOuter) => DFJoinType::Full,
            Ok(JoinType::LeftSemi) => DFJoinType::LeftSemi,
            Ok(JoinType::LeftAnti) => DFJoinType::LeftAnti,
            Err(_) => {
                return Err(GeneralError(format!(
                    "Unsupported join type: {join_type:?}"
                )));
            }
        };

        // Handle join filter as DataFusion `JoinFilter` struct
        let join_filter = if let Some(expr) = condition {
            let left_schema = left.schema();
            let right_schema = right.schema();
            let left_fields = left_schema.fields();
            let right_fields = right_schema.fields();
            let all_fields: Vec<_> = left_fields
                .into_iter()
                .chain(right_fields)
                .cloned()
                .collect();
            let full_schema = Arc::new(Schema::new(all_fields));

            // Because we cast dictionary array to array in scan operator,
            // we need to change dictionary type to data type for join filter expression.
            let fields: Vec<_> = full_schema
                .fields()
                .iter()
                .map(|f| match f.data_type() {
                    DataType::Dictionary(_, val_type) => Arc::new(Field::new(
                        f.name(),
                        val_type.as_ref().clone(),
                        f.is_nullable(),
                    )),
                    _ => Arc::clone(f),
                })
                .collect();

            let full_schema = Arc::new(Schema::new(fields));

            let physical_expr = self.create_expr(expr, full_schema)?;
            let (left_field_indices, right_field_indices) =
                expr_to_columns(&physical_expr, left_fields.len(), right_fields.len())?;
            let column_indices = JoinFilter::build_column_indices(
                left_field_indices.clone(),
                right_field_indices.clone(),
            );

            let filter_fields: Vec<Field> = left_field_indices
                .clone()
                .into_iter()
                .map(|i| left.schema().field(i).clone())
                .chain(
                    right_field_indices
                        .clone()
                        .into_iter()
                        .map(|i| right.schema().field(i).clone()),
                )
                // Because we cast dictionary array to array in scan operator,
                // we need to change dictionary type to data type for join filter expression.
                .map(|f| match f.data_type() {
                    DataType::Dictionary(_, val_type) => {
                        Field::new(f.name(), val_type.as_ref().clone(), f.is_nullable())
                    }
                    _ => f.clone(),
                })
                .collect_vec();

            let filter_schema = Schema::new_with_metadata(filter_fields, HashMap::new());

            // Rewrite the physical expression to use the new column indices.
            // DataFusion's join filter is bound to intermediate schema which contains
            // only the fields used in the filter expression. But the Spark's join filter
            // expression is bound to the full schema. We need to rewrite the physical
            // expression to use the new column indices.
            let rewritten_physical_expr = rewrite_physical_expr(
                physical_expr,
                left_schema.fields.len(),
                right_schema.fields.len(),
                &left_field_indices,
                &right_field_indices,
            )?;

            Some(JoinFilter::new(
                rewritten_physical_expr,
                column_indices,
                filter_schema.into(),
            ))
        } else {
            None
        };

        Ok((
            JoinParameters {
                left: Arc::clone(&left),
                right: Arc::clone(&right),
                join_on,
                join_type,
                join_filter,
            },
            left_scans,
        ))
    }

    /// Wrap an ExecutionPlan in a CopyExec, which will unpack any dictionary-encoded arrays
    /// and make a deep copy of other arrays if the plan re-uses batches.
    fn wrap_in_copy_exec(plan: Arc<dyn ExecutionPlan>) -> Arc<dyn ExecutionPlan> {
        if can_reuse_input_batch(&plan) {
            Arc::new(CopyExec::new(plan, CopyMode::UnpackOrDeepCopy))
        } else {
            Arc::new(CopyExec::new(plan, CopyMode::UnpackOrClone))
        }
    }

    /// Create a DataFusion physical aggregate expression from Spark physical aggregate expression
    fn create_agg_expr(
        &self,
        spark_expr: &AggExpr,
        schema: SchemaRef,
    ) -> Result<AggregateFunctionExpr, ExecutionError> {
        match spark_expr.expr_struct.as_ref().unwrap() {
            AggExprStruct::Count(expr) => {
                assert!(!expr.children.is_empty());
                // Using `count_udaf` from Comet is exceptionally slow for some reason, so
                // as a workaround we translate it to `SUM(IF(expr IS NOT NULL, 1, 0))`
                // https://github.com/apache/datafusion-comet/issues/744

                let children = expr
                    .children
                    .iter()
                    .map(|child| self.create_expr(child, Arc::clone(&schema)))
                    .collect::<Result<Vec<_>, _>>()?;

                // create `IS NOT NULL expr` and join them with `AND` if there are multiple
                let not_null_expr: Arc<dyn PhysicalExpr> = children.iter().skip(1).fold(
                    Arc::new(IsNotNullExpr::new(Arc::clone(&children[0]))) as Arc<dyn PhysicalExpr>,
                    |acc, child| {
                        Arc::new(BinaryExpr::new(
                            acc,
                            DataFusionOperator::And,
                            Arc::new(IsNotNullExpr::new(Arc::clone(child))),
                        ))
                    },
                );

                let child = Arc::new(IfExpr::new(
                    not_null_expr,
                    Arc::new(Literal::new(ScalarValue::Int64(Some(1)))),
                    Arc::new(Literal::new(ScalarValue::Int64(Some(0)))),
                ));

                AggregateExprBuilder::new(sum_udaf(), vec![child])
                    .schema(schema)
                    .alias("count")
                    .with_ignore_nulls(false)
                    .with_distinct(false)
                    .build()
                    .map_err(|e| ExecutionError::DataFusionError(e.to_string()))
            }
            AggExprStruct::Min(expr) => {
                let child = self.create_expr(expr.child.as_ref().unwrap(), Arc::clone(&schema))?;
                let datatype = to_arrow_datatype(expr.datatype.as_ref().unwrap());
                let child = Arc::new(CastExpr::new(child, datatype.clone(), None));

                AggregateExprBuilder::new(min_udaf(), vec![child])
                    .schema(schema)
                    .alias("min")
                    .with_ignore_nulls(false)
                    .with_distinct(false)
                    .build()
                    .map_err(|e| ExecutionError::DataFusionError(e.to_string()))
            }
            AggExprStruct::Max(expr) => {
                let child = self.create_expr(expr.child.as_ref().unwrap(), Arc::clone(&schema))?;
                let datatype = to_arrow_datatype(expr.datatype.as_ref().unwrap());
                let child = Arc::new(CastExpr::new(child, datatype.clone(), None));

                AggregateExprBuilder::new(max_udaf(), vec![child])
                    .schema(schema)
                    .alias("max")
                    .with_ignore_nulls(false)
                    .with_distinct(false)
                    .build()
                    .map_err(|e| ExecutionError::DataFusionError(e.to_string()))
            }
            AggExprStruct::Sum(expr) => {
                let child = self.create_expr(expr.child.as_ref().unwrap(), Arc::clone(&schema))?;
                let datatype = to_arrow_datatype(expr.datatype.as_ref().unwrap());

                let builder = match datatype {
                    DataType::Decimal128(_, _) => {
                        let func = AggregateUDF::new_from_impl(SumDecimal::try_new(datatype)?);
                        AggregateExprBuilder::new(Arc::new(func), vec![child])
                    }
                    _ => {
                        // cast to the result data type of SUM if necessary, we should not expect
                        // a cast failure since it should have already been checked at Spark side
                        let child =
                            Arc::new(CastExpr::new(Arc::clone(&child), datatype.clone(), None));
                        AggregateExprBuilder::new(sum_udaf(), vec![child])
                    }
                };
                builder
                    .schema(schema)
                    .alias("sum")
                    .with_ignore_nulls(false)
                    .with_distinct(false)
                    .build()
                    .map_err(|e| e.into())
            }
            AggExprStruct::Avg(expr) => {
                let child = self.create_expr(expr.child.as_ref().unwrap(), Arc::clone(&schema))?;
                let datatype = to_arrow_datatype(expr.datatype.as_ref().unwrap());
                let input_datatype = to_arrow_datatype(expr.sum_datatype.as_ref().unwrap());
                let builder = match datatype {
                    DataType::Decimal128(_, _) => {
                        let func =
                            AggregateUDF::new_from_impl(AvgDecimal::new(datatype, input_datatype));
                        AggregateExprBuilder::new(Arc::new(func), vec![child])
                    }
                    _ => {
                        // cast to the result data type of AVG if the result data type is different
                        // from the input type, e.g. AVG(Int32). We should not expect a cast
                        // failure since it should have already been checked at Spark side.
                        let child: Arc<dyn PhysicalExpr> =
                            Arc::new(CastExpr::new(Arc::clone(&child), datatype.clone(), None));
                        let func = AggregateUDF::new_from_impl(Avg::new("avg", datatype));
                        AggregateExprBuilder::new(Arc::new(func), vec![child])
                    }
                };
                builder
                    .schema(schema)
                    .alias("avg")
                    .with_ignore_nulls(false)
                    .with_distinct(false)
                    .build()
                    .map_err(|e| e.into())
            }
            AggExprStruct::First(expr) => {
                let child = self.create_expr(expr.child.as_ref().unwrap(), Arc::clone(&schema))?;
                let func = AggregateUDF::new_from_impl(FirstValue::new());

                AggregateExprBuilder::new(Arc::new(func), vec![child])
                    .schema(schema)
                    .alias("first")
                    .with_ignore_nulls(expr.ignore_nulls)
                    .with_distinct(false)
                    .build()
                    .map_err(|e| e.into())
            }
            AggExprStruct::Last(expr) => {
                let child = self.create_expr(expr.child.as_ref().unwrap(), Arc::clone(&schema))?;
                let func = AggregateUDF::new_from_impl(LastValue::new());

                AggregateExprBuilder::new(Arc::new(func), vec![child])
                    .schema(schema)
                    .alias("last")
                    .with_ignore_nulls(expr.ignore_nulls)
                    .with_distinct(false)
                    .build()
                    .map_err(|e| e.into())
            }
            AggExprStruct::BitAndAgg(expr) => {
                let child = self.create_expr(expr.child.as_ref().unwrap(), Arc::clone(&schema))?;

                AggregateExprBuilder::new(bit_and_udaf(), vec![child])
                    .schema(schema)
                    .alias("bit_and")
                    .with_ignore_nulls(false)
                    .with_distinct(false)
                    .build()
                    .map_err(|e| e.into())
            }
            AggExprStruct::BitOrAgg(expr) => {
                let child = self.create_expr(expr.child.as_ref().unwrap(), Arc::clone(&schema))?;

                AggregateExprBuilder::new(bit_or_udaf(), vec![child])
                    .schema(schema)
                    .alias("bit_or")
                    .with_ignore_nulls(false)
                    .with_distinct(false)
                    .build()
                    .map_err(|e| e.into())
            }
            AggExprStruct::BitXorAgg(expr) => {
                let child = self.create_expr(expr.child.as_ref().unwrap(), Arc::clone(&schema))?;

                AggregateExprBuilder::new(bit_xor_udaf(), vec![child])
                    .schema(schema)
                    .alias("bit_xor")
                    .with_ignore_nulls(false)
                    .with_distinct(false)
                    .build()
                    .map_err(|e| e.into())
            }
            AggExprStruct::Covariance(expr) => {
                let child1 =
                    self.create_expr(expr.child1.as_ref().unwrap(), Arc::clone(&schema))?;
                let child2 =
                    self.create_expr(expr.child2.as_ref().unwrap(), Arc::clone(&schema))?;
                let datatype = to_arrow_datatype(expr.datatype.as_ref().unwrap());
                match expr.stats_type {
                    0 => {
                        let func = AggregateUDF::new_from_impl(Covariance::new(
                            "covariance",
                            datatype,
                            StatsType::Sample,
                            expr.null_on_divide_by_zero,
                        ));

                        Self::create_aggr_func_expr(
                            "covariance",
                            schema,
                            vec![child1, child2],
                            func,
                        )
                    }
                    1 => {
                        let func = AggregateUDF::new_from_impl(Covariance::new(
                            "covariance_pop",
                            datatype,
                            StatsType::Population,
                            expr.null_on_divide_by_zero,
                        ));

                        Self::create_aggr_func_expr(
                            "covariance_pop",
                            schema,
                            vec![child1, child2],
                            func,
                        )
                    }
                    stats_type => Err(GeneralError(format!(
                        "Unknown StatisticsType {stats_type:?} for Variance"
                    ))),
                }
            }
            AggExprStruct::Variance(expr) => {
                let child = self.create_expr(expr.child.as_ref().unwrap(), Arc::clone(&schema))?;
                let datatype = to_arrow_datatype(expr.datatype.as_ref().unwrap());
                match expr.stats_type {
                    0 => {
                        let func = AggregateUDF::new_from_impl(Variance::new(
                            "variance",
                            datatype,
                            StatsType::Sample,
                            expr.null_on_divide_by_zero,
                        ));

                        Self::create_aggr_func_expr("variance", schema, vec![child], func)
                    }
                    1 => {
                        let func = AggregateUDF::new_from_impl(Variance::new(
                            "variance_pop",
                            datatype,
                            StatsType::Population,
                            expr.null_on_divide_by_zero,
                        ));

                        Self::create_aggr_func_expr("variance_pop", schema, vec![child], func)
                    }
                    stats_type => Err(GeneralError(format!(
                        "Unknown StatisticsType {stats_type:?} for Variance"
                    ))),
                }
            }
            AggExprStruct::Stddev(expr) => {
                let child = self.create_expr(expr.child.as_ref().unwrap(), Arc::clone(&schema))?;
                let datatype = to_arrow_datatype(expr.datatype.as_ref().unwrap());
                match expr.stats_type {
                    0 => {
                        let func = AggregateUDF::new_from_impl(Stddev::new(
                            "stddev",
                            datatype,
                            StatsType::Sample,
                            expr.null_on_divide_by_zero,
                        ));

                        Self::create_aggr_func_expr("stddev", schema, vec![child], func)
                    }
                    1 => {
                        let func = AggregateUDF::new_from_impl(Stddev::new(
                            "stddev_pop",
                            datatype,
                            StatsType::Population,
                            expr.null_on_divide_by_zero,
                        ));

                        Self::create_aggr_func_expr("stddev_pop", schema, vec![child], func)
                    }
                    stats_type => Err(GeneralError(format!(
                        "Unknown StatisticsType {stats_type:?} for stddev"
                    ))),
                }
            }
            AggExprStruct::Correlation(expr) => {
                let child1 =
                    self.create_expr(expr.child1.as_ref().unwrap(), Arc::clone(&schema))?;
                let child2 =
                    self.create_expr(expr.child2.as_ref().unwrap(), Arc::clone(&schema))?;
                let datatype = to_arrow_datatype(expr.datatype.as_ref().unwrap());
                let func = AggregateUDF::new_from_impl(Correlation::new(
                    "correlation",
                    datatype,
                    expr.null_on_divide_by_zero,
                ));
                Self::create_aggr_func_expr("correlation", schema, vec![child1, child2], func)
            }
            AggExprStruct::BloomFilterAgg(expr) => {
                let child = self.create_expr(expr.child.as_ref().unwrap(), Arc::clone(&schema))?;
                let num_items =
                    self.create_expr(expr.num_items.as_ref().unwrap(), Arc::clone(&schema))?;
                let num_bits =
                    self.create_expr(expr.num_bits.as_ref().unwrap(), Arc::clone(&schema))?;
                let datatype = to_arrow_datatype(expr.datatype.as_ref().unwrap());
                let func = AggregateUDF::new_from_impl(BloomFilterAgg::new(
                    Arc::clone(&num_items),
                    Arc::clone(&num_bits),
                    datatype,
                ));
                Self::create_aggr_func_expr("bloom_filter_agg", schema, vec![child], func)
            }
        }
    }

    /// Create a DataFusion windows physical expression from Spark physical expression
    fn create_window_expr<'a>(
        &'a self,
        spark_expr: &'a spark_operator::WindowExpr,
        input_schema: SchemaRef,
        partition_by: &[Arc<dyn PhysicalExpr>],
        sort_exprs: &[PhysicalSortExpr],
    ) -> Result<Arc<dyn WindowExpr>, ExecutionError> {
        let window_func_name: String;
        let window_args: Vec<Arc<dyn PhysicalExpr>>;
        if let Some(func) = &spark_expr.built_in_window_function {
            match &func.expr_struct {
                Some(ExprStruct::ScalarFunc(f)) => {
                    window_func_name = f.func.clone();
                    window_args = f
                        .args
                        .iter()
                        .map(|expr| self.create_expr(expr, Arc::clone(&input_schema)))
                        .collect::<Result<Vec<_>, ExecutionError>>()?;
                }
                other => {
                    return Err(GeneralError(format!(
                        "{other:?} not supported for window function"
                    )))
                }
            };
        } else if let Some(agg_func) = &spark_expr.agg_func {
            let result = self.process_agg_func(agg_func, Arc::clone(&input_schema))?;
            window_func_name = result.0;
            window_args = result.1;
        } else {
            return Err(GeneralError(
                "Both func and agg_func are not set".to_string(),
            ));
        }

        let window_func = match self.find_df_window_function(&window_func_name) {
            Some(f) => f,
            _ => {
                return Err(GeneralError(format!(
                    "{window_func_name} not supported for window function"
                )))
            }
        };

        let spark_window_frame = match spark_expr
            .spec
            .as_ref()
            .and_then(|inner| inner.frame_specification.as_ref())
        {
            Some(frame) => frame,
            _ => {
                return Err(ExecutionError::DeserializeError(
                    "Cannot deserialize window frame".to_string(),
                ))
            }
        };

        let units = match spark_window_frame.frame_type() {
            WindowFrameType::Rows => WindowFrameUnits::Rows,
            WindowFrameType::Range => WindowFrameUnits::Range,
        };

        let lower_bound: WindowFrameBound = match spark_window_frame
            .lower_bound
            .as_ref()
            .and_then(|inner| inner.lower_frame_bound_struct.as_ref())
        {
            Some(l) => match l {
                LowerFrameBoundStruct::UnboundedPreceding(_) => match units {
                    WindowFrameUnits::Rows => {
                        WindowFrameBound::Preceding(ScalarValue::UInt64(None))
                    }
                    WindowFrameUnits::Range => {
                        WindowFrameBound::Preceding(ScalarValue::Int64(None))
                    }
                    WindowFrameUnits::Groups => {
                        return Err(GeneralError(
                            "WindowFrameUnits::Groups is not supported.".to_string(),
                        ));
                    }
                },
                LowerFrameBoundStruct::Preceding(offset) => {
                    let offset_value = offset.offset.abs();
                    match units {
                        WindowFrameUnits::Rows => WindowFrameBound::Preceding(ScalarValue::UInt64(
                            Some(offset_value as u64),
                        )),
                        WindowFrameUnits::Range => {
                            WindowFrameBound::Preceding(ScalarValue::Int64(Some(offset_value)))
                        }
                        WindowFrameUnits::Groups => {
                            return Err(GeneralError(
                                "WindowFrameUnits::Groups is not supported.".to_string(),
                            ));
                        }
                    }
                }
                LowerFrameBoundStruct::CurrentRow(_) => WindowFrameBound::CurrentRow,
            },
            None => match units {
                WindowFrameUnits::Rows => WindowFrameBound::Preceding(ScalarValue::UInt64(None)),
                WindowFrameUnits::Range => WindowFrameBound::Preceding(ScalarValue::Int64(None)),
                WindowFrameUnits::Groups => {
                    return Err(GeneralError(
                        "WindowFrameUnits::Groups is not supported.".to_string(),
                    ));
                }
            },
        };

        let upper_bound: WindowFrameBound = match spark_window_frame
            .upper_bound
            .as_ref()
            .and_then(|inner| inner.upper_frame_bound_struct.as_ref())
        {
            Some(u) => match u {
                UpperFrameBoundStruct::UnboundedFollowing(_) => match units {
                    WindowFrameUnits::Rows => {
                        WindowFrameBound::Following(ScalarValue::UInt64(None))
                    }
                    WindowFrameUnits::Range => {
                        WindowFrameBound::Following(ScalarValue::Int64(None))
                    }
                    WindowFrameUnits::Groups => {
                        return Err(GeneralError(
                            "WindowFrameUnits::Groups is not supported.".to_string(),
                        ));
                    }
                },
                UpperFrameBoundStruct::Following(offset) => match units {
                    WindowFrameUnits::Rows => {
                        WindowFrameBound::Following(ScalarValue::UInt64(Some(offset.offset as u64)))
                    }
                    WindowFrameUnits::Range => {
                        WindowFrameBound::Following(ScalarValue::Int64(Some(offset.offset)))
                    }
                    WindowFrameUnits::Groups => {
                        return Err(GeneralError(
                            "WindowFrameUnits::Groups is not supported.".to_string(),
                        ));
                    }
                },
                UpperFrameBoundStruct::CurrentRow(_) => WindowFrameBound::CurrentRow,
            },
            None => match units {
                WindowFrameUnits::Rows => WindowFrameBound::Following(ScalarValue::UInt64(None)),
                WindowFrameUnits::Range => WindowFrameBound::Following(ScalarValue::Int64(None)),
                WindowFrameUnits::Groups => {
                    return Err(GeneralError(
                        "WindowFrameUnits::Groups is not supported.".to_string(),
                    ));
                }
            },
        };

        let window_frame = WindowFrame::new_bounds(units, lower_bound, upper_bound);
        let lex_orderings = LexOrdering::new(sort_exprs.to_vec());
        let sort_phy_exprs = lex_orderings.as_deref().unwrap_or(&[]);

        datafusion::physical_plan::windows::create_window_expr(
            &window_func,
            window_func_name,
            &window_args,
            partition_by,
            sort_phy_exprs,
            window_frame.into(),
            input_schema.as_ref(),
            false, // TODO: Ignore nulls
        )
        .map_err(|e| ExecutionError::DataFusionError(e.to_string()))
    }

    fn process_agg_func(
        &self,
        agg_func: &AggExpr,
        schema: SchemaRef,
    ) -> Result<(String, Vec<Arc<dyn PhysicalExpr>>), ExecutionError> {
        match &agg_func.expr_struct {
            Some(AggExprStruct::Count(expr)) => {
                let children = expr
                    .children
                    .iter()
                    .map(|child| self.create_expr(child, Arc::clone(&schema)))
                    .collect::<Result<Vec<_>, _>>()?;
                Ok(("count".to_string(), children))
            }
            Some(AggExprStruct::Min(expr)) => {
                let child = self.create_expr(expr.child.as_ref().unwrap(), Arc::clone(&schema))?;
                Ok(("min".to_string(), vec![child]))
            }
            Some(AggExprStruct::Max(expr)) => {
                let child = self.create_expr(expr.child.as_ref().unwrap(), Arc::clone(&schema))?;
                Ok(("max".to_string(), vec![child]))
            }
            Some(AggExprStruct::Sum(expr)) => {
                let child = self.create_expr(expr.child.as_ref().unwrap(), Arc::clone(&schema))?;
                let arrow_type = to_arrow_datatype(expr.datatype.as_ref().unwrap());
                let datatype = child.data_type(&schema)?;

                let child = if datatype != arrow_type {
                    Arc::new(CastExpr::new(child, arrow_type.clone(), None))
                } else {
                    child
                };
                Ok(("sum".to_string(), vec![child]))
            }
            other => Err(GeneralError(format!(
                "{other:?} not supported for window function"
            ))),
        }
    }

    /// Find DataFusion's built-in window function by name.
    fn find_df_window_function(&self, name: &str) -> Option<WindowFunctionDefinition> {
        let registry = &self.session_ctx.state();
        registry
            .udaf(name)
            .map(WindowFunctionDefinition::AggregateUDF)
            .ok()
    }

    /// Create a DataFusion physical partitioning from Spark physical partitioning
    fn create_partitioning(
        &self,
        spark_partitioning: &SparkPartitioning,
        input_schema: SchemaRef,
    ) -> Result<CometPartitioning, ExecutionError> {
        match spark_partitioning.partitioning_struct.as_ref().unwrap() {
            PartitioningStruct::HashPartition(hash_partition) => {
                let exprs: PartitionPhyExprResult = hash_partition
                    .hash_expression
                    .iter()
                    .map(|x| self.create_expr(x, Arc::clone(&input_schema)))
                    .collect();
                Ok(CometPartitioning::Hash(
                    exprs?,
                    hash_partition.num_partitions as usize,
                ))
            }
            PartitioningStruct::RangePartition(range_partition) => {
                let exprs: Result<Vec<PhysicalSortExpr>, ExecutionError> = range_partition
                    .sort_orders
                    .iter()
                    .map(|expr| self.create_sort_expr(expr, Arc::clone(&input_schema)))
                    .collect();
                let lex_ordering = LexOrdering::new(exprs?).unwrap();
                Ok(CometPartitioning::RangePartitioning(
                    lex_ordering,
                    range_partition.num_partitions as usize,
                    range_partition.sample_size as usize,
                ))
            }
            PartitioningStruct::SinglePartition(_) => Ok(CometPartitioning::SinglePartition),
        }
    }

    fn create_scalar_function_expr(
        &self,
        expr: &ScalarFunc,
        input_schema: SchemaRef,
    ) -> Result<Arc<dyn PhysicalExpr>, ExecutionError> {
        let args = expr
            .args
            .iter()
            .map(|x| self.create_expr(x, Arc::clone(&input_schema)))
            .collect::<Result<Vec<_>, _>>()?;

        let fun_name = &expr.func;
        let input_expr_types = args
            .iter()
            .map(|x| x.data_type(input_schema.as_ref()))
            .collect::<Result<Vec<_>, _>>()?;

        let (data_type, coerced_input_types) =
            match expr.return_type.as_ref().map(to_arrow_datatype) {
                Some(t) => (t, input_expr_types.clone()),
                None => {
                    let fun_name = match fun_name.as_ref() {
                        "read_side_padding" => "rpad", // use the same return type as rpad
                        other => other,
                    };
                    let func = self.session_ctx.udf(fun_name)?;
                    let coerced_types = func
                        .coerce_types(&input_expr_types)
                        .unwrap_or_else(|_| input_expr_types.clone());

                    let arg_fields = coerced_types
                        .iter()
                        .enumerate()
                        .map(|(i, dt)| Arc::new(Field::new(format!("arg{i}"), dt.clone(), true)))
                        .collect::<Vec<_>>();

                    // TODO this should try and find scalar
                    let arguments = args
                        .iter()
                        .map(|e| {
                            e.as_ref()
                                .as_any()
                                .downcast_ref::<Literal>()
                                .map(|lit| lit.value())
                        })
                        .collect::<Vec<_>>();

                    let args = ReturnFieldArgs {
                        arg_fields: &arg_fields,
                        scalar_arguments: &arguments,
                    };

                    let data_type = Arc::clone(&func.inner().return_field_from_args(args)?)
                        .data_type()
                        .clone();

                    (data_type, coerced_types)
                }
            };

        let fun_expr = create_comet_physical_fun(
            fun_name,
            data_type.clone(),
            &self.session_ctx.state(),
            None,
        )?;

        let args = args
            .into_iter()
            .zip(input_expr_types.into_iter().zip(coerced_input_types))
            .map(|(expr, (from_type, to_type))| {
                if from_type != to_type {
                    Arc::new(CastExpr::new(
                        expr,
                        to_type,
                        Some(CastOptions {
                            safe: false,
                            ..Default::default()
                        }),
                    ))
                } else {
                    expr
                }
            })
            .collect::<Vec<_>>();

        let scalar_expr: Arc<dyn PhysicalExpr> = Arc::new(ScalarFunctionExpr::new(
            fun_name,
            fun_expr,
            args.to_vec(),
            Arc::new(Field::new(fun_name, data_type, true)),
        ));

        Ok(scalar_expr)
    }

    fn create_aggr_func_expr(
        name: &str,
        schema: SchemaRef,
        children: Vec<Arc<dyn PhysicalExpr>>,
        func: AggregateUDF,
    ) -> Result<AggregateFunctionExpr, ExecutionError> {
        AggregateExprBuilder::new(Arc::new(func), children)
            .schema(schema)
            .alias(name)
            .with_ignore_nulls(false)
            .with_distinct(false)
            .build()
            .map_err(|e| e.into())
    }
}

impl From<DataFusionError> for ExecutionError {
    fn from(value: DataFusionError) -> Self {
        ExecutionError::DataFusionError(value.message().to_string())
    }
}

impl From<ExecutionError> for DataFusionError {
    fn from(value: ExecutionError) -> Self {
        DataFusionError::Execution(value.to_string())
    }
}

impl From<ExpressionError> for DataFusionError {
    fn from(value: ExpressionError) -> Self {
        DataFusionError::Execution(value.to_string())
    }
}

/// Returns true if given operator can return input array as output array without
/// modification. This is used to determine if we need to copy the input batch to avoid
/// data corruption from reusing the input batch.
fn can_reuse_input_batch(op: &Arc<dyn ExecutionPlan>) -> bool {
    if op.as_any().is::<ProjectionExec>() || op.as_any().is::<LocalLimitExec>() {
        can_reuse_input_batch(op.children()[0])
    } else {
        op.as_any().is::<ScanExec>()
    }
}

/// Collects the indices of the columns in the input schema that are used in the expression
/// and returns them as a pair of vectors, one for the left side and one for the right side.
fn expr_to_columns(
    expr: &Arc<dyn PhysicalExpr>,
    left_field_len: usize,
    right_field_len: usize,
) -> Result<(Vec<usize>, Vec<usize>), ExecutionError> {
    let mut left_field_indices: Vec<usize> = vec![];
    let mut right_field_indices: Vec<usize> = vec![];

    expr.apply(&mut |expr: &Arc<dyn PhysicalExpr>| {
        Ok({
            if let Some(column) = expr.as_any().downcast_ref::<Column>() {
                if column.index() > left_field_len + right_field_len {
                    return Err(DataFusionError::Internal(format!(
                        "Column index {} out of range",
                        column.index()
                    )));
                } else if column.index() < left_field_len {
                    left_field_indices.push(column.index());
                } else {
                    right_field_indices.push(column.index() - left_field_len);
                }
            }
            TreeNodeRecursion::Continue
        })
    })?;

    left_field_indices.sort();
    right_field_indices.sort();

    Ok((left_field_indices, right_field_indices))
}

/// A physical join filter rewritter which rewrites the column indices in the expression
/// to use the new column indices. See `rewrite_physical_expr`.
struct JoinFilterRewriter<'a> {
    left_field_len: usize,
    right_field_len: usize,
    left_field_indices: &'a [usize],
    right_field_indices: &'a [usize],
}

impl JoinFilterRewriter<'_> {
    fn new<'a>(
        left_field_len: usize,
        right_field_len: usize,
        left_field_indices: &'a [usize],
        right_field_indices: &'a [usize],
    ) -> JoinFilterRewriter<'a> {
        JoinFilterRewriter {
            left_field_len,
            right_field_len,
            left_field_indices,
            right_field_indices,
        }
    }
}

impl TreeNodeRewriter for JoinFilterRewriter<'_> {
    type Node = Arc<dyn PhysicalExpr>;

    fn f_down(&mut self, node: Self::Node) -> datafusion::common::Result<Transformed<Self::Node>> {
        if let Some(column) = node.as_any().downcast_ref::<Column>() {
            if column.index() < self.left_field_len {
                // left side
                let new_index = self
                    .left_field_indices
                    .iter()
                    .position(|&x| x == column.index())
                    .ok_or_else(|| {
                        DataFusionError::Internal(format!(
                            "Column index {} not found in left field indices",
                            column.index()
                        ))
                    })?;
                Ok(Transformed::yes(Arc::new(Column::new(
                    column.name(),
                    new_index,
                ))))
            } else if column.index() < self.left_field_len + self.right_field_len {
                // right side
                let new_index = self
                    .right_field_indices
                    .iter()
                    .position(|&x| x + self.left_field_len == column.index())
                    .ok_or_else(|| {
                        DataFusionError::Internal(format!(
                            "Column index {} not found in right field indices",
                            column.index()
                        ))
                    })?;
                Ok(Transformed::yes(Arc::new(Column::new(
                    column.name(),
                    new_index + self.left_field_indices.len(),
                ))))
            } else {
                Err(DataFusionError::Internal(format!(
                    "Column index {} out of range",
                    column.index()
                )))
            }
        } else {
            Ok(Transformed::no(node))
        }
    }
}

/// Rewrites the physical expression to use the new column indices.
/// This is necessary when the physical expression is used in a join filter, as the column
/// indices are different from the original schema.
fn rewrite_physical_expr(
    expr: Arc<dyn PhysicalExpr>,
    left_field_len: usize,
    right_field_len: usize,
    left_field_indices: &[usize],
    right_field_indices: &[usize],
) -> Result<Arc<dyn PhysicalExpr>, ExecutionError> {
    let mut rewriter = JoinFilterRewriter::new(
        left_field_len,
        right_field_len,
        left_field_indices,
        right_field_indices,
    );

    Ok(expr.rewrite(&mut rewriter).data()?)
}

fn from_protobuf_eval_mode(value: i32) -> Result<EvalMode, prost::UnknownEnumValue> {
    match spark_expression::EvalMode::try_from(value)? {
        spark_expression::EvalMode::Legacy => Ok(EvalMode::Legacy),
        spark_expression::EvalMode::Try => Ok(EvalMode::Try),
        spark_expression::EvalMode::Ansi => Ok(EvalMode::Ansi),
    }
}

fn convert_spark_types_to_arrow_schema(
    spark_types: &[spark_operator::SparkStructField],
) -> SchemaRef {
    let arrow_fields = spark_types
        .iter()
        .map(|spark_type| {
            Field::new(
                String::clone(&spark_type.name),
                to_arrow_datatype(spark_type.data_type.as_ref().unwrap()),
                spark_type.nullable,
            )
        })
        .collect_vec();
    let arrow_schema: SchemaRef = Arc::new(Schema::new(arrow_fields));
    arrow_schema
}

/// Create CASE WHEN expression and add casting as needed
fn create_case_expr(
    when_then_pairs: Vec<(Arc<dyn PhysicalExpr>, Arc<dyn PhysicalExpr>)>,
    else_expr: Option<Arc<dyn PhysicalExpr>>,
    input_schema: &Schema,
) -> Result<Arc<dyn PhysicalExpr>, ExecutionError> {
    let then_types: Vec<DataType> = when_then_pairs
        .iter()
        .map(|x| x.1.data_type(input_schema))
        .collect::<Result<Vec<_>, _>>()?;

    let else_type: Option<DataType> = else_expr
        .as_ref()
        .map(|x| Arc::clone(x).data_type(input_schema))
        .transpose()?
        .or(Some(DataType::Null));

    if let Some(coerce_type) = get_coerce_type_for_case_expression(&then_types, else_type.as_ref())
    {
        let cast_options = SparkCastOptions::new_without_timezone(EvalMode::Legacy, false);

        let when_then_pairs = when_then_pairs
            .iter()
            .map(|x| {
                let t: Arc<dyn PhysicalExpr> = Arc::new(Cast::new(
                    Arc::clone(&x.1),
                    coerce_type.clone(),
                    cast_options.clone(),
                ));
                (Arc::clone(&x.0), t)
            })
            .collect::<Vec<(Arc<dyn PhysicalExpr>, Arc<dyn PhysicalExpr>)>>();

        let else_phy_expr: Option<Arc<dyn PhysicalExpr>> = else_expr.clone().map(|x| {
            Arc::new(Cast::new(x, coerce_type.clone(), cast_options.clone()))
                as Arc<dyn PhysicalExpr>
        });
        Ok(Arc::new(CaseExpr::try_new(
            None,
            when_then_pairs,
            else_phy_expr,
        )?))
    } else {
        Ok(Arc::new(CaseExpr::try_new(
            None,
            when_then_pairs,
            else_expr.clone(),
        )?))
    }
}

#[cfg(test)]
mod tests {
    use futures::{poll, StreamExt};
    use std::{sync::Arc, task::Poll};

    use arrow::array::{Array, DictionaryArray, Int32Array, RecordBatch, StringArray};
    use arrow::datatypes::{DataType, Field, Fields, Schema};
    use datafusion::catalog::memory::DataSourceExec;
    use datafusion::datasource::listing::PartitionedFile;
    use datafusion::datasource::object_store::ObjectStoreUrl;
    use datafusion::datasource::physical_plan::{
        FileGroup, FileScanConfigBuilder, FileSource, ParquetSource,
    };
    use datafusion::error::DataFusionError;
    use datafusion::logical_expr::ScalarUDF;
    use datafusion::physical_plan::ExecutionPlan;
    use datafusion::{assert_batches_eq, physical_plan::common::collect, prelude::SessionContext};
    use tempfile::TempDir;
    use tokio::sync::mpsc;

    use crate::execution::{operators::InputBatch, planner::PhysicalPlanner};

    use crate::execution::operators::ExecutionError;
    use crate::parquet::parquet_support::SparkParquetOptions;
    use crate::parquet::schema_adapter::SparkSchemaAdapterFactory;
    use datafusion_comet_proto::spark_expression::expr::ExprStruct;
    use datafusion_comet_proto::{
        spark_expression::expr::ExprStruct::*,
        spark_expression::Expr,
        spark_expression::{self, literal},
        spark_operator,
        spark_operator::{operator::OpStruct, Operator},
    };
    use datafusion_comet_spark_expr::EvalMode;

    #[test]
    fn test_unpack_dictionary_primitive() {
        let op_scan = Operator {
            plan_id: 0,
            children: vec![],
            op_struct: Some(OpStruct::Scan(spark_operator::Scan {
                fields: vec![spark_expression::DataType {
                    type_id: 3, // Int32
                    type_info: None,
                }],
                source: "".to_string(),
            })),
        };

        let op = create_filter(op_scan, 3);
        let planner = PhysicalPlanner::default();
        let row_count = 100;

        // Create a dictionary array with 100 values, and use it as input to the execution.
        let keys = Int32Array::new((0..(row_count as i32)).map(|n| n % 4).collect(), None);
        let values = Int32Array::from(vec![0, 1, 2, 3]);
        let input_array = DictionaryArray::new(keys, Arc::new(values));
        let input_batch = InputBatch::Batch(vec![Arc::new(input_array)], row_count);

        let (mut scans, datafusion_plan) = planner.create_plan(&op, &mut vec![], 1).unwrap();
        scans[0].set_input_batch(input_batch);

        let session_ctx = SessionContext::new();
        let task_ctx = session_ctx.task_ctx();
        let mut stream = datafusion_plan.native_plan.execute(0, task_ctx).unwrap();

        let runtime = tokio::runtime::Runtime::new().unwrap();
        let (tx, mut rx) = mpsc::channel(1);

        // Separate thread to send the EOF signal once we've processed the only input batch
        runtime.spawn(async move {
            // Create a dictionary array with 100 values, and use it as input to the execution.
            let keys = Int32Array::new((0..(row_count as i32)).map(|n| n % 4).collect(), None);
            let values = Int32Array::from(vec![0, 1, 2, 3]);
            let input_array = DictionaryArray::new(keys, Arc::new(values));
            let input_batch1 = InputBatch::Batch(vec![Arc::new(input_array)], row_count);
            let input_batch2 = InputBatch::EOF;

            let batches = vec![input_batch1, input_batch2];

            for batch in batches.into_iter() {
                tx.send(batch).await.unwrap();
            }
        });

        runtime.block_on(async move {
            loop {
                let batch = rx.recv().await.unwrap();
                scans[0].set_input_batch(batch);
                match poll!(stream.next()) {
                    Poll::Ready(Some(batch)) => {
                        assert!(batch.is_ok(), "got error {}", batch.unwrap_err());
                        let batch = batch.unwrap();
                        assert_eq!(batch.num_rows(), row_count / 4);
                        // dictionary should be unpacked
                        assert!(matches!(batch.column(0).data_type(), DataType::Int32));
                    }
                    Poll::Ready(None) => {
                        break;
                    }
                    _ => {}
                }
            }
        });
    }

    const STRING_TYPE_ID: i32 = 7;

    #[test]
    fn test_unpack_dictionary_string() {
        let op_scan = Operator {
            plan_id: 0,
            children: vec![],
            op_struct: Some(OpStruct::Scan(spark_operator::Scan {
                fields: vec![spark_expression::DataType {
                    type_id: STRING_TYPE_ID, // String
                    type_info: None,
                }],
                source: "".to_string(),
            })),
        };

        let lit = spark_expression::Literal {
            value: Some(literal::Value::StringVal("foo".to_string())),
            datatype: Some(spark_expression::DataType {
                type_id: STRING_TYPE_ID,
                type_info: None,
            }),
            is_null: false,
        };

        let op = create_filter_literal(op_scan, STRING_TYPE_ID, lit);
        let planner = PhysicalPlanner::default();

        let row_count = 100;

        let keys = Int32Array::new((0..(row_count as i32)).map(|n| n % 4).collect(), None);
        let values = StringArray::from(vec!["foo", "bar", "hello", "comet"]);
        let input_array = DictionaryArray::new(keys, Arc::new(values));
        let input_batch = InputBatch::Batch(vec![Arc::new(input_array)], row_count);

        let (mut scans, datafusion_plan) = planner.create_plan(&op, &mut vec![], 1).unwrap();

        // Scan's schema is determined by the input batch, so we need to set it before execution.
        scans[0].set_input_batch(input_batch);

        let session_ctx = SessionContext::new();
        let task_ctx = session_ctx.task_ctx();
        let mut stream = datafusion_plan.native_plan.execute(0, task_ctx).unwrap();

        let runtime = tokio::runtime::Runtime::new().unwrap();
        let (tx, mut rx) = mpsc::channel(1);

        // Separate thread to send the EOF signal once we've processed the only input batch
        runtime.spawn(async move {
            // Create a dictionary array with 100 values, and use it as input to the execution.
            let keys = Int32Array::new((0..(row_count as i32)).map(|n| n % 4).collect(), None);
            let values = StringArray::from(vec!["foo", "bar", "hello", "comet"]);
            let input_array = DictionaryArray::new(keys, Arc::new(values));
            let input_batch1 = InputBatch::Batch(vec![Arc::new(input_array)], row_count);

            let input_batch2 = InputBatch::EOF;

            let batches = vec![input_batch1, input_batch2];

            for batch in batches.into_iter() {
                tx.send(batch).await.unwrap();
            }
        });

        runtime.block_on(async move {
            loop {
                let batch = rx.recv().await.unwrap();
                scans[0].set_input_batch(batch);
                match poll!(stream.next()) {
                    Poll::Ready(Some(batch)) => {
                        assert!(batch.is_ok(), "got error {}", batch.unwrap_err());
                        let batch = batch.unwrap();
                        assert_eq!(batch.num_rows(), row_count / 4);
                        // string/binary should still be packed with dictionary
                        assert!(matches!(
                            batch.column(0).data_type(),
                            DataType::Dictionary(_, _)
                        ));
                    }
                    Poll::Ready(None) => {
                        break;
                    }
                    _ => {}
                }
            }
        });
    }

    #[tokio::test()]
    #[allow(clippy::field_reassign_with_default)]
    async fn to_datafusion_filter() {
        let op_scan = create_scan();
        let op = create_filter(op_scan, 0);
        let planner = PhysicalPlanner::default();

        let (mut scans, datafusion_plan) = planner.create_plan(&op, &mut vec![], 1).unwrap();

        let scan = &mut scans[0];
        scan.set_input_batch(InputBatch::EOF);

        let session_ctx = SessionContext::new();
        let task_ctx = session_ctx.task_ctx();

        let stream = datafusion_plan
            .native_plan
            .execute(0, Arc::clone(&task_ctx))
            .unwrap();
        let output = collect(stream).await.unwrap();
        assert!(output.is_empty());
    }

    #[tokio::test()]
    async fn from_datafusion_error_to_comet() {
        let err_msg = "exec error";
        let err = datafusion::common::DataFusionError::Execution(err_msg.to_string());
        let comet_err: ExecutionError = err.into();
        assert_eq!(comet_err.to_string(), "Error from DataFusion: exec error.");
    }

    // Creates a filter operator which takes an `Int32Array` and selects rows that are equal to
    // `value`.
    fn create_filter(child_op: spark_operator::Operator, value: i32) -> spark_operator::Operator {
        let lit = spark_expression::Literal {
            value: Some(literal::Value::IntVal(value)),
            datatype: Some(spark_expression::DataType {
                type_id: 3,
                type_info: None,
            }),
            is_null: false,
        };

        create_filter_literal(child_op, 3, lit)
    }

    fn create_filter_literal(
        child_op: spark_operator::Operator,
        type_id: i32,
        lit: spark_expression::Literal,
    ) -> spark_operator::Operator {
        let left = spark_expression::Expr {
            expr_struct: Some(Bound(spark_expression::BoundReference {
                index: 0,
                datatype: Some(spark_expression::DataType {
                    type_id,
                    type_info: None,
                }),
            })),
        };
        let right = spark_expression::Expr {
            expr_struct: Some(Literal(lit)),
        };

        let expr = spark_expression::Expr {
            expr_struct: Some(Eq(Box::new(spark_expression::BinaryExpr {
                left: Some(Box::new(left)),
                right: Some(Box::new(right)),
            }))),
        };

        Operator {
            plan_id: 0,
            children: vec![child_op],
            op_struct: Some(OpStruct::Filter(spark_operator::Filter {
                predicate: Some(expr),
                use_datafusion_filter: false,
                wrap_child_in_copy_exec: false,
            })),
        }
    }

    #[test]
    fn spark_plan_metrics_filter() {
        let op_scan = create_scan();
        let op = create_filter(op_scan, 0);
        let planner = PhysicalPlanner::default();

        let (_scans, filter_exec) = planner.create_plan(&op, &mut vec![], 1).unwrap();

        assert_eq!("CometFilterExec", filter_exec.native_plan.name());
        assert_eq!(1, filter_exec.children.len());
        assert_eq!(0, filter_exec.additional_native_plans.len());
    }

    #[test]
    fn spark_plan_metrics_hash_join() {
        let op_scan = create_scan();
        let op_join = Operator {
            plan_id: 0,
            children: vec![op_scan.clone(), op_scan.clone()],
            op_struct: Some(OpStruct::HashJoin(spark_operator::HashJoin {
                left_join_keys: vec![create_bound_reference(0)],
                right_join_keys: vec![create_bound_reference(0)],
                join_type: 0,
                condition: None,
                build_side: 0,
            })),
        };

        let planner = PhysicalPlanner::default();

        let (_scans, hash_join_exec) = planner.create_plan(&op_join, &mut vec![], 1).unwrap();

        assert_eq!("HashJoinExec", hash_join_exec.native_plan.name());
        assert_eq!(2, hash_join_exec.children.len());
        assert_eq!("ScanExec", hash_join_exec.children[0].native_plan.name());
        assert_eq!("ScanExec", hash_join_exec.children[1].native_plan.name());
    }

    fn create_bound_reference(index: i32) -> Expr {
        Expr {
            expr_struct: Some(Bound(spark_expression::BoundReference {
                index,
                datatype: Some(create_proto_datatype()),
            })),
        }
    }

    fn create_scan() -> Operator {
        Operator {
            plan_id: 0,
            children: vec![],
            op_struct: Some(OpStruct::Scan(spark_operator::Scan {
                fields: vec![create_proto_datatype()],
                source: "".to_string(),
            })),
        }
    }

    fn create_proto_datatype() -> spark_expression::DataType {
        spark_expression::DataType {
            type_id: 3,
            type_info: None,
        }
    }

    #[test]
    fn test_create_array() {
        let session_ctx = SessionContext::new();
        session_ctx.register_udf(ScalarUDF::from(
            datafusion_functions_nested::make_array::MakeArray::new(),
        ));
        let task_ctx = session_ctx.task_ctx();
        let planner = PhysicalPlanner::new(Arc::from(session_ctx), 0);

        // Create a plan for
        // ProjectionExec: expr=[make_array(col_0@0) as col_0]
        // ScanExec: source=[CometScan parquet  (unknown)], schema=[col_0: Int32]
        let op_scan = Operator {
            plan_id: 0,
            children: vec![],
            op_struct: Some(OpStruct::Scan(spark_operator::Scan {
                fields: vec![
                    spark_expression::DataType {
                        type_id: 3, // Int32
                        type_info: None,
                    },
                    spark_expression::DataType {
                        type_id: 3, // Int32
                        type_info: None,
                    },
                    spark_expression::DataType {
                        type_id: 3, // Int32
                        type_info: None,
                    },
                ],
                source: "".to_string(),
            })),
        };

        let array_col = spark_expression::Expr {
            expr_struct: Some(Bound(spark_expression::BoundReference {
                index: 0,
                datatype: Some(spark_expression::DataType {
                    type_id: 3,
                    type_info: None,
                }),
            })),
        };

        let array_col_1 = spark_expression::Expr {
            expr_struct: Some(Bound(spark_expression::BoundReference {
                index: 1,
                datatype: Some(spark_expression::DataType {
                    type_id: 3,
                    type_info: None,
                }),
            })),
        };

        let projection = Operator {
            children: vec![op_scan],
            plan_id: 0,
            op_struct: Some(OpStruct::Projection(spark_operator::Projection {
                project_list: vec![spark_expression::Expr {
                    expr_struct: Some(ExprStruct::ScalarFunc(spark_expression::ScalarFunc {
                        func: "make_array".to_string(),
                        args: vec![array_col, array_col_1],
                        return_type: None,
                    })),
                }],
            })),
        };

        let (mut scans, datafusion_plan) =
            planner.create_plan(&projection, &mut vec![], 1).unwrap();

        let mut stream = datafusion_plan.native_plan.execute(0, task_ctx).unwrap();

        let runtime = tokio::runtime::Runtime::new().unwrap();
        let (tx, mut rx) = mpsc::channel(1);

        // Separate thread to send the EOF signal once we've processed the only input batch
        runtime.spawn(async move {
            let a = Int32Array::from(vec![0, 3]);
            let b = Int32Array::from(vec![1, 4]);
            let c = Int32Array::from(vec![2, 5]);
            let input_batch1 = InputBatch::Batch(vec![Arc::new(a), Arc::new(b), Arc::new(c)], 2);
            let input_batch2 = InputBatch::EOF;

            let batches = vec![input_batch1, input_batch2];

            for batch in batches.into_iter() {
                tx.send(batch).await.unwrap();
            }
        });

        runtime.block_on(async move {
            loop {
                let batch = rx.recv().await.unwrap();
                scans[0].set_input_batch(batch);
                match poll!(stream.next()) {
                    Poll::Ready(Some(batch)) => {
                        assert!(batch.is_ok(), "got error {}", batch.unwrap_err());
                        let batch = batch.unwrap();
                        assert_eq!(batch.num_rows(), 2);
                        let expected = [
                            "+--------+",
                            "| col_0  |",
                            "+--------+",
                            "| [0, 1] |",
                            "| [3, 4] |",
                            "+--------+",
                        ];
                        assert_batches_eq!(expected, &[batch]);
                    }
                    Poll::Ready(None) => {
                        break;
                    }
                    _ => {}
                }
            }
        });
    }

    #[test]
    fn test_array_repeat() {
        let session_ctx = SessionContext::new();
        let task_ctx = session_ctx.task_ctx();
        let planner = PhysicalPlanner::new(Arc::from(session_ctx), 0);

        // Mock scan operator with 3 INT32 columns
        let op_scan = Operator {
            plan_id: 0,
            children: vec![],
            op_struct: Some(OpStruct::Scan(spark_operator::Scan {
                fields: vec![
                    spark_expression::DataType {
                        type_id: 3, // Int32
                        type_info: None,
                    },
                    spark_expression::DataType {
                        type_id: 3, // Int32
                        type_info: None,
                    },
                    spark_expression::DataType {
                        type_id: 3, // Int32
                        type_info: None,
                    },
                ],
                source: "".to_string(),
            })),
        };

        // Mock expression to read a INT32 column with position 0
        let array_col = spark_expression::Expr {
            expr_struct: Some(Bound(spark_expression::BoundReference {
                index: 0,
                datatype: Some(spark_expression::DataType {
                    type_id: 3,
                    type_info: None,
                }),
            })),
        };

        // Mock expression to read a INT32 column with position 1
        let array_col_1 = spark_expression::Expr {
            expr_struct: Some(Bound(spark_expression::BoundReference {
                index: 1,
                datatype: Some(spark_expression::DataType {
                    type_id: 3,
                    type_info: None,
                }),
            })),
        };

        // Make a projection operator with array_repeat(array_col, array_col_1)
        let projection = Operator {
            children: vec![op_scan],
            plan_id: 0,
            op_struct: Some(OpStruct::Projection(spark_operator::Projection {
                project_list: vec![spark_expression::Expr {
                    expr_struct: Some(ExprStruct::ScalarFunc(spark_expression::ScalarFunc {
                        func: "array_repeat".to_string(),
                        args: vec![array_col, array_col_1],
                        return_type: None,
                    })),
                }],
            })),
        };

        // Create a physical plan
        let (mut scans, datafusion_plan) =
            planner.create_plan(&projection, &mut vec![], 1).unwrap();

        // Start executing the plan in a separate thread
        // The plan waits for incoming batches and emitting result as input comes
        let mut stream = datafusion_plan.native_plan.execute(0, task_ctx).unwrap();

        let runtime = tokio::runtime::Runtime::new().unwrap();
        // create async channel
        let (tx, mut rx) = mpsc::channel(1);

        // Send data as input to the plan being executed in a separate thread
        runtime.spawn(async move {
            // create data batch
            // 0, 1, 2
            // 3, 4, 5
            // 6, null, null
            let a = Int32Array::from(vec![Some(0), Some(3), Some(6)]);
            let b = Int32Array::from(vec![Some(1), Some(4), None]);
            let c = Int32Array::from(vec![Some(2), Some(5), None]);
            let input_batch1 = InputBatch::Batch(vec![Arc::new(a), Arc::new(b), Arc::new(c)], 3);
            let input_batch2 = InputBatch::EOF;

            let batches = vec![input_batch1, input_batch2];

            for batch in batches.into_iter() {
                tx.send(batch).await.unwrap();
            }
        });

        // Wait for the plan to finish executing and assert the result
        runtime.block_on(async move {
            loop {
                let batch = rx.recv().await.unwrap();
                scans[0].set_input_batch(batch);
                match poll!(stream.next()) {
                    Poll::Ready(Some(batch)) => {
                        assert!(batch.is_ok(), "got error {}", batch.unwrap_err());
                        let batch = batch.unwrap();
                        let expected = [
                            "+--------------+",
                            "| col_0        |",
                            "+--------------+",
                            "| [0]          |",
                            "| [3, 3, 3, 3] |",
                            "|              |",
                            "+--------------+",
                        ];
                        assert_batches_eq!(expected, &[batch]);
                    }
                    Poll::Ready(None) => {
                        break;
                    }
                    _ => {}
                }
            }
        });
    }

    /// Executes a `test_data_query` SQL query
    /// and saves the result into a temp folder using parquet format
    /// Read the file back to the memory using a custom schema
    async fn make_parquet_data(
        test_data_query: &str,
        read_schema: Schema,
    ) -> Result<RecordBatch, DataFusionError> {
        let session_ctx = SessionContext::new();

        // generate test data in the temp folder
        let tmp_dir = TempDir::new()?;
        let test_path = tmp_dir.path().to_str().unwrap().to_string();

        let plan = session_ctx
            .sql(test_data_query)
            .await?
            .create_physical_plan()
            .await?;

        // Write a parquet file into temp folder
        session_ctx
            .write_parquet(plan, test_path.clone(), None)
            .await?;

        // Register all parquet with temp data as file groups
        let mut file_groups: Vec<FileGroup> = vec![];
        for entry in std::fs::read_dir(&test_path)? {
            let entry = entry?;
            let path = entry.path();

            if path.extension().and_then(|ext| ext.to_str()) == Some("parquet") {
                if let Some(path_str) = path.to_str() {
                    file_groups.push(FileGroup::new(vec![PartitionedFile::from_path(
                        path_str.into(),
                    )?]));
                }
            }
        }

        let source = ParquetSource::default().with_schema_adapter_factory(Arc::new(
            SparkSchemaAdapterFactory::new(
                SparkParquetOptions::new(EvalMode::Ansi, "", false),
                None,
            ),
        ))?;

        let object_store_url = ObjectStoreUrl::local_filesystem();
        let file_scan_config =
            FileScanConfigBuilder::new(object_store_url, read_schema.into(), source)
                .with_file_groups(file_groups)
                .build();

        // Run native read
        let scan = Arc::new(DataSourceExec::new(Arc::new(file_scan_config.clone())));
        let result: Vec<_> = scan.execute(0, session_ctx.task_ctx())?.collect().await;
        Ok(result.first().unwrap().as_ref().unwrap().clone())
    }

    /*
    Testing a nested types scenario

    select arr[0].a, arr[0].c from (
        select array(named_struct('a', 1, 'b', 'n', 'c', 'x')) arr)
     */
    #[tokio::test]
    async fn test_nested_types_list_of_struct_by_index() -> Result<(), DataFusionError> {
        let test_data = "select make_array(named_struct('a', 1, 'b', 'n', 'c', 'x')) c0";

        // Define schema Comet reads with
        let required_schema = Schema::new(Fields::from(vec![Field::new(
            "c0",
            DataType::List(
                Field::new(
                    "element",
                    DataType::Struct(Fields::from(vec![
                        Field::new("a", DataType::Int32, true),
                        Field::new("c", DataType::Utf8, true),
                    ] as Vec<Field>)),
                    true,
                )
                .into(),
            ),
            true,
        )]));

        let actual = make_parquet_data(test_data, required_schema).await?;

        let expected = [
            "+----------------+",
            "| c0             |",
            "+----------------+",
            "| [{a: 1, c: x}] |",
            "+----------------+",
        ];
        assert_batches_eq!(expected, &[actual]);

        Ok(())
    }

    /*
    Testing a nested types scenario map[struct, struct]

    select map_keys(m).b from (
        select map(named_struct('a', 1, 'b', 'n', 'c', 'x'), named_struct('a', 1, 'b', 'n', 'c', 'x')) m
     */
    #[tokio::test]
    async fn test_nested_types_map_keys() -> Result<(), DataFusionError> {
        let test_data = "select map([named_struct('a', 1, 'b', 'n', 'c', 'x')], [named_struct('a', 2, 'b', 'm', 'c', 'y')]) c0";
        let required_schema = Schema::new(Fields::from(vec![Field::new(
            "c0",
            DataType::Map(
                Field::new(
                    "entries",
                    DataType::Struct(Fields::from(vec![
                        Field::new(
                            "key",
                            DataType::Struct(Fields::from(vec![Field::new(
                                "b",
                                DataType::Utf8,
                                true,
                            )])),
                            false,
                        ),
                        Field::new(
                            "value",
                            DataType::Struct(Fields::from(vec![
                                Field::new("a", DataType::Int64, true),
                                Field::new("b", DataType::Utf8, true),
                                Field::new("c", DataType::Utf8, true),
                            ])),
                            true,
                        ),
                    ] as Vec<Field>)),
                    false,
                )
                .into(),
                false,
            ),
            true,
        )]));

        let actual = make_parquet_data(test_data, required_schema).await?;
        let expected = [
            "+------------------------------+",
            "| c0                           |",
            "+------------------------------+",
            "| {{b: n}: {a: 2, b: m, c: y}} |",
            "+------------------------------+",
        ];
        assert_batches_eq!(expected, std::slice::from_ref(&actual));

        Ok(())
    }

    // Read struct using schema where schema fields do not overlap with
    // struct fields
    #[tokio::test]
    async fn test_nested_types_extract_missing_struct_names_non_overlap(
    ) -> Result<(), DataFusionError> {
        let test_data = "select named_struct('a', 1, 'b', 'abc') c0";
        let required_schema = Schema::new(Fields::from(vec![Field::new(
            "c0",
            DataType::Struct(Fields::from(vec![
                Field::new("c", DataType::Int64, true),
                Field::new("d", DataType::Utf8, true),
            ])),
            true,
        )]));
        let actual = make_parquet_data(test_data, required_schema).await?;
        let expected = ["+----+", "| c0 |", "+----+", "|    |", "+----+"];
        assert_batches_eq!(expected, &[actual]);
        Ok(())
    }

    // Read struct using custom schema to read just a single field from the struct
    #[tokio::test]
    async fn test_nested_types_extract_missing_struct_names_single_field(
    ) -> Result<(), DataFusionError> {
        let test_data = "select named_struct('a', 1, 'b', 'abc') c0";
        let required_schema = Schema::new(Fields::from(vec![Field::new(
            "c0",
            DataType::Struct(Fields::from(vec![Field::new("a", DataType::Int64, true)])),
            true,
        )]));
        let actual = make_parquet_data(test_data, required_schema).await?;
        let expected = [
            "+--------+",
            "| c0     |",
            "+--------+",
            "| {a: 1} |",
            "+--------+",
        ];
        assert_batches_eq!(expected, &[actual]);
        Ok(())
    }

    // Read struct using custom schema to handle a missing field
    #[tokio::test]
    async fn test_nested_types_extract_missing_struct_names_missing_field(
    ) -> Result<(), DataFusionError> {
        let test_data = "select named_struct('a', 1, 'b', 'abc') c0";
        let required_schema = Schema::new(Fields::from(vec![Field::new(
            "c0",
            DataType::Struct(Fields::from(vec![
                Field::new("a", DataType::Int64, true),
                Field::new("x", DataType::Int64, true),
            ])),
            true,
        )]));
        let actual = make_parquet_data(test_data, required_schema).await?;
        let expected = [
            "+-------------+",
            "| c0          |",
            "+-------------+",
            "| {a: 1, x: } |",
            "+-------------+",
        ];
        assert_batches_eq!(expected, &[actual]);
        Ok(())
    }
}<|MERGE_RESOLUTION|>--- conflicted
+++ resolved
@@ -1336,13 +1336,8 @@
                     CopyMode::UnpackOrDeepCopy,
                 ));
 
-<<<<<<< HEAD
-                let sort = Arc::new(
-                    SortExec::new(LexOrdering::new(exprs?).unwrap(), child_copied)
-=======
                 let mut sort_exec: Arc<dyn ExecutionPlan> = Arc::new(
                     SortExec::new(LexOrdering::new(exprs?).unwrap(), Arc::clone(&child_copied))
->>>>>>> f8ed1094
                         .with_fetch(fetch),
                 );
 
