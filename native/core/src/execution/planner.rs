--- conflicted
+++ resolved
@@ -776,21 +776,21 @@
 
                 Ok(Arc::new(case_expr))
             }
-<<<<<<< HEAD
             ExprStruct::ArrayRepeat(expr) => {
                 let src_expr =
                     self.create_expr(expr.left.as_ref().unwrap(), Arc::clone(&input_schema))?;
                 let count_expr =
                     self.create_expr(expr.right.as_ref().unwrap(), Arc::clone(&input_schema))?;
                 // Cast count_expr from Int32 to Int64 to support df count argument
-                let count_expr: Arc<dyn PhysicalExpr> = match count_expr.data_type(&input_schema.clone())? {
-                    DataType::Int32 => Arc::new(CastExpr::new(
-                        count_expr,
-                        DataType::Int64,
-                        Some(CastOptions::default()),
-                    )),
-                    _ => count_expr,
-                };
+                let count_expr: Arc<dyn PhysicalExpr> =
+                    match count_expr.data_type(&input_schema.clone())? {
+                        DataType::Int32 => Arc::new(CastExpr::new(
+                            count_expr,
+                            DataType::Int64,
+                            Some(CastOptions::default()),
+                        )),
+                        _ => count_expr,
+                    };
 
                 let args = vec![Arc::clone(&src_expr), Arc::clone(&count_expr)];
 
@@ -818,7 +818,7 @@
                     Some(array_repeat_expr),
                 )?;
                 Ok(Arc::new(case_expr))
-=======
+            }
             ExprStruct::ArrayIntersect(expr) => {
                 let left_expr =
                     self.create_expr(expr.left.as_ref().unwrap(), Arc::clone(&input_schema))?;
@@ -834,7 +834,6 @@
                     return_type,
                 ));
                 Ok(array_intersect_expr)
->>>>>>> 2e34b5f9
             }
             expr => Err(ExecutionError::GeneralError(format!(
                 "Not implemented: {:?}",
