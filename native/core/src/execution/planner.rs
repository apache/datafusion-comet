--- conflicted
+++ resolved
@@ -722,17 +722,26 @@
                     expr.legacy_negative_index,
                 )))
             }
-<<<<<<< HEAD
-            ExprStruct::ArrayRemove(expr) => {
-=======
             ExprStruct::ArrayContains(expr) => {
->>>>>>> 5c389d1b
                 let src_array_expr =
                     self.create_expr(expr.left.as_ref().unwrap(), Arc::clone(&input_schema))?;
                 let key_expr =
                     self.create_expr(expr.right.as_ref().unwrap(), Arc::clone(&input_schema))?;
                 let args = vec![Arc::clone(&src_array_expr), key_expr];
-<<<<<<< HEAD
+                let array_has_expr = Arc::new(ScalarFunctionExpr::new(
+                    "array_has",
+                    Arc::new(ScalarUDF::new_from_impl(ArrayHas::new())),
+                    args,
+                    DataType::Boolean,
+                ));
+                Ok(array_has_expr)
+            }
+            ExprStruct::ArrayRemove(expr) => {
+                let src_array_expr =
+                    self.create_expr(expr.left.as_ref().unwrap(), Arc::clone(&input_schema))?;
+                let key_expr =
+                    self.create_expr(expr.right.as_ref().unwrap(), Arc::clone(&input_schema))?;
+                let args = vec![Arc::clone(&src_array_expr), key_expr];
                 let return_type = src_array_expr.data_type(&input_schema)?;
 
                 let datafusion_array_remove = array_remove_all_udf();
@@ -744,15 +753,6 @@
                     return_type,
                 ));
                 Ok(array_remove_expr)
-=======
-                let array_has_expr = Arc::new(ScalarFunctionExpr::new(
-                    "array_has",
-                    Arc::new(ScalarUDF::new_from_impl(ArrayHas::new())),
-                    args,
-                    DataType::Boolean,
-                ));
-                Ok(array_has_expr)
->>>>>>> 5c389d1b
             }
             expr => Err(ExecutionError::GeneralError(format!(
                 "Not implemented: {:?}",
