// Licensed to the Apache Software Foundation (ASF) under one
// or more contributor license agreements.  See the NOTICE file
// distributed with this work for additional information
// regarding copyright ownership.  The ASF licenses this file
// to you under the Apache License, Version 2.0 (the
// "License"); you may not use this file except in compliance
// with the License.  You may obtain a copy of the License at
//
//   http://www.apache.org/licenses/LICENSE-2.0
//
// Unless required by applicable law or agreed to in writing,
// software distributed under the License is distributed on an
// "AS IS" BASIS, WITHOUT WARRANTIES OR CONDITIONS OF ANY
// KIND, either express or implied.  See the License for the
// specific language governing permissions and limitations
// under the License.

//! Converts Spark physical plan to DataFusion physical plan

use super::expressions::EvalMode;
use crate::execution::datafusion::expressions::comet_scalar_funcs::create_comet_physical_fun;
use crate::execution::operators::{CopyMode, FilterExec};
use crate::{
    errors::ExpressionError,
    execution::{
        datafusion::{
            expressions::{
                avg::Avg,
                avg_decimal::AvgDecimal,
                bitwise_not::BitwiseNotExpr,
                bloom_filter_agg::BloomFilterAgg,
                bloom_filter_might_contain::BloomFilterMightContain,
                checkoverflow::CheckOverflow,
                correlation::Correlation,
                covariance::Covariance,
                negative,
                stddev::Stddev,
                strings::{Contains, EndsWith, Like, StartsWith, StringSpaceExpr, SubstringExpr},
                subquery::Subquery,
                sum_decimal::SumDecimal,
                unbound::UnboundColumn,
                variance::Variance,
                NormalizeNaNAndZero,
            },
            operators::expand::CometExpandExec,
            shuffle_writer::ShuffleWriterExec,
        },
        operators::{CopyExec, ExecutionError, ScanExec},
        serde::to_arrow_datatype,
    },
};
use arrow::compute::CastOptions;
use arrow_schema::{DataType, Field, Schema, TimeUnit, DECIMAL128_MAX_PRECISION};
use datafusion::functions_aggregate::bit_and_or_xor::{bit_and_udaf, bit_or_udaf, bit_xor_udaf};
use datafusion::functions_aggregate::min_max::max_udaf;
use datafusion::functions_aggregate::min_max::min_udaf;
use datafusion::functions_aggregate::sum::sum_udaf;
use datafusion::physical_plan::windows::BoundedWindowAggExec;
use datafusion::physical_plan::InputOrderMode;
use datafusion::{
    arrow::{compute::SortOptions, datatypes::SchemaRef},
    common::DataFusionError,
    execution::FunctionRegistry,
    functions_aggregate::first_last::{FirstValue, LastValue},
    logical_expr::Operator as DataFusionOperator,
    physical_expr::{
        execution_props::ExecutionProps,
        expressions::{
            in_list, BinaryExpr, CaseExpr, CastExpr, Column, IsNotNullExpr, IsNullExpr,
            Literal as DataFusionLiteral, NotExpr,
        },
        PhysicalExpr, PhysicalSortExpr, ScalarFunctionExpr,
    },
    physical_optimizer::join_selection::swap_hash_join,
    physical_plan::{
        aggregates::{AggregateMode as DFAggregateMode, PhysicalGroupBy},
        joins::{utils::JoinFilter, HashJoinExec, PartitionMode, SortMergeJoinExec},
        limit::LocalLimitExec,
        projection::ProjectionExec,
        sorts::sort::SortExec,
        ExecutionPlan, Partitioning,
    },
    prelude::SessionContext,
};
use datafusion_physical_expr::aggregate::{AggregateExprBuilder, AggregateFunctionExpr};

use crate::execution::datafusion::schema_adapter::CometSchemaAdapterFactory;
use datafusion::datasource::listing::PartitionedFile;
use datafusion::datasource::physical_plan::parquet::ParquetExecBuilder;
use datafusion::datasource::physical_plan::FileScanConfig;
use datafusion_comet_proto::{
    spark_expression::{
        self, agg_expr::ExprStruct as AggExprStruct, expr::ExprStruct, literal::Value, AggExpr,
        Expr, ScalarFunc,
    },
    spark_operator::{
        self, lower_window_frame_bound::LowerFrameBoundStruct, operator::OpStruct,
        upper_window_frame_bound::UpperFrameBoundStruct, BuildSide, JoinType, Operator,
        WindowFrameType,
    },
    spark_partitioning::{partitioning::PartitioningStruct, Partitioning as SparkPartitioning},
};
use datafusion_comet_spark_expr::{
    Cast, CreateNamedStruct, DateTruncExpr, GetArrayStructFields, GetStructField, HourExpr, IfExpr,
    ListExtract, MinuteExpr, RLike, SecondExpr, TimestampTruncExpr, ToJson,
};
use datafusion_common::config::TableParquetOptions;
use datafusion_common::scalar::ScalarStructBuilder;
use datafusion_common::{
    tree_node::{Transformed, TransformedResult, TreeNode, TreeNodeRecursion, TreeNodeRewriter},
    JoinType as DFJoinType, ScalarValue,
};
use datafusion_execution::object_store::ObjectStoreUrl;
use datafusion_expr::expr::find_df_window_func;
use datafusion_expr::{
    AggregateUDF, WindowFrame, WindowFrameBound, WindowFrameUnits, WindowFunctionDefinition,
};
use datafusion_physical_expr::expressions::{Literal, StatsType};
use datafusion_physical_expr::window::WindowExpr;
use datafusion_physical_expr::LexOrdering;
use itertools::Itertools;
use jni::objects::GlobalRef;
use num::{BigInt, ToPrimitive};
use parquet::schema::parser::parse_message_type;
use std::cmp::max;
use std::{collections::HashMap, sync::Arc};
use url::Url;

// For clippy error on type_complexity.
type ExecResult<T> = Result<T, ExecutionError>;
type PhyAggResult = Result<Vec<AggregateFunctionExpr>, ExecutionError>;
type PhyExprResult = Result<Vec<(Arc<dyn PhysicalExpr>, String)>, ExecutionError>;
type PartitionPhyExprResult = Result<Vec<Arc<dyn PhysicalExpr>>, ExecutionError>;

struct JoinParameters {
    pub left: Arc<dyn ExecutionPlan>,
    pub right: Arc<dyn ExecutionPlan>,
    pub join_on: Vec<(Arc<dyn PhysicalExpr>, Arc<dyn PhysicalExpr>)>,
    pub join_filter: Option<JoinFilter>,
    pub join_type: DFJoinType,
}

pub const TEST_EXEC_CONTEXT_ID: i64 = -1;

/// The query planner for converting Spark query plans to DataFusion query plans.
pub struct PhysicalPlanner {
    // The execution context id of this planner.
    exec_context_id: i64,
    execution_props: ExecutionProps,
    session_ctx: Arc<SessionContext>,
}

impl Default for PhysicalPlanner {
    fn default() -> Self {
        let session_ctx = Arc::new(SessionContext::new());
        let execution_props = ExecutionProps::new();
        Self {
            exec_context_id: TEST_EXEC_CONTEXT_ID,
            execution_props,
            session_ctx,
        }
    }
}

impl PhysicalPlanner {
    pub fn new(session_ctx: Arc<SessionContext>) -> Self {
        let execution_props = ExecutionProps::new();
        Self {
            exec_context_id: TEST_EXEC_CONTEXT_ID,
            execution_props,
            session_ctx,
        }
    }

    pub fn with_exec_id(self, exec_context_id: i64) -> Self {
        Self {
            exec_context_id,
            execution_props: self.execution_props,
            session_ctx: Arc::clone(&self.session_ctx),
        }
    }

    /// Create a DataFusion physical expression from Spark physical expression
    fn create_expr(
        &self,
        spark_expr: &Expr,
        input_schema: SchemaRef,
    ) -> Result<Arc<dyn PhysicalExpr>, ExecutionError> {
        match spark_expr.expr_struct.as_ref().unwrap() {
            ExprStruct::Add(expr) => self.create_binary_expr(
                expr.left.as_ref().unwrap(),
                expr.right.as_ref().unwrap(),
                expr.return_type.as_ref(),
                DataFusionOperator::Plus,
                input_schema,
            ),
            ExprStruct::Subtract(expr) => self.create_binary_expr(
                expr.left.as_ref().unwrap(),
                expr.right.as_ref().unwrap(),
                expr.return_type.as_ref(),
                DataFusionOperator::Minus,
                input_schema,
            ),
            ExprStruct::Multiply(expr) => self.create_binary_expr(
                expr.left.as_ref().unwrap(),
                expr.right.as_ref().unwrap(),
                expr.return_type.as_ref(),
                DataFusionOperator::Multiply,
                input_schema,
            ),
            ExprStruct::Divide(expr) => self.create_binary_expr(
                expr.left.as_ref().unwrap(),
                expr.right.as_ref().unwrap(),
                expr.return_type.as_ref(),
                DataFusionOperator::Divide,
                input_schema,
            ),
            ExprStruct::Remainder(expr) => self.create_binary_expr(
                expr.left.as_ref().unwrap(),
                expr.right.as_ref().unwrap(),
                expr.return_type.as_ref(),
                DataFusionOperator::Modulo,
                input_schema,
            ),
            ExprStruct::Eq(expr) => {
                let left =
                    self.create_expr(expr.left.as_ref().unwrap(), Arc::clone(&input_schema))?;
                let right = self.create_expr(expr.right.as_ref().unwrap(), input_schema)?;
                let op = DataFusionOperator::Eq;
                Ok(Arc::new(BinaryExpr::new(left, op, right)))
            }
            ExprStruct::Neq(expr) => {
                let left =
                    self.create_expr(expr.left.as_ref().unwrap(), Arc::clone(&input_schema))?;
                let right = self.create_expr(expr.right.as_ref().unwrap(), input_schema)?;
                let op = DataFusionOperator::NotEq;
                Ok(Arc::new(BinaryExpr::new(left, op, right)))
            }
            ExprStruct::Gt(expr) => {
                let left =
                    self.create_expr(expr.left.as_ref().unwrap(), Arc::clone(&input_schema))?;
                let right = self.create_expr(expr.right.as_ref().unwrap(), input_schema)?;
                let op = DataFusionOperator::Gt;
                Ok(Arc::new(BinaryExpr::new(left, op, right)))
            }
            ExprStruct::GtEq(expr) => {
                let left =
                    self.create_expr(expr.left.as_ref().unwrap(), Arc::clone(&input_schema))?;
                let right = self.create_expr(expr.right.as_ref().unwrap(), input_schema)?;
                let op = DataFusionOperator::GtEq;
                Ok(Arc::new(BinaryExpr::new(left, op, right)))
            }
            ExprStruct::Lt(expr) => {
                let left =
                    self.create_expr(expr.left.as_ref().unwrap(), Arc::clone(&input_schema))?;
                let right = self.create_expr(expr.right.as_ref().unwrap(), input_schema)?;
                let op = DataFusionOperator::Lt;
                Ok(Arc::new(BinaryExpr::new(left, op, right)))
            }
            ExprStruct::LtEq(expr) => {
                let left =
                    self.create_expr(expr.left.as_ref().unwrap(), Arc::clone(&input_schema))?;
                let right = self.create_expr(expr.right.as_ref().unwrap(), input_schema)?;
                let op = DataFusionOperator::LtEq;
                Ok(Arc::new(BinaryExpr::new(left, op, right)))
            }
            ExprStruct::Bound(bound) => {
                let idx = bound.index as usize;
                if idx >= input_schema.fields().len() {
                    return Err(ExecutionError::GeneralError(format!(
                        "Column index {} is out of bound. Schema: {}",
                        idx, input_schema
                    )));
                }
                let field = input_schema.field(idx);
                Ok(Arc::new(Column::new(field.name().as_str(), idx)))
            }
            ExprStruct::Unbound(unbound) => {
                let data_type = to_arrow_datatype(unbound.datatype.as_ref().unwrap());
                Ok(Arc::new(UnboundColumn::new(
                    unbound.name.as_str(),
                    data_type,
                )))
            }
            ExprStruct::IsNotNull(is_notnull) => {
                let child = self.create_expr(is_notnull.child.as_ref().unwrap(), input_schema)?;
                Ok(Arc::new(IsNotNullExpr::new(child)))
            }
            ExprStruct::IsNull(is_null) => {
                let child = self.create_expr(is_null.child.as_ref().unwrap(), input_schema)?;
                Ok(Arc::new(IsNullExpr::new(child)))
            }
            ExprStruct::And(and) => {
                let left =
                    self.create_expr(and.left.as_ref().unwrap(), Arc::clone(&input_schema))?;
                let right = self.create_expr(and.right.as_ref().unwrap(), input_schema)?;
                let op = DataFusionOperator::And;
                Ok(Arc::new(BinaryExpr::new(left, op, right)))
            }
            ExprStruct::Or(or) => {
                let left =
                    self.create_expr(or.left.as_ref().unwrap(), Arc::clone(&input_schema))?;
                let right = self.create_expr(or.right.as_ref().unwrap(), input_schema)?;
                let op = DataFusionOperator::Or;
                Ok(Arc::new(BinaryExpr::new(left, op, right)))
            }
            ExprStruct::Literal(literal) => {
                let data_type = to_arrow_datatype(literal.datatype.as_ref().unwrap());
                let scalar_value = if literal.is_null {
                    match data_type {
                        DataType::Boolean => ScalarValue::Boolean(None),
                        DataType::Int8 => ScalarValue::Int8(None),
                        DataType::Int16 => ScalarValue::Int16(None),
                        DataType::Int32 => ScalarValue::Int32(None),
                        DataType::Int64 => ScalarValue::Int64(None),
                        DataType::Float32 => ScalarValue::Float32(None),
                        DataType::Float64 => ScalarValue::Float64(None),
                        DataType::Utf8 => ScalarValue::Utf8(None),
                        DataType::Date32 => ScalarValue::Date32(None),
                        DataType::Timestamp(TimeUnit::Microsecond, timezone) => {
                            ScalarValue::TimestampMicrosecond(None, timezone)
                        }
                        DataType::Binary => ScalarValue::Binary(None),
                        DataType::Decimal128(p, s) => ScalarValue::Decimal128(None, p, s),
                        DataType::Struct(fields) => ScalarStructBuilder::new_null(fields),
                        DataType::Null => ScalarValue::Null,
                        dt => {
                            return Err(ExecutionError::GeneralError(format!(
                                "{:?} is not supported in Comet",
                                dt
                            )))
                        }
                    }
                } else {
                    match literal.value.as_ref().unwrap() {
                        Value::BoolVal(value) => ScalarValue::Boolean(Some(*value)),
                        Value::ByteVal(value) => ScalarValue::Int8(Some(*value as i8)),
                        Value::ShortVal(value) => ScalarValue::Int16(Some(*value as i16)),
                        Value::IntVal(value) => match data_type {
                            DataType::Int32 => ScalarValue::Int32(Some(*value)),
                            DataType::Date32 => ScalarValue::Date32(Some(*value)),
                            dt => {
                                return Err(ExecutionError::GeneralError(format!(
                                    "Expected either 'Int32' or 'Date32' for IntVal, but found {:?}",
                                    dt
                                )))
                            }
                        },
                        Value::LongVal(value) => match data_type {
                            DataType::Int64 => ScalarValue::Int64(Some(*value)),
                            DataType::Timestamp(TimeUnit::Microsecond, None) => {
                                ScalarValue::TimestampMicrosecond(Some(*value), None)
                            }
                            DataType::Timestamp(TimeUnit::Microsecond, Some(tz)) => {
                                ScalarValue::TimestampMicrosecond(Some(*value), Some(tz))
                            }
                            dt => {
                                return Err(ExecutionError::GeneralError(format!(
                                    "Expected either 'Int64' or 'Timestamp' for LongVal, but found {:?}",
                                    dt
                                )))
                            }
                        },
                        Value::FloatVal(value) => ScalarValue::Float32(Some(*value)),
                        Value::DoubleVal(value) => ScalarValue::Float64(Some(*value)),
                        Value::StringVal(value) => ScalarValue::Utf8(Some(value.clone())),
                        Value::BytesVal(value) => ScalarValue::Binary(Some(value.clone())),
                        Value::DecimalVal(value) => {
                            let big_integer = BigInt::from_signed_bytes_be(value);
                            let integer = big_integer.to_i128().ok_or_else(|| {
                                ExecutionError::GeneralError(format!(
                                    "Cannot parse {:?} as i128 for Decimal literal",
                                    big_integer
                                ))
                            })?;

                            match data_type {
                                DataType::Decimal128(p, s) => {
                                    ScalarValue::Decimal128(Some(integer), p, s)
                                }
                                dt => {
                                    return Err(ExecutionError::GeneralError(format!(
                                        "Decimal literal's data type should be Decimal128 but got {:?}",
                                        dt
                                    )))
                                }
                            }
                        }
                    }
                };
                Ok(Arc::new(DataFusionLiteral::new(scalar_value)))
            }
            ExprStruct::Cast(expr) => {
                let child = self.create_expr(expr.child.as_ref().unwrap(), input_schema)?;
                let datatype = to_arrow_datatype(expr.datatype.as_ref().unwrap());
                let timezone = expr.timezone.clone();
                let eval_mode = from_protobuf_eval_mode(expr.eval_mode)?;
                Ok(Arc::new(Cast::new(
                    child,
                    datatype,
                    eval_mode,
                    timezone,
                    expr.allow_incompat,
                )))
            }
            ExprStruct::Hour(expr) => {
                let child = self.create_expr(expr.child.as_ref().unwrap(), input_schema)?;
                let timezone = expr.timezone.clone();

                Ok(Arc::new(HourExpr::new(child, timezone)))
            }
            ExprStruct::Minute(expr) => {
                let child = self.create_expr(expr.child.as_ref().unwrap(), input_schema)?;
                let timezone = expr.timezone.clone();

                Ok(Arc::new(MinuteExpr::new(child, timezone)))
            }
            ExprStruct::Second(expr) => {
                let child = self.create_expr(expr.child.as_ref().unwrap(), input_schema)?;
                let timezone = expr.timezone.clone();

                Ok(Arc::new(SecondExpr::new(child, timezone)))
            }
            ExprStruct::TruncDate(expr) => {
                let child =
                    self.create_expr(expr.child.as_ref().unwrap(), Arc::clone(&input_schema))?;
                let format = self.create_expr(expr.format.as_ref().unwrap(), input_schema)?;

                Ok(Arc::new(DateTruncExpr::new(child, format)))
            }
            ExprStruct::TruncTimestamp(expr) => {
                let child =
                    self.create_expr(expr.child.as_ref().unwrap(), Arc::clone(&input_schema))?;
                let format = self.create_expr(expr.format.as_ref().unwrap(), input_schema)?;
                let timezone = expr.timezone.clone();

                Ok(Arc::new(TimestampTruncExpr::new(child, format, timezone)))
            }
            ExprStruct::Substring(expr) => {
                let child = self.create_expr(expr.child.as_ref().unwrap(), input_schema)?;
                // Spark Substring's start is 1-based when start > 0
                let start = expr.start - i32::from(expr.start > 0);
                // substring negative len is treated as 0 in Spark
                let len = max(expr.len, 0);

                Ok(Arc::new(SubstringExpr::new(
                    child,
                    start as i64,
                    len as u64,
                )))
            }
            ExprStruct::StringSpace(expr) => {
                let child = self.create_expr(expr.child.as_ref().unwrap(), input_schema)?;

                Ok(Arc::new(StringSpaceExpr::new(child)))
            }
            ExprStruct::Contains(expr) => {
                let left =
                    self.create_expr(expr.left.as_ref().unwrap(), Arc::clone(&input_schema))?;
                let right = self.create_expr(expr.right.as_ref().unwrap(), input_schema)?;

                Ok(Arc::new(Contains::new(left, right)))
            }
            ExprStruct::StartsWith(expr) => {
                let left =
                    self.create_expr(expr.left.as_ref().unwrap(), Arc::clone(&input_schema))?;
                let right = self.create_expr(expr.right.as_ref().unwrap(), input_schema)?;

                Ok(Arc::new(StartsWith::new(left, right)))
            }
            ExprStruct::EndsWith(expr) => {
                let left =
                    self.create_expr(expr.left.as_ref().unwrap(), Arc::clone(&input_schema))?;
                let right = self.create_expr(expr.right.as_ref().unwrap(), input_schema)?;

                Ok(Arc::new(EndsWith::new(left, right)))
            }
            ExprStruct::Like(expr) => {
                let left =
                    self.create_expr(expr.left.as_ref().unwrap(), Arc::clone(&input_schema))?;
                let right = self.create_expr(expr.right.as_ref().unwrap(), input_schema)?;

                Ok(Arc::new(Like::new(left, right)))
            }
            ExprStruct::Rlike(expr) => {
                let left =
                    self.create_expr(expr.left.as_ref().unwrap(), Arc::clone(&input_schema))?;
                let right = self.create_expr(expr.right.as_ref().unwrap(), input_schema)?;
                match right.as_any().downcast_ref::<Literal>().unwrap().value() {
                    ScalarValue::Utf8(Some(pattern)) => {
                        Ok(Arc::new(RLike::try_new(left, pattern)?))
                    }
                    _ => Err(ExecutionError::GeneralError(
                        "RLike only supports scalar patterns".to_string(),
                    )),
                }
            }
            ExprStruct::CheckOverflow(expr) => {
                let child = self.create_expr(expr.child.as_ref().unwrap(), input_schema)?;
                let data_type = to_arrow_datatype(expr.datatype.as_ref().unwrap());
                let fail_on_error = expr.fail_on_error;

                Ok(Arc::new(CheckOverflow::new(
                    child,
                    data_type,
                    fail_on_error,
                )))
            }
            ExprStruct::ScalarFunc(expr) => self.create_scalar_function_expr(expr, input_schema),
            ExprStruct::EqNullSafe(expr) => {
                let left =
                    self.create_expr(expr.left.as_ref().unwrap(), Arc::clone(&input_schema))?;
                let right = self.create_expr(expr.right.as_ref().unwrap(), input_schema)?;
                let op = DataFusionOperator::IsNotDistinctFrom;
                Ok(Arc::new(BinaryExpr::new(left, op, right)))
            }
            ExprStruct::NeqNullSafe(expr) => {
                let left =
                    self.create_expr(expr.left.as_ref().unwrap(), Arc::clone(&input_schema))?;
                let right = self.create_expr(expr.right.as_ref().unwrap(), input_schema)?;
                let op = DataFusionOperator::IsDistinctFrom;
                Ok(Arc::new(BinaryExpr::new(left, op, right)))
            }
            ExprStruct::BitwiseAnd(expr) => {
                let left =
                    self.create_expr(expr.left.as_ref().unwrap(), Arc::clone(&input_schema))?;
                let right = self.create_expr(expr.right.as_ref().unwrap(), input_schema)?;
                let op = DataFusionOperator::BitwiseAnd;
                Ok(Arc::new(BinaryExpr::new(left, op, right)))
            }
            ExprStruct::BitwiseNot(expr) => {
                let child = self.create_expr(expr.child.as_ref().unwrap(), input_schema)?;
                Ok(Arc::new(BitwiseNotExpr::new(child)))
            }
            ExprStruct::BitwiseOr(expr) => {
                let left =
                    self.create_expr(expr.left.as_ref().unwrap(), Arc::clone(&input_schema))?;
                let right = self.create_expr(expr.right.as_ref().unwrap(), input_schema)?;
                let op = DataFusionOperator::BitwiseOr;
                Ok(Arc::new(BinaryExpr::new(left, op, right)))
            }
            ExprStruct::BitwiseXor(expr) => {
                let left =
                    self.create_expr(expr.left.as_ref().unwrap(), Arc::clone(&input_schema))?;
                let right = self.create_expr(expr.right.as_ref().unwrap(), input_schema)?;
                let op = DataFusionOperator::BitwiseXor;
                Ok(Arc::new(BinaryExpr::new(left, op, right)))
            }
            ExprStruct::BitwiseShiftRight(expr) => {
                let left =
                    self.create_expr(expr.left.as_ref().unwrap(), Arc::clone(&input_schema))?;
                let right = self.create_expr(expr.right.as_ref().unwrap(), input_schema)?;
                let op = DataFusionOperator::BitwiseShiftRight;
                Ok(Arc::new(BinaryExpr::new(left, op, right)))
            }
            ExprStruct::BitwiseShiftLeft(expr) => {
                let left =
                    self.create_expr(expr.left.as_ref().unwrap(), Arc::clone(&input_schema))?;
                let right = self.create_expr(expr.right.as_ref().unwrap(), input_schema)?;
                let op = DataFusionOperator::BitwiseShiftLeft;
                Ok(Arc::new(BinaryExpr::new(left, op, right)))
            }
            // https://github.com/apache/datafusion-comet/issues/666
            // ExprStruct::Abs(expr) => {
            //     let child = self.create_expr(expr.child.as_ref().unwrap(), Arc::clone(&input_schema))?;
            //     let return_type = child.data_type(&input_schema)?;
            //     let args = vec![child];
            //     let eval_mode = from_protobuf_eval_mode(expr.eval_mode)?;
            //     let comet_abs = Arc::new(ScalarUDF::new_from_impl(Abs::new(
            //         eval_mode,
            //         return_type.to_string(),
            //     )?));
            //     let expr = ScalarFunctionExpr::new("abs", comet_abs, args, return_type);
            //     Ok(Arc::new(expr))
            // }
            ExprStruct::CaseWhen(case_when) => {
                let when_then_pairs = case_when
                    .when
                    .iter()
                    .map(|x| self.create_expr(x, Arc::clone(&input_schema)))
                    .zip(
                        case_when
                            .then
                            .iter()
                            .map(|then| self.create_expr(then, Arc::clone(&input_schema))),
                    )
                    .try_fold(Vec::new(), |mut acc, (a, b)| {
                        acc.push((a?, b?));
                        Ok::<Vec<(Arc<dyn PhysicalExpr>, Arc<dyn PhysicalExpr>)>, ExecutionError>(
                            acc,
                        )
                    })?;

                let else_phy_expr = match &case_when.else_expr {
                    None => None,
                    Some(_) => {
                        Some(self.create_expr(case_when.else_expr.as_ref().unwrap(), input_schema)?)
                    }
                };
                Ok(Arc::new(CaseExpr::try_new(
                    None,
                    when_then_pairs,
                    else_phy_expr,
                )?))
            }
            ExprStruct::In(expr) => {
                let value =
                    self.create_expr(expr.in_value.as_ref().unwrap(), Arc::clone(&input_schema))?;
                let list = expr
                    .lists
                    .iter()
                    .map(|x| self.create_expr(x, Arc::clone(&input_schema)))
                    .collect::<Result<Vec<_>, _>>()?;

                in_list(value, list, &expr.negated, input_schema.as_ref()).map_err(|e| e.into())
            }
            ExprStruct::If(expr) => {
                let if_expr =
                    self.create_expr(expr.if_expr.as_ref().unwrap(), Arc::clone(&input_schema))?;
                let true_expr =
                    self.create_expr(expr.true_expr.as_ref().unwrap(), Arc::clone(&input_schema))?;
                let false_expr =
                    self.create_expr(expr.false_expr.as_ref().unwrap(), input_schema)?;
                Ok(Arc::new(IfExpr::new(if_expr, true_expr, false_expr)))
            }
            ExprStruct::Not(expr) => {
                let child = self.create_expr(expr.child.as_ref().unwrap(), input_schema)?;
                Ok(Arc::new(NotExpr::new(child)))
            }
            ExprStruct::UnaryMinus(expr) => {
                let child: Arc<dyn PhysicalExpr> =
                    self.create_expr(expr.child.as_ref().unwrap(), Arc::clone(&input_schema))?;
                let result = negative::create_negate_expr(child, expr.fail_on_error);
                result.map_err(|e| ExecutionError::GeneralError(e.to_string()))
            }
            ExprStruct::NormalizeNanAndZero(expr) => {
                let child = self.create_expr(expr.child.as_ref().unwrap(), input_schema)?;
                let data_type = to_arrow_datatype(expr.datatype.as_ref().unwrap());
                Ok(Arc::new(NormalizeNaNAndZero::new(data_type, child)))
            }
            ExprStruct::Subquery(expr) => {
                let id = expr.id;
                let data_type = to_arrow_datatype(expr.datatype.as_ref().unwrap());
                Ok(Arc::new(Subquery::new(self.exec_context_id, id, data_type)))
            }
            ExprStruct::BloomFilterMightContain(expr) => {
                let bloom_filter_expr = self.create_expr(
                    expr.bloom_filter.as_ref().unwrap(),
                    Arc::clone(&input_schema),
                )?;
                let value_expr = self.create_expr(expr.value.as_ref().unwrap(), input_schema)?;
                Ok(Arc::new(BloomFilterMightContain::try_new(
                    bloom_filter_expr,
                    value_expr,
                )?))
            }
            ExprStruct::CreateNamedStruct(expr) => {
                let values = expr
                    .values
                    .iter()
                    .map(|expr| self.create_expr(expr, Arc::clone(&input_schema)))
                    .collect::<Result<Vec<_>, _>>()?;
                let names = expr.names.clone();
                Ok(Arc::new(CreateNamedStruct::new(values, names)))
            }
            ExprStruct::GetStructField(expr) => {
                let child =
                    self.create_expr(expr.child.as_ref().unwrap(), Arc::clone(&input_schema))?;
                Ok(Arc::new(GetStructField::new(child, expr.ordinal as usize)))
            }
            ExprStruct::ToJson(expr) => {
                let child = self.create_expr(expr.child.as_ref().unwrap(), input_schema)?;
                Ok(Arc::new(ToJson::new(child, &expr.timezone)))
            }
            ExprStruct::ListExtract(expr) => {
                let child =
                    self.create_expr(expr.child.as_ref().unwrap(), Arc::clone(&input_schema))?;
                let ordinal =
                    self.create_expr(expr.ordinal.as_ref().unwrap(), Arc::clone(&input_schema))?;
                let default_value = expr
                    .default_value
                    .as_ref()
                    .map(|e| self.create_expr(e, Arc::clone(&input_schema)))
                    .transpose()?;
                Ok(Arc::new(ListExtract::new(
                    child,
                    ordinal,
                    default_value,
                    expr.one_based,
                    expr.fail_on_error,
                )))
            }
            ExprStruct::GetArrayStructFields(expr) => {
                let child =
                    self.create_expr(expr.child.as_ref().unwrap(), Arc::clone(&input_schema))?;

                Ok(Arc::new(GetArrayStructFields::new(
                    child,
                    expr.ordinal as usize,
                )))
            }
            expr => Err(ExecutionError::GeneralError(format!(
                "Not implemented: {:?}",
                expr
            ))),
        }
    }

    /// Create a DataFusion physical sort expression from Spark physical expression
    fn create_sort_expr<'a>(
        &'a self,
        spark_expr: &'a Expr,
        input_schema: SchemaRef,
    ) -> Result<PhysicalSortExpr, ExecutionError> {
        match spark_expr.expr_struct.as_ref().unwrap() {
            ExprStruct::SortOrder(expr) => {
                let child = self.create_expr(expr.child.as_ref().unwrap(), input_schema)?;
                let descending = expr.direction == 1;
                let nulls_first = expr.null_ordering == 0;

                let options = SortOptions {
                    descending,
                    nulls_first,
                };

                Ok(PhysicalSortExpr {
                    expr: child,
                    options,
                })
            }
            expr => Err(ExecutionError::GeneralError(format!(
                "{:?} isn't a SortOrder",
                expr
            ))),
        }
    }

    fn create_binary_expr(
        &self,
        left: &Expr,
        right: &Expr,
        return_type: Option<&spark_expression::DataType>,
        op: DataFusionOperator,
        input_schema: SchemaRef,
    ) -> Result<Arc<dyn PhysicalExpr>, ExecutionError> {
        let left = self.create_expr(left, Arc::clone(&input_schema))?;
        let right = self.create_expr(right, Arc::clone(&input_schema))?;
        match (
            &op,
            left.data_type(&input_schema),
            right.data_type(&input_schema),
        ) {
            (
                DataFusionOperator::Plus
                | DataFusionOperator::Minus
                | DataFusionOperator::Multiply
                | DataFusionOperator::Modulo,
                Ok(DataType::Decimal128(p1, s1)),
                Ok(DataType::Decimal128(p2, s2)),
            ) if ((op == DataFusionOperator::Plus || op == DataFusionOperator::Minus)
                && max(s1, s2) as u8 + max(p1 - s1 as u8, p2 - s2 as u8)
                    >= DECIMAL128_MAX_PRECISION)
                || (op == DataFusionOperator::Multiply && p1 + p2 >= DECIMAL128_MAX_PRECISION)
                || (op == DataFusionOperator::Modulo
                    && max(s1, s2) as u8 + max(p1 - s1 as u8, p2 - s2 as u8)
                        > DECIMAL128_MAX_PRECISION) =>
            {
                let data_type = return_type.map(to_arrow_datatype).unwrap();
                // For some Decimal128 operations, we need wider internal digits.
                // Cast left and right to Decimal256 and cast the result back to Decimal128
                let left = Arc::new(Cast::new_without_timezone(
                    left,
                    DataType::Decimal256(p1, s1),
                    EvalMode::Legacy,
                    false,
                ));
                let right = Arc::new(Cast::new_without_timezone(
                    right,
                    DataType::Decimal256(p2, s2),
                    EvalMode::Legacy,
                    false,
                ));
                let child = Arc::new(BinaryExpr::new(left, op, right));
                Ok(Arc::new(Cast::new_without_timezone(
                    child,
                    data_type,
                    EvalMode::Legacy,
                    false,
                )))
            }
            (
                DataFusionOperator::Divide,
                Ok(DataType::Decimal128(_p1, _s1)),
                Ok(DataType::Decimal128(_p2, _s2)),
            ) => {
                let data_type = return_type.map(to_arrow_datatype).unwrap();
                let fun_expr = create_comet_physical_fun(
                    "decimal_div",
                    data_type.clone(),
                    &self.session_ctx.state(),
                )?;
                Ok(Arc::new(ScalarFunctionExpr::new(
                    "decimal_div",
                    fun_expr,
                    vec![left, right],
                    data_type,
                )))
            }
            _ => Ok(Arc::new(BinaryExpr::new(left, op, right))),
        }
    }

    /// Create a DataFusion physical plan from Spark physical plan.
    ///
    /// `inputs` is a vector of input source IDs. It is used to create `ScanExec`s. Each `ScanExec`
    /// will be assigned a unique ID from `inputs` and the ID will be used to identify the input
    /// source at JNI API.
    ///
    /// Note that `ScanExec` will pull initial input batch during initialization. It is because we
    /// need to know the exact schema (not only data type but also dictionary-encoding) at
    /// `ScanExec`s. It is because some DataFusion operators, e.g., `ProjectionExec`, gets child
    /// operator schema during initialization and uses it later for `RecordBatch`. We may be
    /// able to get rid of it once `RecordBatch` relaxes schema check.
    ///
    /// Note that we return created `Scan`s which will be kept at JNI API. JNI calls will use it to
    /// feed in new input batch from Spark JVM side.
    pub fn create_plan<'a>(
        &'a self,
        spark_plan: &'a Operator,
        inputs: &mut Vec<Arc<GlobalRef>>,
        partition_count: usize,
    ) -> Result<(Vec<ScanExec>, Arc<dyn ExecutionPlan>), ExecutionError> {
        let children = &spark_plan.children;
        match spark_plan.op_struct.as_ref().unwrap() {
            OpStruct::Projection(project) => {
                assert!(children.len() == 1);
                let (scans, child) = self.create_plan(&children[0], inputs, partition_count)?;
                let exprs: PhyExprResult = project
                    .project_list
                    .iter()
                    .enumerate()
                    .map(|(idx, expr)| {
                        self.create_expr(expr, child.schema())
                            .map(|r| (r, format!("col_{}", idx)))
                    })
                    .collect();
                Ok((scans, Arc::new(ProjectionExec::try_new(exprs?, child)?)))
            }
            OpStruct::Filter(filter) => {
                assert!(children.len() == 1);
                let (scans, child) = self.create_plan(&children[0], inputs, partition_count)?;
                let predicate =
                    self.create_expr(filter.predicate.as_ref().unwrap(), child.schema())?;

                Ok((scans, Arc::new(FilterExec::try_new(predicate, child)?)))
            }
            OpStruct::HashAgg(agg) => {
                assert!(children.len() == 1);
                let (scans, child) = self.create_plan(&children[0], inputs, partition_count)?;

                let group_exprs: PhyExprResult = agg
                    .grouping_exprs
                    .iter()
                    .enumerate()
                    .map(|(idx, expr)| {
                        self.create_expr(expr, child.schema())
                            .map(|r| (r, format!("col_{}", idx)))
                    })
                    .collect();
                let group_by = PhysicalGroupBy::new_single(group_exprs?);
                let schema = child.schema();

                let mode = if agg.mode == 0 {
                    DFAggregateMode::Partial
                } else {
                    DFAggregateMode::Final
                };

                let agg_exprs: PhyAggResult = agg
                    .agg_exprs
                    .iter()
                    .map(|expr| self.create_agg_expr(expr, Arc::clone(&schema)))
                    .collect();

                let num_agg = agg.agg_exprs.len();
                let aggr_expr = agg_exprs?.into_iter().map(Arc::new).collect();
                let aggregate = Arc::new(
                    datafusion::physical_plan::aggregates::AggregateExec::try_new(
                        mode,
                        group_by,
                        aggr_expr,
                        vec![None; num_agg], // no filter expressions
                        Arc::clone(&child),
                        Arc::clone(&schema),
                    )?,
                );
                let result_exprs: PhyExprResult = agg
                    .result_exprs
                    .iter()
                    .enumerate()
                    .map(|(idx, expr)| {
                        self.create_expr(expr, aggregate.schema())
                            .map(|r| (r, format!("col_{}", idx)))
                    })
                    .collect();

                let exec: Arc<dyn ExecutionPlan> = if agg.result_exprs.is_empty() {
                    aggregate
                } else {
                    // For final aggregation, DF's hash aggregate exec doesn't support Spark's
                    // aggregate result expressions like `COUNT(col) + 1`, but instead relying
                    // on additional `ProjectionExec` to handle the case. Therefore, here we'll
                    // add a projection node on top of the aggregate node.
                    //
                    // Note that `result_exprs` should only be set for final aggregation on the
                    // Spark side.
                    Arc::new(ProjectionExec::try_new(result_exprs?, aggregate)?)
                };

                Ok((scans, exec))
            }
            OpStruct::Limit(limit) => {
                assert!(children.len() == 1);
                let num = limit.limit;
                let (scans, child) = self.create_plan(&children[0], inputs, partition_count)?;

                Ok((scans, Arc::new(LocalLimitExec::new(child, num as usize))))
            }
            OpStruct::Sort(sort) => {
                assert!(children.len() == 1);
                let (scans, child) = self.create_plan(&children[0], inputs, partition_count)?;

                let exprs: Result<Vec<PhysicalSortExpr>, ExecutionError> = sort
                    .sort_orders
                    .iter()
                    .map(|expr| self.create_sort_expr(expr, child.schema()))
                    .collect();

                let fetch = sort.fetch.map(|num| num as usize);

                // SortExec caches batches so we need to make a copy of incoming batches. Also,
                // SortExec fails in some cases if we do not unpack dictionary-encoded arrays, and
                // it would be more efficient if we could avoid that.
                // https://github.com/apache/datafusion-comet/issues/963
                let child = Self::wrap_in_copy_exec(child);

                Ok((
                    scans,
                    Arc::new(SortExec::new(LexOrdering::new(exprs?), child).with_fetch(fetch)),
                ))
            }
            OpStruct::NativeScan(scan) => {
                let data_schema = parse_message_type(&scan.data_schema).unwrap();
                let required_schema = parse_message_type(&scan.required_schema).unwrap();

                let data_schema_descriptor =
                    parquet::schema::types::SchemaDescriptor::new(Arc::new(data_schema));
                let data_schema_arrow = Arc::new(
                    parquet::arrow::schema::parquet_to_arrow_schema(&data_schema_descriptor, None)
                        .unwrap(),
                );

                let required_schema_descriptor =
                    parquet::schema::types::SchemaDescriptor::new(Arc::new(required_schema));
                let required_schema_arrow = Arc::new(
                    parquet::arrow::schema::parquet_to_arrow_schema(
                        &required_schema_descriptor,
                        None,
                    )
                    .unwrap(),
                );

                let partition_schema_arrow = scan
                    .partition_schema
                    .iter()
                    .map(to_arrow_datatype)
                    .collect_vec();
                let partition_fields: Vec<_> = partition_schema_arrow
                    .iter()
                    .enumerate()
                    .map(|(idx, data_type)| {
                        Field::new(format!("part_{}", idx), data_type.clone(), true)
                    })
                    .collect();

                // Convert the Spark expressions to Physical expressions
                let data_filters: Result<Vec<Arc<dyn PhysicalExpr>>, ExecutionError> = scan
                    .data_filters
                    .iter()
                    .map(|expr| self.create_expr(expr, Arc::clone(&required_schema_arrow)))
                    .collect();

                // Create a conjunctive form of the vector because ParquetExecBuilder takes
                // a single expression
                let data_filters = data_filters?;
                let test_data_filters = data_filters.clone().into_iter().reduce(|left, right| {
                    Arc::new(BinaryExpr::new(
                        left,
                        datafusion::logical_expr::Operator::And,
                        right,
                    ))
                });

                let object_store = object_store::local::LocalFileSystem::new();
                // register the object store with the runtime environment
                let url = Url::try_from("file://").unwrap();
                self.session_ctx
                    .runtime_env()
                    .register_object_store(&url, Arc::new(object_store));

                // Generate file groups
                let mut file_groups: Vec<Vec<PartitionedFile>> =
                    Vec::with_capacity(partition_count);
                scan.file_partitions.iter().try_for_each(|partition| {
                    let mut files = Vec::with_capacity(partition.partitioned_file.len());
                    partition.partitioned_file.iter().try_for_each(|file| {
                        assert!(file.start + file.length <= file.file_size);

                        let mut partitioned_file = PartitionedFile::new_with_range(
                            Url::parse(file.file_path.as_ref())
                                .unwrap()
                                .path()
                                .to_string(),
                            file.file_size as u64,
                            file.start,
                            file.start + file.length,
                        );

                        // Process partition values
                        // Create an empty input schema for partition values because they are all literals.
                        let empty_schema = Arc::new(Schema::empty());
                        let partition_values: Result<Vec<_>, _> = file
                            .partition_values
                            .iter()
                            .map(|partition_value| {
                                let literal = self.create_expr(
                                    partition_value,
                                    Arc::<Schema>::clone(&empty_schema),
                                )?;
                                literal
                                    .as_any()
                                    .downcast_ref::<DataFusionLiteral>()
                                    .ok_or_else(|| {
                                        ExecutionError::GeneralError(
                                            "Expected literal of partition value".to_string(),
                                        )
                                    })
                                    .map(|literal| literal.value().clone())
                            })
                            .collect();
                        let partition_values = partition_values?;

                        partitioned_file.partition_values = partition_values;

                        files.push(partitioned_file);
                        Ok::<(), ExecutionError>(())
                    })?;

                    file_groups.push(files);
                    Ok::<(), ExecutionError>(())
                })?;

                // TODO: I think we can remove partition_count in the future, but leave for testing.
                assert_eq!(file_groups.len(), partition_count);

                let object_store_url = ObjectStoreUrl::local_filesystem();
                let mut file_scan_config =
                    FileScanConfig::new(object_store_url, Arc::clone(&data_schema_arrow))
                        .with_file_groups(file_groups)
                        .with_table_partition_cols(partition_fields);

                // Check for projection, if so generate the vector and add to FileScanConfig.
                let mut projection_vector: Vec<usize> =
                    Vec::with_capacity(required_schema_arrow.fields.len());
                // TODO: could be faster with a hashmap rather than iterating over data_schema_arrow with index_of.
                required_schema_arrow.fields.iter().for_each(|field| {
                    projection_vector.push(data_schema_arrow.index_of(field.name()).unwrap());
                });

                partition_schema_arrow
                    .iter()
                    .enumerate()
                    .for_each(|(idx, _)| {
                        projection_vector.push(idx + data_schema_arrow.fields.len());
                    });

                assert_eq!(
                    projection_vector.len(),
                    required_schema_arrow.fields.len() + partition_schema_arrow.len()
                );
                file_scan_config = file_scan_config.with_projection(Some(projection_vector));

<<<<<<< HEAD
                    let mut builder = ParquetExecBuilder::new(file_scan_config)
                        .with_table_parquet_options(table_parquet_options)
                        .with_schema_adapter_factory(
                            Arc::new(CometSchemaAdapterFactory::default()),
                        );
=======
                let mut table_parquet_options = TableParquetOptions::new();
                // TODO: Maybe these are configs?
                table_parquet_options.global.pushdown_filters = true;
                table_parquet_options.global.reorder_filters = true;
>>>>>>> ab093376

                let mut builder = ParquetExecBuilder::new(file_scan_config)
                    .with_table_parquet_options(table_parquet_options);

                if let Some(filter) = test_data_filters {
                    builder = builder.with_predicate(filter);
                }

                let scan = builder.build();
                Ok((vec![], Arc::new(scan)))
            }
            OpStruct::Scan(scan) => {
                let data_types = scan.fields.iter().map(to_arrow_datatype).collect_vec();

                // If it is not test execution context for unit test, we should have at least one
                // input source
                if self.exec_context_id != TEST_EXEC_CONTEXT_ID && inputs.is_empty() {
                    return Err(ExecutionError::GeneralError(
                        "No input for scan".to_string(),
                    ));
                }

                // Consumes the first input source for the scan
                let input_source =
                    if self.exec_context_id == TEST_EXEC_CONTEXT_ID && inputs.is_empty() {
                        // For unit test, we will set input batch to scan directly by `set_input_batch`.
                        None
                    } else {
                        Some(inputs.remove(0))
                    };

                // The `ScanExec` operator will take actual arrays from Spark during execution
                let scan =
                    ScanExec::new(self.exec_context_id, input_source, &scan.source, data_types)?;
                Ok((vec![scan.clone()], Arc::new(scan)))
            }
            OpStruct::ShuffleWriter(writer) => {
                assert!(children.len() == 1);
                let (scans, child) = self.create_plan(&children[0], inputs, partition_count)?;

                let partitioning = self
                    .create_partitioning(writer.partitioning.as_ref().unwrap(), child.schema())?;

                Ok((
                    scans,
                    Arc::new(ShuffleWriterExec::try_new(
                        child,
                        partitioning,
                        writer.output_data_file.clone(),
                        writer.output_index_file.clone(),
                    )?),
                ))
            }
            OpStruct::Expand(expand) => {
                assert!(children.len() == 1);
                let (scans, child) = self.create_plan(&children[0], inputs, partition_count)?;

                let mut projections = vec![];
                let mut projection = vec![];

                expand.project_list.iter().try_for_each(|expr| {
                    let expr = self.create_expr(expr, child.schema())?;
                    projection.push(expr);

                    if projection.len() == expand.num_expr_per_project as usize {
                        projections.push(projection.clone());
                        projection = vec![];
                    }

                    Ok::<(), ExecutionError>(())
                })?;

                assert!(
                    !projections.is_empty(),
                    "Expand should have at least one projection"
                );

                let datatypes = projections[0]
                    .iter()
                    .map(|expr| expr.data_type(&child.schema()))
                    .collect::<Result<Vec<DataType>, _>>()?;
                let fields: Vec<Field> = datatypes
                    .iter()
                    .enumerate()
                    .map(|(idx, dt)| Field::new(format!("col_{}", idx), dt.clone(), true))
                    .collect();
                let schema = Arc::new(Schema::new(fields));

                // `Expand` operator keeps the input batch and expands it to multiple output
                // batches. However, `ScanExec` will reuse input arrays for the next
                // input batch. Therefore, we need to copy the input batch to avoid
                // the data corruption. Note that we only need to copy the input batch
                // if the child operator is `ScanExec`, because other operators after `ScanExec`
                // will create new arrays for the output batch.
                let child = if can_reuse_input_batch(&child) {
                    Arc::new(CopyExec::new(child, CopyMode::UnpackOrDeepCopy))
                } else {
                    child
                };

                Ok((
                    scans,
                    Arc::new(CometExpandExec::new(projections, child, schema)),
                ))
            }
            OpStruct::SortMergeJoin(join) => {
                let (join_params, scans) = self.parse_join_parameters(
                    inputs,
                    children,
                    &join.left_join_keys,
                    &join.right_join_keys,
                    join.join_type,
                    &join.condition,
                    partition_count,
                )?;

                let sort_options = join
                    .sort_options
                    .iter()
                    .map(|sort_option| {
                        let sort_expr = self
                            .create_sort_expr(sort_option, join_params.left.schema())
                            .unwrap();
                        SortOptions {
                            descending: sort_expr.options.descending,
                            nulls_first: sort_expr.options.nulls_first,
                        }
                    })
                    .collect();

                let join = Arc::new(SortMergeJoinExec::try_new(
                    join_params.left,
                    join_params.right,
                    join_params.join_on,
                    join_params.join_filter,
                    join_params.join_type,
                    sort_options,
                    // null doesn't equal to null in Spark join key. If the join key is
                    // `EqualNullSafe`, Spark will rewrite it during planning.
                    false,
                )?);

                Ok((scans, join))
            }
            OpStruct::HashJoin(join) => {
                let (join_params, scans) = self.parse_join_parameters(
                    inputs,
                    children,
                    &join.left_join_keys,
                    &join.right_join_keys,
                    join.join_type,
                    &join.condition,
                    partition_count,
                )?;

                // HashJoinExec may cache the input batch internally. We need
                // to copy the input batch to avoid the data corruption from reusing the input
                // batch. We also need to unpack dictionary arrays, because the join operators
                // do not support them.
                let left = Self::wrap_in_copy_exec(join_params.left);
                let right = Self::wrap_in_copy_exec(join_params.right);

                let hash_join = Arc::new(HashJoinExec::try_new(
                    left,
                    right,
                    join_params.join_on,
                    join_params.join_filter,
                    &join_params.join_type,
                    None,
                    PartitionMode::Partitioned,
                    // null doesn't equal to null in Spark join key. If the join key is
                    // `EqualNullSafe`, Spark will rewrite it during planning.
                    false,
                )?);

                // If the hash join is build right, we need to swap the left and right
                let hash_join = if join.build_side == BuildSide::BuildLeft as i32 {
                    hash_join
                } else {
                    swap_hash_join(hash_join.as_ref(), PartitionMode::Partitioned)?
                };

                Ok((scans, hash_join))
            }
            OpStruct::Window(wnd) => {
                let (scans, child) = self.create_plan(&children[0], inputs, partition_count)?;
                let input_schema = child.schema();
                let sort_exprs: Result<Vec<PhysicalSortExpr>, ExecutionError> = wnd
                    .order_by_list
                    .iter()
                    .map(|expr| self.create_sort_expr(expr, Arc::clone(&input_schema)))
                    .collect();

                let partition_exprs: Result<Vec<Arc<dyn PhysicalExpr>>, ExecutionError> = wnd
                    .partition_by_list
                    .iter()
                    .map(|expr| self.create_expr(expr, Arc::clone(&input_schema)))
                    .collect();

                let sort_exprs = &sort_exprs?;
                let partition_exprs = &partition_exprs?;

                let window_expr: Result<Vec<Arc<dyn WindowExpr>>, ExecutionError> = wnd
                    .window_expr
                    .iter()
                    .map(|expr| {
                        self.create_window_expr(
                            expr,
                            Arc::clone(&input_schema),
                            partition_exprs,
                            sort_exprs,
                        )
                    })
                    .collect();

                Ok((
                    scans,
                    Arc::new(BoundedWindowAggExec::try_new(
                        window_expr?,
                        child,
                        partition_exprs.to_vec(),
                        InputOrderMode::Sorted,
                    )?),
                ))
            }
        }
    }

    #[allow(clippy::too_many_arguments)]
    fn parse_join_parameters(
        &self,
        inputs: &mut Vec<Arc<GlobalRef>>,
        children: &[Operator],
        left_join_keys: &[Expr],
        right_join_keys: &[Expr],
        join_type: i32,
        condition: &Option<Expr>,
        partition_count: usize,
    ) -> Result<(JoinParameters, Vec<ScanExec>), ExecutionError> {
        assert!(children.len() == 2);
        let (mut left_scans, left) = self.create_plan(&children[0], inputs, partition_count)?;
        let (mut right_scans, right) = self.create_plan(&children[1], inputs, partition_count)?;

        left_scans.append(&mut right_scans);

        let left_join_exprs: Vec<_> = left_join_keys
            .iter()
            .map(|expr| self.create_expr(expr, left.schema()))
            .collect::<Result<Vec<_>, _>>()?;
        let right_join_exprs: Vec<_> = right_join_keys
            .iter()
            .map(|expr| self.create_expr(expr, right.schema()))
            .collect::<Result<Vec<_>, _>>()?;

        let join_on = left_join_exprs
            .into_iter()
            .zip(right_join_exprs)
            .collect::<Vec<_>>();

        let join_type = match join_type.try_into() {
            Ok(JoinType::Inner) => DFJoinType::Inner,
            Ok(JoinType::LeftOuter) => DFJoinType::Left,
            Ok(JoinType::RightOuter) => DFJoinType::Right,
            Ok(JoinType::FullOuter) => DFJoinType::Full,
            Ok(JoinType::LeftSemi) => DFJoinType::LeftSemi,
            Ok(JoinType::RightSemi) => DFJoinType::RightSemi,
            Ok(JoinType::LeftAnti) => DFJoinType::LeftAnti,
            Ok(JoinType::RightAnti) => DFJoinType::RightAnti,
            Err(_) => {
                return Err(ExecutionError::GeneralError(format!(
                    "Unsupported join type: {:?}",
                    join_type
                )));
            }
        };

        // Handle join filter as DataFusion `JoinFilter` struct
        let join_filter = if let Some(expr) = condition {
            let left_schema = left.schema();
            let right_schema = right.schema();
            let left_fields = left_schema.fields();
            let right_fields = right_schema.fields();
            let all_fields: Vec<_> = left_fields
                .into_iter()
                .chain(right_fields)
                .cloned()
                .collect();
            let full_schema = Arc::new(Schema::new(all_fields));

            // Because we cast dictionary array to array in scan operator,
            // we need to change dictionary type to data type for join filter expression.
            let fields: Vec<_> = full_schema
                .fields()
                .iter()
                .map(|f| match f.data_type() {
                    DataType::Dictionary(_, val_type) => Arc::new(Field::new(
                        f.name(),
                        val_type.as_ref().clone(),
                        f.is_nullable(),
                    )),
                    _ => Arc::clone(f),
                })
                .collect();

            let full_schema = Arc::new(Schema::new(fields));

            let physical_expr = self.create_expr(expr, full_schema)?;
            let (left_field_indices, right_field_indices) =
                expr_to_columns(&physical_expr, left_fields.len(), right_fields.len())?;
            let column_indices = JoinFilter::build_column_indices(
                left_field_indices.clone(),
                right_field_indices.clone(),
            );

            let filter_fields: Vec<Field> = left_field_indices
                .clone()
                .into_iter()
                .map(|i| left.schema().field(i).clone())
                .chain(
                    right_field_indices
                        .clone()
                        .into_iter()
                        .map(|i| right.schema().field(i).clone()),
                )
                // Because we cast dictionary array to array in scan operator,
                // we need to change dictionary type to data type for join filter expression.
                .map(|f| match f.data_type() {
                    DataType::Dictionary(_, val_type) => {
                        Field::new(f.name(), val_type.as_ref().clone(), f.is_nullable())
                    }
                    _ => f.clone(),
                })
                .collect_vec();

            let filter_schema = Schema::new_with_metadata(filter_fields, HashMap::new());

            // Rewrite the physical expression to use the new column indices.
            // DataFusion's join filter is bound to intermediate schema which contains
            // only the fields used in the filter expression. But the Spark's join filter
            // expression is bound to the full schema. We need to rewrite the physical
            // expression to use the new column indices.
            let rewritten_physical_expr = rewrite_physical_expr(
                physical_expr,
                left_schema.fields.len(),
                right_schema.fields.len(),
                &left_field_indices,
                &right_field_indices,
            )?;

            Some(JoinFilter::new(
                rewritten_physical_expr,
                column_indices,
                filter_schema,
            ))
        } else {
            None
        };

        Ok((
            JoinParameters {
                left,
                right,
                join_on,
                join_type,
                join_filter,
            },
            left_scans,
        ))
    }

    /// Wrap an ExecutionPlan in a CopyExec, which will unpack any dictionary-encoded arrays
    /// and make a deep copy of other arrays if the plan re-uses batches.
    fn wrap_in_copy_exec(plan: Arc<dyn ExecutionPlan>) -> Arc<dyn ExecutionPlan> {
        if can_reuse_input_batch(&plan) {
            Arc::new(CopyExec::new(plan, CopyMode::UnpackOrDeepCopy))
        } else {
            Arc::new(CopyExec::new(plan, CopyMode::UnpackOrClone))
        }
    }

    /// Create a DataFusion physical aggregate expression from Spark physical aggregate expression
    fn create_agg_expr(
        &self,
        spark_expr: &AggExpr,
        schema: SchemaRef,
    ) -> Result<AggregateFunctionExpr, ExecutionError> {
        match spark_expr.expr_struct.as_ref().unwrap() {
            AggExprStruct::Count(expr) => {
                assert!(!expr.children.is_empty());
                // Using `count_udaf` from Comet is exceptionally slow for some reason, so
                // as a workaround we translate it to `SUM(IF(expr IS NOT NULL, 1, 0))`
                // https://github.com/apache/datafusion-comet/issues/744

                let children = expr
                    .children
                    .iter()
                    .map(|child| self.create_expr(child, Arc::clone(&schema)))
                    .collect::<Result<Vec<_>, _>>()?;

                // create `IS NOT NULL expr` and join them with `AND` if there are multiple
                let not_null_expr: Arc<dyn PhysicalExpr> = children.iter().skip(1).fold(
                    Arc::new(IsNotNullExpr::new(Arc::clone(&children[0]))) as Arc<dyn PhysicalExpr>,
                    |acc, child| {
                        Arc::new(BinaryExpr::new(
                            acc,
                            DataFusionOperator::And,
                            Arc::new(IsNotNullExpr::new(Arc::clone(child))),
                        ))
                    },
                );

                let child = Arc::new(IfExpr::new(
                    not_null_expr,
                    Arc::new(Literal::new(ScalarValue::Int64(Some(1)))),
                    Arc::new(Literal::new(ScalarValue::Int64(Some(0)))),
                ));

                AggregateExprBuilder::new(sum_udaf(), vec![child])
                    .schema(schema)
                    .alias("count")
                    .with_ignore_nulls(false)
                    .with_distinct(false)
                    .build()
                    .map_err(|e| ExecutionError::DataFusionError(e.to_string()))
            }
            AggExprStruct::Min(expr) => {
                let child = self.create_expr(expr.child.as_ref().unwrap(), Arc::clone(&schema))?;
                let datatype = to_arrow_datatype(expr.datatype.as_ref().unwrap());
                let child = Arc::new(CastExpr::new(child, datatype.clone(), None));

                AggregateExprBuilder::new(min_udaf(), vec![child])
                    .schema(schema)
                    .alias("min")
                    .with_ignore_nulls(false)
                    .with_distinct(false)
                    .build()
                    .map_err(|e| ExecutionError::DataFusionError(e.to_string()))
            }
            AggExprStruct::Max(expr) => {
                let child = self.create_expr(expr.child.as_ref().unwrap(), Arc::clone(&schema))?;
                let datatype = to_arrow_datatype(expr.datatype.as_ref().unwrap());
                let child = Arc::new(CastExpr::new(child, datatype.clone(), None));

                AggregateExprBuilder::new(max_udaf(), vec![child])
                    .schema(schema)
                    .alias("max")
                    .with_ignore_nulls(false)
                    .with_distinct(false)
                    .build()
                    .map_err(|e| ExecutionError::DataFusionError(e.to_string()))
            }
            AggExprStruct::Sum(expr) => {
                let child = self.create_expr(expr.child.as_ref().unwrap(), Arc::clone(&schema))?;
                let datatype = to_arrow_datatype(expr.datatype.as_ref().unwrap());

                let builder = match datatype {
                    DataType::Decimal128(_, _) => {
                        let func = AggregateUDF::new_from_impl(SumDecimal::try_new(
                            Arc::clone(&child),
                            datatype,
                        )?);
                        AggregateExprBuilder::new(Arc::new(func), vec![child])
                    }
                    _ => {
                        // cast to the result data type of SUM if necessary, we should not expect
                        // a cast failure since it should have already been checked at Spark side
                        let child =
                            Arc::new(CastExpr::new(Arc::clone(&child), datatype.clone(), None));
                        AggregateExprBuilder::new(sum_udaf(), vec![child])
                    }
                };
                builder
                    .schema(schema)
                    .alias("sum")
                    .with_ignore_nulls(false)
                    .with_distinct(false)
                    .build()
                    .map_err(|e| e.into())
            }
            AggExprStruct::Avg(expr) => {
                let child = self.create_expr(expr.child.as_ref().unwrap(), Arc::clone(&schema))?;
                let datatype = to_arrow_datatype(expr.datatype.as_ref().unwrap());
                let input_datatype = to_arrow_datatype(expr.sum_datatype.as_ref().unwrap());
                let builder = match datatype {
                    DataType::Decimal128(_, _) => {
                        let func = AggregateUDF::new_from_impl(AvgDecimal::new(
                            Arc::clone(&child),
                            datatype,
                            input_datatype,
                        ));
                        AggregateExprBuilder::new(Arc::new(func), vec![child])
                    }
                    _ => {
                        // cast to the result data type of AVG if the result data type is different
                        // from the input type, e.g. AVG(Int32). We should not expect a cast
                        // failure since it should have already been checked at Spark side.
                        let child: Arc<dyn PhysicalExpr> =
                            Arc::new(CastExpr::new(Arc::clone(&child), datatype.clone(), None));
                        let func = AggregateUDF::new_from_impl(Avg::new(
                            Arc::clone(&child),
                            "avg",
                            datatype,
                        ));
                        AggregateExprBuilder::new(Arc::new(func), vec![child])
                    }
                };
                builder
                    .schema(schema)
                    .alias("avg")
                    .with_ignore_nulls(false)
                    .with_distinct(false)
                    .build()
                    .map_err(|e| e.into())
            }
            AggExprStruct::First(expr) => {
                let child = self.create_expr(expr.child.as_ref().unwrap(), Arc::clone(&schema))?;
                let func = AggregateUDF::new_from_impl(FirstValue::new());

                AggregateExprBuilder::new(Arc::new(func), vec![child])
                    .schema(schema)
                    .alias("first")
                    .with_ignore_nulls(false)
                    .with_distinct(false)
                    .build()
                    .map_err(|e| e.into())
            }
            AggExprStruct::Last(expr) => {
                let child = self.create_expr(expr.child.as_ref().unwrap(), Arc::clone(&schema))?;
                let func = AggregateUDF::new_from_impl(LastValue::new());

                AggregateExprBuilder::new(Arc::new(func), vec![child])
                    .schema(schema)
                    .alias("last")
                    .with_ignore_nulls(false)
                    .with_distinct(false)
                    .build()
                    .map_err(|e| e.into())
            }
            AggExprStruct::BitAndAgg(expr) => {
                let child = self.create_expr(expr.child.as_ref().unwrap(), Arc::clone(&schema))?;

                AggregateExprBuilder::new(bit_and_udaf(), vec![child])
                    .schema(schema)
                    .alias("bit_and")
                    .with_ignore_nulls(false)
                    .with_distinct(false)
                    .build()
                    .map_err(|e| e.into())
            }
            AggExprStruct::BitOrAgg(expr) => {
                let child = self.create_expr(expr.child.as_ref().unwrap(), Arc::clone(&schema))?;

                AggregateExprBuilder::new(bit_or_udaf(), vec![child])
                    .schema(schema)
                    .alias("bit_or")
                    .with_ignore_nulls(false)
                    .with_distinct(false)
                    .build()
                    .map_err(|e| e.into())
            }
            AggExprStruct::BitXorAgg(expr) => {
                let child = self.create_expr(expr.child.as_ref().unwrap(), Arc::clone(&schema))?;

                AggregateExprBuilder::new(bit_xor_udaf(), vec![child])
                    .schema(schema)
                    .alias("bit_xor")
                    .with_ignore_nulls(false)
                    .with_distinct(false)
                    .build()
                    .map_err(|e| e.into())
            }
            AggExprStruct::Covariance(expr) => {
                let child1 =
                    self.create_expr(expr.child1.as_ref().unwrap(), Arc::clone(&schema))?;
                let child2 =
                    self.create_expr(expr.child2.as_ref().unwrap(), Arc::clone(&schema))?;
                let datatype = to_arrow_datatype(expr.datatype.as_ref().unwrap());
                match expr.stats_type {
                    0 => {
                        let func = AggregateUDF::new_from_impl(Covariance::new(
                            Arc::clone(&child1),
                            Arc::clone(&child2),
                            "covariance",
                            datatype,
                            StatsType::Sample,
                            expr.null_on_divide_by_zero,
                        ));

                        Self::create_aggr_func_expr(
                            "covariance",
                            schema,
                            vec![child1, child2],
                            func,
                        )
                    }
                    1 => {
                        let func = AggregateUDF::new_from_impl(Covariance::new(
                            Arc::clone(&child1),
                            Arc::clone(&child2),
                            "covariance_pop",
                            datatype,
                            StatsType::Population,
                            expr.null_on_divide_by_zero,
                        ));

                        Self::create_aggr_func_expr(
                            "covariance_pop",
                            schema,
                            vec![child1, child2],
                            func,
                        )
                    }
                    stats_type => Err(ExecutionError::GeneralError(format!(
                        "Unknown StatisticsType {:?} for Variance",
                        stats_type
                    ))),
                }
            }
            AggExprStruct::Variance(expr) => {
                let child = self.create_expr(expr.child.as_ref().unwrap(), Arc::clone(&schema))?;
                let datatype = to_arrow_datatype(expr.datatype.as_ref().unwrap());
                match expr.stats_type {
                    0 => {
                        let func = AggregateUDF::new_from_impl(Variance::new(
                            Arc::clone(&child),
                            "variance",
                            datatype,
                            StatsType::Sample,
                            expr.null_on_divide_by_zero,
                        ));

                        Self::create_aggr_func_expr("variance", schema, vec![child], func)
                    }
                    1 => {
                        let func = AggregateUDF::new_from_impl(Variance::new(
                            Arc::clone(&child),
                            "variance_pop",
                            datatype,
                            StatsType::Population,
                            expr.null_on_divide_by_zero,
                        ));

                        Self::create_aggr_func_expr("variance_pop", schema, vec![child], func)
                    }
                    stats_type => Err(ExecutionError::GeneralError(format!(
                        "Unknown StatisticsType {:?} for Variance",
                        stats_type
                    ))),
                }
            }
            AggExprStruct::Stddev(expr) => {
                let child = self.create_expr(expr.child.as_ref().unwrap(), Arc::clone(&schema))?;
                let datatype = to_arrow_datatype(expr.datatype.as_ref().unwrap());
                match expr.stats_type {
                    0 => {
                        let func = AggregateUDF::new_from_impl(Stddev::new(
                            Arc::clone(&child),
                            "stddev",
                            datatype,
                            StatsType::Sample,
                            expr.null_on_divide_by_zero,
                        ));

                        Self::create_aggr_func_expr("stddev", schema, vec![child], func)
                    }
                    1 => {
                        let func = AggregateUDF::new_from_impl(Stddev::new(
                            Arc::clone(&child),
                            "stddev_pop",
                            datatype,
                            StatsType::Population,
                            expr.null_on_divide_by_zero,
                        ));

                        Self::create_aggr_func_expr("stddev_pop", schema, vec![child], func)
                    }
                    stats_type => Err(ExecutionError::GeneralError(format!(
                        "Unknown StatisticsType {:?} for stddev",
                        stats_type
                    ))),
                }
            }
            AggExprStruct::Correlation(expr) => {
                let child1 =
                    self.create_expr(expr.child1.as_ref().unwrap(), Arc::clone(&schema))?;
                let child2 =
                    self.create_expr(expr.child2.as_ref().unwrap(), Arc::clone(&schema))?;
                let datatype = to_arrow_datatype(expr.datatype.as_ref().unwrap());
                let func = AggregateUDF::new_from_impl(Correlation::new(
                    Arc::clone(&child1),
                    Arc::clone(&child2),
                    "correlation",
                    datatype,
                    expr.null_on_divide_by_zero,
                ));
                Self::create_aggr_func_expr("correlation", schema, vec![child1, child2], func)
            }
            AggExprStruct::BloomFilterAgg(expr) => {
                let child = self.create_expr(expr.child.as_ref().unwrap(), Arc::clone(&schema))?;
                let num_items =
                    self.create_expr(expr.num_items.as_ref().unwrap(), Arc::clone(&schema))?;
                let num_bits =
                    self.create_expr(expr.num_bits.as_ref().unwrap(), Arc::clone(&schema))?;
                let datatype = to_arrow_datatype(expr.datatype.as_ref().unwrap());
                let func = AggregateUDF::new_from_impl(BloomFilterAgg::new(
                    Arc::clone(&child),
                    Arc::clone(&num_items),
                    Arc::clone(&num_bits),
                    "bloom_filter_agg",
                    datatype,
                ));
                Self::create_aggr_func_expr("bloom_filter_agg", schema, vec![child], func)
            }
        }
    }

    /// Create a DataFusion windows physical expression from Spark physical expression
    fn create_window_expr<'a>(
        &'a self,
        spark_expr: &'a spark_operator::WindowExpr,
        input_schema: SchemaRef,
        partition_by: &[Arc<dyn PhysicalExpr>],
        sort_exprs: &[PhysicalSortExpr],
    ) -> Result<Arc<dyn WindowExpr>, ExecutionError> {
        let window_func_name: String;
        let window_args: Vec<Arc<dyn PhysicalExpr>>;
        if let Some(func) = &spark_expr.built_in_window_function {
            match &func.expr_struct {
                Some(ExprStruct::ScalarFunc(f)) => {
                    window_func_name = f.func.clone();
                    window_args = f
                        .args
                        .iter()
                        .map(|expr| self.create_expr(expr, Arc::clone(&input_schema)))
                        .collect::<Result<Vec<_>, ExecutionError>>()?;
                }
                other => {
                    return Err(ExecutionError::GeneralError(format!(
                        "{other:?} not supported for window function"
                    )))
                }
            };
        } else if let Some(agg_func) = &spark_expr.agg_func {
            let result = self.process_agg_func(agg_func, Arc::clone(&input_schema))?;
            window_func_name = result.0;
            window_args = result.1;
        } else {
            return Err(ExecutionError::GeneralError(
                "Both func and agg_func are not set".to_string(),
            ));
        }

        let window_func = match self.find_df_window_function(&window_func_name) {
            Some(f) => f,
            _ => {
                return Err(ExecutionError::GeneralError(format!(
                    "{window_func_name} not supported for window function"
                )))
            }
        };

        let spark_window_frame = match spark_expr
            .spec
            .as_ref()
            .and_then(|inner| inner.frame_specification.as_ref())
        {
            Some(frame) => frame,
            _ => {
                return Err(ExecutionError::DeserializeError(
                    "Cannot deserialize window frame".to_string(),
                ))
            }
        };

        let units = match spark_window_frame.frame_type() {
            WindowFrameType::Rows => WindowFrameUnits::Rows,
            WindowFrameType::Range => WindowFrameUnits::Range,
        };

        let lower_bound: WindowFrameBound = match spark_window_frame
            .lower_bound
            .as_ref()
            .and_then(|inner| inner.lower_frame_bound_struct.as_ref())
        {
            Some(l) => match l {
                LowerFrameBoundStruct::UnboundedPreceding(_) => match units {
                    WindowFrameUnits::Rows => {
                        WindowFrameBound::Preceding(ScalarValue::UInt64(None))
                    }
                    WindowFrameUnits::Range => {
                        WindowFrameBound::Preceding(ScalarValue::Int64(None))
                    }
                    WindowFrameUnits::Groups => {
                        return Err(ExecutionError::GeneralError(
                            "WindowFrameUnits::Groups is not supported.".to_string(),
                        ));
                    }
                },
                LowerFrameBoundStruct::Preceding(offset) => {
                    let offset_value = offset.offset.abs();
                    match units {
                        WindowFrameUnits::Rows => WindowFrameBound::Preceding(ScalarValue::UInt64(
                            Some(offset_value as u64),
                        )),
                        WindowFrameUnits::Range => {
                            WindowFrameBound::Preceding(ScalarValue::Int64(Some(offset_value)))
                        }
                        WindowFrameUnits::Groups => {
                            return Err(ExecutionError::GeneralError(
                                "WindowFrameUnits::Groups is not supported.".to_string(),
                            ));
                        }
                    }
                }
                LowerFrameBoundStruct::CurrentRow(_) => WindowFrameBound::CurrentRow,
            },
            None => match units {
                WindowFrameUnits::Rows => WindowFrameBound::Preceding(ScalarValue::UInt64(None)),
                WindowFrameUnits::Range => WindowFrameBound::Preceding(ScalarValue::Int64(None)),
                WindowFrameUnits::Groups => {
                    return Err(ExecutionError::GeneralError(
                        "WindowFrameUnits::Groups is not supported.".to_string(),
                    ));
                }
            },
        };

        let upper_bound: WindowFrameBound = match spark_window_frame
            .upper_bound
            .as_ref()
            .and_then(|inner| inner.upper_frame_bound_struct.as_ref())
        {
            Some(u) => match u {
                UpperFrameBoundStruct::UnboundedFollowing(_) => match units {
                    WindowFrameUnits::Rows => {
                        WindowFrameBound::Following(ScalarValue::UInt64(None))
                    }
                    WindowFrameUnits::Range => {
                        WindowFrameBound::Following(ScalarValue::Int64(None))
                    }
                    WindowFrameUnits::Groups => {
                        return Err(ExecutionError::GeneralError(
                            "WindowFrameUnits::Groups is not supported.".to_string(),
                        ));
                    }
                },
                UpperFrameBoundStruct::Following(offset) => match units {
                    WindowFrameUnits::Rows => {
                        WindowFrameBound::Following(ScalarValue::UInt64(Some(offset.offset as u64)))
                    }
                    WindowFrameUnits::Range => {
                        WindowFrameBound::Following(ScalarValue::Int64(Some(offset.offset)))
                    }
                    WindowFrameUnits::Groups => {
                        return Err(ExecutionError::GeneralError(
                            "WindowFrameUnits::Groups is not supported.".to_string(),
                        ));
                    }
                },
                UpperFrameBoundStruct::CurrentRow(_) => WindowFrameBound::CurrentRow,
            },
            None => match units {
                WindowFrameUnits::Rows => WindowFrameBound::Following(ScalarValue::UInt64(None)),
                WindowFrameUnits::Range => WindowFrameBound::Following(ScalarValue::Int64(None)),
                WindowFrameUnits::Groups => {
                    return Err(ExecutionError::GeneralError(
                        "WindowFrameUnits::Groups is not supported.".to_string(),
                    ));
                }
            },
        };

        let window_frame = WindowFrame::new_bounds(units, lower_bound, upper_bound);

        datafusion::physical_plan::windows::create_window_expr(
            &window_func,
            window_func_name,
            &window_args,
            partition_by,
            sort_exprs,
            window_frame.into(),
            input_schema.as_ref(),
            false, // TODO: Ignore nulls
        )
        .map_err(|e| ExecutionError::DataFusionError(e.to_string()))
    }

    fn process_agg_func(
        &self,
        agg_func: &AggExpr,
        schema: SchemaRef,
    ) -> Result<(String, Vec<Arc<dyn PhysicalExpr>>), ExecutionError> {
        match &agg_func.expr_struct {
            Some(AggExprStruct::Count(expr)) => {
                let children = expr
                    .children
                    .iter()
                    .map(|child| self.create_expr(child, Arc::clone(&schema)))
                    .collect::<Result<Vec<_>, _>>()?;
                Ok(("count".to_string(), children))
            }
            Some(AggExprStruct::Min(expr)) => {
                let child = self.create_expr(expr.child.as_ref().unwrap(), Arc::clone(&schema))?;
                Ok(("min".to_string(), vec![child]))
            }
            Some(AggExprStruct::Max(expr)) => {
                let child = self.create_expr(expr.child.as_ref().unwrap(), Arc::clone(&schema))?;
                Ok(("max".to_string(), vec![child]))
            }
            Some(AggExprStruct::Sum(expr)) => {
                let child = self.create_expr(expr.child.as_ref().unwrap(), Arc::clone(&schema))?;
                let arrow_type = to_arrow_datatype(expr.datatype.as_ref().unwrap());
                let datatype = child.data_type(&schema)?;

                let child = if datatype != arrow_type {
                    Arc::new(CastExpr::new(child, arrow_type.clone(), None))
                } else {
                    child
                };
                Ok(("sum".to_string(), vec![child]))
            }
            other => Err(ExecutionError::GeneralError(format!(
                "{other:?} not supported for window function"
            ))),
        }
    }

    /// Find DataFusion's built-in window function by name.
    fn find_df_window_function(&self, name: &str) -> Option<WindowFunctionDefinition> {
        if let Some(f) = find_df_window_func(name) {
            Some(f)
        } else {
            let registry = &self.session_ctx.state();
            registry
                .udaf(name)
                .map(WindowFunctionDefinition::AggregateUDF)
                .ok()
        }
    }

    /// Create a DataFusion physical partitioning from Spark physical partitioning
    fn create_partitioning(
        &self,
        spark_partitioning: &SparkPartitioning,
        input_schema: SchemaRef,
    ) -> Result<Partitioning, ExecutionError> {
        match spark_partitioning.partitioning_struct.as_ref().unwrap() {
            PartitioningStruct::HashPartition(hash_partition) => {
                let exprs: PartitionPhyExprResult = hash_partition
                    .hash_expression
                    .iter()
                    .map(|x| self.create_expr(x, Arc::clone(&input_schema)))
                    .collect();
                Ok(Partitioning::Hash(
                    exprs?,
                    hash_partition.num_partitions as usize,
                ))
            }
            PartitioningStruct::SinglePartition(_) => Ok(Partitioning::UnknownPartitioning(1)),
        }
    }

    fn create_scalar_function_expr(
        &self,
        expr: &ScalarFunc,
        input_schema: SchemaRef,
    ) -> Result<Arc<dyn PhysicalExpr>, ExecutionError> {
        let args = expr
            .args
            .iter()
            .map(|x| self.create_expr(x, Arc::clone(&input_schema)))
            .collect::<Result<Vec<_>, _>>()?;

        let fun_name = &expr.func;
        let input_expr_types = args
            .iter()
            .map(|x| x.data_type(input_schema.as_ref()))
            .collect::<Result<Vec<_>, _>>()?;

        let (data_type, coerced_input_types) =
            match expr.return_type.as_ref().map(to_arrow_datatype) {
                Some(t) => (t, input_expr_types.clone()),
                None => {
                    let fun_name = match fun_name.as_ref() {
                        "read_side_padding" => "rpad", // use the same return type as rpad
                        other => other,
                    };
                    let func = self.session_ctx.udf(fun_name)?;

                    let coerced_types = func
                        .coerce_types(&input_expr_types)
                        .unwrap_or_else(|_| input_expr_types.clone());

                    let data_type = func.inner().return_type(&coerced_types)?;

                    (data_type, coerced_types)
                }
            };

        let fun_expr =
            create_comet_physical_fun(fun_name, data_type.clone(), &self.session_ctx.state())?;

        let args = args
            .into_iter()
            .zip(input_expr_types.into_iter().zip(coerced_input_types))
            .map(|(expr, (from_type, to_type))| {
                if from_type != to_type {
                    Arc::new(CastExpr::new(
                        expr,
                        to_type,
                        Some(CastOptions {
                            safe: false,
                            ..Default::default()
                        }),
                    ))
                } else {
                    expr
                }
            })
            .collect::<Vec<_>>();

        let scalar_expr: Arc<dyn PhysicalExpr> = Arc::new(ScalarFunctionExpr::new(
            fun_name,
            fun_expr,
            args.to_vec(),
            data_type,
        ));

        Ok(scalar_expr)
    }

    fn create_aggr_func_expr(
        name: &str,
        schema: SchemaRef,
        children: Vec<Arc<dyn PhysicalExpr>>,
        func: AggregateUDF,
    ) -> Result<AggregateFunctionExpr, ExecutionError> {
        AggregateExprBuilder::new(Arc::new(func), children)
            .schema(schema)
            .alias(name)
            .with_ignore_nulls(false)
            .with_distinct(false)
            .build()
            .map_err(|e| e.into())
    }
}

impl From<DataFusionError> for ExecutionError {
    fn from(value: DataFusionError) -> Self {
        ExecutionError::DataFusionError(value.message().to_string())
    }
}

impl From<ExecutionError> for DataFusionError {
    fn from(value: ExecutionError) -> Self {
        DataFusionError::Execution(value.to_string())
    }
}

impl From<ExpressionError> for DataFusionError {
    fn from(value: ExpressionError) -> Self {
        DataFusionError::Execution(value.to_string())
    }
}

/// Returns true if given operator can return input array as output array without
/// modification. This is used to determine if we need to copy the input batch to avoid
/// data corruption from reusing the input batch.
fn can_reuse_input_batch(op: &Arc<dyn ExecutionPlan>) -> bool {
    if op.as_any().is::<ProjectionExec>() || op.as_any().is::<LocalLimitExec>() {
        can_reuse_input_batch(op.children()[0])
    } else {
        op.as_any().is::<ScanExec>()
    }
}

/// Collects the indices of the columns in the input schema that are used in the expression
/// and returns them as a pair of vectors, one for the left side and one for the right side.
fn expr_to_columns(
    expr: &Arc<dyn PhysicalExpr>,
    left_field_len: usize,
    right_field_len: usize,
) -> Result<(Vec<usize>, Vec<usize>), ExecutionError> {
    let mut left_field_indices: Vec<usize> = vec![];
    let mut right_field_indices: Vec<usize> = vec![];

    expr.apply(&mut |expr: &Arc<dyn PhysicalExpr>| {
        Ok({
            if let Some(column) = expr.as_any().downcast_ref::<Column>() {
                if column.index() > left_field_len + right_field_len {
                    return Err(DataFusionError::Internal(format!(
                        "Column index {} out of range",
                        column.index()
                    )));
                } else if column.index() < left_field_len {
                    left_field_indices.push(column.index());
                } else {
                    right_field_indices.push(column.index() - left_field_len);
                }
            }
            TreeNodeRecursion::Continue
        })
    })?;

    left_field_indices.sort();
    right_field_indices.sort();

    Ok((left_field_indices, right_field_indices))
}

/// A physical join filter rewritter which rewrites the column indices in the expression
/// to use the new column indices. See `rewrite_physical_expr`.
struct JoinFilterRewriter<'a> {
    left_field_len: usize,
    right_field_len: usize,
    left_field_indices: &'a [usize],
    right_field_indices: &'a [usize],
}

impl JoinFilterRewriter<'_> {
    fn new<'a>(
        left_field_len: usize,
        right_field_len: usize,
        left_field_indices: &'a [usize],
        right_field_indices: &'a [usize],
    ) -> JoinFilterRewriter<'a> {
        JoinFilterRewriter {
            left_field_len,
            right_field_len,
            left_field_indices,
            right_field_indices,
        }
    }
}

impl TreeNodeRewriter for JoinFilterRewriter<'_> {
    type Node = Arc<dyn PhysicalExpr>;

    fn f_down(&mut self, node: Self::Node) -> datafusion_common::Result<Transformed<Self::Node>> {
        if let Some(column) = node.as_any().downcast_ref::<Column>() {
            if column.index() < self.left_field_len {
                // left side
                let new_index = self
                    .left_field_indices
                    .iter()
                    .position(|&x| x == column.index())
                    .ok_or_else(|| {
                        DataFusionError::Internal(format!(
                            "Column index {} not found in left field indices",
                            column.index()
                        ))
                    })?;
                Ok(Transformed::yes(Arc::new(Column::new(
                    column.name(),
                    new_index,
                ))))
            } else if column.index() < self.left_field_len + self.right_field_len {
                // right side
                let new_index = self
                    .right_field_indices
                    .iter()
                    .position(|&x| x + self.left_field_len == column.index())
                    .ok_or_else(|| {
                        DataFusionError::Internal(format!(
                            "Column index {} not found in right field indices",
                            column.index()
                        ))
                    })?;
                Ok(Transformed::yes(Arc::new(Column::new(
                    column.name(),
                    new_index + self.left_field_indices.len(),
                ))))
            } else {
                return Err(DataFusionError::Internal(format!(
                    "Column index {} out of range",
                    column.index()
                )));
            }
        } else {
            Ok(Transformed::no(node))
        }
    }
}

/// Rewrites the physical expression to use the new column indices.
/// This is necessary when the physical expression is used in a join filter, as the column
/// indices are different from the original schema.
fn rewrite_physical_expr(
    expr: Arc<dyn PhysicalExpr>,
    left_field_len: usize,
    right_field_len: usize,
    left_field_indices: &[usize],
    right_field_indices: &[usize],
) -> Result<Arc<dyn PhysicalExpr>, ExecutionError> {
    let mut rewriter = JoinFilterRewriter::new(
        left_field_len,
        right_field_len,
        left_field_indices,
        right_field_indices,
    );

    Ok(expr.rewrite(&mut rewriter).data()?)
}

fn from_protobuf_eval_mode(value: i32) -> Result<EvalMode, prost::DecodeError> {
    match spark_expression::EvalMode::try_from(value)? {
        spark_expression::EvalMode::Legacy => Ok(EvalMode::Legacy),
        spark_expression::EvalMode::Try => Ok(EvalMode::Try),
        spark_expression::EvalMode::Ansi => Ok(EvalMode::Ansi),
    }
}

#[cfg(test)]
mod tests {
    use std::{sync::Arc, task::Poll};

    use futures::{poll, StreamExt};

    use arrow_array::{DictionaryArray, Int32Array, StringArray};
    use arrow_schema::DataType;
    use datafusion::{physical_plan::common::collect, prelude::SessionContext};
    use tokio::sync::mpsc;

    use crate::execution::{datafusion::planner::PhysicalPlanner, operators::InputBatch};

    use crate::execution::operators::ExecutionError;
    use datafusion_comet_proto::{
        spark_expression::expr::ExprStruct::*,
        spark_expression::{self, literal},
        spark_operator,
        spark_operator::{operator::OpStruct, Operator},
    };

    #[test]
    fn test_unpack_dictionary_primitive() {
        let op_scan = Operator {
            children: vec![],
            op_struct: Some(OpStruct::Scan(spark_operator::Scan {
                fields: vec![spark_expression::DataType {
                    type_id: 3, // Int32
                    type_info: None,
                }],
                source: "".to_string(),
            })),
        };

        let op = create_filter(op_scan, 3);
        let planner = PhysicalPlanner::default();
        let row_count = 100;

        // Create a dictionary array with 100 values, and use it as input to the execution.
        let keys = Int32Array::new((0..(row_count as i32)).map(|n| n % 4).collect(), None);
        let values = Int32Array::from(vec![0, 1, 2, 3]);
        let input_array = DictionaryArray::new(keys, Arc::new(values));
        let input_batch = InputBatch::Batch(vec![Arc::new(input_array)], row_count);

        let (mut scans, datafusion_plan) = planner.create_plan(&op, &mut vec![], 1).unwrap();
        scans[0].set_input_batch(input_batch);

        let session_ctx = SessionContext::new();
        let task_ctx = session_ctx.task_ctx();
        let mut stream = datafusion_plan.execute(0, task_ctx).unwrap();

        let runtime = tokio::runtime::Runtime::new().unwrap();
        let (tx, mut rx) = mpsc::channel(1);

        // Separate thread to send the EOF signal once we've processed the only input batch
        runtime.spawn(async move {
            // Create a dictionary array with 100 values, and use it as input to the execution.
            let keys = Int32Array::new((0..(row_count as i32)).map(|n| n % 4).collect(), None);
            let values = Int32Array::from(vec![0, 1, 2, 3]);
            let input_array = DictionaryArray::new(keys, Arc::new(values));
            let input_batch1 = InputBatch::Batch(vec![Arc::new(input_array)], row_count);
            let input_batch2 = InputBatch::EOF;

            let batches = vec![input_batch1, input_batch2];

            for batch in batches.into_iter() {
                tx.send(batch).await.unwrap();
            }
        });

        runtime.block_on(async move {
            loop {
                let batch = rx.recv().await.unwrap();
                scans[0].set_input_batch(batch);
                match poll!(stream.next()) {
                    Poll::Ready(Some(batch)) => {
                        assert!(batch.is_ok(), "got error {}", batch.unwrap_err());
                        let batch = batch.unwrap();
                        assert_eq!(batch.num_rows(), row_count / 4);
                        // dictionary should be unpacked
                        assert!(matches!(batch.column(0).data_type(), DataType::Int32));
                    }
                    Poll::Ready(None) => {
                        break;
                    }
                    _ => {}
                }
            }
        });
    }

    const STRING_TYPE_ID: i32 = 7;

    #[test]
    fn test_unpack_dictionary_string() {
        let op_scan = Operator {
            children: vec![],
            op_struct: Some(OpStruct::Scan(spark_operator::Scan {
                fields: vec![spark_expression::DataType {
                    type_id: STRING_TYPE_ID, // String
                    type_info: None,
                }],
                source: "".to_string(),
            })),
        };

        let lit = spark_expression::Literal {
            value: Some(literal::Value::StringVal("foo".to_string())),
            datatype: Some(spark_expression::DataType {
                type_id: STRING_TYPE_ID,
                type_info: None,
            }),
            is_null: false,
        };

        let op = create_filter_literal(op_scan, STRING_TYPE_ID, lit);
        let planner = PhysicalPlanner::default();

        let row_count = 100;

        let keys = Int32Array::new((0..(row_count as i32)).map(|n| n % 4).collect(), None);
        let values = StringArray::from(vec!["foo", "bar", "hello", "comet"]);
        let input_array = DictionaryArray::new(keys, Arc::new(values));
        let input_batch = InputBatch::Batch(vec![Arc::new(input_array)], row_count);

        let (mut scans, datafusion_plan) = planner.create_plan(&op, &mut vec![], 1).unwrap();

        // Scan's schema is determined by the input batch, so we need to set it before execution.
        scans[0].set_input_batch(input_batch);

        let session_ctx = SessionContext::new();
        let task_ctx = session_ctx.task_ctx();
        let mut stream = datafusion_plan.execute(0, task_ctx).unwrap();

        let runtime = tokio::runtime::Runtime::new().unwrap();
        let (tx, mut rx) = mpsc::channel(1);

        // Separate thread to send the EOF signal once we've processed the only input batch
        runtime.spawn(async move {
            // Create a dictionary array with 100 values, and use it as input to the execution.
            let keys = Int32Array::new((0..(row_count as i32)).map(|n| n % 4).collect(), None);
            let values = StringArray::from(vec!["foo", "bar", "hello", "comet"]);
            let input_array = DictionaryArray::new(keys, Arc::new(values));
            let input_batch1 = InputBatch::Batch(vec![Arc::new(input_array)], row_count);

            let input_batch2 = InputBatch::EOF;

            let batches = vec![input_batch1, input_batch2];

            for batch in batches.into_iter() {
                tx.send(batch).await.unwrap();
            }
        });

        runtime.block_on(async move {
            loop {
                let batch = rx.recv().await.unwrap();
                scans[0].set_input_batch(batch);
                match poll!(stream.next()) {
                    Poll::Ready(Some(batch)) => {
                        assert!(batch.is_ok(), "got error {}", batch.unwrap_err());
                        let batch = batch.unwrap();
                        assert_eq!(batch.num_rows(), row_count / 4);
                        // string/binary should still be packed with dictionary
                        assert!(matches!(
                            batch.column(0).data_type(),
                            DataType::Dictionary(_, _)
                        ));
                    }
                    Poll::Ready(None) => {
                        break;
                    }
                    _ => {}
                }
            }
        });
    }

    #[tokio::test()]
    #[allow(clippy::field_reassign_with_default)]
    async fn to_datafusion_filter() {
        let op_scan = spark_operator::Operator {
            children: vec![],
            op_struct: Some(spark_operator::operator::OpStruct::Scan(
                spark_operator::Scan {
                    fields: vec![spark_expression::DataType {
                        type_id: 3,
                        type_info: None,
                    }],
                    source: "".to_string(),
                },
            )),
        };

        let op = create_filter(op_scan, 0);
        let planner = PhysicalPlanner::default();

        let (mut scans, datafusion_plan) = planner.create_plan(&op, &mut vec![], 1).unwrap();

        let scan = &mut scans[0];
        scan.set_input_batch(InputBatch::EOF);

        let session_ctx = SessionContext::new();
        let task_ctx = session_ctx.task_ctx();

        let stream = datafusion_plan.execute(0, Arc::clone(&task_ctx)).unwrap();
        let output = collect(stream).await.unwrap();
        assert!(output.is_empty());
    }

    #[tokio::test()]
    async fn from_datafusion_error_to_comet() {
        let err_msg = "exec error";
        let err = datafusion_common::DataFusionError::Execution(err_msg.to_string());
        let comet_err: ExecutionError = err.into();
        assert_eq!(comet_err.to_string(), "Error from DataFusion: exec error.");
    }

    // Creates a filter operator which takes an `Int32Array` and selects rows that are equal to
    // `value`.
    fn create_filter(child_op: spark_operator::Operator, value: i32) -> spark_operator::Operator {
        let lit = spark_expression::Literal {
            value: Some(literal::Value::IntVal(value)),
            datatype: Some(spark_expression::DataType {
                type_id: 3,
                type_info: None,
            }),
            is_null: false,
        };

        create_filter_literal(child_op, 3, lit)
    }

    fn create_filter_literal(
        child_op: spark_operator::Operator,
        type_id: i32,
        lit: spark_expression::Literal,
    ) -> spark_operator::Operator {
        let left = spark_expression::Expr {
            expr_struct: Some(Bound(spark_expression::BoundReference {
                index: 0,
                datatype: Some(spark_expression::DataType {
                    type_id,
                    type_info: None,
                }),
            })),
        };
        let right = spark_expression::Expr {
            expr_struct: Some(Literal(lit)),
        };

        let expr = spark_expression::Expr {
            expr_struct: Some(Eq(Box::new(spark_expression::BinaryExpr {
                left: Some(Box::new(left)),
                right: Some(Box::new(right)),
            }))),
        };

        Operator {
            children: vec![child_op],
            op_struct: Some(OpStruct::Filter(spark_operator::Filter {
                predicate: Some(expr),
            })),
        }
    }
}<|MERGE_RESOLUTION|>--- conflicted
+++ resolved
@@ -1090,21 +1090,16 @@
                 );
                 file_scan_config = file_scan_config.with_projection(Some(projection_vector));
 
-<<<<<<< HEAD
+                let mut table_parquet_options = TableParquetOptions::new();
+                // TODO: Maybe these are configs?
+                table_parquet_options.global.pushdown_filters = true;
+                table_parquet_options.global.reorder_filters = true;
+
                     let mut builder = ParquetExecBuilder::new(file_scan_config)
                         .with_table_parquet_options(table_parquet_options)
                         .with_schema_adapter_factory(
                             Arc::new(CometSchemaAdapterFactory::default()),
                         );
-=======
-                let mut table_parquet_options = TableParquetOptions::new();
-                // TODO: Maybe these are configs?
-                table_parquet_options.global.pushdown_filters = true;
-                table_parquet_options.global.reorder_filters = true;
->>>>>>> ab093376
-
-                let mut builder = ParquetExecBuilder::new(file_scan_config)
-                    .with_table_parquet_options(table_parquet_options);
 
                 if let Some(filter) = test_data_filters {
                     builder = builder.with_predicate(filter);
