--- conflicted
+++ resolved
@@ -93,28 +93,23 @@
         serde::to_arrow_datatype,
     },
 };
-use datafusion_comet_proto::spark_operator::{
-    self, lower_window_frame_bound::LowerFrameBoundStruct,
-    upper_window_frame_bound::UpperFrameBoundStruct, WindowFrameType,
-};
 
 use super::expressions::{create_named_struct::CreateNamedStruct, EvalMode};
-<<<<<<< HEAD
 use datafusion_comet_proto::{
-    spark_expression,
     spark_expression::{
-        agg_expr::ExprStruct as AggExprStruct, expr::ExprStruct, literal::Value, AggExpr, Expr,
-        ScalarFunc,
+        self, agg_expr::ExprStruct as AggExprStruct, expr::ExprStruct, literal::Value, AggExpr,
+        Expr, ScalarFunc,
     },
-    spark_operator::{operator::OpStruct, BuildSide, JoinType, Operator},
+    spark_operator::{
+        self, lower_window_frame_bound::LowerFrameBoundStruct, operator::OpStruct,
+        upper_window_frame_bound::UpperFrameBoundStruct, BuildSide, JoinType, Operator,
+        WindowFrameType,
+    },
     spark_partitioning::{partitioning::PartitioningStruct, Partitioning as SparkPartitioning},
 };
-use datafusion_comet_spark_expr::{Abs, IfExpr};
-=======
 use datafusion_comet_spark_expr::{
     Abs, Cast, DateTruncExec, HourExec, IfExpr, MinuteExec, SecondExec, TimestampTruncExec,
 };
->>>>>>> ab1d30a3
 
 // For clippy error on type_complexity.
 type ExecResult<T> = Result<T, ExecutionError>;
