// Licensed to the Apache Software Foundation (ASF) under one
// or more contributor license agreements.  See the NOTICE file
// distributed with this work for additional information
// regarding copyright ownership.  The ASF licenses this file
// to you under the Apache License, Version 2.0 (the
// "License"); you may not use this file except in compliance
// with the License.  You may obtain a copy of the License at
//
//   http://www.apache.org/licenses/LICENSE-2.0
//
// Unless required by applicable law or agreed to in writing,
// software distributed under the License is distributed on an
// "AS IS" BASIS, WITHOUT WARRANTIES OR CONDITIONS OF ANY
// KIND, either express or implied.  See the License for the
// specific language governing permissions and limitations
// under the License.

#![allow(incomplete_features)]
#![allow(non_camel_case_types)]
#![allow(dead_code)]
#![allow(clippy::upper_case_acronyms)]
// For prost generated struct
#![allow(clippy::derive_partial_eq_without_eq)]
// The clippy throws an error if the reference clone not wrapped into `Arc::clone`
// The lint makes easier for code reader/reviewer separate references clones from more heavyweight ones
#![deny(clippy::clone_on_ref_ptr)]

use jni::{
    objects::{JClass, JString},
    JNIEnv, JavaVM,
};
use log::{info, LevelFilter};
use log4rs::{
    append::console::{ConsoleAppender, Target},
    config::{load_config_file, Appender, Deserializers, Root},
    encode::pattern::PatternEncoder,
    Config,
};
#[cfg(feature = "mimalloc")]
use mimalloc::MiMalloc;
use once_cell::sync::OnceCell;

<<<<<<< HEAD
pub(crate) use data_type::*;

=======
>>>>>>> 587c29bf
use errors::{try_unwrap_or_throw, CometError, CometResult};

#[macro_use]
mod errors;
#[macro_use]
<<<<<<< HEAD
pub(crate) mod common;
mod data_type;
pub(crate) mod execution;
=======
pub mod common;
pub mod execution;
>>>>>>> 587c29bf
mod jvm_bridge;
pub(crate) mod parquet;

#[cfg(feature = "mimalloc")]
#[global_allocator]
static GLOBAL: MiMalloc = MiMalloc;

static JAVA_VM: OnceCell<JavaVM> = OnceCell::new();

#[no_mangle]
pub(crate) extern "system" fn Java_org_apache_comet_NativeBase_init(
    e: JNIEnv,
    _: JClass,
    log_conf_path: JString,
) {
    // Initialize the error handling to capture panic backtraces
    errors::init();

    try_unwrap_or_throw(&e, |mut env| {
        let path: String = env.get_string(&log_conf_path)?.into();

        // empty path means there is no custom log4rs config file provided, so fallback to use
        // the default configuration
        let log_config = if path.is_empty() {
            default_logger_config()
        } else {
            load_config_file(path, Deserializers::default())
                .map_err(|err| CometError::Config(err.to_string()))
        };

        let _ = log4rs::init_config(log_config?).map_err(|err| CometError::Config(err.to_string()));

        // Initialize the global Java VM
        let java_vm = env.get_java_vm()?;
        JAVA_VM.get_or_init(|| java_vm);

        let comet_version = env!("CARGO_PKG_VERSION");
        info!("Comet native library version {} initialized", comet_version);
        Ok(())
    })
}

const LOG_PATTERN: &str = "{d(%y/%m/%d %H:%M:%S)} {l} {f}: {m}{n}";

// Creates a default log4rs config, which logs to console with `INFO` level.
fn default_logger_config() -> CometResult<Config> {
    let console_append = ConsoleAppender::builder()
        .target(Target::Stderr)
        .encoder(Box::new(PatternEncoder::new(LOG_PATTERN)))
        .build();
    let appender = Appender::builder().build("console", Box::new(console_append));
    let root = Root::builder().appender("console").build(LevelFilter::Info);
    Config::builder()
        .appender(appender)
        .build(root)
        .map_err(|err| CometError::Config(err.to_string()))
}

// These are borrowed from hashbrown crate:
//   https://github.com/rust-lang/hashbrown/blob/master/src/raw/mod.rs

// On stable we can use #[cold] to get a equivalent effect: this attributes
// suggests that the function is unlikely to be called
#[cfg(not(feature = "nightly"))]
#[inline]
#[cold]
fn cold() {}

#[cfg(not(feature = "nightly"))]
#[inline]
fn likely(b: bool) -> bool {
    if !b {
        cold();
    }
    b
}
#[cfg(not(feature = "nightly"))]
#[inline]
fn unlikely(b: bool) -> bool {
    if b {
        cold();
    }
    b
}<|MERGE_RESOLUTION|>--- conflicted
+++ resolved
@@ -40,24 +40,13 @@
 use mimalloc::MiMalloc;
 use once_cell::sync::OnceCell;
 
-<<<<<<< HEAD
-pub(crate) use data_type::*;
-
-=======
->>>>>>> 587c29bf
 use errors::{try_unwrap_or_throw, CometError, CometResult};
 
 #[macro_use]
 mod errors;
 #[macro_use]
-<<<<<<< HEAD
 pub(crate) mod common;
-mod data_type;
 pub(crate) mod execution;
-=======
-pub mod common;
-pub mod execution;
->>>>>>> 587c29bf
 mod jvm_bridge;
 pub(crate) mod parquet;
 
