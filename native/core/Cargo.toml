--- conflicted
+++ resolved
@@ -32,8 +32,6 @@
 ]
 
 [dependencies]
-<<<<<<< HEAD
-parquet-format = "4.0.0" # This must be kept in sync with that from parquet crate
 arrow = { version = "52.1.0", features = ["prettyprint", "ffi", "chrono-tz"] }
 arrow-array = { version = "52.1.0" }
 arrow-buffer = { version = "52.1.0" }
@@ -41,14 +39,6 @@
 arrow-schema = { version = "52.1.0" }
 arrow-string = { version = "52.1.0" }
 parquet = { version = "52.1.0", default-features = false, features = ["experimental"] }
-=======
-arrow = { git = "https://github.com/apache/arrow-rs.git", rev = "0a4d8a1", features = ["prettyprint", "ffi", "chrono-tz"] }
-arrow-array = { git = "https://github.com/apache/arrow-rs.git", rev = "0a4d8a1" }
-arrow-buffer = { git = "https://github.com/apache/arrow-rs.git", rev = "0a4d8a1" }
-arrow-data = { git = "https://github.com/apache/arrow-rs.git", rev = "0a4d8a1" }
-arrow-schema = { git = "https://github.com/apache/arrow-rs.git", rev = "0a4d8a1" }
-parquet = { git = "https://github.com/apache/arrow-rs.git", rev = "0a4d8a1", default-features = false, features = ["experimental"] }
->>>>>>> 8f4427aa
 half = { version = "2.4.1", default-features = false }
 futures = "0.3.28"
 mimalloc = { version = "*", default-features = false, optional = true }
