# Licensed to the Apache Software Foundation (ASF) under one
# or more contributor license agreements.  See the NOTICE file
# distributed with this work for additional information
# regarding copyright ownership.  The ASF licenses this file
# to you under the Apache License, Version 2.0 (the
# "License"); you may not use this file except in compliance
# with the License.  You may obtain a copy of the License at
#
#   http://www.apache.org/licenses/LICENSE-2.0
#
# Unless required by applicable law or agreed to in writing,
# software distributed under the License is distributed on an
# "AS IS" BASIS, WITHOUT WARRANTIES OR CONDITIONS OF ANY
# KIND, either express or implied.  See the License for the
# specific language governing permissions and limitations
# under the License.

[package]
name = "datafusion-comet"
version = { workspace = true }
homepage = "https://datafusion.apache.org/comet"
repository = "https://github.com/apache/datafusion-comet"
authors = ["Apache DataFusion <dev@datafusion.apache.org>"]
description = "Apache DataFusion Comet: High performance accelerator for Apache Spark"
readme = "README.md"
license = "Apache-2.0"
edition = "2021"
include = [
    "benches/*.rs",
    "src/**/*.rs",
    "Cargo.toml",
]

# this crate is used in the Spark plugin and does not contain public Rust APIs so we do not publish this crate
publish = false

[dependencies]
arrow = { workspace = true }
arrow-array = { workspace = true }
arrow-buffer = { workspace = true }
arrow-data = { workspace = true }
arrow-schema = { workspace = true }
parquet = { workspace = true, default-features = false, features = ["experimental"] }
futures = { workspace = true }
mimalloc = { version = "*", default-features = false, optional = true }
tokio = { version = "1", features = ["rt-multi-thread"] }
async-trait = { workspace = true }
log = "0.4"
log4rs = "1.2.0"
thiserror = { workspace = true }
serde = { version = "1", features = ["derive"] }
lazy_static = "1.4.0"
prost = "0.12.1"
jni = "0.21"
snap = "1.1"
# we disable default features in lz4_flex to force the use of the faster unsafe encoding and decoding implementation
lz4_flex = { version = "0.11.3", default-features = false }
zstd = "0.11"
rand = { workspace = true}
num = { workspace = true }
bytes = { workspace = true }
tempfile = "3.8.0"
itertools = "0.14.0"
paste = "1.0.14"
datafusion-common = { workspace = true, features= ["object_store"] }
datafusion = {  workspace = true }
datafusion-functions-nested = { workspace = true }
datafusion-expr = {  workspace = true }
datafusion-execution = {  workspace = true }
datafusion-physical-expr = {  workspace = true }
once_cell = "1.18.0"
regex = { workspace = true }
crc32fast = "1.3.2"
simd-adler32 = "0.3.7"
datafusion-comet-spark-expr = { workspace = true }
datafusion-comet-proto = { workspace = true }
object_store = { workspace = true }
url = { workspace = true }
chrono = { workspace = true }
<<<<<<< HEAD
datafusion-objectstore-hdfs = { path = "../hdfs", optional = true}
=======
parking_lot = "0.12.3"
>>>>>>> f099e6e4

[dev-dependencies]
pprof = { version = "0.14.0", features = ["flamegraph"] }
criterion = { version = "0.5.1", features = ["async_tokio"] }
jni = { version = "0.21", features = ["invocation"] }
lazy_static = "1.4"
assertables = "7"
hex = "0.4.3"

[features]
default = []
hdfs=["datafusion-objectstore-hdfs"]

# exclude optional packages from cargo machete verifications
[package.metadata.cargo-machete]
ignored = ["datafusion-objectstore-hdfs"]

[lib]
name = "comet"
# "rlib" is for benchmarking with criterion.
crate-type = ["cdylib", "rlib"]

[[bench]]
name = "parquet_read"
harness = false

[[bench]]
name = "bit_util"
harness = false

[[bench]]
name = "row_columnar"
harness = false

[[bench]]
name = "shuffle_writer"
harness = false

[[bench]]
name = "parquet_decode"
harness = false

[[bench]]
name = "filter"
harness = false

[[bench]]
name = "bloom_filter_agg"
harness = false<|MERGE_RESOLUTION|>--- conflicted
+++ resolved
@@ -77,11 +77,8 @@
 object_store = { workspace = true }
 url = { workspace = true }
 chrono = { workspace = true }
-<<<<<<< HEAD
+parking_lot = "0.12.3"
 datafusion-objectstore-hdfs = { path = "../hdfs", optional = true}
-=======
-parking_lot = "0.12.3"
->>>>>>> f099e6e4
 
 [dev-dependencies]
 pprof = { version = "0.14.0", features = ["flamegraph"] }
