# Licensed to the Apache Software Foundation (ASF) under one
# or more contributor license agreements.  See the NOTICE file
# distributed with this work for additional information
# regarding copyright ownership.  The ASF licenses this file
# to you under the Apache License, Version 2.0 (the
# "License"); you may not use this file except in compliance
# with the License.  You may obtain a copy of the License at
#
#   http://www.apache.org/licenses/LICENSE-2.0
#
# Unless required by applicable law or agreed to in writing,
# software distributed under the License is distributed on an
# "AS IS" BASIS, WITHOUT WARRANTIES OR CONDITIONS OF ANY
# KIND, either express or implied.  See the License for the
# specific language governing permissions and limitations
# under the License.

[package]
name = "datafusion-comet"
version = { workspace = true }
homepage = "https://datafusion.apache.org/comet"
repository = "https://github.com/apache/datafusion-comet"
authors = ["Apache DataFusion <dev@datafusion.apache.org>"]
description = "Apache DataFusion Comet: High performance accelerator for Apache Spark"
readme = "README.md"
license = "Apache-2.0"
edition = "2021"
include = [
    "benches/*.rs",
    "src/**/*.rs",
    "Cargo.toml",
]

# this crate is used in the Spark plugin and does not contain public Rust APIs so we do not publish this crate
publish = false

[dependencies]
arrow = { workspace = true }
parquet = { workspace = true, default-features = false, features = ["experimental"] }
futures = { workspace = true }
mimalloc = { version = "*", default-features = false, optional = true }
tokio = { version = "1", features = ["rt-multi-thread"] }
async-trait = { workspace = true }
log = "0.4"
log4rs = "1.2.0"
thiserror = { workspace = true }
serde = { version = "1", features = ["derive"] }
lazy_static = "1.4.0"
prost = "0.12.1"
jni = "0.21"
snap = "1.1"
# we disable default features in lz4_flex to force the use of the faster unsafe encoding and decoding implementation
lz4_flex = { version = "0.11.3", default-features = false }
zstd = "0.11"
rand = { workspace = true}
num = { workspace = true }
bytes = { workspace = true }
tempfile = "3.8.0"
itertools = "0.14.0"
paste = "1.0.14"
datafusion = {  workspace = true }
once_cell = "1.18.0"
regex = { workspace = true }
crc32fast = "1.3.2"
simd-adler32 = "0.3.7"
datafusion-comet-spark-expr = { workspace = true }
datafusion-comet-proto = { workspace = true }
object_store = { workspace = true }
url = { workspace = true }
parking_lot = "0.12.3"
datafusion-comet-objectstore-hdfs = { path = "../hdfs", optional = true, default-features = false, features = ["hdfs"] }

[dev-dependencies]
pprof = { version = "0.14.0", features = ["flamegraph"] }
criterion = { version = "0.5.1", features = ["async_tokio"] }
jni = { version = "0.21", features = ["invocation"] }
lazy_static = "1.4"
assertables = "7"
hex = "0.4.3"
<<<<<<< HEAD
datafusion-functions-nested = { git = "https://github.com/apache/datafusion", rev = "7ff6c7e68540c69b399a171654d00577e6f886bf" }
=======
datafusion-functions-nested = { git = "https://github.com/apache/datafusion", rev = "47.0.0-rc1" }
>>>>>>> b8be7b79

[features]
default = []
hdfs=["datafusion-comet-objectstore-hdfs"]

# exclude optional packages from cargo machete verifications
[package.metadata.cargo-machete]
ignored = ["datafusion-comet-objectstore-hdfs"]

[lib]
name = "comet"
# "rlib" is for benchmarking with criterion.
crate-type = ["cdylib", "rlib"]

[[bench]]
name = "parquet_read"
harness = false

[[bench]]
name = "bit_util"
harness = false

[[bench]]
name = "row_columnar"
harness = false

[[bench]]
name = "shuffle_writer"
harness = false

[[bench]]
name = "parquet_decode"
harness = false

[[bench]]
name = "filter"
harness = false

[[bench]]
name = "bloom_filter_agg"
harness = false<|MERGE_RESOLUTION|>--- conflicted
+++ resolved
@@ -77,11 +77,7 @@
 lazy_static = "1.4"
 assertables = "7"
 hex = "0.4.3"
-<<<<<<< HEAD
-datafusion-functions-nested = { git = "https://github.com/apache/datafusion", rev = "7ff6c7e68540c69b399a171654d00577e6f886bf" }
-=======
 datafusion-functions-nested = { git = "https://github.com/apache/datafusion", rev = "47.0.0-rc1" }
->>>>>>> b8be7b79
 
 [features]
 default = []
