--- conflicted
+++ resolved
@@ -51,13 +51,8 @@
 snap = "1.1"
 # we disable default features in lz4_flex to force the use of the faster unsafe encoding and decoding implementation
 lz4_flex = { version = "0.11.3", default-features = false }
-<<<<<<< HEAD
-zstd = "0.11"
+zstd = "0.13.3"
 rand = { workspace = true }
-=======
-zstd = "0.13.3"
-rand = { workspace = true}
->>>>>>> 89da212c
 num = { workspace = true }
 bytes = { workspace = true }
 tempfile = "3.8.0"
