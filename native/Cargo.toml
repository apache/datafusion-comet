# Licensed to the Apache Software Foundation (ASF) under one
# or more contributor license agreements.  See the NOTICE file
# distributed with this work for additional information
# regarding copyright ownership.  The ASF licenses this file
# to you under the Apache License, Version 2.0 (the
# "License"); you may not use this file except in compliance
# with the License.  You may obtain a copy of the License at
#
#   http://www.apache.org/licenses/LICENSE-2.0
#
# Unless required by applicable law or agreed to in writing,
# software distributed under the License is distributed on an
# "AS IS" BASIS, WITHOUT WARRANTIES OR CONDITIONS OF ANY
# KIND, either express or implied.  See the License for the
# specific language governing permissions and limitations
# under the License.

[workspace]
default-members = ["core", "spark-expr", "proto"]
members = ["core", "spark-expr", "proto", "hdfs"]
resolver = "2"

[workspace.package]
version = "0.8.0"
homepage = "https://datafusion.apache.org/comet"
repository = "https://github.com/apache/datafusion-comet"
authors = ["Apache DataFusion <dev@datafusion.apache.org>"]
description = "Apache DataFusion Comet: High performance accelerator for Apache Spark"
readme = "README.md"
license = "Apache-2.0"
edition = "2021"

# Comet uses the same minimum Rust version as DataFusion
rust-version = "1.85"

[workspace.dependencies]
arrow = { version = "54.2.0", features = ["prettyprint", "ffi", "chrono-tz"] }
async-trait = { version = "0.1" }
bytes = { version = "1.10.0" }
parquet = { version = "54.2.0", default-features = false, features = ["experimental"] }
<<<<<<< HEAD
datafusion = { version = "46.0.0", default-features = false, features = ["unicode_expressions", "crypto_expressions"] }
datafusion-common = { version = "46.0.0", default-features = false }
datafusion-datasource = { version = "46.0.0", default-features = false }
datafusion-functions = { version = "46.0.0", default-features = false, features = ["crypto_expressions"] }
datafusion-functions-nested = { version = "46.0.0", default-features = false }
datafusion-expr = { version = "46.0.0", default-features = false }
datafusion-expr-common = { version = "46.0.0", default-features = false }
datafusion-execution = { version = "46.0.0", default-features = false }
datafusion-physical-expr = { version = "46.0.0", default-features = false }
datafusion-comet-spark-expr = { path = "spark-expr", version = "0.8.0" }
datafusion-comet-proto = { path = "proto", version = "0.8.0" }
=======
datafusion = { version = "46.0.0", default-features = false, features = ["unicode_expressions", "crypto_expressions", "nested_expressions", "parquet"] }
datafusion-comet-spark-expr = { path = "spark-expr", version = "0.7.0" }
datafusion-comet-proto = { path = "proto", version = "0.7.0" }
>>>>>>> be346c46
chrono = { version = "0.4", default-features = false, features = ["clock"] }
chrono-tz = { version = "0.8" }
futures = "0.3.28"
num = "0.4"
rand = "0.8"
regex = "1.9.6"
thiserror = "1"
object_store = { version = "0.11.0", features = ["gcp", "azure", "aws", "http"] }
url = "2.2"

[profile.release]
debug = true
overflow-checks = false
lto = "thin"
codegen-units = 1
strip = "debuginfo"<|MERGE_RESOLUTION|>--- conflicted
+++ resolved
@@ -38,23 +38,9 @@
 async-trait = { version = "0.1" }
 bytes = { version = "1.10.0" }
 parquet = { version = "54.2.0", default-features = false, features = ["experimental"] }
-<<<<<<< HEAD
-datafusion = { version = "46.0.0", default-features = false, features = ["unicode_expressions", "crypto_expressions"] }
-datafusion-common = { version = "46.0.0", default-features = false }
-datafusion-datasource = { version = "46.0.0", default-features = false }
-datafusion-functions = { version = "46.0.0", default-features = false, features = ["crypto_expressions"] }
-datafusion-functions-nested = { version = "46.0.0", default-features = false }
-datafusion-expr = { version = "46.0.0", default-features = false }
-datafusion-expr-common = { version = "46.0.0", default-features = false }
-datafusion-execution = { version = "46.0.0", default-features = false }
-datafusion-physical-expr = { version = "46.0.0", default-features = false }
+datafusion = { version = "46.0.0", default-features = false, features = ["unicode_expressions", "crypto_expressions", "nested_expressions", "parquet"] }
 datafusion-comet-spark-expr = { path = "spark-expr", version = "0.8.0" }
 datafusion-comet-proto = { path = "proto", version = "0.8.0" }
-=======
-datafusion = { version = "46.0.0", default-features = false, features = ["unicode_expressions", "crypto_expressions", "nested_expressions", "parquet"] }
-datafusion-comet-spark-expr = { path = "spark-expr", version = "0.7.0" }
-datafusion-comet-proto = { path = "proto", version = "0.7.0" }
->>>>>>> be346c46
 chrono = { version = "0.4", default-features = false, features = ["clock"] }
 chrono-tz = { version = "0.8" }
 futures = "0.3.28"
