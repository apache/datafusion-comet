# Licensed to the Apache Software Foundation (ASF) under one
# or more contributor license agreements.  See the NOTICE file
# distributed with this work for additional information
# regarding copyright ownership.  The ASF licenses this file
# to you under the Apache License, Version 2.0 (the
# "License"); you may not use this file except in compliance
# with the License.  You may obtain a copy of the License at
#
#   http://www.apache.org/licenses/LICENSE-2.0
#
# Unless required by applicable law or agreed to in writing,
# software distributed under the License is distributed on an
# "AS IS" BASIS, WITHOUT WARRANTIES OR CONDITIONS OF ANY
# KIND, either express or implied.  See the License for the
# specific language governing permissions and limitations
# under the License.

[workspace]
members = ["core", "spark-expr", "proto"]
resolver = "2"

[workspace.package]
version = "0.2.0"
homepage = "https://datafusion.apache.org/comet"
repository = "https://github.com/apache/datafusion-comet"
authors = ["Apache DataFusion <dev@datafusion.apache.org>"]
description = "Apache DataFusion Comet: High performance accelerator for Apache Spark"
readme = "README.md"
license = "Apache-2.0"
edition = "2021"

# Comet uses the same minimum Rust version as DataFusion
rust-version = "1.75"

[workspace.dependencies]
arrow = { version = "52.1.0", features = ["prettyprint", "ffi", "chrono-tz"] }
arrow-array = { version = "52.1.0" }
arrow-buffer = { version = "52.1.0" }
arrow-data = { version = "52.1.0" }
arrow-schema = { version = "52.1.0" }
parquet = { version = "52.1.0", default-features = false, features = ["experimental"] }
<<<<<<< HEAD
datafusion-common = { git = "https://github.com/apache/datafusion.git", rev = "b6e55d7e9" }
datafusion = { default-features = false, git = "https://github.com/apache/datafusion.git", rev = "b6e55d7e9", features = ["unicode_expressions", "crypto_expressions"] }
datafusion-functions = { git = "https://github.com/apache/datafusion.git", rev = "b6e55d7e9", features = ["crypto_expressions"] }
datafusion-expr = { git = "https://github.com/apache/datafusion.git", rev = "b6e55d7e9", default-features = false }
datafusion-physical-plan = { git = "https://github.com/apache/datafusion.git", rev = "b6e55d7e9", default-features = false }
datafusion-physical-expr-common = { git = "https://github.com/apache/datafusion.git", rev = "b6e55d7e9", default-features = false }
datafusion-physical-expr = { git = "https://github.com/apache/datafusion.git", rev = "b6e55d7e9", default-features = false }
datafusion-comet-spark-expr = { path = "spark-expr", version = "0.1.0" }
datafusion-comet-proto = { path = "proto", version = "0.1.0" }
=======
datafusion-common = { git = "https://github.com/apache/datafusion.git", rev = "40.0.0" }
datafusion = { default-features = false, git = "https://github.com/apache/datafusion.git", rev = "40.0.0", features = ["unicode_expressions", "crypto_expressions"] }
datafusion-functions = { git = "https://github.com/apache/datafusion.git", rev = "40.0.0", features = ["crypto_expressions"] }
datafusion-expr = { git = "https://github.com/apache/datafusion.git", rev = "40.0.0", default-features = false }
datafusion-physical-plan = { git = "https://github.com/apache/datafusion.git", rev = "40.0.0", default-features = false }
datafusion-physical-expr-common = { git = "https://github.com/apache/datafusion.git", rev = "40.0.0", default-features = false }
datafusion-physical-expr = { git = "https://github.com/apache/datafusion.git", rev = "40.0.0", default-features = false }
datafusion-comet-spark-expr = { path = "spark-expr", version = "0.2.0" }
datafusion-comet-proto = { path = "proto", version = "0.2.0" }
>>>>>>> f1bf7979
chrono = { version = "0.4", default-features = false, features = ["clock"] }
chrono-tz = { version = "0.8" }
num = "0.4"
regex = "1.9.6"
thiserror = "1"

[profile.release]
debug = true
overflow-checks = false
lto = "thin"
codegen-units = 1
strip = "debuginfo"<|MERGE_RESOLUTION|>--- conflicted
+++ resolved
@@ -39,7 +39,6 @@
 arrow-data = { version = "52.1.0" }
 arrow-schema = { version = "52.1.0" }
 parquet = { version = "52.1.0", default-features = false, features = ["experimental"] }
-<<<<<<< HEAD
 datafusion-common = { git = "https://github.com/apache/datafusion.git", rev = "b6e55d7e9" }
 datafusion = { default-features = false, git = "https://github.com/apache/datafusion.git", rev = "b6e55d7e9", features = ["unicode_expressions", "crypto_expressions"] }
 datafusion-functions = { git = "https://github.com/apache/datafusion.git", rev = "b6e55d7e9", features = ["crypto_expressions"] }
@@ -47,19 +46,8 @@
 datafusion-physical-plan = { git = "https://github.com/apache/datafusion.git", rev = "b6e55d7e9", default-features = false }
 datafusion-physical-expr-common = { git = "https://github.com/apache/datafusion.git", rev = "b6e55d7e9", default-features = false }
 datafusion-physical-expr = { git = "https://github.com/apache/datafusion.git", rev = "b6e55d7e9", default-features = false }
-datafusion-comet-spark-expr = { path = "spark-expr", version = "0.1.0" }
-datafusion-comet-proto = { path = "proto", version = "0.1.0" }
-=======
-datafusion-common = { git = "https://github.com/apache/datafusion.git", rev = "40.0.0" }
-datafusion = { default-features = false, git = "https://github.com/apache/datafusion.git", rev = "40.0.0", features = ["unicode_expressions", "crypto_expressions"] }
-datafusion-functions = { git = "https://github.com/apache/datafusion.git", rev = "40.0.0", features = ["crypto_expressions"] }
-datafusion-expr = { git = "https://github.com/apache/datafusion.git", rev = "40.0.0", default-features = false }
-datafusion-physical-plan = { git = "https://github.com/apache/datafusion.git", rev = "40.0.0", default-features = false }
-datafusion-physical-expr-common = { git = "https://github.com/apache/datafusion.git", rev = "40.0.0", default-features = false }
-datafusion-physical-expr = { git = "https://github.com/apache/datafusion.git", rev = "40.0.0", default-features = false }
 datafusion-comet-spark-expr = { path = "spark-expr", version = "0.2.0" }
 datafusion-comet-proto = { path = "proto", version = "0.2.0" }
->>>>>>> f1bf7979
 chrono = { version = "0.4", default-features = false, features = ["clock"] }
 chrono-tz = { version = "0.8" }
 num = "0.4"
