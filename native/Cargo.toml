--- conflicted
+++ resolved
@@ -52,13 +52,9 @@
 object_store = { version = "0.12.3", features = ["gcp", "azure", "aws", "http"] }
 url = "2.2"
 aws-config = "1.8.10"
-<<<<<<< HEAD
-aws-credential-types = "1.2.7"
+aws-credential-types = "1.2.9"
 iceberg = { git = "https://github.com/mbutrovich/iceberg-rust", branch = "df50" }
 iceberg-datafusion = { git = "https://github.com/mbutrovich/iceberg-rust", branch = "df50" }
-=======
-aws-credential-types = "1.2.9"
->>>>>>> 4df3b6ec
 
 [profile.release]
 debug = true
