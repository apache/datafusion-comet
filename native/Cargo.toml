--- conflicted
+++ resolved
@@ -38,11 +38,7 @@
 async-trait = { version = "0.1" }
 bytes = { version = "1.10.0" }
 parquet = { version = "55.0.0", default-features = false, features = ["experimental"] }
-<<<<<<< HEAD
-datafusion = { git = "https://github.com/apache/datafusion", rev = "7ff6c7e68540c69b399a171654d00577e6f886bf", default-features = false, features = ["unicode_expressions", "crypto_expressions", "nested_expressions", "parquet"] }
-=======
 datafusion = { git = "https://github.com/apache/datafusion", rev = "47.0.0-rc1", default-features = false, features = ["unicode_expressions", "crypto_expressions", "nested_expressions", "parquet"] }
->>>>>>> b8be7b79
 datafusion-comet-spark-expr = { path = "spark-expr", version = "0.8.0" }
 datafusion-comet-proto = { path = "proto", version = "0.8.0" }
 chrono = { version = "0.4", default-features = false, features = ["clock"] }
