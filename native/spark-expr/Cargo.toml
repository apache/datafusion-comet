--- conflicted
+++ resolved
@@ -36,12 +36,9 @@
 datafusion-functions = { workspace = true }
 datafusion-physical-expr = { workspace = true }
 datafusion-comet-utils = { workspace = true }
-<<<<<<< HEAD
 num = { workspace = true }
 regex = { workspace = true }
-=======
 thiserror = { workspace = true }
->>>>>>> 863b40f5
 
 [lib]
 name = "datafusion_comet_spark_expr"
