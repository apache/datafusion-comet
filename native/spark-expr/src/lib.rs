// Licensed to the Apache Software Foundation (ASF) under one
// or more contributor license agreements.  See the NOTICE file
// distributed with this work for additional information
// regarding copyright ownership.  The ASF licenses this file
// to you under the Apache License, Version 2.0 (the
// "License"); you may not use this file except in compliance
// with the License.  You may obtain a copy of the License at
//
//   http://www.apache.org/licenses/LICENSE-2.0
//
// Unless required by applicable law or agreed to in writing,
// software distributed under the License is distributed on an
// "AS IS" BASIS, WITHOUT WARRANTIES OR CONDITIONS OF ANY
// KIND, either express or implied.  See the License for the
// specific language governing permissions and limitations
// under the License.

// The clippy throws an error if the reference clone not wrapped into `Arc::clone`
// The lint makes easier for code reader/reviewer separate references clones from more heavyweight ones
#![deny(clippy::clone_on_ref_ptr)]

mod error;

<<<<<<< HEAD
mod avg;
pub use avg::Avg;
mod avg_decimal;
pub use avg_decimal::AvgDecimal;
=======
mod bitwise_not;
pub use bitwise_not::{bitwise_not, BitwiseNotExpr};
>>>>>>> d15d0511
mod checkoverflow;
pub use checkoverflow::CheckOverflow;

mod kernels;
<<<<<<< HEAD
mod regexp;
=======
mod list;
>>>>>>> d15d0511
pub mod scalar_funcs;
mod schema_adapter;
mod static_invoke;
pub use schema_adapter::SparkSchemaAdapterFactory;
pub use static_invoke::*;

mod negative;
mod struct_funcs;
pub use negative::{create_negate_expr, NegativeExpr};
mod normalize_nan;

mod json_funcs;
pub mod test_common;
pub mod timezone;
mod unbound;
pub use unbound::UnboundColumn;
pub mod utils;
pub use normalize_nan::NormalizeNaNAndZero;
mod predicate_funcs;
pub use predicate_funcs::{spark_isnan, RLike};

<<<<<<< HEAD
mod variance;
pub use variance::Variance;
mod array_funcs;
mod bitwise_funcs;
mod comet_scalar_funcs;
mod conditional_funcs;
mod conversion_funcs;

pub use array_funcs::*;
pub use bitwise_funcs::*;
pub use conditional_funcs::*;
pub use conversion_funcs::*;

=======
mod agg_funcs;
mod comet_scalar_funcs;
pub mod hash_funcs;

mod string_funcs;

mod datetime_funcs;
pub use agg_funcs::*;

pub use crate::{CreateNamedStruct, GetStructField};
pub use crate::{DateTruncExpr, HourExpr, MinuteExpr, SecondExpr, TimestampTruncExpr};
pub use cast::{spark_cast, Cast, SparkCastOptions};
>>>>>>> d15d0511
pub use comet_scalar_funcs::create_comet_physical_fun;
pub use datetime_funcs::*;
pub use error::{SparkError, SparkResult};
<<<<<<< HEAD
pub use regexp::RLike;
pub use structs::{CreateNamedStruct, GetStructField};
pub use temporal::{DateTruncExpr, HourExpr, MinuteExpr, SecondExpr, TimestampTruncExpr};
pub use to_json::ToJson;
=======
pub use hash_funcs::*;
pub use if_expr::IfExpr;
pub use json_funcs::ToJson;
pub use list::{ArrayInsert, GetArrayStructFields, ListExtract};
pub use string_funcs::*;
pub use struct_funcs::*;
>>>>>>> d15d0511

/// Spark supports three evaluation modes when evaluating expressions, which affect
/// the behavior when processing input values that are invalid or would result in an
/// error, such as divide by zero errors, and also affects behavior when converting
/// between types.
#[derive(Debug, Hash, PartialEq, Eq, Clone, Copy)]
pub enum EvalMode {
    /// Legacy is the default behavior in Spark prior to Spark 4.0. This mode silently ignores
    /// or replaces errors during SQL operations. Operations resulting in errors (like
    /// division by zero) will produce NULL values instead of failing. Legacy mode also
    /// enables implicit type conversions.
    Legacy,
    /// Adheres to the ANSI SQL standard for error handling by throwing exceptions for
    /// operations that result in errors. Does not perform implicit type conversions.
    Ansi,
    /// Same as Ansi mode, except that it converts errors to NULL values without
    /// failing the entire query.
    Try,
}

pub(crate) fn arithmetic_overflow_error(from_type: &str) -> SparkError {
    SparkError::ArithmeticOverflow {
        from_type: from_type.to_string(),
    }
}<|MERGE_RESOLUTION|>--- conflicted
+++ resolved
@@ -21,24 +21,10 @@
 
 mod error;
 
-<<<<<<< HEAD
-mod avg;
-pub use avg::Avg;
-mod avg_decimal;
-pub use avg_decimal::AvgDecimal;
-=======
-mod bitwise_not;
-pub use bitwise_not::{bitwise_not, BitwiseNotExpr};
->>>>>>> d15d0511
 mod checkoverflow;
 pub use checkoverflow::CheckOverflow;
 
 mod kernels;
-<<<<<<< HEAD
-mod regexp;
-=======
-mod list;
->>>>>>> d15d0511
 pub mod scalar_funcs;
 mod schema_adapter;
 mod static_invoke;
@@ -60,22 +46,9 @@
 mod predicate_funcs;
 pub use predicate_funcs::{spark_isnan, RLike};
 
-<<<<<<< HEAD
-mod variance;
-pub use variance::Variance;
+mod agg_funcs;
 mod array_funcs;
 mod bitwise_funcs;
-mod comet_scalar_funcs;
-mod conditional_funcs;
-mod conversion_funcs;
-
-pub use array_funcs::*;
-pub use bitwise_funcs::*;
-pub use conditional_funcs::*;
-pub use conversion_funcs::*;
-
-=======
-mod agg_funcs;
 mod comet_scalar_funcs;
 pub mod hash_funcs;
 
@@ -87,23 +60,21 @@
 pub use crate::{CreateNamedStruct, GetStructField};
 pub use crate::{DateTruncExpr, HourExpr, MinuteExpr, SecondExpr, TimestampTruncExpr};
 pub use cast::{spark_cast, Cast, SparkCastOptions};
->>>>>>> d15d0511
+mod conditional_funcs;
+mod conversion_funcs;
+
+pub use array_funcs::*;
+pub use bitwise_funcs::*;
+pub use conditional_funcs::*;
+pub use conversion_funcs::*;
+
 pub use comet_scalar_funcs::create_comet_physical_fun;
 pub use datetime_funcs::*;
 pub use error::{SparkError, SparkResult};
-<<<<<<< HEAD
-pub use regexp::RLike;
-pub use structs::{CreateNamedStruct, GetStructField};
-pub use temporal::{DateTruncExpr, HourExpr, MinuteExpr, SecondExpr, TimestampTruncExpr};
-pub use to_json::ToJson;
-=======
 pub use hash_funcs::*;
-pub use if_expr::IfExpr;
 pub use json_funcs::ToJson;
-pub use list::{ArrayInsert, GetArrayStructFields, ListExtract};
 pub use string_funcs::*;
 pub use struct_funcs::*;
->>>>>>> d15d0511
 
 /// Spark supports three evaluation modes when evaluating expressions, which affect
 /// the behavior when processing input values that are invalid or would result in an
