// Licensed to the Apache Software Foundation (ASF) under one
// or more contributor license agreements.  See the NOTICE file
// distributed with this work for additional information
// regarding copyright ownership.  The ASF licenses this file
// to you under the Apache License, Version 2.0 (the
// "License"); you may not use this file except in compliance
// with the License.  You may obtain a copy of the License at
//
//   http://www.apache.org/licenses/LICENSE-2.0
//
// Unless required by applicable law or agreed to in writing,
// software distributed under the License is distributed on an
// "AS IS" BASIS, WITHOUT WARRANTIES OR CONDITIONS OF ANY
// KIND, either express or implied.  See the License for the
// specific language governing permissions and limitations
// under the License.

mod cast;
mod error;
mod if_expr;

mod kernels;
<<<<<<< HEAD
mod regexp;
=======
pub mod scalar_funcs;
pub mod spark_hash;
>>>>>>> b04baa55
mod temporal;
pub mod timezone;
pub mod utils;
mod xxhash64;

pub use cast::{spark_cast, Cast};
pub use error::{SparkError, SparkResult};
pub use if_expr::IfExpr;
pub use regexp::RLike;
pub use temporal::{DateTruncExpr, HourExpr, MinuteExpr, SecondExpr, TimestampTruncExpr};

/// Spark supports three evaluation modes when evaluating expressions, which affect
/// the behavior when processing input values that are invalid or would result in an
/// error, such as divide by zero errors, and also affects behavior when converting
/// between types.
#[derive(Debug, Hash, PartialEq, Clone, Copy)]
pub enum EvalMode {
    /// Legacy is the default behavior in Spark prior to Spark 4.0. This mode silently ignores
    /// or replaces errors during SQL operations. Operations resulting in errors (like
    /// division by zero) will produce NULL values instead of failing. Legacy mode also
    /// enables implicit type conversions.
    Legacy,
    /// Adheres to the ANSI SQL standard for error handling by throwing exceptions for
    /// operations that result in errors. Does not perform implicit type conversions.
    Ansi,
    /// Same as Ansi mode, except that it converts errors to NULL values without
    /// failing the entire query.
    Try,
}<|MERGE_RESOLUTION|>--- conflicted
+++ resolved
@@ -20,12 +20,9 @@
 mod if_expr;
 
 mod kernels;
-<<<<<<< HEAD
 mod regexp;
-=======
 pub mod scalar_funcs;
 pub mod spark_hash;
->>>>>>> b04baa55
 mod temporal;
 pub mod timezone;
 pub mod utils;
