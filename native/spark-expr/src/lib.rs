// Licensed to the Apache Software Foundation (ASF) under one
// or more contributor license agreements.  See the NOTICE file
// distributed with this work for additional information
// regarding copyright ownership.  The ASF licenses this file
// to you under the Apache License, Version 2.0 (the
// "License"); you may not use this file except in compliance
// with the License.  You may obtain a copy of the License at
//
//   http://www.apache.org/licenses/LICENSE-2.0
//
// Unless required by applicable law or agreed to in writing,
// software distributed under the License is distributed on an
// "AS IS" BASIS, WITHOUT WARRANTIES OR CONDITIONS OF ANY
// KIND, either express or implied.  See the License for the
// specific language governing permissions and limitations
// under the License.

// The clippy throws an error if the reference clone not wrapped into `Arc::clone`
// The lint makes easier for code reader/reviewer separate references clones from more heavyweight ones
#![deny(clippy::clone_on_ref_ptr)]

mod error;

mod kernels;
mod static_invoke;
pub use static_invoke::*;

mod struct_funcs;
pub use struct_funcs::{CreateNamedStruct, GetStructField};

mod json_funcs;
pub mod test_common;
pub mod timezone;
mod unbound;
pub use unbound::UnboundColumn;
mod predicate_funcs;
pub mod utils;
pub use predicate_funcs::{spark_isnan, RLike};

mod agg_funcs;
mod array_funcs;
mod bitwise_funcs;
mod comet_scalar_funcs;
<<<<<<< HEAD
pub mod rand;
=======
pub mod hash_funcs;

mod string_funcs;

mod datetime_funcs;
pub use agg_funcs::*;
>>>>>>> 07b31532

pub use cast::{spark_cast, Cast, SparkCastOptions};
mod conditional_funcs;
mod conversion_funcs;
mod math_funcs;

pub use array_funcs::*;
pub use bitwise_funcs::*;
pub use conditional_funcs::*;
pub use conversion_funcs::*;

pub use comet_scalar_funcs::create_comet_physical_fun;
pub use datetime_funcs::{
    spark_date_add, spark_date_sub, DateTruncExpr, HourExpr, MinuteExpr, SecondExpr,
    TimestampTruncExpr,
};
pub use error::{SparkError, SparkResult};
pub use hash_funcs::*;
pub use json_funcs::ToJson;
pub use math_funcs::{
    create_negate_expr, spark_ceil, spark_decimal_div, spark_decimal_integral_div, spark_floor,
    spark_hex, spark_make_decimal, spark_round, spark_unhex, spark_unscaled_value, CheckOverflow,
    NegativeExpr, NormalizeNaNAndZero,
};
pub use string_funcs::*;

/// Spark supports three evaluation modes when evaluating expressions, which affect
/// the behavior when processing input values that are invalid or would result in an
/// error, such as divide by zero errors, and also affects behavior when converting
/// between types.
#[derive(Debug, Hash, PartialEq, Eq, Clone, Copy)]
pub enum EvalMode {
    /// Legacy is the default behavior in Spark prior to Spark 4.0. This mode silently ignores
    /// or replaces errors during SQL operations. Operations resulting in errors (like
    /// division by zero) will produce NULL values instead of failing. Legacy mode also
    /// enables implicit type conversions.
    Legacy,
    /// Adheres to the ANSI SQL standard for error handling by throwing exceptions for
    /// operations that result in errors. Does not perform implicit type conversions.
    Ansi,
    /// Same as Ansi mode, except that it converts errors to NULL values without
    /// failing the entire query.
    Try,
}

pub(crate) fn arithmetic_overflow_error(from_type: &str) -> SparkError {
    SparkError::ArithmeticOverflow {
        from_type: from_type.to_string(),
    }
}<|MERGE_RESOLUTION|>--- conflicted
+++ resolved
@@ -41,16 +41,14 @@
 mod array_funcs;
 mod bitwise_funcs;
 mod comet_scalar_funcs;
-<<<<<<< HEAD
-pub mod rand;
-=======
 pub mod hash_funcs;
 
 mod string_funcs;
 
 mod datetime_funcs;
 pub use agg_funcs::*;
->>>>>>> 07b31532
+
+pub mod rand;
 
 pub use cast::{spark_cast, Cast, SparkCastOptions};
 mod conditional_funcs;
