--- conflicted
+++ resolved
@@ -64,15 +64,6 @@
     TimestampTruncExpr,
 };
 pub use error::{SparkError, SparkResult};
-<<<<<<< HEAD
-pub use if_expr::IfExpr;
-pub use list::{ArrayInsert, ArraySize, GetArrayStructFields, ListExtract};
-pub use regexp::RLike;
-pub use struct_funcs::*;
-
-pub use temporal::{DateTruncExpr, HourExpr, MinuteExpr, SecondExpr, TimestampTruncExpr};
-pub use to_json::ToJson;
-=======
 pub use hash_funcs::*;
 pub use json_funcs::ToJson;
 pub use math_funcs::{
@@ -81,7 +72,6 @@
     NormalizeNaNAndZero,
 };
 pub use string_funcs::*;
->>>>>>> a1e6a39a
 
 /// Spark supports three evaluation modes when evaluating expressions, which affect
 /// the behavior when processing input values that are invalid or would result in an
