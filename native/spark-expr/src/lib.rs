--- conflicted
+++ resolved
@@ -67,14 +67,8 @@
 pub use error::{SparkError, SparkResult};
 pub use if_expr::IfExpr;
 pub use list::{ArrayInsert, GetArrayStructFields, ListExtract};
-<<<<<<< HEAD
-pub use structs::{CreateNamedStruct, GetStructField};
-pub use temporal::{DateTruncExpr, HourExpr, MinuteExpr, SecondExpr, TimestampTruncExpr};
-=======
-pub use regexp::RLike;
 pub use string_funcs::*;
 pub use struct_funcs::*;
->>>>>>> c19202cf
 pub use to_json::ToJson;
 
 /// Spark supports three evaluation modes when evaluating expressions, which affect
