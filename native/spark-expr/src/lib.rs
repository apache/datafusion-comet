// Licensed to the Apache Software Foundation (ASF) under one
// or more contributor license agreements.  See the NOTICE file
// distributed with this work for additional information
// regarding copyright ownership.  The ASF licenses this file
// to you under the Apache License, Version 2.0 (the
// "License"); you may not use this file except in compliance
// with the License.  You may obtain a copy of the License at
//
//   http://www.apache.org/licenses/LICENSE-2.0
//
// Unless required by applicable law or agreed to in writing,
// software distributed under the License is distributed on an
// "AS IS" BASIS, WITHOUT WARRANTIES OR CONDITIONS OF ANY
// KIND, either express or implied.  See the License for the
// specific language governing permissions and limitations
// under the License.

mod abs;
mod cast;
mod error;
mod if_expr;

<<<<<<< HEAD
mod kernels;
mod temporal;
=======
pub mod timezone;
pub mod utils;
>>>>>>> c4348727

pub use abs::Abs;
pub use cast::Cast;
pub use error::{SparkError, SparkResult};
pub use if_expr::IfExpr;
pub use temporal::{DateTruncExec, HourExec, MinuteExec, SecondExec, TimestampTruncExec};

/// Spark supports three evaluation modes when evaluating expressions, which affect
/// the behavior when processing input values that are invalid or would result in an
/// error, such as divide by zero errors, and also affects behavior when converting
/// between types.
#[derive(Debug, Hash, PartialEq, Clone, Copy)]
pub enum EvalMode {
    /// Legacy is the default behavior in Spark prior to Spark 4.0. This mode silently ignores
    /// or replaces errors during SQL operations. Operations resulting in errors (like
    /// division by zero) will produce NULL values instead of failing. Legacy mode also
    /// enables implicit type conversions.
    Legacy,
    /// Adheres to the ANSI SQL standard for error handling by throwing exceptions for
    /// operations that result in errors. Does not perform implicit type conversions.
    Ansi,
    /// Same as Ansi mode, except that it converts errors to NULL values without
    /// failing the entire query.
    Try,
}<|MERGE_RESOLUTION|>--- conflicted
+++ resolved
@@ -20,13 +20,10 @@
 mod error;
 mod if_expr;
 
-<<<<<<< HEAD
 mod kernels;
 mod temporal;
-=======
 pub mod timezone;
 pub mod utils;
->>>>>>> c4348727
 
 pub use abs::Abs;
 pub use cast::Cast;
