// Licensed to the Apache Software Foundation (ASF) under one
// or more contributor license agreements.  See the NOTICE file
// distributed with this work for additional information
// regarding copyright ownership.  The ASF licenses this file
// to you under the Apache License, Version 2.0 (the
// "License"); you may not use this file except in compliance
// with the License.  You may obtain a copy of the License at
//
//   http://www.apache.org/licenses/LICENSE-2.0
//
// Unless required by applicable law or agreed to in writing,
// software distributed under the License is distributed on an
// "AS IS" BASIS, WITHOUT WARRANTIES OR CONDITIONS OF ANY
// KIND, either express or implied.  See the License for the
// specific language governing permissions and limitations
// under the License.

// The clippy throws an error if the reference clone not wrapped into `Arc::clone`
// The lint makes easier for code reader/reviewer separate references clones from more heavyweight ones
#![deny(clippy::clone_on_ref_ptr)]

mod cast;
mod error;
mod if_expr;

mod bitwise_not;
pub use bitwise_not::{bitwise_not, BitwiseNotExpr};
mod checkoverflow;
pub use checkoverflow::CheckOverflow;

mod kernels;
mod list;
pub mod scalar_funcs;
mod schema_adapter;
mod static_invoke;
pub use schema_adapter::SparkSchemaAdapterFactory;
pub use static_invoke::*;

mod negative;
pub mod spark_hash;
mod struct_funcs;
pub use negative::{create_negate_expr, NegativeExpr};
mod normalize_nan;

mod json_funcs;
pub mod test_common;
pub mod timezone;
mod unbound;
pub use unbound::UnboundColumn;
pub mod utils;
pub use normalize_nan::NormalizeNaNAndZero;
mod predicate_funcs;
pub use predicate_funcs::{spark_isnan, RLike};

mod agg_funcs;
mod comet_scalar_funcs;
mod string_funcs;

mod datetime_funcs;
pub use agg_funcs::*;

pub use crate::{CreateNamedStruct, GetStructField};
pub use crate::{DateTruncExpr, HourExpr, MinuteExpr, SecondExpr, TimestampTruncExpr};
pub use cast::{spark_cast, Cast, SparkCastOptions};
pub use comet_scalar_funcs::create_comet_physical_fun;
pub use datetime_funcs::*;
pub use error::{SparkError, SparkResult};
pub use if_expr::IfExpr;
pub use json_funcs::*;
pub use list::{ArrayInsert, GetArrayStructFields, ListExtract};
<<<<<<< HEAD
pub use regexp::RLike;
pub use structs::{CreateNamedStruct, GetStructField};
pub use temporal::{DateTruncExpr, HourExpr, MinuteExpr, SecondExpr, TimestampTruncExpr};
=======
pub use string_funcs::*;
pub use struct_funcs::*;
pub use to_json::ToJson;
>>>>>>> ca7b4a8a

/// Spark supports three evaluation modes when evaluating expressions, which affect
/// the behavior when processing input values that are invalid or would result in an
/// error, such as divide by zero errors, and also affects behavior when converting
/// between types.
#[derive(Debug, Hash, PartialEq, Eq, Clone, Copy)]
pub enum EvalMode {
    /// Legacy is the default behavior in Spark prior to Spark 4.0. This mode silently ignores
    /// or replaces errors during SQL operations. Operations resulting in errors (like
    /// division by zero) will produce NULL values instead of failing. Legacy mode also
    /// enables implicit type conversions.
    Legacy,
    /// Adheres to the ANSI SQL standard for error handling by throwing exceptions for
    /// operations that result in errors. Does not perform implicit type conversions.
    Ansi,
    /// Same as Ansi mode, except that it converts errors to NULL values without
    /// failing the entire query.
    Try,
}

pub(crate) fn arithmetic_overflow_error(from_type: &str) -> SparkError {
    SparkError::ArithmeticOverflow {
        from_type: from_type.to_string(),
    }
}<|MERGE_RESOLUTION|>--- conflicted
+++ resolved
@@ -66,17 +66,10 @@
 pub use datetime_funcs::*;
 pub use error::{SparkError, SparkResult};
 pub use if_expr::IfExpr;
-pub use json_funcs::*;
+pub use json_funcs::ToJson;
 pub use list::{ArrayInsert, GetArrayStructFields, ListExtract};
-<<<<<<< HEAD
-pub use regexp::RLike;
-pub use structs::{CreateNamedStruct, GetStructField};
-pub use temporal::{DateTruncExpr, HourExpr, MinuteExpr, SecondExpr, TimestampTruncExpr};
-=======
 pub use string_funcs::*;
 pub use struct_funcs::*;
-pub use to_json::ToJson;
->>>>>>> ca7b4a8a
 
 /// Spark supports three evaluation modes when evaluating expressions, which affect
 /// the behavior when processing input values that are invalid or would result in an
