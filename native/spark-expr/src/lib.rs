--- conflicted
+++ resolved
@@ -21,24 +21,9 @@
 
 mod error;
 
-<<<<<<< HEAD
-mod avg;
-pub use avg::Avg;
-mod bitwise_not;
-pub use bitwise_not::{bitwise_not, BitwiseNotExpr};
-mod avg_decimal;
-pub use avg_decimal::AvgDecimal;
-mod correlation;
-pub use correlation::Correlation;
-mod covariance;
-pub use covariance::Covariance;
-mod strings;
-pub use strings::{Contains, EndsWith, Like, StartsWith, StringSpaceExpr, SubstringExpr};
-=======
 mod checkoverflow;
 pub use checkoverflow::CheckOverflow;
 
->>>>>>> 2588e136
 mod kernels;
 pub mod scalar_funcs;
 mod schema_adapter;
@@ -46,35 +31,20 @@
 pub use schema_adapter::SparkSchemaAdapterFactory;
 pub use static_invoke::*;
 
-<<<<<<< HEAD
-pub mod spark_hash;
-mod stddev;
-pub use stddev::Stddev;
-mod structs;
-mod sum_decimal;
-pub use sum_decimal::SumDecimal;
-mod temporal;
-=======
 mod negative;
 mod struct_funcs;
 pub use negative::{create_negate_expr, NegativeExpr};
 mod normalize_nan;
->>>>>>> 2588e136
 
 mod json_funcs;
 pub mod test_common;
 pub mod timezone;
 mod unbound;
 pub use unbound::UnboundColumn;
-mod math_funcs;
 pub mod utils;
-<<<<<<< HEAD
-pub use math_funcs::*;
-=======
 pub use normalize_nan::NormalizeNaNAndZero;
 mod predicate_funcs;
 pub use predicate_funcs::{spark_isnan, RLike};
->>>>>>> 2588e136
 
 mod agg_funcs;
 mod array_funcs;
