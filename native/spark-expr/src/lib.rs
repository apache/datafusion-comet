--- conflicted
+++ resolved
@@ -27,15 +27,7 @@
 pub use bitwise_not::{bitwise_not, BitwiseNotExpr};
 mod checkoverflow;
 pub use checkoverflow::CheckOverflow;
-<<<<<<< HEAD
-mod correlation;
-pub use correlation::Correlation;
-mod covariance;
-pub use covariance::Covariance;
-=======
-mod strings;
-pub use strings::{Contains, EndsWith, Like, StartsWith, StringSpaceExpr, SubstringExpr};
->>>>>>> 4cf840f5
+
 mod kernels;
 mod list;
 mod regexp;
@@ -61,16 +53,13 @@
 
 mod agg_funcs;
 mod comet_scalar_funcs;
-<<<<<<< HEAD
 mod string_funcs;
 
-=======
 mod datetime_funcs;
 pub use agg_funcs::*;
 
 pub use crate::{CreateNamedStruct, GetStructField};
 pub use crate::{DateTruncExpr, HourExpr, MinuteExpr, SecondExpr, TimestampTruncExpr};
->>>>>>> 4cf840f5
 pub use cast::{spark_cast, Cast, SparkCastOptions};
 pub use comet_scalar_funcs::create_comet_physical_fun;
 pub use datetime_funcs::*;
@@ -78,13 +67,8 @@
 pub use if_expr::IfExpr;
 pub use list::{ArrayInsert, GetArrayStructFields, ListExtract};
 pub use regexp::RLike;
-<<<<<<< HEAD
 pub use string_funcs::*;
-pub use structs::{CreateNamedStruct, GetStructField};
-pub use temporal::{DateTruncExpr, HourExpr, MinuteExpr, SecondExpr, TimestampTruncExpr};
-=======
 pub use struct_funcs::*;
->>>>>>> 4cf840f5
 pub use to_json::ToJson;
 
 /// Spark supports three evaluation modes when evaluating expressions, which affect
