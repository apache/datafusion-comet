// Licensed to the Apache Software Foundation (ASF) under one
// or more contributor license agreements.  See the NOTICE file
// distributed with this work for additional information
// regarding copyright ownership.  The ASF licenses this file
// to you under the Apache License, Version 2.0 (the
// "License"); you may not use this file except in compliance
// with the License.  You may obtain a copy of the License at
//
//   http://www.apache.org/licenses/LICENSE-2.0
//
// Unless required by applicable law or agreed to in writing,
// software distributed under the License is distributed on an
// "AS IS" BASIS, WITHOUT WARRANTIES OR CONDITIONS OF ANY
// KIND, either express or implied.  See the License for the
// specific language governing permissions and limitations
// under the License.

use crate::math_funcs::utils::get_precision_scale;
use arrow::datatypes::DataType;
use arrow::{
    array::{AsArray, Decimal128Builder},
    datatypes::{validate_decimal_precision, Int64Type},
};
use datafusion::common::{internal_err, Result as DataFusionResult, ScalarValue};
use datafusion::physical_plan::ColumnarValue;
use std::sync::Arc;

/// Spark-compatible `MakeDecimal` expression (internal to Spark optimizer)
pub fn spark_make_decimal(
    args: &[ColumnarValue],
    data_type: &DataType,
) -> DataFusionResult<ColumnarValue> {
    let (precision, scale) = get_precision_scale(data_type);
    match &args[0] {
        ColumnarValue::Scalar(v) => match v {
            ScalarValue::Int64(n) => Ok(ColumnarValue::Scalar(ScalarValue::Decimal128(
                long_to_decimal(n, precision, scale),
                precision,
                scale,
            ))),
            sv => internal_err!("Expected Int64 but found {sv:?}"),
        },
<<<<<<< HEAD
        ColumnarValue::Array(a) => {
            let arr = a.as_primitive::<Int64Type>();
            let mut result = Decimal128Builder::new();
            for v in arr.into_iter() {
                result.append_option(long_to_decimal(&v, precision, scale))
            }
            let result_type = DataType::Decimal128(precision, scale);
=======
        ColumnarValue::Array(a) => match a.data_type() {
            DataType::Int64 => {
                let arr = a.as_primitive::<Int64Type>();
                let mut result = Decimal128Builder::new();
                for v in arr.into_iter() {
                    result.append_option(long_to_decimal(&v, precision))
                }
                let result_type = DataType::Decimal128(precision, scale);
>>>>>>> bf1f3a2d

                Ok(ColumnarValue::Array(Arc::new(
                    result.finish().with_data_type(result_type),
                )))
            }
            av => internal_err!("Expected Int64 but found {av:?}"),
        },
    }
}

/// Convert the input long to decimal with the given maximum precision. If overflows, returns null
/// instead.
#[inline]
fn long_to_decimal(v: &Option<i64>, precision: u8, scale: i8) -> Option<i128> {
    match v {
        Some(v) if validate_decimal_precision(*v as i128, precision, scale).is_ok() => {
            Some(*v as i128)
        }
        _ => None,
    }
}<|MERGE_RESOLUTION|>--- conflicted
+++ resolved
@@ -40,24 +40,14 @@
             ))),
             sv => internal_err!("Expected Int64 but found {sv:?}"),
         },
-<<<<<<< HEAD
-        ColumnarValue::Array(a) => {
-            let arr = a.as_primitive::<Int64Type>();
-            let mut result = Decimal128Builder::new();
-            for v in arr.into_iter() {
-                result.append_option(long_to_decimal(&v, precision, scale))
-            }
-            let result_type = DataType::Decimal128(precision, scale);
-=======
         ColumnarValue::Array(a) => match a.data_type() {
             DataType::Int64 => {
                 let arr = a.as_primitive::<Int64Type>();
                 let mut result = Decimal128Builder::new();
                 for v in arr.into_iter() {
-                    result.append_option(long_to_decimal(&v, precision))
+                    result.append_option(long_to_decimal(&v, precision, scale))
                 }
                 let result_type = DataType::Decimal128(precision, scale);
->>>>>>> bf1f3a2d
 
                 Ok(ColumnarValue::Array(Arc::new(
                     result.finish().with_data_type(result_type),
