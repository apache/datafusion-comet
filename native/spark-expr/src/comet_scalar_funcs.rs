// Licensed to the Apache Software Foundation (ASF) under one
// or more contributor license agreements.  See the NOTICE file
// distributed with this work for additional information
// regarding copyright ownership.  The ASF licenses this file
// to you under the Apache License, Version 2.0 (the
// "License"); you may not use this file except in compliance
// with the License.  You may obtain a copy of the License at
//
//   http://www.apache.org/licenses/LICENSE-2.0
//
// Unless required by applicable law or agreed to in writing,
// software distributed under the License is distributed on an
// "AS IS" BASIS, WITHOUT WARRANTIES OR CONDITIONS OF ANY
// KIND, either express or implied.  See the License for the
// specific language governing permissions and limitations
// under the License.

use crate::hash_funcs::*;
use crate::{
<<<<<<< HEAD
    spark_array_repeat, spark_ceil, spark_date_add, spark_date_sub, spark_decimal_div,
    spark_decimal_integral_div, spark_floor, spark_hex, spark_isnan, spark_make_decimal,
    spark_read_side_padding, spark_round, spark_rpad, spark_unhex, spark_unscaled_value,
=======
    spark_array_repeat, spark_bit_count, spark_ceil, spark_date_add, spark_date_sub,
    spark_decimal_div, spark_decimal_integral_div, spark_floor, spark_hex, spark_isnan,
    spark_make_decimal, spark_read_side_padding, spark_round, spark_rpad, spark_unhex,
    spark_unscaled_value, SparkChrFunc,
>>>>>>> db7d59a1
};
use arrow::datatypes::DataType;
use datafusion::common::{DataFusionError, Result as DataFusionResult};
use datafusion::execution::FunctionRegistry;
use datafusion::logical_expr::{
    ScalarFunctionArgs, ScalarFunctionImplementation, ScalarUDF, ScalarUDFImpl, Signature,
    Volatility,
};
use datafusion::physical_plan::ColumnarValue;
use std::any::Any;
use std::fmt::Debug;
use std::sync::Arc;

macro_rules! make_comet_scalar_udf {
    ($name:expr, $func:ident, $data_type:ident) => {{
        let scalar_func = CometScalarFunction::new(
            $name.to_string(),
            Signature::variadic_any(Volatility::Immutable),
            $data_type.clone(),
            Arc::new(move |args| $func(args, &$data_type)),
        );
        Ok(Arc::new(ScalarUDF::new_from_impl(scalar_func)))
    }};
    ($name:expr, $func:expr, without $data_type:ident) => {{
        let scalar_func = CometScalarFunction::new(
            $name.to_string(),
            Signature::variadic_any(Volatility::Immutable),
            $data_type,
            $func,
        );
        Ok(Arc::new(ScalarUDF::new_from_impl(scalar_func)))
    }};
}

/// Create a physical scalar function.
pub fn create_comet_physical_fun(
    fun_name: &str,
    data_type: DataType,
    registry: &dyn FunctionRegistry,
) -> Result<Arc<ScalarUDF>, DataFusionError> {
    match fun_name {
        "ceil" => {
            make_comet_scalar_udf!("ceil", spark_ceil, data_type)
        }
        "floor" => {
            make_comet_scalar_udf!("floor", spark_floor, data_type)
        }
        "read_side_padding" => {
            let func = Arc::new(spark_read_side_padding);
            make_comet_scalar_udf!("read_side_padding", func, without data_type)
        }
        "rpad" => {
            let func = Arc::new(spark_rpad);
            make_comet_scalar_udf!("rpad", func, without data_type)
        }
        "round" => {
            make_comet_scalar_udf!("round", spark_round, data_type)
        }
        "unscaled_value" => {
            let func = Arc::new(spark_unscaled_value);
            make_comet_scalar_udf!("unscaled_value", func, without data_type)
        }
        "make_decimal" => {
            make_comet_scalar_udf!("make_decimal", spark_make_decimal, data_type)
        }
        "hex" => {
            let func = Arc::new(spark_hex);
            make_comet_scalar_udf!("hex", func, without data_type)
        }
        "unhex" => {
            let func = Arc::new(spark_unhex);
            make_comet_scalar_udf!("unhex", func, without data_type)
        }
        "decimal_div" => {
            make_comet_scalar_udf!("decimal_div", spark_decimal_div, data_type)
        }
        "decimal_integral_div" => {
            make_comet_scalar_udf!(
                "decimal_integral_div",
                spark_decimal_integral_div,
                data_type
            )
        }
        "murmur3_hash" => {
            let func = Arc::new(spark_murmur3_hash);
            make_comet_scalar_udf!("murmur3_hash", func, without data_type)
        }
        "xxhash64" => {
            let func = Arc::new(spark_xxhash64);
            make_comet_scalar_udf!("xxhash64", func, without data_type)
        }
        "isnan" => {
            let func = Arc::new(spark_isnan);
            make_comet_scalar_udf!("isnan", func, without data_type)
        }
        "sha224" => {
            let func = Arc::new(spark_sha224);
            make_comet_scalar_udf!("sha224", func, without data_type)
        }
        "sha256" => {
            let func = Arc::new(spark_sha256);
            make_comet_scalar_udf!("sha256", func, without data_type)
        }
        "sha384" => {
            let func = Arc::new(spark_sha384);
            make_comet_scalar_udf!("sha384", func, without data_type)
        }
        "sha512" => {
            let func = Arc::new(spark_sha512);
            make_comet_scalar_udf!("sha512", func, without data_type)
        }
        "date_add" => {
            let func = Arc::new(spark_date_add);
            make_comet_scalar_udf!("date_add", func, without data_type)
        }
        "date_sub" => {
            let func = Arc::new(spark_date_sub);
            make_comet_scalar_udf!("date_sub", func, without data_type)
        }
        "array_repeat" => {
            let func = Arc::new(spark_array_repeat);
            make_comet_scalar_udf!("array_repeat", func, without data_type)
        }
        "bit_count" => {
            let func = Arc::new(spark_bit_count);
            make_comet_scalar_udf!("bit_count", func, without data_type)
        }
        _ => registry.udf(fun_name).map_err(|e| {
            DataFusionError::Execution(format!(
                "Function {fun_name} not found in the registry: {e}",
            ))
        }),
    }
}

struct CometScalarFunction {
    name: String,
    signature: Signature,
    data_type: DataType,
    func: ScalarFunctionImplementation,
}

impl Debug for CometScalarFunction {
    fn fmt(&self, f: &mut std::fmt::Formatter<'_>) -> std::fmt::Result {
        f.debug_struct("CometScalarFunction")
            .field("name", &self.name)
            .field("signature", &self.signature)
            .field("data_type", &self.data_type)
            .finish()
    }
}

impl CometScalarFunction {
    fn new(
        name: String,
        signature: Signature,
        data_type: DataType,
        func: ScalarFunctionImplementation,
    ) -> Self {
        Self {
            name,
            signature,
            data_type,
            func,
        }
    }
}

impl ScalarUDFImpl for CometScalarFunction {
    fn as_any(&self) -> &dyn Any {
        self
    }

    fn name(&self) -> &str {
        self.name.as_str()
    }

    fn signature(&self) -> &Signature {
        &self.signature
    }

    fn return_type(&self, _: &[DataType]) -> DataFusionResult<DataType> {
        Ok(self.data_type.clone())
    }

    fn invoke_with_args(&self, args: ScalarFunctionArgs) -> DataFusionResult<ColumnarValue> {
        (self.func)(&args.args)
    }
}<|MERGE_RESOLUTION|>--- conflicted
+++ resolved
@@ -17,16 +17,10 @@
 
 use crate::hash_funcs::*;
 use crate::{
-<<<<<<< HEAD
-    spark_array_repeat, spark_ceil, spark_date_add, spark_date_sub, spark_decimal_div,
-    spark_decimal_integral_div, spark_floor, spark_hex, spark_isnan, spark_make_decimal,
-    spark_read_side_padding, spark_round, spark_rpad, spark_unhex, spark_unscaled_value,
-=======
     spark_array_repeat, spark_bit_count, spark_ceil, spark_date_add, spark_date_sub,
     spark_decimal_div, spark_decimal_integral_div, spark_floor, spark_hex, spark_isnan,
     spark_make_decimal, spark_read_side_padding, spark_round, spark_rpad, spark_unhex,
-    spark_unscaled_value, SparkChrFunc,
->>>>>>> db7d59a1
+    spark_unscaled_value,
 };
 use arrow::datatypes::DataType;
 use datafusion::common::{DataFusionError, Result as DataFusionResult};
