--- conflicted
+++ resolved
@@ -21,15 +21,9 @@
 use crate::math_funcs::modulo_expr::spark_modulo;
 use crate::{
     spark_array_repeat, spark_ceil, spark_decimal_div, spark_decimal_integral_div, spark_floor,
-<<<<<<< HEAD
-    spark_hex, spark_isnan, spark_lpad, spark_make_decimal, spark_read_side_padding, spark_round,
-    spark_rpad, spark_unhex, spark_unscaled_value, EvalMode, SparkBitwiseCount, SparkBitwiseNot,
-    SparkDateTrunc, SparkSizeFunc, SparkStringSpace,
-=======
     spark_isnan, spark_lpad, spark_make_decimal, spark_read_side_padding, spark_round, spark_rpad,
-    spark_unhex, spark_unscaled_value, EvalMode, SparkBitwiseCount, SparkDateTrunc,
+    spark_unhex, spark_unscaled_value, EvalMode, SparkBitwiseCount, SparkDateTrunc, SparkSizeFunc,
     SparkStringSpace,
->>>>>>> 638c2c3f
 };
 use arrow::datatypes::DataType;
 use datafusion::common::{DataFusionError, Result as DataFusionResult};
