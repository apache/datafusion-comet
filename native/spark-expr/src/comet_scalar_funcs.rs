// Licensed to the Apache Software Foundation (ASF) under one
// or more contributor license agreements.  See the NOTICE file
// distributed with this work for additional information
// regarding copyright ownership.  The ASF licenses this file
// to you under the Apache License, Version 2.0 (the
// "License"); you may not use this file except in compliance
// with the License.  You may obtain a copy of the License at
//
//   http://www.apache.org/licenses/LICENSE-2.0
//
// Unless required by applicable law or agreed to in writing,
// software distributed under the License is distributed on an
// "AS IS" BASIS, WITHOUT WARRANTIES OR CONDITIONS OF ANY
// KIND, either express or implied.  See the License for the
// specific language governing permissions and limitations
// under the License.

use crate::datetime_funcs::*;
use crate::scalar_funcs::hash_expressions::{
    spark_sha224, spark_sha256, spark_sha384, spark_sha512,
};
use crate::scalar_funcs::{
<<<<<<< HEAD
    spark_ceil, spark_decimal_div, spark_floor, spark_hex, spark_isnan, spark_make_decimal,
    spark_murmur3_hash, spark_read_side_padding, spark_round, spark_unhex, spark_unscaled_value,
    spark_xxhash64, SparkChrFunc,
=======
    spark_ceil, spark_date_add, spark_date_sub, spark_decimal_div, spark_floor, spark_hex,
    spark_isnan, spark_make_decimal, spark_murmur3_hash, spark_round, spark_unhex,
    spark_unscaled_value, spark_xxhash64, SparkChrFunc,
>>>>>>> 3f0d442c
};
use crate::spark_read_side_padding;
use arrow_schema::DataType;
use datafusion_common::{DataFusionError, Result as DataFusionResult};
use datafusion_expr::registry::FunctionRegistry;
use datafusion_expr::{
    ColumnarValue, ScalarFunctionImplementation, ScalarUDF, ScalarUDFImpl, Signature, Volatility,
};
use std::any::Any;
use std::fmt::Debug;
use std::sync::Arc;

macro_rules! make_comet_scalar_udf {
    ($name:expr, $func:ident, $data_type:ident) => {{
        let scalar_func = CometScalarFunction::new(
            $name.to_string(),
            Signature::variadic_any(Volatility::Immutable),
            $data_type.clone(),
            Arc::new(move |args| $func(args, &$data_type)),
        );
        Ok(Arc::new(ScalarUDF::new_from_impl(scalar_func)))
    }};
    ($name:expr, $func:expr, without $data_type:ident) => {{
        let scalar_func = CometScalarFunction::new(
            $name.to_string(),
            Signature::variadic_any(Volatility::Immutable),
            $data_type,
            $func,
        );
        Ok(Arc::new(ScalarUDF::new_from_impl(scalar_func)))
    }};
}

/// Create a physical scalar function.
pub fn create_comet_physical_fun(
    fun_name: &str,
    data_type: DataType,
    registry: &dyn FunctionRegistry,
) -> Result<Arc<ScalarUDF>, DataFusionError> {
    match fun_name {
        "ceil" => {
            make_comet_scalar_udf!("ceil", spark_ceil, data_type)
        }
        "floor" => {
            make_comet_scalar_udf!("floor", spark_floor, data_type)
        }
        "read_side_padding" => {
            let func = Arc::new(spark_read_side_padding);
            make_comet_scalar_udf!("read_side_padding", func, without data_type)
        }
        "round" => {
            make_comet_scalar_udf!("round", spark_round, data_type)
        }
        "unscaled_value" => {
            let func = Arc::new(spark_unscaled_value);
            make_comet_scalar_udf!("unscaled_value", func, without data_type)
        }
        "make_decimal" => {
            make_comet_scalar_udf!("make_decimal", spark_make_decimal, data_type)
        }
        "hex" => {
            let func = Arc::new(spark_hex);
            make_comet_scalar_udf!("hex", func, without data_type)
        }
        "unhex" => {
            let func = Arc::new(spark_unhex);
            make_comet_scalar_udf!("unhex", func, without data_type)
        }
        "decimal_div" => {
            make_comet_scalar_udf!("decimal_div", spark_decimal_div, data_type)
        }
        "murmur3_hash" => {
            let func = Arc::new(spark_murmur3_hash);
            make_comet_scalar_udf!("murmur3_hash", func, without data_type)
        }
        "xxhash64" => {
            let func = Arc::new(spark_xxhash64);
            make_comet_scalar_udf!("xxhash64", func, without data_type)
        }
        "chr" => Ok(Arc::new(ScalarUDF::new_from_impl(SparkChrFunc::default()))),
        "isnan" => {
            let func = Arc::new(spark_isnan);
            make_comet_scalar_udf!("isnan", func, without data_type)
        }
        "sha224" => {
            let func = Arc::new(spark_sha224);
            make_comet_scalar_udf!("sha224", func, without data_type)
        }
        "sha256" => {
            let func = Arc::new(spark_sha256);
            make_comet_scalar_udf!("sha256", func, without data_type)
        }
        "sha384" => {
            let func = Arc::new(spark_sha384);
            make_comet_scalar_udf!("sha384", func, without data_type)
        }
        "sha512" => {
            let func = Arc::new(spark_sha512);
            make_comet_scalar_udf!("sha512", func, without data_type)
        }
        "date_add" => {
            let func = Arc::new(spark_date_add);
            make_comet_scalar_udf!("date_add", func, without data_type)
        }
        "date_sub" => {
            let func = Arc::new(spark_date_sub);
            make_comet_scalar_udf!("date_sub", func, without data_type)
        }
        _ => registry.udf(fun_name).map_err(|e| {
            DataFusionError::Execution(format!(
                "Function {fun_name} not found in the registry: {e}",
            ))
        }),
    }
}

struct CometScalarFunction {
    name: String,
    signature: Signature,
    data_type: DataType,
    func: ScalarFunctionImplementation,
}

impl Debug for CometScalarFunction {
    fn fmt(&self, f: &mut std::fmt::Formatter<'_>) -> std::fmt::Result {
        f.debug_struct("CometScalarFunction")
            .field("name", &self.name)
            .field("signature", &self.signature)
            .field("data_type", &self.data_type)
            .finish()
    }
}

impl CometScalarFunction {
    fn new(
        name: String,
        signature: Signature,
        data_type: DataType,
        func: ScalarFunctionImplementation,
    ) -> Self {
        Self {
            name,
            signature,
            data_type,
            func,
        }
    }
}

impl ScalarUDFImpl for CometScalarFunction {
    fn as_any(&self) -> &dyn Any {
        self
    }

    fn name(&self) -> &str {
        self.name.as_str()
    }

    fn signature(&self) -> &Signature {
        &self.signature
    }

    fn return_type(&self, _: &[DataType]) -> DataFusionResult<DataType> {
        Ok(self.data_type.clone())
    }

    fn invoke(&self, args: &[ColumnarValue]) -> DataFusionResult<ColumnarValue> {
        (self.func)(args)
    }
}<|MERGE_RESOLUTION|>--- conflicted
+++ resolved
@@ -15,22 +15,15 @@
 // specific language governing permissions and limitations
 // under the License.
 
-use crate::datetime_funcs::*;
 use crate::scalar_funcs::hash_expressions::{
     spark_sha224, spark_sha256, spark_sha384, spark_sha512,
 };
 use crate::scalar_funcs::{
-<<<<<<< HEAD
     spark_ceil, spark_decimal_div, spark_floor, spark_hex, spark_isnan, spark_make_decimal,
-    spark_murmur3_hash, spark_read_side_padding, spark_round, spark_unhex, spark_unscaled_value,
-    spark_xxhash64, SparkChrFunc,
-=======
-    spark_ceil, spark_date_add, spark_date_sub, spark_decimal_div, spark_floor, spark_hex,
-    spark_isnan, spark_make_decimal, spark_murmur3_hash, spark_round, spark_unhex,
-    spark_unscaled_value, spark_xxhash64, SparkChrFunc,
->>>>>>> 3f0d442c
+    spark_murmur3_hash, spark_round, spark_unhex, spark_unscaled_value, spark_xxhash64,
+    SparkChrFunc,
 };
-use crate::spark_read_side_padding;
+use crate::{spark_date_add, spark_date_sub, spark_read_side_padding};
 use arrow_schema::DataType;
 use datafusion_common::{DataFusionError, Result as DataFusionResult};
 use datafusion_expr::registry::FunctionRegistry;
