// Licensed to the Apache Software Foundation (ASF) under one
// or more contributor license agreements.  See the NOTICE file
// distributed with this work for additional information
// regarding copyright ownership.  The ASF licenses this file
// to you under the Apache License, Version 2.0 (the
// "License"); you may not use this file except in compliance
// with the License.  You may obtain a copy of the License at
//
//   http://www.apache.org/licenses/LICENSE-2.0
//
// Unless required by applicable law or agreed to in writing,
// software distributed under the License is distributed on an
// "AS IS" BASIS, WITHOUT WARRANTIES OR CONDITIONS OF ANY
// KIND, either express or implied.  See the License for the
// specific language governing permissions and limitations
// under the License.

use crate::hash_funcs::*;
use crate::scalar_funcs::{
<<<<<<< HEAD
    spark_ceil, spark_date_add, spark_date_sub, spark_decimal_div, spark_floor, spark_hex,
    spark_isnan, spark_make_decimal, spark_read_side_padding, spark_round, spark_unhex,
    spark_unscaled_value, SparkChrFunc,
=======
    spark_ceil, spark_decimal_div, spark_floor, spark_hex, spark_isnan, spark_make_decimal,
    spark_murmur3_hash, spark_round, spark_unhex, spark_unscaled_value, spark_xxhash64,
    SparkChrFunc,
>>>>>>> 0a68f1c6
};
use crate::{spark_date_add, spark_date_sub, spark_read_side_padding};
use arrow_schema::DataType;
use datafusion_common::{DataFusionError, Result as DataFusionResult};
use datafusion_expr::registry::FunctionRegistry;
use datafusion_expr::{
    ColumnarValue, ScalarFunctionImplementation, ScalarUDF, ScalarUDFImpl, Signature, Volatility,
};
use std::any::Any;
use std::fmt::Debug;
use std::sync::Arc;

macro_rules! make_comet_scalar_udf {
    ($name:expr, $func:ident, $data_type:ident) => {{
        let scalar_func = CometScalarFunction::new(
            $name.to_string(),
            Signature::variadic_any(Volatility::Immutable),
            $data_type.clone(),
            Arc::new(move |args| $func(args, &$data_type)),
        );
        Ok(Arc::new(ScalarUDF::new_from_impl(scalar_func)))
    }};
    ($name:expr, $func:expr, without $data_type:ident) => {{
        let scalar_func = CometScalarFunction::new(
            $name.to_string(),
            Signature::variadic_any(Volatility::Immutable),
            $data_type,
            $func,
        );
        Ok(Arc::new(ScalarUDF::new_from_impl(scalar_func)))
    }};
}

/// Create a physical scalar function.
pub fn create_comet_physical_fun(
    fun_name: &str,
    data_type: DataType,
    registry: &dyn FunctionRegistry,
) -> Result<Arc<ScalarUDF>, DataFusionError> {
    match fun_name {
        "ceil" => {
            make_comet_scalar_udf!("ceil", spark_ceil, data_type)
        }
        "floor" => {
            make_comet_scalar_udf!("floor", spark_floor, data_type)
        }
        "read_side_padding" => {
            let func = Arc::new(spark_read_side_padding);
            make_comet_scalar_udf!("read_side_padding", func, without data_type)
        }
        "round" => {
            make_comet_scalar_udf!("round", spark_round, data_type)
        }
        "unscaled_value" => {
            let func = Arc::new(spark_unscaled_value);
            make_comet_scalar_udf!("unscaled_value", func, without data_type)
        }
        "make_decimal" => {
            make_comet_scalar_udf!("make_decimal", spark_make_decimal, data_type)
        }
        "hex" => {
            let func = Arc::new(spark_hex);
            make_comet_scalar_udf!("hex", func, without data_type)
        }
        "unhex" => {
            let func = Arc::new(spark_unhex);
            make_comet_scalar_udf!("unhex", func, without data_type)
        }
        "decimal_div" => {
            make_comet_scalar_udf!("decimal_div", spark_decimal_div, data_type)
        }
        "murmur3_hash" => {
            let func = Arc::new(spark_murmur3_hash);
            make_comet_scalar_udf!("murmur3_hash", func, without data_type)
        }
        "xxhash64" => {
            let func = Arc::new(spark_xxhash64);
            make_comet_scalar_udf!("xxhash64", func, without data_type)
        }
        "chr" => Ok(Arc::new(ScalarUDF::new_from_impl(SparkChrFunc::default()))),
        "isnan" => {
            let func = Arc::new(spark_isnan);
            make_comet_scalar_udf!("isnan", func, without data_type)
        }
        "sha224" => {
            let func = Arc::new(spark_sha224);
            make_comet_scalar_udf!("sha224", func, without data_type)
        }
        "sha256" => {
            let func = Arc::new(spark_sha256);
            make_comet_scalar_udf!("sha256", func, without data_type)
        }
        "sha384" => {
            let func = Arc::new(spark_sha384);
            make_comet_scalar_udf!("sha384", func, without data_type)
        }
        "sha512" => {
            let func = Arc::new(spark_sha512);
            make_comet_scalar_udf!("sha512", func, without data_type)
        }
        "date_add" => {
            let func = Arc::new(spark_date_add);
            make_comet_scalar_udf!("date_add", func, without data_type)
        }
        "date_sub" => {
            let func = Arc::new(spark_date_sub);
            make_comet_scalar_udf!("date_sub", func, without data_type)
        }
        _ => registry.udf(fun_name).map_err(|e| {
            DataFusionError::Execution(format!(
                "Function {fun_name} not found in the registry: {e}",
            ))
        }),
    }
}

struct CometScalarFunction {
    name: String,
    signature: Signature,
    data_type: DataType,
    func: ScalarFunctionImplementation,
}

impl Debug for CometScalarFunction {
    fn fmt(&self, f: &mut std::fmt::Formatter<'_>) -> std::fmt::Result {
        f.debug_struct("CometScalarFunction")
            .field("name", &self.name)
            .field("signature", &self.signature)
            .field("data_type", &self.data_type)
            .finish()
    }
}

impl CometScalarFunction {
    fn new(
        name: String,
        signature: Signature,
        data_type: DataType,
        func: ScalarFunctionImplementation,
    ) -> Self {
        Self {
            name,
            signature,
            data_type,
            func,
        }
    }
}

impl ScalarUDFImpl for CometScalarFunction {
    fn as_any(&self) -> &dyn Any {
        self
    }

    fn name(&self) -> &str {
        self.name.as_str()
    }

    fn signature(&self) -> &Signature {
        &self.signature
    }

    fn return_type(&self, _: &[DataType]) -> DataFusionResult<DataType> {
        Ok(self.data_type.clone())
    }

    fn invoke(&self, args: &[ColumnarValue]) -> DataFusionResult<ColumnarValue> {
        (self.func)(args)
    }
}<|MERGE_RESOLUTION|>--- conflicted
+++ resolved
@@ -17,15 +17,8 @@
 
 use crate::hash_funcs::*;
 use crate::scalar_funcs::{
-<<<<<<< HEAD
-    spark_ceil, spark_date_add, spark_date_sub, spark_decimal_div, spark_floor, spark_hex,
-    spark_isnan, spark_make_decimal, spark_read_side_padding, spark_round, spark_unhex,
-    spark_unscaled_value, SparkChrFunc,
-=======
     spark_ceil, spark_decimal_div, spark_floor, spark_hex, spark_isnan, spark_make_decimal,
-    spark_murmur3_hash, spark_round, spark_unhex, spark_unscaled_value, spark_xxhash64,
-    SparkChrFunc,
->>>>>>> 0a68f1c6
+    spark_round, spark_unhex, spark_unscaled_value, SparkChrFunc,
 };
 use crate::{spark_date_add, spark_date_sub, spark_read_side_padding};
 use arrow_schema::DataType;
