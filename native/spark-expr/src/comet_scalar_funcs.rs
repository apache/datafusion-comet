// Licensed to the Apache Software Foundation (ASF) under one
// or more contributor license agreements.  See the NOTICE file
// distributed with this work for additional information
// regarding copyright ownership.  The ASF licenses this file
// to you under the Apache License, Version 2.0 (the
// "License"); you may not use this file except in compliance
// with the License.  You may obtain a copy of the License at
//
//   http://www.apache.org/licenses/LICENSE-2.0
//
// Unless required by applicable law or agreed to in writing,
// software distributed under the License is distributed on an
// "AS IS" BASIS, WITHOUT WARRANTIES OR CONDITIONS OF ANY
// KIND, either express or implied.  See the License for the
// specific language governing permissions and limitations
// under the License.

use crate::hash_funcs::*;
use crate::{
<<<<<<< HEAD
    spark_bit_count, spark_ceil, spark_date_add, spark_date_sub, spark_decimal_div,
=======
    spark_array_repeat, spark_ceil, spark_date_add, spark_date_sub, spark_decimal_div,
>>>>>>> d8293f02
    spark_decimal_integral_div, spark_floor, spark_hex, spark_isnan, spark_make_decimal,
    spark_read_side_padding, spark_round, spark_rpad, spark_unhex, spark_unscaled_value,
    SparkChrFunc,
};
use arrow::datatypes::DataType;
use datafusion::common::{DataFusionError, Result as DataFusionResult};
use datafusion::execution::FunctionRegistry;
use datafusion::logical_expr::{
    ScalarFunctionArgs, ScalarFunctionImplementation, ScalarUDF, ScalarUDFImpl, Signature,
    Volatility,
};
use datafusion::physical_plan::ColumnarValue;
use std::any::Any;
use std::fmt::Debug;
use std::sync::Arc;

macro_rules! make_comet_scalar_udf {
    ($name:expr, $func:ident, $data_type:ident) => {{
        let scalar_func = CometScalarFunction::new(
            $name.to_string(),
            Signature::variadic_any(Volatility::Immutable),
            $data_type.clone(),
            Arc::new(move |args| $func(args, &$data_type)),
        );
        Ok(Arc::new(ScalarUDF::new_from_impl(scalar_func)))
    }};
    ($name:expr, $func:expr, without $data_type:ident) => {{
        let scalar_func = CometScalarFunction::new(
            $name.to_string(),
            Signature::variadic_any(Volatility::Immutable),
            $data_type,
            $func,
        );
        Ok(Arc::new(ScalarUDF::new_from_impl(scalar_func)))
    }};
}

/// Create a physical scalar function.
pub fn create_comet_physical_fun(
    fun_name: &str,
    data_type: DataType,
    registry: &dyn FunctionRegistry,
) -> Result<Arc<ScalarUDF>, DataFusionError> {
    match fun_name {
        "ceil" => {
            make_comet_scalar_udf!("ceil", spark_ceil, data_type)
        }
        "floor" => {
            make_comet_scalar_udf!("floor", spark_floor, data_type)
        }
        "read_side_padding" => {
            let func = Arc::new(spark_read_side_padding);
            make_comet_scalar_udf!("read_side_padding", func, without data_type)
        }
        "rpad" => {
            let func = Arc::new(spark_rpad);
            make_comet_scalar_udf!("rpad", func, without data_type)
        }
        "round" => {
            make_comet_scalar_udf!("round", spark_round, data_type)
        }
        "unscaled_value" => {
            let func = Arc::new(spark_unscaled_value);
            make_comet_scalar_udf!("unscaled_value", func, without data_type)
        }
        "make_decimal" => {
            make_comet_scalar_udf!("make_decimal", spark_make_decimal, data_type)
        }
        "hex" => {
            let func = Arc::new(spark_hex);
            make_comet_scalar_udf!("hex", func, without data_type)
        }
        "unhex" => {
            let func = Arc::new(spark_unhex);
            make_comet_scalar_udf!("unhex", func, without data_type)
        }
        "decimal_div" => {
            make_comet_scalar_udf!("decimal_div", spark_decimal_div, data_type)
        }
        "decimal_integral_div" => {
            make_comet_scalar_udf!(
                "decimal_integral_div",
                spark_decimal_integral_div,
                data_type
            )
        }
        "murmur3_hash" => {
            let func = Arc::new(spark_murmur3_hash);
            make_comet_scalar_udf!("murmur3_hash", func, without data_type)
        }
        "xxhash64" => {
            let func = Arc::new(spark_xxhash64);
            make_comet_scalar_udf!("xxhash64", func, without data_type)
        }
        "chr" => Ok(Arc::new(ScalarUDF::new_from_impl(SparkChrFunc::default()))),
        "isnan" => {
            let func = Arc::new(spark_isnan);
            make_comet_scalar_udf!("isnan", func, without data_type)
        }
        "sha224" => {
            let func = Arc::new(spark_sha224);
            make_comet_scalar_udf!("sha224", func, without data_type)
        }
        "sha256" => {
            let func = Arc::new(spark_sha256);
            make_comet_scalar_udf!("sha256", func, without data_type)
        }
        "sha384" => {
            let func = Arc::new(spark_sha384);
            make_comet_scalar_udf!("sha384", func, without data_type)
        }
        "sha512" => {
            let func = Arc::new(spark_sha512);
            make_comet_scalar_udf!("sha512", func, without data_type)
        }
        "date_add" => {
            let func = Arc::new(spark_date_add);
            make_comet_scalar_udf!("date_add", func, without data_type)
        }
        "date_sub" => {
            let func = Arc::new(spark_date_sub);
            make_comet_scalar_udf!("date_sub", func, without data_type)
        }
<<<<<<< HEAD
        "bit_count" => {
            let func = Arc::new(spark_bit_count);
            make_comet_scalar_udf!("bit_count", func, without data_type)
=======
        "array_repeat" => {
            let func = Arc::new(spark_array_repeat);
            make_comet_scalar_udf!("array_repeat", func, without data_type)
>>>>>>> d8293f02
        }
        _ => registry.udf(fun_name).map_err(|e| {
            DataFusionError::Execution(format!(
                "Function {fun_name} not found in the registry: {e}",
            ))
        }),
    }
}

struct CometScalarFunction {
    name: String,
    signature: Signature,
    data_type: DataType,
    func: ScalarFunctionImplementation,
}

impl Debug for CometScalarFunction {
    fn fmt(&self, f: &mut std::fmt::Formatter<'_>) -> std::fmt::Result {
        f.debug_struct("CometScalarFunction")
            .field("name", &self.name)
            .field("signature", &self.signature)
            .field("data_type", &self.data_type)
            .finish()
    }
}

impl CometScalarFunction {
    fn new(
        name: String,
        signature: Signature,
        data_type: DataType,
        func: ScalarFunctionImplementation,
    ) -> Self {
        Self {
            name,
            signature,
            data_type,
            func,
        }
    }
}

impl ScalarUDFImpl for CometScalarFunction {
    fn as_any(&self) -> &dyn Any {
        self
    }

    fn name(&self) -> &str {
        self.name.as_str()
    }

    fn signature(&self) -> &Signature {
        &self.signature
    }

    fn return_type(&self, _: &[DataType]) -> DataFusionResult<DataType> {
        Ok(self.data_type.clone())
    }

    fn invoke_with_args(&self, args: ScalarFunctionArgs) -> DataFusionResult<ColumnarValue> {
        (self.func)(&args.args)
    }
}<|MERGE_RESOLUTION|>--- conflicted
+++ resolved
@@ -17,11 +17,7 @@
 
 use crate::hash_funcs::*;
 use crate::{
-<<<<<<< HEAD
-    spark_bit_count, spark_ceil, spark_date_add, spark_date_sub, spark_decimal_div,
-=======
-    spark_array_repeat, spark_ceil, spark_date_add, spark_date_sub, spark_decimal_div,
->>>>>>> d8293f02
+    spark_array_repeat, spark_bit_count, spark_ceil, spark_date_add, spark_date_sub, spark_decimal_div,
     spark_decimal_integral_div, spark_floor, spark_hex, spark_isnan, spark_make_decimal,
     spark_read_side_padding, spark_round, spark_rpad, spark_unhex, spark_unscaled_value,
     SparkChrFunc,
@@ -145,15 +141,13 @@
             let func = Arc::new(spark_date_sub);
             make_comet_scalar_udf!("date_sub", func, without data_type)
         }
-<<<<<<< HEAD
+        "array_repeat" => {
+            let func = Arc::new(spark_array_repeat);
+            make_comet_scalar_udf!("array_repeat", func, without data_type)
+        }
         "bit_count" => {
             let func = Arc::new(spark_bit_count);
             make_comet_scalar_udf!("bit_count", func, without data_type)
-=======
-        "array_repeat" => {
-            let func = Arc::new(spark_array_repeat);
-            make_comet_scalar_udf!("array_repeat", func, without data_type)
->>>>>>> d8293f02
         }
         _ => registry.udf(fun_name).map_err(|e| {
             DataFusionError::Execution(format!(
