--- conflicted
+++ resolved
@@ -22,11 +22,7 @@
 use crate::{
     spark_array_repeat, spark_ceil, spark_decimal_div, spark_decimal_integral_div, spark_floor,
     spark_hex, spark_isnan, spark_lpad, spark_make_decimal, spark_read_side_padding, spark_round,
-<<<<<<< HEAD
-    spark_rpad, spark_unhex, spark_unscaled_value, EvalMode, SparkBitwiseNot, SparkDateTrunc,
-=======
     spark_rpad, spark_unhex, spark_unscaled_value, EvalMode, SparkBitwiseCount, SparkDateTrunc,
->>>>>>> 9095c867
     SparkStringSpace,
 };
 use arrow::datatypes::DataType;
@@ -199,11 +195,7 @@
 
 fn all_scalar_functions() -> Vec<Arc<ScalarUDF>> {
     vec![
-<<<<<<< HEAD
-        Arc::new(ScalarUDF::new_from_impl(SparkBitwiseNot::default())),
-=======
         Arc::new(ScalarUDF::new_from_impl(SparkBitwiseCount::default())),
->>>>>>> 9095c867
         Arc::new(ScalarUDF::new_from_impl(SparkDateTrunc::default())),
         Arc::new(ScalarUDF::new_from_impl(SparkStringSpace::default())),
     ]
