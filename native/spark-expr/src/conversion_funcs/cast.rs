// Licensed to the Apache Software Foundation (ASF) under one
// or more contributor license agreements.  See the NOTICE file
// distributed with this work for additional information
// regarding copyright ownership.  The ASF licenses this file
// to you under the Apache License, Version 2.0 (the
// "License"); you may not use this file except in compliance
// with the License.  You may obtain a copy of the License at
//
//   http://www.apache.org/licenses/LICENSE-2.0
//
// Unless required by applicable law or agreed to in writing,
// software distributed under the License is distributed on an
// "AS IS" BASIS, WITHOUT WARRANTIES OR CONDITIONS OF ANY
// KIND, either express or implied.  See the License for the
// specific language governing permissions and limitations
// under the License.

use crate::utils::array_with_timezone;
use crate::{timezone, BinaryOutputStyle};
use crate::{EvalMode, SparkError, SparkResult};
use arrow::array::builder::StringBuilder;
use arrow::array::{
<<<<<<< HEAD
    ArrayAccessor, BooleanBuilder, Decimal128Builder, DictionaryArray, GenericByteArray, ListArray,
=======
    BooleanBuilder, Decimal128Builder, DictionaryArray, GenericByteArray, ListArray,
>>>>>>> a9d0c2b0
    PrimitiveBuilder, StringArray, StructArray,
};
use arrow::compute::can_cast_types;
use arrow::datatypes::{
    i256, ArrowDictionaryKeyType, ArrowNativeType, DataType, Decimal256Type, GenericBinaryType,
    Schema,
};
use arrow::{
    array::{
        cast::AsArray,
        types::{Date32Type, Int16Type, Int32Type, Int8Type},
        Array, ArrayRef, BooleanArray, Decimal128Array, Float32Array, Float64Array,
        GenericStringArray, Int16Array, Int32Array, Int64Array, Int8Array, OffsetSizeTrait,
        PrimitiveArray,
    },
    compute::{cast_with_options, take, unary, CastOptions},
    datatypes::{
        is_validate_decimal_precision, ArrowPrimitiveType, Decimal128Type, Float32Type,
        Float64Type, Int64Type, TimestampMicrosecondType,
    },
    error::ArrowError,
    record_batch::RecordBatch,
    util::display::FormatOptions,
};
use base64::prelude::*;
use chrono::{DateTime, NaiveDate, TimeZone, Timelike};
use datafusion::common::{
    cast::as_generic_string_array, internal_err, DataFusionError, Result as DataFusionResult,
    ScalarValue,
};
use datafusion::physical_expr::PhysicalExpr;
use datafusion::physical_plan::ColumnarValue;
use num::{
    cast::AsPrimitive, integer::div_floor, traits::CheckedNeg, CheckedSub, Integer, Num,
    ToPrimitive, Zero,
};
use regex::Regex;
use std::str::FromStr;
use std::{
    any::Any,
    fmt::{Debug, Display, Formatter},
    hash::Hash,
    num::Wrapping,
    sync::Arc,
};
use std::ascii::AsciiExt;

static TIMESTAMP_FORMAT: Option<&str> = Some("%Y-%m-%d %H:%M:%S%.f");

const MICROS_PER_SECOND: i64 = 1000000;

static CAST_OPTIONS: CastOptions = CastOptions {
    safe: true,
    format_options: FormatOptions::new()
        .with_timestamp_tz_format(TIMESTAMP_FORMAT)
        .with_timestamp_format(TIMESTAMP_FORMAT),
};

struct TimeStampInfo {
    year: i32,
    month: u32,
    day: u32,
    hour: u32,
    minute: u32,
    second: u32,
    microsecond: u32,
}

impl Default for TimeStampInfo {
    fn default() -> Self {
        TimeStampInfo {
            year: 1,
            month: 1,
            day: 1,
            hour: 0,
            minute: 0,
            second: 0,
            microsecond: 0,
        }
    }
}

impl TimeStampInfo {
    pub fn with_year(&mut self, year: i32) -> &mut Self {
        self.year = year;
        self
    }

    pub fn with_month(&mut self, month: u32) -> &mut Self {
        self.month = month;
        self
    }

    pub fn with_day(&mut self, day: u32) -> &mut Self {
        self.day = day;
        self
    }

    pub fn with_hour(&mut self, hour: u32) -> &mut Self {
        self.hour = hour;
        self
    }

    pub fn with_minute(&mut self, minute: u32) -> &mut Self {
        self.minute = minute;
        self
    }

    pub fn with_second(&mut self, second: u32) -> &mut Self {
        self.second = second;
        self
    }

    pub fn with_microsecond(&mut self, microsecond: u32) -> &mut Self {
        self.microsecond = microsecond;
        self
    }
}

#[derive(Debug, Eq)]
pub struct Cast {
    pub child: Arc<dyn PhysicalExpr>,
    pub data_type: DataType,
    pub cast_options: SparkCastOptions,
}

impl PartialEq for Cast {
    fn eq(&self, other: &Self) -> bool {
        self.child.eq(&other.child)
            && self.data_type.eq(&other.data_type)
            && self.cast_options.eq(&other.cast_options)
    }
}

impl Hash for Cast {
    fn hash<H: std::hash::Hasher>(&self, state: &mut H) {
        self.child.hash(state);
        self.data_type.hash(state);
        self.cast_options.hash(state);
    }
}

/// Determine if Comet supports a cast, taking options such as EvalMode and Timezone into account.
pub fn cast_supported(
    from_type: &DataType,
    to_type: &DataType,
    options: &SparkCastOptions,
) -> bool {
    use DataType::*;

    let from_type = if let Dictionary(_, dt) = from_type {
        dt
    } else {
        from_type
    };

    let to_type = if let Dictionary(_, dt) = to_type {
        dt
    } else {
        to_type
    };

    if from_type == to_type {
        return true;
    }

    match (from_type, to_type) {
        (Boolean, _) => can_cast_from_boolean(to_type, options),
        (UInt8 | UInt16 | UInt32 | UInt64, Int8 | Int16 | Int32 | Int64)
            if options.allow_cast_unsigned_ints =>
        {
            true
        }
        (Int8, _) => can_cast_from_byte(to_type, options),
        (Int16, _) => can_cast_from_short(to_type, options),
        (Int32, _) => can_cast_from_int(to_type, options),
        (Int64, _) => can_cast_from_long(to_type, options),
        (Float32, _) => can_cast_from_float(to_type, options),
        (Float64, _) => can_cast_from_double(to_type, options),
        (Decimal128(p, s), _) => can_cast_from_decimal(p, s, to_type, options),
        (Timestamp(_, None), _) => can_cast_from_timestamp_ntz(to_type, options),
        (Timestamp(_, Some(_)), _) => can_cast_from_timestamp(to_type, options),
        (Utf8 | LargeUtf8, _) => can_cast_from_string(to_type, options),
        (_, Utf8 | LargeUtf8) => can_cast_to_string(from_type, options),
        (Struct(from_fields), Struct(to_fields)) => from_fields
            .iter()
            .zip(to_fields.iter())
            .all(|(a, b)| cast_supported(a.data_type(), b.data_type(), options)),
        _ => false,
    }
}

fn can_cast_from_string(to_type: &DataType, options: &SparkCastOptions) -> bool {
    use DataType::*;
    match to_type {
        Boolean | Int8 | Int16 | Int32 | Int64 | Binary => true,
        Float32 | Float64 => true,
        Decimal128(_, _) => {
            // https://github.com/apache/datafusion-comet/issues/325
            // Does not support fullwidth digits and null byte handling.
            options.allow_incompat
        }
        Date32 | Date64 => {
            // https://github.com/apache/datafusion-comet/issues/327
            // Only supports years between 262143 BC and 262142 AD
            options.allow_incompat
        }
        Timestamp(_, _) if options.eval_mode == EvalMode::Ansi => {
            // ANSI mode not supported
            false
        }
        Timestamp(_, Some(tz)) if tz.as_ref() != "UTC" => {
            // Cast will use UTC instead of $timeZoneId
            options.allow_incompat
        }
        Timestamp(_, _) => {
            // https://github.com/apache/datafusion-comet/issues/328
            // Not all valid formats are supported
            options.allow_incompat
        }
        _ => false,
    }
}

fn can_cast_to_string(from_type: &DataType, _options: &SparkCastOptions) -> bool {
    use DataType::*;
    match from_type {
        Boolean | Int8 | Int16 | Int32 | Int64 | Date32 | Date64 | Timestamp(_, _) => true,
        Float32 | Float64 => {
            // There can be differences in precision.
            // For example, the input \"1.4E-45\" will produce 1.0E-45 " +
            // instead of 1.4E-45"))
            true
        }
        Decimal128(_, _) => {
            // https://github.com/apache/datafusion-comet/issues/1068
            // There can be formatting differences in some case due to Spark using
            // scientific notation where Comet does not
            true
        }
        Binary => true,
        Struct(fields) => fields
            .iter()
            .all(|f| can_cast_to_string(f.data_type(), _options)),
        _ => false,
    }
}

fn can_cast_from_timestamp_ntz(to_type: &DataType, options: &SparkCastOptions) -> bool {
    use DataType::*;
    match to_type {
        Timestamp(_, _) | Date32 | Date64 | Utf8 => {
            // incompatible
            options.allow_incompat
        }
        _ => {
            // unsupported
            false
        }
    }
}

fn can_cast_from_timestamp(to_type: &DataType, _options: &SparkCastOptions) -> bool {
    use DataType::*;
    match to_type {
        Boolean | Int8 | Int16 => {
            // https://github.com/apache/datafusion-comet/issues/352
            // this seems like an edge case that isn't important for us to support
            false
        }
        Int64 => {
            // https://github.com/apache/datafusion-comet/issues/352
            true
        }
        Date32 | Date64 | Utf8 | Decimal128(_, _) => true,
        _ => {
            // unsupported
            false
        }
    }
}

fn can_cast_from_boolean(to_type: &DataType, _: &SparkCastOptions) -> bool {
    use DataType::*;
    matches!(to_type, Int8 | Int16 | Int32 | Int64 | Float32 | Float64)
}

fn can_cast_from_byte(to_type: &DataType, _: &SparkCastOptions) -> bool {
    use DataType::*;
    matches!(
        to_type,
        Boolean | Int8 | Int16 | Int32 | Int64 | Float32 | Float64 | Decimal128(_, _)
    )
}

fn can_cast_from_short(to_type: &DataType, _: &SparkCastOptions) -> bool {
    use DataType::*;
    matches!(
        to_type,
        Boolean | Int8 | Int16 | Int32 | Int64 | Float32 | Float64 | Decimal128(_, _)
    )
}

fn can_cast_from_int(to_type: &DataType, options: &SparkCastOptions) -> bool {
    use DataType::*;
    match to_type {
        Boolean | Int8 | Int16 | Int32 | Int64 | Float32 | Float64 | Utf8 => true,
        Decimal128(_, _) => {
            // incompatible: no overflow check
            options.allow_incompat
        }
        _ => false,
    }
}

fn can_cast_from_long(to_type: &DataType, options: &SparkCastOptions) -> bool {
    use DataType::*;
    match to_type {
        Boolean | Int8 | Int16 | Int32 | Int64 | Float32 | Float64 => true,
        Decimal128(_, _) => {
            // incompatible: no overflow check
            options.allow_incompat
        }
        _ => false,
    }
}

fn can_cast_from_float(to_type: &DataType, _: &SparkCastOptions) -> bool {
    use DataType::*;
    matches!(
        to_type,
        Boolean | Int8 | Int16 | Int32 | Int64 | Float64 | Decimal128(_, _)
    )
}

fn can_cast_from_double(to_type: &DataType, _: &SparkCastOptions) -> bool {
    use DataType::*;
    matches!(
        to_type,
        Boolean | Int8 | Int16 | Int32 | Int64 | Float32 | Decimal128(_, _)
    )
}

fn can_cast_from_decimal(
    p1: &u8,
    _s1: &i8,
    to_type: &DataType,
    options: &SparkCastOptions,
) -> bool {
    use DataType::*;
    match to_type {
        Int8 | Int16 | Int32 | Int64 | Float32 | Float64 => true,
        Decimal128(p2, _) => {
            if p2 < p1 {
                // https://github.com/apache/datafusion/issues/13492
                // Incompatible(Some("Casting to smaller precision is not supported"))
                options.allow_incompat
            } else {
                true
            }
        }
        _ => false,
    }
}

macro_rules! cast_utf8_to_int {
    ($array:expr, $eval_mode:expr, $array_type:ty, $cast_method:ident) => {{
        let len = $array.len();
        let mut cast_array = PrimitiveArray::<$array_type>::builder(len);
        for i in 0..len {
            if $array.is_null(i) {
                cast_array.append_null()
            } else if let Some(cast_value) = $cast_method($array.value(i), $eval_mode)? {
                cast_array.append_value(cast_value);
            } else {
                cast_array.append_null()
            }
        }
        let result: SparkResult<ArrayRef> = Ok(Arc::new(cast_array.finish()) as ArrayRef);
        result
    }};
}
macro_rules! cast_utf8_to_timestamp {
    ($array:expr, $eval_mode:expr, $array_type:ty, $cast_method:ident, $tz:expr) => {{
        let len = $array.len();
        let mut cast_array = PrimitiveArray::<$array_type>::builder(len).with_timezone("UTC");
        for i in 0..len {
            if $array.is_null(i) {
                cast_array.append_null()
            } else if let Ok(Some(cast_value)) =
                $cast_method($array.value(i).trim(), $eval_mode, $tz)
            {
                cast_array.append_value(cast_value);
            } else {
                cast_array.append_null()
            }
        }
        let result: ArrayRef = Arc::new(cast_array.finish()) as ArrayRef;
        result
    }};
}

macro_rules! cast_float_to_string {
    ($from:expr, $eval_mode:expr, $type:ty, $output_type:ty, $offset_type:ty) => {{

        fn cast<OffsetSize>(
            from: &dyn Array,
            _eval_mode: EvalMode,
        ) -> SparkResult<ArrayRef>
        where
            OffsetSize: OffsetSizeTrait, {
                let array = from.as_any().downcast_ref::<$output_type>().unwrap();

                // If the absolute number is less than 10,000,000 and greater or equal than 0.001, the
                // result is expressed without scientific notation with at least one digit on either side of
                // the decimal point. Otherwise, Spark uses a mantissa followed by E and an
                // exponent. The mantissa has an optional leading minus sign followed by one digit to the
                // left of the decimal point, and the minimal number of digits greater than zero to the
                // right. The exponent has and optional leading minus sign.
                // source: https://docs.databricks.com/en/sql/language-manual/functions/cast.html

                const LOWER_SCIENTIFIC_BOUND: $type = 0.001;
                const UPPER_SCIENTIFIC_BOUND: $type = 10000000.0;

                let output_array = array
                    .iter()
                    .map(|value| match value {
                        Some(value) if value == <$type>::INFINITY => Ok(Some("Infinity".to_string())),
                        Some(value) if value == <$type>::NEG_INFINITY => Ok(Some("-Infinity".to_string())),
                        Some(value)
                            if (value.abs() < UPPER_SCIENTIFIC_BOUND
                                && value.abs() >= LOWER_SCIENTIFIC_BOUND)
                                || value.abs() == 0.0 =>
                        {
                            let trailing_zero = if value.fract() == 0.0 { ".0" } else { "" };

                            Ok(Some(format!("{value}{trailing_zero}")))
                        }
                        Some(value)
                            if value.abs() >= UPPER_SCIENTIFIC_BOUND
                                || value.abs() < LOWER_SCIENTIFIC_BOUND =>
                        {
                            let formatted = format!("{value:E}");

                            if formatted.contains(".") {
                                Ok(Some(formatted))
                            } else {
                                // `formatted` is already in scientific notation and can be split up by E
                                // in order to add the missing trailing 0 which gets removed for numbers with a fraction of 0.0
                                let prepare_number: Vec<&str> = formatted.split("E").collect();

                                let coefficient = prepare_number[0];

                                let exponent = prepare_number[1];

                                Ok(Some(format!("{coefficient}.0E{exponent}")))
                            }
                        }
                        Some(value) => Ok(Some(value.to_string())),
                        _ => Ok(None),
                    })
                    .collect::<Result<GenericStringArray<OffsetSize>, SparkError>>()?;

                Ok(Arc::new(output_array))
            }

        cast::<$offset_type>($from, $eval_mode)
    }};
}

macro_rules! cast_int_to_int_macro {
    (
        $array: expr,
        $eval_mode:expr,
        $from_arrow_primitive_type: ty,
        $to_arrow_primitive_type: ty,
        $from_data_type: expr,
        $to_native_type: ty,
        $spark_from_data_type_name: expr,
        $spark_to_data_type_name: expr
    ) => {{
        let cast_array = $array
            .as_any()
            .downcast_ref::<PrimitiveArray<$from_arrow_primitive_type>>()
            .unwrap();
        let spark_int_literal_suffix = match $from_data_type {
            &DataType::Int64 => "L",
            &DataType::Int16 => "S",
            &DataType::Int8 => "T",
            _ => "",
        };

        let output_array = match $eval_mode {
            EvalMode::Legacy => cast_array
                .iter()
                .map(|value| match value {
                    Some(value) => {
                        Ok::<Option<$to_native_type>, SparkError>(Some(value as $to_native_type))
                    }
                    _ => Ok(None),
                })
                .collect::<Result<PrimitiveArray<$to_arrow_primitive_type>, _>>(),
            _ => cast_array
                .iter()
                .map(|value| match value {
                    Some(value) => {
                        let res = <$to_native_type>::try_from(value);
                        if res.is_err() {
                            Err(cast_overflow(
                                &(value.to_string() + spark_int_literal_suffix),
                                $spark_from_data_type_name,
                                $spark_to_data_type_name,
                            ))
                        } else {
                            Ok::<Option<$to_native_type>, SparkError>(Some(res.unwrap()))
                        }
                    }
                    _ => Ok(None),
                })
                .collect::<Result<PrimitiveArray<$to_arrow_primitive_type>, _>>(),
        }?;
        let result: SparkResult<ArrayRef> = Ok(Arc::new(output_array) as ArrayRef);
        result
    }};
}

// When Spark casts to Byte/Short Types, it does not cast directly to Byte/Short.
// It casts to Int first and then to Byte/Short. Because of potential overflows in the Int cast,
// this can cause unexpected Short/Byte cast results. Replicate this behavior.
macro_rules! cast_float_to_int16_down {
    (
        $array:expr,
        $eval_mode:expr,
        $src_array_type:ty,
        $dest_array_type:ty,
        $rust_src_type:ty,
        $rust_dest_type:ty,
        $src_type_str:expr,
        $dest_type_str:expr,
        $format_str:expr
    ) => {{
        let cast_array = $array
            .as_any()
            .downcast_ref::<$src_array_type>()
            .expect(concat!("Expected a ", stringify!($src_array_type)));

        let output_array = match $eval_mode {
            EvalMode::Ansi => cast_array
                .iter()
                .map(|value| match value {
                    Some(value) => {
                        let is_overflow = value.is_nan() || value.abs() as i32 == i32::MAX;
                        if is_overflow {
                            return Err(cast_overflow(
                                &format!($format_str, value).replace("e", "E"),
                                $src_type_str,
                                $dest_type_str,
                            ));
                        }
                        let i32_value = value as i32;
                        <$rust_dest_type>::try_from(i32_value)
                            .map_err(|_| {
                                cast_overflow(
                                    &format!($format_str, value).replace("e", "E"),
                                    $src_type_str,
                                    $dest_type_str,
                                )
                            })
                            .map(Some)
                    }
                    None => Ok(None),
                })
                .collect::<Result<$dest_array_type, _>>()?,
            _ => cast_array
                .iter()
                .map(|value| match value {
                    Some(value) => {
                        let i32_value = value as i32;
                        Ok::<Option<$rust_dest_type>, SparkError>(Some(
                            i32_value as $rust_dest_type,
                        ))
                    }
                    None => Ok(None),
                })
                .collect::<Result<$dest_array_type, _>>()?,
        };
        Ok(Arc::new(output_array) as ArrayRef)
    }};
}

macro_rules! cast_float_to_int32_up {
    (
        $array:expr,
        $eval_mode:expr,
        $src_array_type:ty,
        $dest_array_type:ty,
        $rust_src_type:ty,
        $rust_dest_type:ty,
        $src_type_str:expr,
        $dest_type_str:expr,
        $max_dest_val:expr,
        $format_str:expr
    ) => {{
        let cast_array = $array
            .as_any()
            .downcast_ref::<$src_array_type>()
            .expect(concat!("Expected a ", stringify!($src_array_type)));

        let output_array = match $eval_mode {
            EvalMode::Ansi => cast_array
                .iter()
                .map(|value| match value {
                    Some(value) => {
                        let is_overflow =
                            value.is_nan() || value.abs() as $rust_dest_type == $max_dest_val;
                        if is_overflow {
                            return Err(cast_overflow(
                                &format!($format_str, value).replace("e", "E"),
                                $src_type_str,
                                $dest_type_str,
                            ));
                        }
                        Ok(Some(value as $rust_dest_type))
                    }
                    None => Ok(None),
                })
                .collect::<Result<$dest_array_type, _>>()?,
            _ => cast_array
                .iter()
                .map(|value| match value {
                    Some(value) => {
                        Ok::<Option<$rust_dest_type>, SparkError>(Some(value as $rust_dest_type))
                    }
                    None => Ok(None),
                })
                .collect::<Result<$dest_array_type, _>>()?,
        };
        Ok(Arc::new(output_array) as ArrayRef)
    }};
}

// When Spark casts to Byte/Short Types, it does not cast directly to Byte/Short.
// It casts to Int first and then to Byte/Short. Because of potential overflows in the Int cast,
// this can cause unexpected Short/Byte cast results. Replicate this behavior.
macro_rules! cast_decimal_to_int16_down {
    (
        $array:expr,
        $eval_mode:expr,
        $dest_array_type:ty,
        $rust_dest_type:ty,
        $dest_type_str:expr,
        $precision:expr,
        $scale:expr
    ) => {{
        let cast_array = $array
            .as_any()
            .downcast_ref::<Decimal128Array>()
            .expect("Expected a Decimal128ArrayType");

        let output_array = match $eval_mode {
            EvalMode::Ansi => cast_array
                .iter()
                .map(|value| match value {
                    Some(value) => {
                        let divisor = 10_i128.pow($scale as u32);
                        let (truncated, decimal) = (value / divisor, (value % divisor).abs());
                        let is_overflow = truncated.abs() > i32::MAX.into();
                        if is_overflow {
                            return Err(cast_overflow(
                                &format!("{}.{}BD", truncated, decimal),
                                &format!("DECIMAL({},{})", $precision, $scale),
                                $dest_type_str,
                            ));
                        }
                        let i32_value = truncated as i32;
                        <$rust_dest_type>::try_from(i32_value)
                            .map_err(|_| {
                                cast_overflow(
                                    &format!("{}.{}BD", truncated, decimal),
                                    &format!("DECIMAL({},{})", $precision, $scale),
                                    $dest_type_str,
                                )
                            })
                            .map(Some)
                    }
                    None => Ok(None),
                })
                .collect::<Result<$dest_array_type, _>>()?,
            _ => cast_array
                .iter()
                .map(|value| match value {
                    Some(value) => {
                        let divisor = 10_i128.pow($scale as u32);
                        let i32_value = (value / divisor) as i32;
                        Ok::<Option<$rust_dest_type>, SparkError>(Some(
                            i32_value as $rust_dest_type,
                        ))
                    }
                    None => Ok(None),
                })
                .collect::<Result<$dest_array_type, _>>()?,
        };
        Ok(Arc::new(output_array) as ArrayRef)
    }};
}

macro_rules! cast_decimal_to_int32_up {
    (
        $array:expr,
        $eval_mode:expr,
        $dest_array_type:ty,
        $rust_dest_type:ty,
        $dest_type_str:expr,
        $max_dest_val:expr,
        $precision:expr,
        $scale:expr
    ) => {{
        let cast_array = $array
            .as_any()
            .downcast_ref::<Decimal128Array>()
            .expect("Expected a Decimal128ArrayType");

        let output_array = match $eval_mode {
            EvalMode::Ansi => cast_array
                .iter()
                .map(|value| match value {
                    Some(value) => {
                        let divisor = 10_i128.pow($scale as u32);
                        let (truncated, decimal) = (value / divisor, (value % divisor).abs());
                        let is_overflow = truncated.abs() > $max_dest_val.into();
                        if is_overflow {
                            return Err(cast_overflow(
                                &format!("{}.{}BD", truncated, decimal),
                                &format!("DECIMAL({},{})", $precision, $scale),
                                $dest_type_str,
                            ));
                        }
                        Ok(Some(truncated as $rust_dest_type))
                    }
                    None => Ok(None),
                })
                .collect::<Result<$dest_array_type, _>>()?,
            _ => cast_array
                .iter()
                .map(|value| match value {
                    Some(value) => {
                        let divisor = 10_i128.pow($scale as u32);
                        let truncated = value / divisor;
                        Ok::<Option<$rust_dest_type>, SparkError>(Some(
                            truncated as $rust_dest_type,
                        ))
                    }
                    None => Ok(None),
                })
                .collect::<Result<$dest_array_type, _>>()?,
        };
        Ok(Arc::new(output_array) as ArrayRef)
    }};
}

impl Cast {
    pub fn new(
        child: Arc<dyn PhysicalExpr>,
        data_type: DataType,
        cast_options: SparkCastOptions,
    ) -> Self {
        Self {
            child,
            data_type,
            cast_options,
        }
    }
}

/// Spark cast options
#[derive(Debug, Clone, Hash, PartialEq, Eq)]
pub struct SparkCastOptions {
    /// Spark evaluation mode
    pub eval_mode: EvalMode,
    /// When cast from/to timezone related types, we need timezone, which will be resolved with
    /// session local timezone by an analyzer in Spark.
    // TODO we should change timezone to Tz to avoid repeated parsing
    pub timezone: String,
    /// Allow casts that are supported but not guaranteed to be 100% compatible
    pub allow_incompat: bool,
    /// Support casting unsigned ints to signed ints (used by Parquet SchemaAdapter)
    pub allow_cast_unsigned_ints: bool,
    /// We also use the cast logic for adapting Parquet schemas, so this flag is used
    /// for that use case
    pub is_adapting_schema: bool,
    /// String to use to represent null values
    pub null_string: String,
    /// SparkSQL's binaryOutputStyle
    pub binary_output_style: Option<BinaryOutputStyle>,
}

impl SparkCastOptions {
    pub fn new(eval_mode: EvalMode, timezone: &str, allow_incompat: bool) -> Self {
        Self {
            eval_mode,
            timezone: timezone.to_string(),
            allow_incompat,
            allow_cast_unsigned_ints: false,
            is_adapting_schema: false,
            null_string: "null".to_string(),
            binary_output_style: None,
        }
    }

    pub fn new_without_timezone(eval_mode: EvalMode, allow_incompat: bool) -> Self {
        Self {
            eval_mode,
            timezone: "".to_string(),
            allow_incompat,
            allow_cast_unsigned_ints: false,
            is_adapting_schema: false,
            null_string: "null".to_string(),
            binary_output_style: None,
        }
    }
}

/// Spark-compatible cast implementation. Defers to DataFusion's cast where that is known
/// to be compatible, and returns an error when a not supported and not DF-compatible cast
/// is requested.
pub fn spark_cast(
    arg: ColumnarValue,
    data_type: &DataType,
    cast_options: &SparkCastOptions,
) -> DataFusionResult<ColumnarValue> {
    match arg {
        ColumnarValue::Array(array) => Ok(ColumnarValue::Array(cast_array(
            array,
            data_type,
            cast_options,
        )?)),
        ColumnarValue::Scalar(scalar) => {
            // Note that normally CAST(scalar) should be fold in Spark JVM side. However, for
            // some cases e.g., scalar subquery, Spark will not fold it, so we need to handle it
            // here.
            let array = scalar.to_array()?;
            let scalar =
                ScalarValue::try_from_array(&cast_array(array, data_type, cast_options)?, 0)?;
            Ok(ColumnarValue::Scalar(scalar))
        }
    }
}

// copied from datafusion common scalar/mod.rs
fn dict_from_values<K: ArrowDictionaryKeyType>(
    values_array: ArrayRef,
) -> datafusion::common::Result<ArrayRef> {
    // Create a key array with `size` elements of 0..array_len for all
    // non-null value elements
    let key_array: PrimitiveArray<K> = (0..values_array.len())
        .map(|index| {
            if values_array.is_valid(index) {
                let native_index = K::Native::from_usize(index).ok_or_else(|| {
                    DataFusionError::Internal(format!(
                        "Can not create index of type {} from value {}",
                        K::DATA_TYPE,
                        index
                    ))
                })?;
                Ok(Some(native_index))
            } else {
                Ok(None)
            }
        })
        .collect::<datafusion::common::Result<Vec<_>>>()?
        .into_iter()
        .collect();

    // create a new DictionaryArray
    //
    // Note: this path could be made faster by using the ArrayData
    // APIs and skipping validation, if it every comes up in
    // performance traces.
    let dict_array = DictionaryArray::<K>::try_new(key_array, values_array)?;
    Ok(Arc::new(dict_array))
}

fn cast_array(
    array: ArrayRef,
    to_type: &DataType,
    cast_options: &SparkCastOptions,
) -> DataFusionResult<ArrayRef> {
    use DataType::*;
    let array = array_with_timezone(array, cast_options.timezone.clone(), Some(to_type))?;
    let from_type = array.data_type().clone();

    let native_cast_options: CastOptions = CastOptions {
        safe: !matches!(cast_options.eval_mode, EvalMode::Ansi), // take safe mode from cast_options passed
        format_options: FormatOptions::new()
            .with_timestamp_tz_format(TIMESTAMP_FORMAT)
            .with_timestamp_format(TIMESTAMP_FORMAT),
    };

    let array = match &from_type {
        Dictionary(key_type, value_type)
            if key_type.as_ref() == &Int32
                && (value_type.as_ref() == &Utf8
                    || value_type.as_ref() == &LargeUtf8
                    || value_type.as_ref() == &Binary
                    || value_type.as_ref() == &LargeBinary) =>
        {
            let dict_array = array
                .as_any()
                .downcast_ref::<DictionaryArray<Int32Type>>()
                .expect("Expected a dictionary array");

            let casted_result = match to_type {
                Dictionary(_, to_value_type) => {
                    let casted_dictionary = DictionaryArray::<Int32Type>::new(
                        dict_array.keys().clone(),
                        cast_array(Arc::clone(dict_array.values()), to_value_type, cast_options)?,
                    );
                    Arc::new(casted_dictionary.clone())
                }
                _ => {
                    let casted_dictionary = DictionaryArray::<Int32Type>::new(
                        dict_array.keys().clone(),
                        cast_array(Arc::clone(dict_array.values()), to_type, cast_options)?,
                    );
                    take(casted_dictionary.values().as_ref(), dict_array.keys(), None)?
                }
            };
            return Ok(spark_cast_postprocess(casted_result, &from_type, to_type));
        }
        _ => {
            if let Dictionary(_, _) = to_type {
                let dict_array = dict_from_values::<Int32Type>(array)?;
                let casted_result = cast_array(dict_array, to_type, cast_options)?;
                return Ok(spark_cast_postprocess(casted_result, &from_type, to_type));
            } else {
                array
            }
        }
    };
    let from_type = array.data_type();
    let eval_mode = cast_options.eval_mode;

    let cast_result = match (from_type, to_type) {
        (Utf8, Boolean) => spark_cast_utf8_to_boolean::<i32>(&array, eval_mode),
        (LargeUtf8, Boolean) => spark_cast_utf8_to_boolean::<i64>(&array, eval_mode),
        (Utf8, Timestamp(_, _)) => {
            cast_string_to_timestamp(&array, to_type, eval_mode, &cast_options.timezone)
        }
        (Utf8, Date32) => cast_string_to_date(&array, to_type, eval_mode),
<<<<<<< HEAD
        (Utf8, Float32 | Float64) => cast_string_to_float(&array, to_type, eval_mode),
=======
        (Utf8 | LargeUtf8, Decimal128(precision, scale)) => {
            cast_string_to_decimal(&array, to_type, precision, scale, eval_mode)
        }
        (Utf8 | LargeUtf8, Decimal256(precision, scale)) => {
            cast_string_to_decimal(&array, to_type, precision, scale, eval_mode)
        }
>>>>>>> a9d0c2b0
        (Int64, Int32)
        | (Int64, Int16)
        | (Int64, Int8)
        | (Int32, Int16)
        | (Int32, Int8)
        | (Int16, Int8)
            if eval_mode != EvalMode::Try =>
        {
            spark_cast_int_to_int(&array, eval_mode, from_type, to_type)
        }
        (Int8 | Int16 | Int32 | Int64, Decimal128(precision, scale)) => {
            cast_int_to_decimal128(&array, eval_mode, from_type, to_type, *precision, *scale)
        }
        (Utf8, Int8 | Int16 | Int32 | Int64) => {
            cast_string_to_int::<i32>(to_type, &array, eval_mode)
        }
        (LargeUtf8, Int8 | Int16 | Int32 | Int64) => {
            cast_string_to_int::<i64>(to_type, &array, eval_mode)
        }
        (Float64, Utf8) => spark_cast_float64_to_utf8::<i32>(&array, eval_mode),
        (Float64, LargeUtf8) => spark_cast_float64_to_utf8::<i64>(&array, eval_mode),
        (Float32, Utf8) => spark_cast_float32_to_utf8::<i32>(&array, eval_mode),
        (Float32, LargeUtf8) => spark_cast_float32_to_utf8::<i64>(&array, eval_mode),
        (Float32, Decimal128(precision, scale)) => {
            cast_float32_to_decimal128(&array, *precision, *scale, eval_mode)
        }
        (Float64, Decimal128(precision, scale)) => {
            cast_float64_to_decimal128(&array, *precision, *scale, eval_mode)
        }
        (Float32, Int8)
        | (Float32, Int16)
        | (Float32, Int32)
        | (Float32, Int64)
        | (Float64, Int8)
        | (Float64, Int16)
        | (Float64, Int32)
        | (Float64, Int64)
        | (Decimal128(_, _), Int8)
        | (Decimal128(_, _), Int16)
        | (Decimal128(_, _), Int32)
        | (Decimal128(_, _), Int64)
            if eval_mode != EvalMode::Try =>
        {
            spark_cast_nonintegral_numeric_to_integral(&array, eval_mode, from_type, to_type)
        }
        (Decimal128(_p, _s), Boolean) => spark_cast_decimal_to_boolean(&array),
        (Utf8View, Utf8) => Ok(cast_with_options(&array, to_type, &CAST_OPTIONS)?),
        (Struct(_), Utf8) => Ok(casts_struct_to_string(array.as_struct(), cast_options)?),
        (Struct(_), Struct(_)) => Ok(cast_struct_to_struct(
            array.as_struct(),
            from_type,
            to_type,
            cast_options,
        )?),
        (List(_), Utf8) => Ok(cast_array_to_string(array.as_list(), cast_options)?),
        (List(_), List(_)) if can_cast_types(from_type, to_type) => {
            Ok(cast_with_options(&array, to_type, &CAST_OPTIONS)?)
        }
        (UInt8 | UInt16 | UInt32 | UInt64, Int8 | Int16 | Int32 | Int64)
            if cast_options.allow_cast_unsigned_ints =>
        {
            Ok(cast_with_options(&array, to_type, &CAST_OPTIONS)?)
        }
        (Binary, Utf8) => Ok(cast_binary_to_string::<i32>(&array, cast_options)?),
        _ if cast_options.is_adapting_schema
            || is_datafusion_spark_compatible(from_type, to_type, cast_options.allow_incompat) =>
        {
            // use DataFusion cast only when we know that it is compatible with Spark
            Ok(cast_with_options(&array, to_type, &native_cast_options)?)
        }
        _ => {
            // we should never reach this code because the Scala code should be checking
            // for supported cast operations and falling back to Spark for anything that
            // is not yet supported
            Err(SparkError::Internal(format!(
                "Native cast invoked for unsupported cast from {from_type:?} to {to_type:?}"
            )))
        }
    };
    Ok(spark_cast_postprocess(cast_result?, from_type, to_type))
}

fn cast_string_to_float(
    array: &ArrayRef,
    to_type: &DataType,
    eval_mode: EvalMode,
) -> SparkResult<ArrayRef> {
    match to_type {
        DataType::Float32 => {
            cast_string_to_float_impl::<Float32Type>(array, eval_mode, "FLOAT")
        }
        DataType::Float64 => cast_string_to_float_impl::<Float64Type>(array, eval_mode, "DOUBLE"),
        _ => Err(SparkError::Internal(format!(
            "Unsupported cast to float type: {:?}",
            to_type
        ))),
    }
}

fn cast_string_to_float_impl<T: ArrowPrimitiveType>(
    array: &ArrayRef,
    eval_mode: EvalMode,
    type_name: &str,
) -> SparkResult<ArrayRef>
where
    T::Native: FromStr + num::Float,
{
    let arr = array
        .as_any()
        .downcast_ref::<StringArray>()
        .ok_or_else(|| SparkError::Internal("Expected string array".to_string()))?;

    let mut builder = PrimitiveBuilder::<T>::with_capacity(arr.len());

    for i in 0..arr.len() {
        if arr.is_null(i) {
            builder.append_null();
        } else {
            let str_value = arr.value(i).trim();
            match parse_string_to_float(str_value) {
                Some(v) => builder.append_value(v),
                None => {
                    if eval_mode == EvalMode::Ansi {
                        return Err(invalid_value(arr.value(i), "STRING", type_name));
                    }
                    builder.append_null();
                }
            }
        }
    }

    Ok(Arc::new(builder.finish()))
}

/// helper to parse floats from string inputs
fn parse_string_to_float<F>(s: &str) -> Option<F>
where
    F: FromStr + num::Float,
{
    // Handle +inf / -inf
    if s.eq_ignore_ascii_case("inf") || s.eq_ignore_ascii_case("+inf") || s.eq_ignore_ascii_case("infinity") || s.eq_ignore_ascii_case("+infinity") {
        return Some(F::infinity());
    }
    if s.eq_ignore_ascii_case("-inf") || s.eq_ignore_ascii_case("-infinity") {
        return Some(F::neg_infinity());
    }
    if s.eq_ignore_ascii_case("nan") {
        return Some(F::nan());
    }
    // Remove D/F suffix if present
    let pruned_float_str = if s.ends_with("d") || s.ends_with("D") || s.ends_with('f') || s.ends_with('F')  {
        &s[..s.len() - 1]
    } else {
        s
    };
    // Rust's parse logic already handles scientific notations so we just rely on it
    pruned_float_str.parse::<F>().ok()
}

fn cast_binary_to_string<O: OffsetSizeTrait>(
    array: &dyn Array,
    spark_cast_options: &SparkCastOptions,
) -> Result<ArrayRef, ArrowError> {
    let input = array
        .as_any()
        .downcast_ref::<GenericByteArray<GenericBinaryType<O>>>()
        .unwrap();

    fn binary_formatter(value: &[u8], spark_cast_options: &SparkCastOptions) -> String {
        match spark_cast_options.binary_output_style {
            Some(s) => spark_binary_formatter(value, s),
            None => cast_binary_formatter(value),
        }
    }

    let output_array = input
        .iter()
        .map(|value| match value {
            Some(value) => Ok(Some(binary_formatter(value, spark_cast_options))),
            _ => Ok(None),
        })
        .collect::<Result<GenericStringArray<O>, ArrowError>>()?;
    Ok(Arc::new(output_array))
}

/// This function mimics the [BinaryFormatter]: https://github.com/apache/spark/blob/v4.0.0/sql/catalyst/src/main/scala/org/apache/spark/sql/catalyst/expressions/ToStringBase.scala#L449-L468
/// used by SparkSQL's ToPrettyString expression.
/// The BinaryFormatter was [introduced]: https://issues.apache.org/jira/browse/SPARK-47911 in Spark 4.0.0
/// Before Spark 4.0.0, the default is SPACE_DELIMITED_UPPERCASE_HEX
fn spark_binary_formatter(value: &[u8], binary_output_style: BinaryOutputStyle) -> String {
    match binary_output_style {
        BinaryOutputStyle::Utf8 => String::from_utf8(value.to_vec()).unwrap(),
        BinaryOutputStyle::Basic => {
            format!(
                "{:?}",
                value
                    .iter()
                    .map(|v| i8::from_ne_bytes([*v]))
                    .collect::<Vec<i8>>()
            )
        }
        BinaryOutputStyle::Base64 => BASE64_STANDARD_NO_PAD.encode(value),
        BinaryOutputStyle::Hex => value
            .iter()
            .map(|v| hex::encode_upper([*v]))
            .collect::<String>(),
        BinaryOutputStyle::HexDiscrete => {
            // Spark's default SPACE_DELIMITED_UPPERCASE_HEX
            format!(
                "[{}]",
                value
                    .iter()
                    .map(|v| hex::encode_upper([*v]))
                    .collect::<Vec<String>>()
                    .join(" ")
            )
        }
    }
}

fn cast_binary_formatter(value: &[u8]) -> String {
    match String::from_utf8(value.to_vec()) {
        Ok(value) => value,
        Err(_) => unsafe { String::from_utf8_unchecked(value.to_vec()) },
    }
}

/// Determines if DataFusion supports the given cast in a way that is
/// compatible with Spark
fn is_datafusion_spark_compatible(
    from_type: &DataType,
    to_type: &DataType,
    allow_incompat: bool,
) -> bool {
    if from_type == to_type {
        return true;
    }
    match from_type {
        DataType::Null => {
            matches!(to_type, DataType::List(_))
        }
        DataType::Boolean => matches!(
            to_type,
            DataType::Int8
                | DataType::Int16
                | DataType::Int32
                | DataType::Int64
                | DataType::Float32
                | DataType::Float64
                | DataType::Utf8
        ),
        DataType::Int8 | DataType::Int16 | DataType::Int32 | DataType::Int64 => {
            matches!(
                to_type,
                DataType::Boolean
                    | DataType::Int8
                    | DataType::Int16
                    | DataType::Int32
                    | DataType::Int64
                    | DataType::Float32
                    | DataType::Float64
                    | DataType::Utf8
            )
        }
        DataType::Float32 | DataType::Float64 => matches!(
            to_type,
            DataType::Boolean
                | DataType::Int8
                | DataType::Int16
                | DataType::Int32
                | DataType::Int64
                | DataType::Float32
                | DataType::Float64
        ),
        DataType::Decimal128(_, _) | DataType::Decimal256(_, _) => matches!(
            to_type,
            DataType::Int8
                | DataType::Int16
                | DataType::Int32
                | DataType::Int64
                | DataType::Float32
                | DataType::Float64
                | DataType::Decimal128(_, _)
                | DataType::Decimal256(_, _)
                | DataType::Utf8 // note that there can be formatting differences
        ),
        DataType::Utf8 if allow_incompat => {
            matches!(to_type, DataType::Binary | DataType::Decimal128(_, _))
        }
        DataType::Utf8 => matches!(
            to_type,
            DataType::Binary | DataType::Float32 | DataType::Float64
        ),
        DataType::Date32 => matches!(to_type, DataType::Utf8),
        DataType::Timestamp(_, _) => {
            matches!(
                to_type,
                DataType::Int64 | DataType::Date32 | DataType::Utf8 | DataType::Timestamp(_, _)
            )
        }
        DataType::Binary => {
            // note that this is not completely Spark compatible because
            // DataFusion only supports binary data containing valid UTF-8 strings
            matches!(to_type, DataType::Utf8)
        }
        _ => false,
    }
}

/// Cast between struct types based on logic in
/// `org.apache.spark.sql.catalyst.expressions.Cast#castStruct`.
fn cast_struct_to_struct(
    array: &StructArray,
    from_type: &DataType,
    to_type: &DataType,
    cast_options: &SparkCastOptions,
) -> DataFusionResult<ArrayRef> {
    match (from_type, to_type) {
        (DataType::Struct(from_fields), DataType::Struct(to_fields)) => {
            let cast_fields: Vec<ArrayRef> = from_fields
                .iter()
                .enumerate()
                .zip(to_fields.iter())
                .map(|((idx, _from), to)| {
                    let from_field = Arc::clone(array.column(idx));
                    let array_length = from_field.len();
                    let cast_result = spark_cast(
                        ColumnarValue::from(from_field),
                        to.data_type(),
                        cast_options,
                    )
                    .unwrap();
                    cast_result.to_array(array_length).unwrap()
                })
                .collect();

            Ok(Arc::new(StructArray::new(
                to_fields.clone(),
                cast_fields,
                array.nulls().cloned(),
            )))
        }
        _ => unreachable!(),
    }
}

fn cast_array_to_string(
    array: &ListArray,
    spark_cast_options: &SparkCastOptions,
) -> DataFusionResult<ArrayRef> {
    let mut builder = StringBuilder::with_capacity(array.len(), array.len() * 16);
    let mut str = String::with_capacity(array.len() * 16);

    let casted_values = cast_array(
        Arc::clone(array.values()),
        &DataType::Utf8,
        spark_cast_options,
    )?;
    let string_values = casted_values
        .as_any()
        .downcast_ref::<StringArray>()
        .expect("Casted values should be StringArray");

    let offsets = array.offsets();
    for row_index in 0..array.len() {
        if array.is_null(row_index) {
            builder.append_null();
        } else {
            str.clear();
            let start = offsets[row_index] as usize;
            let end = offsets[row_index + 1] as usize;

            str.push('[');
            let mut first = true;
            for idx in start..end {
                if !first {
                    str.push_str(", ");
                }
                if string_values.is_null(idx) {
                    str.push_str(&spark_cast_options.null_string);
                } else {
                    str.push_str(string_values.value(idx));
                }
                first = false;
            }
            str.push(']');
            builder.append_value(&str);
        }
    }
    Ok(Arc::new(builder.finish()))
}

fn casts_struct_to_string(
    array: &StructArray,
    spark_cast_options: &SparkCastOptions,
) -> DataFusionResult<ArrayRef> {
    // cast each field to a string
    let string_arrays: Vec<ArrayRef> = array
        .columns()
        .iter()
        .map(|arr| {
            spark_cast(
                ColumnarValue::Array(Arc::clone(arr)),
                &DataType::Utf8,
                spark_cast_options,
            )
            .and_then(|cv| cv.into_array(arr.len()))
        })
        .collect::<DataFusionResult<Vec<_>>>()?;
    let string_arrays: Vec<&StringArray> =
        string_arrays.iter().map(|arr| arr.as_string()).collect();
    // build the struct string containing entries in the format `"field_name":field_value`
    let mut builder = StringBuilder::with_capacity(array.len(), array.len() * 16);
    let mut str = String::with_capacity(array.len() * 16);
    for row_index in 0..array.len() {
        if array.is_null(row_index) {
            builder.append_null();
        } else {
            str.clear();
            let mut any_fields_written = false;
            str.push('{');
            for field in &string_arrays {
                if any_fields_written {
                    str.push_str(", ");
                }
                if field.is_null(row_index) {
                    str.push_str(&spark_cast_options.null_string);
                } else {
                    str.push_str(field.value(row_index));
                }
                any_fields_written = true;
            }
            str.push('}');
            builder.append_value(&str);
        }
    }
    Ok(Arc::new(builder.finish()))
}

fn cast_string_to_int<OffsetSize: OffsetSizeTrait>(
    to_type: &DataType,
    array: &ArrayRef,
    eval_mode: EvalMode,
) -> SparkResult<ArrayRef> {
    let string_array = array
        .as_any()
        .downcast_ref::<GenericStringArray<OffsetSize>>()
        .expect("cast_string_to_int expected a string array");

    let cast_array: ArrayRef = match to_type {
        DataType::Int8 => cast_utf8_to_int!(string_array, eval_mode, Int8Type, cast_string_to_i8)?,
        DataType::Int16 => {
            cast_utf8_to_int!(string_array, eval_mode, Int16Type, cast_string_to_i16)?
        }
        DataType::Int32 => {
            cast_utf8_to_int!(string_array, eval_mode, Int32Type, cast_string_to_i32)?
        }
        DataType::Int64 => {
            cast_utf8_to_int!(string_array, eval_mode, Int64Type, cast_string_to_i64)?
        }
        dt => unreachable!(
            "{}",
            format!("invalid integer type {dt} in cast from string")
        ),
    };
    Ok(cast_array)
}

fn cast_string_to_date(
    array: &ArrayRef,
    to_type: &DataType,
    eval_mode: EvalMode,
) -> SparkResult<ArrayRef> {
    let string_array = array
        .as_any()
        .downcast_ref::<GenericStringArray<i32>>()
        .expect("Expected a string array");

    if to_type != &DataType::Date32 {
        unreachable!("Invalid data type {:?} in cast from string", to_type);
    }

    let len = string_array.len();
    let mut cast_array = PrimitiveArray::<Date32Type>::builder(len);

    for i in 0..len {
        let value = if string_array.is_null(i) {
            None
        } else {
            match date_parser(string_array.value(i), eval_mode) {
                Ok(Some(cast_value)) => Some(cast_value),
                Ok(None) => None,
                Err(e) => return Err(e),
            }
        };

        match value {
            Some(cast_value) => cast_array.append_value(cast_value),
            None => cast_array.append_null(),
        }
    }

    Ok(Arc::new(cast_array.finish()) as ArrayRef)
}

fn cast_string_to_timestamp(
    array: &ArrayRef,
    to_type: &DataType,
    eval_mode: EvalMode,
    timezone_str: &str,
) -> SparkResult<ArrayRef> {
    let string_array = array
        .as_any()
        .downcast_ref::<GenericStringArray<i32>>()
        .expect("Expected a string array");

    let tz = &timezone::Tz::from_str(timezone_str).unwrap();

    let cast_array: ArrayRef = match to_type {
        DataType::Timestamp(_, _) => {
            cast_utf8_to_timestamp!(
                string_array,
                eval_mode,
                TimestampMicrosecondType,
                timestamp_parser,
                tz
            )
        }
        _ => unreachable!("Invalid data type {:?} in cast from string", to_type),
    };
    Ok(cast_array)
}

fn cast_float64_to_decimal128(
    array: &dyn Array,
    precision: u8,
    scale: i8,
    eval_mode: EvalMode,
) -> SparkResult<ArrayRef> {
    cast_floating_point_to_decimal128::<Float64Type>(array, precision, scale, eval_mode)
}

fn cast_float32_to_decimal128(
    array: &dyn Array,
    precision: u8,
    scale: i8,
    eval_mode: EvalMode,
) -> SparkResult<ArrayRef> {
    cast_floating_point_to_decimal128::<Float32Type>(array, precision, scale, eval_mode)
}

fn cast_floating_point_to_decimal128<T: ArrowPrimitiveType>(
    array: &dyn Array,
    precision: u8,
    scale: i8,
    eval_mode: EvalMode,
) -> SparkResult<ArrayRef>
where
    <T as ArrowPrimitiveType>::Native: AsPrimitive<f64>,
{
    let input = array.as_any().downcast_ref::<PrimitiveArray<T>>().unwrap();
    let mut cast_array = PrimitiveArray::<Decimal128Type>::builder(input.len());

    let mul = 10_f64.powi(scale as i32);

    for i in 0..input.len() {
        if input.is_null(i) {
            cast_array.append_null();
            continue;
        }

        let input_value = input.value(i).as_();
        if let Some(v) = (input_value * mul).round().to_i128() {
            if is_validate_decimal_precision(v, precision) {
                cast_array.append_value(v);
                continue;
            }
        };

        if eval_mode == EvalMode::Ansi {
            return Err(SparkError::NumericValueOutOfRange {
                value: input_value.to_string(),
                precision,
                scale,
            });
        }
        cast_array.append_null();
    }

    let res = Arc::new(
        cast_array
            .with_precision_and_scale(precision, scale)?
            .finish(),
    ) as ArrayRef;
    Ok(res)
}

fn spark_cast_float64_to_utf8<OffsetSize>(
    from: &dyn Array,
    _eval_mode: EvalMode,
) -> SparkResult<ArrayRef>
where
    OffsetSize: OffsetSizeTrait,
{
    cast_float_to_string!(from, _eval_mode, f64, Float64Array, OffsetSize)
}

fn spark_cast_float32_to_utf8<OffsetSize>(
    from: &dyn Array,
    _eval_mode: EvalMode,
) -> SparkResult<ArrayRef>
where
    OffsetSize: OffsetSizeTrait,
{
    cast_float_to_string!(from, _eval_mode, f32, Float32Array, OffsetSize)
}

fn cast_int_to_decimal128_internal<T>(
    array: &PrimitiveArray<T>,
    precision: u8,
    scale: i8,
    eval_mode: EvalMode,
) -> SparkResult<ArrayRef>
where
    T: ArrowPrimitiveType,
    T::Native: Into<i128>,
{
    let mut builder = Decimal128Builder::with_capacity(array.len());
    let multiplier = 10_i128.pow(scale as u32);

    for i in 0..array.len() {
        if array.is_null(i) {
            builder.append_null();
        } else {
            let v = array.value(i).into();
            let scaled = v.checked_mul(multiplier);
            match scaled {
                Some(scaled) => {
                    if !is_validate_decimal_precision(scaled, precision) {
                        match eval_mode {
                            EvalMode::Ansi => {
                                return Err(SparkError::NumericValueOutOfRange {
                                    value: v.to_string(),
                                    precision,
                                    scale,
                                });
                            }
                            EvalMode::Try | EvalMode::Legacy => builder.append_null(),
                        }
                    } else {
                        builder.append_value(scaled);
                    }
                }
                _ => match eval_mode {
                    EvalMode::Ansi => {
                        return Err(SparkError::NumericValueOutOfRange {
                            value: v.to_string(),
                            precision,
                            scale,
                        })
                    }
                    EvalMode::Legacy | EvalMode::Try => builder.append_null(),
                },
            }
        }
    }
    Ok(Arc::new(
        builder.with_precision_and_scale(precision, scale)?.finish(),
    ))
}

fn cast_int_to_decimal128(
    array: &dyn Array,
    eval_mode: EvalMode,
    from_type: &DataType,
    to_type: &DataType,
    precision: u8,
    scale: i8,
) -> SparkResult<ArrayRef> {
    match (from_type, to_type) {
        (DataType::Int8, DataType::Decimal128(_p, _s)) => {
            cast_int_to_decimal128_internal::<Int8Type>(
                array.as_primitive::<Int8Type>(),
                precision,
                scale,
                eval_mode,
            )
        }
        (DataType::Int16, DataType::Decimal128(_p, _s)) => {
            cast_int_to_decimal128_internal::<Int16Type>(
                array.as_primitive::<Int16Type>(),
                precision,
                scale,
                eval_mode,
            )
        }
        (DataType::Int32, DataType::Decimal128(_p, _s)) => {
            cast_int_to_decimal128_internal::<Int32Type>(
                array.as_primitive::<Int32Type>(),
                precision,
                scale,
                eval_mode,
            )
        }
        (DataType::Int64, DataType::Decimal128(_p, _s)) => {
            cast_int_to_decimal128_internal::<Int64Type>(
                array.as_primitive::<Int64Type>(),
                precision,
                scale,
                eval_mode,
            )
        }
        _ => Err(SparkError::Internal(format!(
            "Unsupported cast from datatype : {}",
            from_type
        ))),
    }
}

fn spark_cast_int_to_int(
    array: &dyn Array,
    eval_mode: EvalMode,
    from_type: &DataType,
    to_type: &DataType,
) -> SparkResult<ArrayRef> {
    match (from_type, to_type) {
        (DataType::Int64, DataType::Int32) => cast_int_to_int_macro!(
            array, eval_mode, Int64Type, Int32Type, from_type, i32, "BIGINT", "INT"
        ),
        (DataType::Int64, DataType::Int16) => cast_int_to_int_macro!(
            array, eval_mode, Int64Type, Int16Type, from_type, i16, "BIGINT", "SMALLINT"
        ),
        (DataType::Int64, DataType::Int8) => cast_int_to_int_macro!(
            array, eval_mode, Int64Type, Int8Type, from_type, i8, "BIGINT", "TINYINT"
        ),
        (DataType::Int32, DataType::Int16) => cast_int_to_int_macro!(
            array, eval_mode, Int32Type, Int16Type, from_type, i16, "INT", "SMALLINT"
        ),
        (DataType::Int32, DataType::Int8) => cast_int_to_int_macro!(
            array, eval_mode, Int32Type, Int8Type, from_type, i8, "INT", "TINYINT"
        ),
        (DataType::Int16, DataType::Int8) => cast_int_to_int_macro!(
            array, eval_mode, Int16Type, Int8Type, from_type, i8, "SMALLINT", "TINYINT"
        ),
        _ => unreachable!(
            "{}",
            format!("invalid integer type {to_type} in cast from {from_type}")
        ),
    }
}

fn spark_cast_utf8_to_boolean<OffsetSize>(
    from: &dyn Array,
    eval_mode: EvalMode,
) -> SparkResult<ArrayRef>
where
    OffsetSize: OffsetSizeTrait,
{
    let array = from
        .as_any()
        .downcast_ref::<GenericStringArray<OffsetSize>>()
        .unwrap();

    let output_array = array
        .iter()
        .map(|value| match value {
            Some(value) => match value.to_ascii_lowercase().trim() {
                "t" | "true" | "y" | "yes" | "1" => Ok(Some(true)),
                "f" | "false" | "n" | "no" | "0" => Ok(Some(false)),
                _ if eval_mode == EvalMode::Ansi => Err(SparkError::CastInvalidValue {
                    value: value.to_string(),
                    from_type: "STRING".to_string(),
                    to_type: "BOOLEAN".to_string(),
                }),
                _ => Ok(None),
            },
            _ => Ok(None),
        })
        .collect::<Result<BooleanArray, _>>()?;

    Ok(Arc::new(output_array))
}

fn spark_cast_decimal_to_boolean(array: &dyn Array) -> SparkResult<ArrayRef> {
    let decimal_array = array.as_primitive::<Decimal128Type>();
    let mut result = BooleanBuilder::with_capacity(decimal_array.len());
    for i in 0..decimal_array.len() {
        if decimal_array.is_null(i) {
            result.append_null()
        } else {
            result.append_value(!decimal_array.value(i).is_zero());
        }
    }
    Ok(Arc::new(result.finish()))
}

fn spark_cast_nonintegral_numeric_to_integral(
    array: &dyn Array,
    eval_mode: EvalMode,
    from_type: &DataType,
    to_type: &DataType,
) -> SparkResult<ArrayRef> {
    match (from_type, to_type) {
        (DataType::Float32, DataType::Int8) => cast_float_to_int16_down!(
            array,
            eval_mode,
            Float32Array,
            Int8Array,
            f32,
            i8,
            "FLOAT",
            "TINYINT",
            "{:e}"
        ),
        (DataType::Float32, DataType::Int16) => cast_float_to_int16_down!(
            array,
            eval_mode,
            Float32Array,
            Int16Array,
            f32,
            i16,
            "FLOAT",
            "SMALLINT",
            "{:e}"
        ),
        (DataType::Float32, DataType::Int32) => cast_float_to_int32_up!(
            array,
            eval_mode,
            Float32Array,
            Int32Array,
            f32,
            i32,
            "FLOAT",
            "INT",
            i32::MAX,
            "{:e}"
        ),
        (DataType::Float32, DataType::Int64) => cast_float_to_int32_up!(
            array,
            eval_mode,
            Float32Array,
            Int64Array,
            f32,
            i64,
            "FLOAT",
            "BIGINT",
            i64::MAX,
            "{:e}"
        ),
        (DataType::Float64, DataType::Int8) => cast_float_to_int16_down!(
            array,
            eval_mode,
            Float64Array,
            Int8Array,
            f64,
            i8,
            "DOUBLE",
            "TINYINT",
            "{:e}D"
        ),
        (DataType::Float64, DataType::Int16) => cast_float_to_int16_down!(
            array,
            eval_mode,
            Float64Array,
            Int16Array,
            f64,
            i16,
            "DOUBLE",
            "SMALLINT",
            "{:e}D"
        ),
        (DataType::Float64, DataType::Int32) => cast_float_to_int32_up!(
            array,
            eval_mode,
            Float64Array,
            Int32Array,
            f64,
            i32,
            "DOUBLE",
            "INT",
            i32::MAX,
            "{:e}D"
        ),
        (DataType::Float64, DataType::Int64) => cast_float_to_int32_up!(
            array,
            eval_mode,
            Float64Array,
            Int64Array,
            f64,
            i64,
            "DOUBLE",
            "BIGINT",
            i64::MAX,
            "{:e}D"
        ),
        (DataType::Decimal128(precision, scale), DataType::Int8) => {
            cast_decimal_to_int16_down!(
                array, eval_mode, Int8Array, i8, "TINYINT", precision, *scale
            )
        }
        (DataType::Decimal128(precision, scale), DataType::Int16) => {
            cast_decimal_to_int16_down!(
                array, eval_mode, Int16Array, i16, "SMALLINT", precision, *scale
            )
        }
        (DataType::Decimal128(precision, scale), DataType::Int32) => {
            cast_decimal_to_int32_up!(
                array,
                eval_mode,
                Int32Array,
                i32,
                "INT",
                i32::MAX,
                *precision,
                *scale
            )
        }
        (DataType::Decimal128(precision, scale), DataType::Int64) => {
            cast_decimal_to_int32_up!(
                array,
                eval_mode,
                Int64Array,
                i64,
                "BIGINT",
                i64::MAX,
                *precision,
                *scale
            )
        }
        _ => unreachable!(
            "{}",
            format!("invalid cast from non-integral numeric type: {from_type} to integral numeric type: {to_type}")
        ),
    }
}

/// Equivalent to org.apache.spark.unsafe.types.UTF8String.toByte
fn cast_string_to_i8(str: &str, eval_mode: EvalMode) -> SparkResult<Option<i8>> {
    Ok(cast_string_to_int_with_range_check(
        str,
        eval_mode,
        "TINYINT",
        i8::MIN as i32,
        i8::MAX as i32,
    )?
    .map(|v| v as i8))
}

/// Equivalent to org.apache.spark.unsafe.types.UTF8String.toShort
fn cast_string_to_i16(str: &str, eval_mode: EvalMode) -> SparkResult<Option<i16>> {
    Ok(cast_string_to_int_with_range_check(
        str,
        eval_mode,
        "SMALLINT",
        i16::MIN as i32,
        i16::MAX as i32,
    )?
    .map(|v| v as i16))
}

/// Equivalent to org.apache.spark.unsafe.types.UTF8String.toInt(IntWrapper intWrapper)
fn cast_string_to_i32(str: &str, eval_mode: EvalMode) -> SparkResult<Option<i32>> {
    do_cast_string_to_int::<i32>(str, eval_mode, "INT", i32::MIN)
}

/// Equivalent to org.apache.spark.unsafe.types.UTF8String.toLong(LongWrapper intWrapper)
fn cast_string_to_i64(str: &str, eval_mode: EvalMode) -> SparkResult<Option<i64>> {
    do_cast_string_to_int::<i64>(str, eval_mode, "BIGINT", i64::MIN)
}

fn cast_string_to_int_with_range_check(
    str: &str,
    eval_mode: EvalMode,
    type_name: &str,
    min: i32,
    max: i32,
) -> SparkResult<Option<i32>> {
    match do_cast_string_to_int(str, eval_mode, type_name, i32::MIN)? {
        None => Ok(None),
        Some(v) if v >= min && v <= max => Ok(Some(v)),
        _ if eval_mode == EvalMode::Ansi => Err(invalid_value(str, "STRING", type_name)),
        _ => Ok(None),
    }
}

/// Equivalent to
/// - org.apache.spark.unsafe.types.UTF8String.toInt(IntWrapper intWrapper, boolean allowDecimal)
/// - org.apache.spark.unsafe.types.UTF8String.toLong(LongWrapper longWrapper, boolean allowDecimal)
fn do_cast_string_to_int<
    T: Num + PartialOrd + Integer + CheckedSub + CheckedNeg + From<i32> + Copy,
>(
    str: &str,
    eval_mode: EvalMode,
    type_name: &str,
    min_value: T,
) -> SparkResult<Option<T>> {
    let trimmed_str = str.trim();
    if trimmed_str.is_empty() {
        return none_or_err(eval_mode, type_name, str);
    }
    let len = trimmed_str.len();
    let mut result: T = T::zero();
    let mut negative = false;
    let radix = T::from(10);
    let stop_value = min_value / radix;
    let mut parse_sign_and_digits = true;

    for (i, ch) in trimmed_str.char_indices() {
        if parse_sign_and_digits {
            if i == 0 {
                negative = ch == '-';
                let positive = ch == '+';
                if negative || positive {
                    if i + 1 == len {
                        // input string is just "+" or "-"
                        return none_or_err(eval_mode, type_name, str);
                    }
                    // consume this char
                    continue;
                }
            }

            if ch == '.' {
                if eval_mode == EvalMode::Legacy {
                    // truncate decimal in legacy mode
                    parse_sign_and_digits = false;
                    continue;
                } else {
                    return none_or_err(eval_mode, type_name, str);
                }
            }

            let digit = if ch.is_ascii_digit() {
                (ch as u32) - ('0' as u32)
            } else {
                return none_or_err(eval_mode, type_name, str);
            };

            // We are going to process the new digit and accumulate the result. However, before
            // doing this, if the result is already smaller than the
            // stopValue(Integer.MIN_VALUE / radix), then result * 10 will definitely be
            // smaller than minValue, and we can stop
            if result < stop_value {
                return none_or_err(eval_mode, type_name, str);
            }

            // Since the previous result is greater than or equal to stopValue(Integer.MIN_VALUE /
            // radix), we can just use `result > 0` to check overflow. If result
            // overflows, we should stop
            let v = result * radix;
            let digit = (digit as i32).into();
            match v.checked_sub(&digit) {
                Some(x) if x <= T::zero() => result = x,
                _ => {
                    return none_or_err(eval_mode, type_name, str);
                }
            }
        } else {
            // make sure fractional digits are valid digits but ignore them
            if !ch.is_ascii_digit() {
                return none_or_err(eval_mode, type_name, str);
            }
        }
    }

    if !negative {
        if let Some(neg) = result.checked_neg() {
            if neg < T::zero() {
                return none_or_err(eval_mode, type_name, str);
            }
            result = neg;
        } else {
            return none_or_err(eval_mode, type_name, str);
        }
    }

    Ok(Some(result))
}

fn cast_string_to_decimal(
    array: &ArrayRef,
    to_type: &DataType,
    precision: &u8,
    scale: &i8,
    eval_mode: EvalMode,
) -> SparkResult<ArrayRef> {
    match to_type {
        DataType::Decimal128(_, _) => {
            cast_string_to_decimal128_impl(array, eval_mode, *precision, *scale)
        }
        DataType::Decimal256(_, _) => {
            cast_string_to_decimal256_impl(array, eval_mode, *precision, *scale)
        }
        _ => Err(SparkError::Internal(format!(
            "Unexpected type in cast_string_to_decimal: {:?}",
            to_type
        ))),
    }
}

fn cast_string_to_decimal128_impl(
    array: &ArrayRef,
    eval_mode: EvalMode,
    precision: u8,
    scale: i8,
) -> SparkResult<ArrayRef> {
    let string_array = array
        .as_any()
        .downcast_ref::<StringArray>()
        .ok_or_else(|| SparkError::Internal("Expected string array".to_string()))?;

    let mut decimal_builder = Decimal128Builder::with_capacity(string_array.len());

    for i in 0..string_array.len() {
        if string_array.is_null(i) {
            decimal_builder.append_null();
        } else {
            let str_value = string_array.value(i);
            match parse_string_to_decimal(str_value, precision, scale) {
                Ok(Some(decimal_value)) => {
                    decimal_builder.append_value(decimal_value);
                }
                Ok(None) => {
                    if eval_mode == EvalMode::Ansi {
                        return Err(invalid_value(
                            string_array.value(i),
                            "STRING",
                            &format!("DECIMAL({},{})", precision, scale),
                        ));
                    }
                    decimal_builder.append_null();
                }
                Err(e) => {
                    if eval_mode == EvalMode::Ansi {
                        return Err(e);
                    }
                    decimal_builder.append_null();
                }
            }
        }
    }

    Ok(Arc::new(
        decimal_builder
            .with_precision_and_scale(precision, scale)?
            .finish(),
    ))
}

fn cast_string_to_decimal256_impl(
    array: &ArrayRef,
    eval_mode: EvalMode,
    precision: u8,
    scale: i8,
) -> SparkResult<ArrayRef> {
    let string_array = array
        .as_any()
        .downcast_ref::<StringArray>()
        .ok_or_else(|| SparkError::Internal("Expected string array".to_string()))?;

    let mut decimal_builder = PrimitiveBuilder::<Decimal256Type>::with_capacity(string_array.len());

    for i in 0..string_array.len() {
        if string_array.is_null(i) {
            decimal_builder.append_null();
        } else {
            let str_value = string_array.value(i);
            match parse_string_to_decimal(str_value, precision, scale) {
                Ok(Some(decimal_value)) => {
                    // Convert i128 to i256
                    let i256_value = i256::from_i128(decimal_value);
                    decimal_builder.append_value(i256_value);
                }
                Ok(None) => {
                    if eval_mode == EvalMode::Ansi {
                        return Err(invalid_value(
                            str_value,
                            "STRING",
                            &format!("DECIMAL({},{})", precision, scale),
                        ));
                    }
                    decimal_builder.append_null();
                }
                Err(e) => {
                    if eval_mode == EvalMode::Ansi {
                        return Err(e);
                    }
                    decimal_builder.append_null();
                }
            }
        }
    }

    Ok(Arc::new(
        decimal_builder
            .with_precision_and_scale(precision, scale)?
            .finish(),
    ))
}

/// Parse a string to decimal following Spark's behavior
fn parse_string_to_decimal(s: &str, precision: u8, scale: i8) -> SparkResult<Option<i128>> {
    let string_bytes = s.as_bytes();
    let mut start = 0;
    let mut end = string_bytes.len();

    // trim whitespaces
    while start < end && string_bytes[start].is_ascii_whitespace() {
        start += 1;
    }
    while end > start && string_bytes[end - 1].is_ascii_whitespace() {
        end -= 1;
    }

    let trimmed = &s[start..end];

    if trimmed.is_empty() {
        return Ok(None);
    }
    // Handle special values (inf, nan, etc.)
    if trimmed.eq_ignore_ascii_case("inf")
        || trimmed.eq_ignore_ascii_case("+inf")
        || trimmed.eq_ignore_ascii_case("infinity")
        || trimmed.eq_ignore_ascii_case("+infinity")
        || trimmed.eq_ignore_ascii_case("-inf")
        || trimmed.eq_ignore_ascii_case("-infinity")
        || trimmed.eq_ignore_ascii_case("nan")
    {
        return Ok(None);
    }

    // validate and parse mantissa and exponent
    match parse_decimal_str(trimmed) {
        Ok((mantissa, exponent)) => {
            // Convert to target scale
            let target_scale = scale as i32;
            let scale_adjustment = target_scale - exponent;

            let scaled_value = if scale_adjustment >= 0 {
                // Need to multiply (increase scale) but return None if scale is too high to fit i128
                if scale_adjustment > 38 {
                    return Ok(None);
                }
                mantissa.checked_mul(10_i128.pow(scale_adjustment as u32))
            } else {
                // Need to multiply (increase scale) but return None if scale is too high to fit i128
                let abs_scale_adjustment = (-scale_adjustment) as u32;
                if abs_scale_adjustment > 38 {
                    return Ok(Some(0));
                }

                let divisor = 10_i128.pow(abs_scale_adjustment);
                let quotient_opt = mantissa.checked_div(divisor);
                // Check if divisor is 0
                if quotient_opt.is_none() {
                    return Ok(None);
                }
                let quotient = quotient_opt.unwrap();
                let remainder = mantissa % divisor;

                // Round half up: if abs(remainder) >= divisor/2, round away from zero
                let half_divisor = divisor / 2;
                let rounded = if remainder.abs() >= half_divisor {
                    if mantissa >= 0 {
                        quotient + 1
                    } else {
                        quotient - 1
                    }
                } else {
                    quotient
                };
                Some(rounded)
            };

            match scaled_value {
                Some(value) => {
                    // Check if it fits target precision
                    if is_validate_decimal_precision(value, precision) {
                        Ok(Some(value))
                    } else {
                        Ok(None)
                    }
                }
                None => {
                    // Overflow while scaling
                    Ok(None)
                }
            }
        }
        Err(_) => Ok(None),
    }
}

/// Parse a decimal string into mantissa and scale
/// e.g., "123.45" -> (12345, 2), "-0.001" -> (-1, 3)
fn parse_decimal_str(s: &str) -> Result<(i128, i32), String> {
    if s.is_empty() {
        return Err("Empty string".to_string());
    }

    let (mantissa_str, exponent) = if let Some(e_pos) = s.find(|c| ['e', 'E'].contains(&c)) {
        let mantissa_part = &s[..e_pos];
        let exponent_part = &s[e_pos + 1..];
        // Parse exponent
        let exp: i32 = exponent_part
            .parse()
            .map_err(|e| format!("Invalid exponent: {}", e))?;

        (mantissa_part, exp)
    } else {
        (s, 0)
    };

    let negative = mantissa_str.starts_with('-');
    let mantissa_str = if negative || mantissa_str.starts_with('+') {
        &mantissa_str[1..]
    } else {
        mantissa_str
    };

    if mantissa_str.starts_with('+') || mantissa_str.starts_with('-') {
        return Err("Invalid sign format".to_string());
    }

    let (integral_part, fractional_part) = match mantissa_str.find('.') {
        Some(dot_pos) => {
            if mantissa_str[dot_pos + 1..].contains('.') {
                return Err("Multiple decimal points".to_string());
            }
            (&mantissa_str[..dot_pos], &mantissa_str[dot_pos + 1..])
        }
        None => (mantissa_str, ""),
    };

    if integral_part.is_empty() && fractional_part.is_empty() {
        return Err("No digits found".to_string());
    }

    if !integral_part.is_empty() && !integral_part.bytes().all(|b| b.is_ascii_digit()) {
        return Err("Invalid integral part".to_string());
    }

    if !fractional_part.is_empty() && !fractional_part.bytes().all(|b| b.is_ascii_digit()) {
        return Err("Invalid fractional part".to_string());
    }

    // Parse integral part
    let integral_value: i128 = if integral_part.is_empty() {
        // Empty integral part is valid (e.g., ".5" or "-.7e9")
        0
    } else {
        integral_part
            .parse()
            .map_err(|_| "Invalid integral part".to_string())?
    };

    // Parse fractional part
    let fractional_scale = fractional_part.len() as i32;
    let fractional_value: i128 = if fractional_part.is_empty() {
        0
    } else {
        fractional_part
            .parse()
            .map_err(|_| "Invalid fractional part".to_string())?
    };

    // Combine: value = integral * 10^fractional_scale + fractional
    let mantissa = integral_value
        .checked_mul(10_i128.pow(fractional_scale as u32))
        .and_then(|v| v.checked_add(fractional_value))
        .ok_or("Overflow in mantissa calculation")?;

    let final_mantissa = if negative { -mantissa } else { mantissa };
    // final scale = fractional_scale - exponent
    // For example : "1.23E-5" has fractional_scale=2, exponent=-5, so scale = 2 - (-5) = 7
    let final_scale = fractional_scale - exponent;
    Ok((final_mantissa, final_scale))
}

/// Either return Ok(None) or Err(SparkError::CastInvalidValue) depending on the evaluation mode
#[inline]
fn none_or_err<T>(eval_mode: EvalMode, type_name: &str, str: &str) -> SparkResult<Option<T>> {
    match eval_mode {
        EvalMode::Ansi => Err(invalid_value(str, "STRING", type_name)),
        _ => Ok(None),
    }
}

#[inline]
fn invalid_value(value: &str, from_type: &str, to_type: &str) -> SparkError {
    SparkError::CastInvalidValue {
        value: value.to_string(),
        from_type: from_type.to_string(),
        to_type: to_type.to_string(),
    }
}

#[inline]
fn cast_overflow(value: &str, from_type: &str, to_type: &str) -> SparkError {
    SparkError::CastOverFlow {
        value: value.to_string(),
        from_type: from_type.to_string(),
        to_type: to_type.to_string(),
    }
}

impl Display for Cast {
    fn fmt(&self, f: &mut Formatter<'_>) -> std::fmt::Result {
        write!(
            f,
            "Cast [data_type: {}, timezone: {}, child: {}, eval_mode: {:?}]",
            self.data_type, self.cast_options.timezone, self.child, &self.cast_options.eval_mode
        )
    }
}

impl PhysicalExpr for Cast {
    fn as_any(&self) -> &dyn Any {
        self
    }

    fn fmt_sql(&self, _: &mut Formatter<'_>) -> std::fmt::Result {
        unimplemented!()
    }

    fn data_type(&self, _: &Schema) -> DataFusionResult<DataType> {
        Ok(self.data_type.clone())
    }

    fn nullable(&self, _: &Schema) -> DataFusionResult<bool> {
        Ok(true)
    }

    fn evaluate(&self, batch: &RecordBatch) -> DataFusionResult<ColumnarValue> {
        let arg = self.child.evaluate(batch)?;
        spark_cast(arg, &self.data_type, &self.cast_options)
    }

    fn children(&self) -> Vec<&Arc<dyn PhysicalExpr>> {
        vec![&self.child]
    }

    fn with_new_children(
        self: Arc<Self>,
        children: Vec<Arc<dyn PhysicalExpr>>,
    ) -> datafusion::common::Result<Arc<dyn PhysicalExpr>> {
        match children.len() {
            1 => Ok(Arc::new(Cast::new(
                Arc::clone(&children[0]),
                self.data_type.clone(),
                self.cast_options.clone(),
            ))),
            _ => internal_err!("Cast should have exactly one child"),
        }
    }
}

fn timestamp_parser<T: TimeZone>(
    value: &str,
    eval_mode: EvalMode,
    tz: &T,
) -> SparkResult<Option<i64>> {
    let value = value.trim();
    if value.is_empty() {
        return Ok(None);
    }
    // Define regex patterns and corresponding parsing functions
    let patterns = &[
        (
            Regex::new(r"^\d{4,5}$").unwrap(),
            parse_str_to_year_timestamp as fn(&str, &T) -> SparkResult<Option<i64>>,
        ),
        (
            Regex::new(r"^\d{4,5}-\d{2}$").unwrap(),
            parse_str_to_month_timestamp,
        ),
        (
            Regex::new(r"^\d{4,5}-\d{2}-\d{2}$").unwrap(),
            parse_str_to_day_timestamp,
        ),
        (
            Regex::new(r"^\d{4,5}-\d{2}-\d{2}T\d{1,2}$").unwrap(),
            parse_str_to_hour_timestamp,
        ),
        (
            Regex::new(r"^\d{4,5}-\d{2}-\d{2}T\d{2}:\d{2}$").unwrap(),
            parse_str_to_minute_timestamp,
        ),
        (
            Regex::new(r"^\d{4,5}-\d{2}-\d{2}T\d{2}:\d{2}:\d{2}$").unwrap(),
            parse_str_to_second_timestamp,
        ),
        (
            Regex::new(r"^\d{4,5}-\d{2}-\d{2}T\d{2}:\d{2}:\d{2}\.\d{1,6}$").unwrap(),
            parse_str_to_microsecond_timestamp,
        ),
        (
            Regex::new(r"^T\d{1,2}$").unwrap(),
            parse_str_to_time_only_timestamp,
        ),
    ];

    let mut timestamp = None;

    // Iterate through patterns and try matching
    for (pattern, parse_func) in patterns {
        if pattern.is_match(value) {
            timestamp = parse_func(value, tz)?;
            break;
        }
    }

    if timestamp.is_none() {
        return if eval_mode == EvalMode::Ansi {
            Err(SparkError::CastInvalidValue {
                value: value.to_string(),
                from_type: "STRING".to_string(),
                to_type: "TIMESTAMP".to_string(),
            })
        } else {
            Ok(None)
        };
    }

    match timestamp {
        Some(ts) => Ok(Some(ts)),
        None => Err(SparkError::Internal(
            "Failed to parse timestamp".to_string(),
        )),
    }
}

fn parse_timestamp_to_micros<T: TimeZone>(
    timestamp_info: &TimeStampInfo,
    tz: &T,
) -> SparkResult<Option<i64>> {
    let datetime = tz.with_ymd_and_hms(
        timestamp_info.year,
        timestamp_info.month,
        timestamp_info.day,
        timestamp_info.hour,
        timestamp_info.minute,
        timestamp_info.second,
    );

    // Check if datetime is not None
    let tz_datetime = match datetime.single() {
        Some(dt) => dt
            .with_timezone(tz)
            .with_nanosecond(timestamp_info.microsecond * 1000),
        None => {
            return Err(SparkError::Internal(
                "Failed to parse timestamp".to_string(),
            ));
        }
    };

    let result = match tz_datetime {
        Some(dt) => dt.timestamp_micros(),
        None => {
            return Err(SparkError::Internal(
                "Failed to parse timestamp".to_string(),
            ));
        }
    };

    Ok(Some(result))
}

fn get_timestamp_values<T: TimeZone>(
    value: &str,
    timestamp_type: &str,
    tz: &T,
) -> SparkResult<Option<i64>> {
    let values: Vec<_> = value.split(['T', '-', ':', '.']).collect();
    let year = values[0].parse::<i32>().unwrap_or_default();
    let month = values.get(1).map_or(1, |m| m.parse::<u32>().unwrap_or(1));
    let day = values.get(2).map_or(1, |d| d.parse::<u32>().unwrap_or(1));
    let hour = values.get(3).map_or(0, |h| h.parse::<u32>().unwrap_or(0));
    let minute = values.get(4).map_or(0, |m| m.parse::<u32>().unwrap_or(0));
    let second = values.get(5).map_or(0, |s| s.parse::<u32>().unwrap_or(0));
    let microsecond = values.get(6).map_or(0, |ms| ms.parse::<u32>().unwrap_or(0));

    let mut timestamp_info = TimeStampInfo::default();

    let timestamp_info = match timestamp_type {
        "year" => timestamp_info.with_year(year),
        "month" => timestamp_info.with_year(year).with_month(month),
        "day" => timestamp_info
            .with_year(year)
            .with_month(month)
            .with_day(day),
        "hour" => timestamp_info
            .with_year(year)
            .with_month(month)
            .with_day(day)
            .with_hour(hour),
        "minute" => timestamp_info
            .with_year(year)
            .with_month(month)
            .with_day(day)
            .with_hour(hour)
            .with_minute(minute),
        "second" => timestamp_info
            .with_year(year)
            .with_month(month)
            .with_day(day)
            .with_hour(hour)
            .with_minute(minute)
            .with_second(second),
        "microsecond" => timestamp_info
            .with_year(year)
            .with_month(month)
            .with_day(day)
            .with_hour(hour)
            .with_minute(minute)
            .with_second(second)
            .with_microsecond(microsecond),
        _ => {
            return Err(SparkError::CastInvalidValue {
                value: value.to_string(),
                from_type: "STRING".to_string(),
                to_type: "TIMESTAMP".to_string(),
            })
        }
    };

    parse_timestamp_to_micros(timestamp_info, tz)
}

fn parse_str_to_year_timestamp<T: TimeZone>(value: &str, tz: &T) -> SparkResult<Option<i64>> {
    get_timestamp_values(value, "year", tz)
}

fn parse_str_to_month_timestamp<T: TimeZone>(value: &str, tz: &T) -> SparkResult<Option<i64>> {
    get_timestamp_values(value, "month", tz)
}

fn parse_str_to_day_timestamp<T: TimeZone>(value: &str, tz: &T) -> SparkResult<Option<i64>> {
    get_timestamp_values(value, "day", tz)
}

fn parse_str_to_hour_timestamp<T: TimeZone>(value: &str, tz: &T) -> SparkResult<Option<i64>> {
    get_timestamp_values(value, "hour", tz)
}

fn parse_str_to_minute_timestamp<T: TimeZone>(value: &str, tz: &T) -> SparkResult<Option<i64>> {
    get_timestamp_values(value, "minute", tz)
}

fn parse_str_to_second_timestamp<T: TimeZone>(value: &str, tz: &T) -> SparkResult<Option<i64>> {
    get_timestamp_values(value, "second", tz)
}

fn parse_str_to_microsecond_timestamp<T: TimeZone>(
    value: &str,
    tz: &T,
) -> SparkResult<Option<i64>> {
    get_timestamp_values(value, "microsecond", tz)
}

fn parse_str_to_time_only_timestamp<T: TimeZone>(value: &str, tz: &T) -> SparkResult<Option<i64>> {
    let values: Vec<&str> = value.split('T').collect();
    let time_values: Vec<u32> = values[1]
        .split(':')
        .map(|v| v.parse::<u32>().unwrap_or(0))
        .collect();

    let datetime = tz.from_utc_datetime(&chrono::Utc::now().naive_utc());
    let timestamp = datetime
        .with_timezone(tz)
        .with_hour(time_values.first().copied().unwrap_or_default())
        .and_then(|dt| dt.with_minute(*time_values.get(1).unwrap_or(&0)))
        .and_then(|dt| dt.with_second(*time_values.get(2).unwrap_or(&0)))
        .and_then(|dt| dt.with_nanosecond(*time_values.get(3).unwrap_or(&0) * 1_000))
        .map(|dt| dt.timestamp_micros())
        .unwrap_or_default();

    Ok(Some(timestamp))
}

//a string to date parser - port of spark's SparkDateTimeUtils#stringToDate.
fn date_parser(date_str: &str, eval_mode: EvalMode) -> SparkResult<Option<i32>> {
    // local functions
    fn get_trimmed_start(bytes: &[u8]) -> usize {
        let mut start = 0;
        while start < bytes.len() && is_whitespace_or_iso_control(bytes[start]) {
            start += 1;
        }
        start
    }

    fn get_trimmed_end(start: usize, bytes: &[u8]) -> usize {
        let mut end = bytes.len() - 1;
        while end > start && is_whitespace_or_iso_control(bytes[end]) {
            end -= 1;
        }
        end + 1
    }

    fn is_whitespace_or_iso_control(byte: u8) -> bool {
        byte.is_ascii_whitespace() || byte.is_ascii_control()
    }

    fn is_valid_digits(segment: i32, digits: usize) -> bool {
        // An integer is able to represent a date within [+-]5 million years.
        let max_digits_year = 7;
        //year (segment 0) can be between 4 to 7 digits,
        //month and day (segment 1 and 2) can be between 1 to 2 digits
        (segment == 0 && digits >= 4 && digits <= max_digits_year)
            || (segment != 0 && digits > 0 && digits <= 2)
    }

    fn return_result(date_str: &str, eval_mode: EvalMode) -> SparkResult<Option<i32>> {
        if eval_mode == EvalMode::Ansi {
            Err(SparkError::CastInvalidValue {
                value: date_str.to_string(),
                from_type: "STRING".to_string(),
                to_type: "DATE".to_string(),
            })
        } else {
            Ok(None)
        }
    }
    // end local functions

    if date_str.is_empty() {
        return return_result(date_str, eval_mode);
    }

    //values of date segments year, month and day defaulting to 1
    let mut date_segments = [1, 1, 1];
    let mut sign = 1;
    let mut current_segment = 0;
    let mut current_segment_value = Wrapping(0);
    let mut current_segment_digits = 0;
    let bytes = date_str.as_bytes();

    let mut j = get_trimmed_start(bytes);
    let str_end_trimmed = get_trimmed_end(j, bytes);

    if j == str_end_trimmed {
        return return_result(date_str, eval_mode);
    }

    //assign a sign to the date
    if bytes[j] == b'-' || bytes[j] == b'+' {
        sign = if bytes[j] == b'-' { -1 } else { 1 };
        j += 1;
    }

    //loop to the end of string until we have processed 3 segments,
    //exit loop on encountering any space ' ' or 'T' after the 3rd segment
    while j < str_end_trimmed && (current_segment < 3 && !(bytes[j] == b' ' || bytes[j] == b'T')) {
        let b = bytes[j];
        if current_segment < 2 && b == b'-' {
            //check for validity of year and month segments if current byte is separator
            if !is_valid_digits(current_segment, current_segment_digits) {
                return return_result(date_str, eval_mode);
            }
            //if valid update corresponding segment with the current segment value.
            date_segments[current_segment as usize] = current_segment_value.0;
            current_segment_value = Wrapping(0);
            current_segment_digits = 0;
            current_segment += 1;
        } else if !b.is_ascii_digit() {
            return return_result(date_str, eval_mode);
        } else {
            //increment value of current segment by the next digit
            let parsed_value = Wrapping((b - b'0') as i32);
            current_segment_value = current_segment_value * Wrapping(10) + parsed_value;
            current_segment_digits += 1;
        }
        j += 1;
    }

    //check for validity of last segment
    if !is_valid_digits(current_segment, current_segment_digits) {
        return return_result(date_str, eval_mode);
    }

    if current_segment < 2 && j < str_end_trimmed {
        // For the `yyyy` and `yyyy-[m]m` formats, entire input must be consumed.
        return return_result(date_str, eval_mode);
    }

    date_segments[current_segment as usize] = current_segment_value.0;

    match NaiveDate::from_ymd_opt(
        sign * date_segments[0],
        date_segments[1] as u32,
        date_segments[2] as u32,
    ) {
        Some(date) => {
            let duration_since_epoch = date
                .signed_duration_since(DateTime::UNIX_EPOCH.naive_utc().date())
                .num_days();
            Ok(Some(duration_since_epoch.to_i32().unwrap()))
        }
        None => Ok(None),
    }
}

/// This takes for special casting cases of Spark. E.g., Timestamp to Long.
/// This function runs as a post process of the DataFusion cast(). By the time it arrives here,
/// Dictionary arrays are already unpacked by the DataFusion cast() since Spark cannot specify
/// Dictionary as to_type. The from_type is taken before the DataFusion cast() runs in
/// expressions/cast.rs, so it can be still Dictionary.
fn spark_cast_postprocess(array: ArrayRef, from_type: &DataType, to_type: &DataType) -> ArrayRef {
    match (from_type, to_type) {
        (DataType::Timestamp(_, _), DataType::Int64) => {
            // See Spark's `Cast` expression
            unary_dyn::<_, Int64Type>(&array, |v| div_floor(v, MICROS_PER_SECOND)).unwrap()
        }
        (DataType::Dictionary(_, value_type), DataType::Int64)
            if matches!(value_type.as_ref(), &DataType::Timestamp(_, _)) =>
        {
            // See Spark's `Cast` expression
            unary_dyn::<_, Int64Type>(&array, |v| div_floor(v, MICROS_PER_SECOND)).unwrap()
        }
        (DataType::Timestamp(_, _), DataType::Utf8) => remove_trailing_zeroes(array),
        (DataType::Dictionary(_, value_type), DataType::Utf8)
            if matches!(value_type.as_ref(), &DataType::Timestamp(_, _)) =>
        {
            remove_trailing_zeroes(array)
        }
        _ => array,
    }
}

/// A fork & modified version of Arrow's `unary_dyn` which is being deprecated
fn unary_dyn<F, T>(array: &ArrayRef, op: F) -> Result<ArrayRef, ArrowError>
where
    T: ArrowPrimitiveType,
    F: Fn(T::Native) -> T::Native,
{
    if let Some(d) = array.as_any_dictionary_opt() {
        let new_values = unary_dyn::<F, T>(d.values(), op)?;
        return Ok(Arc::new(d.with_values(Arc::new(new_values))));
    }

    match array.as_primitive_opt::<T>() {
        Some(a) if PrimitiveArray::<T>::is_compatible(a.data_type()) => {
            Ok(Arc::new(unary::<T, F, T>(
                array.as_any().downcast_ref::<PrimitiveArray<T>>().unwrap(),
                op,
            )))
        }
        _ => Err(ArrowError::NotYetImplemented(format!(
            "Cannot perform unary operation of type {} on array of type {}",
            T::DATA_TYPE,
            array.data_type()
        ))),
    }
}

/// Remove any trailing zeroes in the string if they occur after in the fractional seconds,
/// to match Spark behavior
/// example:
/// "1970-01-01 05:29:59.900" => "1970-01-01 05:29:59.9"
/// "1970-01-01 05:29:59.990" => "1970-01-01 05:29:59.99"
/// "1970-01-01 05:29:59.999" => "1970-01-01 05:29:59.999"
/// "1970-01-01 05:30:00"     => "1970-01-01 05:30:00"
/// "1970-01-01 05:30:00.001" => "1970-01-01 05:30:00.001"
fn remove_trailing_zeroes(array: ArrayRef) -> ArrayRef {
    let string_array = as_generic_string_array::<i32>(&array).unwrap();
    let result = string_array
        .iter()
        .map(|s| s.map(trim_end))
        .collect::<GenericStringArray<i32>>();
    Arc::new(result) as ArrayRef
}

fn trim_end(s: &str) -> &str {
    if s.rfind('.').is_some() {
        s.trim_end_matches('0')
    } else {
        s
    }
}

#[cfg(test)]
mod tests {
    use arrow::array::StringArray;
    use arrow::datatypes::TimestampMicrosecondType;
    use arrow::datatypes::{Field, Fields, TimeUnit};
    use core::f64;
    use std::str::FromStr;

    use super::*;

    #[test]
    #[cfg_attr(miri, ignore)] // test takes too long with miri
    fn timestamp_parser_test() {
        let tz = &timezone::Tz::from_str("UTC").unwrap();
        // write for all formats
        assert_eq!(
            timestamp_parser("2020", EvalMode::Legacy, tz).unwrap(),
            Some(1577836800000000) // this is in milliseconds
        );
        assert_eq!(
            timestamp_parser("2020-01", EvalMode::Legacy, tz).unwrap(),
            Some(1577836800000000)
        );
        assert_eq!(
            timestamp_parser("2020-01-01", EvalMode::Legacy, tz).unwrap(),
            Some(1577836800000000)
        );
        assert_eq!(
            timestamp_parser("2020-01-01T12", EvalMode::Legacy, tz).unwrap(),
            Some(1577880000000000)
        );
        assert_eq!(
            timestamp_parser("2020-01-01T12:34", EvalMode::Legacy, tz).unwrap(),
            Some(1577882040000000)
        );
        assert_eq!(
            timestamp_parser("2020-01-01T12:34:56", EvalMode::Legacy, tz).unwrap(),
            Some(1577882096000000)
        );
        assert_eq!(
            timestamp_parser("2020-01-01T12:34:56.123456", EvalMode::Legacy, tz).unwrap(),
            Some(1577882096123456)
        );
        assert_eq!(
            timestamp_parser("0100", EvalMode::Legacy, tz).unwrap(),
            Some(-59011459200000000)
        );
        assert_eq!(
            timestamp_parser("0100-01", EvalMode::Legacy, tz).unwrap(),
            Some(-59011459200000000)
        );
        assert_eq!(
            timestamp_parser("0100-01-01", EvalMode::Legacy, tz).unwrap(),
            Some(-59011459200000000)
        );
        assert_eq!(
            timestamp_parser("0100-01-01T12", EvalMode::Legacy, tz).unwrap(),
            Some(-59011416000000000)
        );
        assert_eq!(
            timestamp_parser("0100-01-01T12:34", EvalMode::Legacy, tz).unwrap(),
            Some(-59011413960000000)
        );
        assert_eq!(
            timestamp_parser("0100-01-01T12:34:56", EvalMode::Legacy, tz).unwrap(),
            Some(-59011413904000000)
        );
        assert_eq!(
            timestamp_parser("0100-01-01T12:34:56.123456", EvalMode::Legacy, tz).unwrap(),
            Some(-59011413903876544)
        );
        assert_eq!(
            timestamp_parser("10000", EvalMode::Legacy, tz).unwrap(),
            Some(253402300800000000)
        );
        assert_eq!(
            timestamp_parser("10000-01", EvalMode::Legacy, tz).unwrap(),
            Some(253402300800000000)
        );
        assert_eq!(
            timestamp_parser("10000-01-01", EvalMode::Legacy, tz).unwrap(),
            Some(253402300800000000)
        );
        assert_eq!(
            timestamp_parser("10000-01-01T12", EvalMode::Legacy, tz).unwrap(),
            Some(253402344000000000)
        );
        assert_eq!(
            timestamp_parser("10000-01-01T12:34", EvalMode::Legacy, tz).unwrap(),
            Some(253402346040000000)
        );
        assert_eq!(
            timestamp_parser("10000-01-01T12:34:56", EvalMode::Legacy, tz).unwrap(),
            Some(253402346096000000)
        );
        assert_eq!(
            timestamp_parser("10000-01-01T12:34:56.123456", EvalMode::Legacy, tz).unwrap(),
            Some(253402346096123456)
        );
        // assert_eq!(
        //     timestamp_parser("T2",  EvalMode::Legacy).unwrap(),
        //     Some(1714356000000000) // this value needs to change everyday.
        // );
    }

    #[test]
    #[cfg_attr(miri, ignore)] // test takes too long with miri
    fn test_cast_string_to_timestamp() {
        let array: ArrayRef = Arc::new(StringArray::from(vec![
            Some("2020-01-01T12:34:56.123456"),
            Some("T2"),
            Some("0100-01-01T12:34:56.123456"),
            Some("10000-01-01T12:34:56.123456"),
        ]));
        let tz = &timezone::Tz::from_str("UTC").unwrap();

        let string_array = array
            .as_any()
            .downcast_ref::<GenericStringArray<i32>>()
            .expect("Expected a string array");

        let eval_mode = EvalMode::Legacy;
        let result = cast_utf8_to_timestamp!(
            &string_array,
            eval_mode,
            TimestampMicrosecondType,
            timestamp_parser,
            tz
        );

        assert_eq!(
            result.data_type(),
            &DataType::Timestamp(TimeUnit::Microsecond, Some("UTC".into()))
        );
        assert_eq!(result.len(), 4);
    }

    #[test]
    fn test_cast_dict_string_to_timestamp() -> DataFusionResult<()> {
        // prepare input data
        let keys = Int32Array::from(vec![0, 1]);
        let values: ArrayRef = Arc::new(StringArray::from(vec![
            Some("2020-01-01T12:34:56.123456"),
            Some("T2"),
        ]));
        let dict_array = Arc::new(DictionaryArray::new(keys, values));

        let timezone = "UTC".to_string();
        // test casting string dictionary array to timestamp array
        let cast_options = SparkCastOptions::new(EvalMode::Legacy, &timezone, false);
        let result = cast_array(
            dict_array,
            &DataType::Timestamp(TimeUnit::Microsecond, Some(timezone.clone().into())),
            &cast_options,
        )?;
        assert_eq!(
            *result.data_type(),
            DataType::Timestamp(TimeUnit::Microsecond, Some(timezone.into()))
        );
        assert_eq!(result.len(), 2);

        Ok(())
    }

    #[test]
    fn date_parser_test() {
        for date in &[
            "2020",
            "2020-01",
            "2020-01-01",
            "02020-01-01",
            "002020-01-01",
            "0002020-01-01",
            "2020-1-1",
            "2020-01-01 ",
            "2020-01-01T",
        ] {
            for eval_mode in &[EvalMode::Legacy, EvalMode::Ansi, EvalMode::Try] {
                assert_eq!(date_parser(date, *eval_mode).unwrap(), Some(18262));
            }
        }

        //dates in invalid formats
        for date in &[
            "abc",
            "",
            "not_a_date",
            "3/",
            "3/12",
            "3/12/2020",
            "3/12/2002 T",
            "202",
            "2020-010-01",
            "2020-10-010",
            "2020-10-010T",
            "--262143-12-31",
            "--262143-12-31 ",
        ] {
            for eval_mode in &[EvalMode::Legacy, EvalMode::Try] {
                assert_eq!(date_parser(date, *eval_mode).unwrap(), None);
            }
            assert!(date_parser(date, EvalMode::Ansi).is_err());
        }

        for date in &["-3638-5"] {
            for eval_mode in &[EvalMode::Legacy, EvalMode::Try, EvalMode::Ansi] {
                assert_eq!(date_parser(date, *eval_mode).unwrap(), Some(-2048160));
            }
        }

        //Naive Date only supports years 262142 AD to 262143 BC
        //returns None for dates out of range supported by Naive Date.
        for date in &[
            "-262144-1-1",
            "262143-01-1",
            "262143-1-1",
            "262143-01-1 ",
            "262143-01-01T ",
            "262143-1-01T 1234",
            "-0973250",
        ] {
            for eval_mode in &[EvalMode::Legacy, EvalMode::Try, EvalMode::Ansi] {
                assert_eq!(date_parser(date, *eval_mode).unwrap(), None);
            }
        }
    }

    #[test]
    fn test_cast_string_to_date() {
        let array: ArrayRef = Arc::new(StringArray::from(vec![
            Some("2020"),
            Some("2020-01"),
            Some("2020-01-01"),
            Some("2020-01-01T"),
        ]));

        let result = cast_string_to_date(&array, &DataType::Date32, EvalMode::Legacy).unwrap();

        let date32_array = result
            .as_any()
            .downcast_ref::<arrow::array::Date32Array>()
            .unwrap();
        assert_eq!(date32_array.len(), 4);
        date32_array
            .iter()
            .for_each(|v| assert_eq!(v.unwrap(), 18262));
    }

    #[test]
    fn test_cast_string_array_with_valid_dates() {
        let array_with_invalid_date: ArrayRef = Arc::new(StringArray::from(vec![
            Some("-262143-12-31"),
            Some("\n -262143-12-31 "),
            Some("-262143-12-31T \t\n"),
            Some("\n\t-262143-12-31T\r"),
            Some("-262143-12-31T 123123123"),
            Some("\r\n-262143-12-31T \r123123123"),
            Some("\n -262143-12-31T \n\t"),
        ]));

        for eval_mode in &[EvalMode::Legacy, EvalMode::Try, EvalMode::Ansi] {
            let result =
                cast_string_to_date(&array_with_invalid_date, &DataType::Date32, *eval_mode)
                    .unwrap();

            let date32_array = result
                .as_any()
                .downcast_ref::<arrow::array::Date32Array>()
                .unwrap();
            assert_eq!(result.len(), 7);
            date32_array
                .iter()
                .for_each(|v| assert_eq!(v.unwrap(), -96464928));
        }
    }

    #[test]
    fn test_cast_string_array_with_invalid_dates() {
        let array_with_invalid_date: ArrayRef = Arc::new(StringArray::from(vec![
            Some("2020"),
            Some("2020-01"),
            Some("2020-01-01"),
            //4 invalid dates
            Some("2020-010-01T"),
            Some("202"),
            Some(" 202 "),
            Some("\n 2020-\r8 "),
            Some("2020-01-01T"),
            // Overflows i32
            Some("-4607172990231812908"),
        ]));

        for eval_mode in &[EvalMode::Legacy, EvalMode::Try] {
            let result =
                cast_string_to_date(&array_with_invalid_date, &DataType::Date32, *eval_mode)
                    .unwrap();

            let date32_array = result
                .as_any()
                .downcast_ref::<arrow::array::Date32Array>()
                .unwrap();
            assert_eq!(
                date32_array.iter().collect::<Vec<_>>(),
                vec![
                    Some(18262),
                    Some(18262),
                    Some(18262),
                    None,
                    None,
                    None,
                    None,
                    Some(18262),
                    None
                ]
            );
        }

        let result =
            cast_string_to_date(&array_with_invalid_date, &DataType::Date32, EvalMode::Ansi);
        match result {
            Err(e) => assert!(
                e.to_string().contains(
                    "[CAST_INVALID_INPUT] The value '2020-010-01T' of the type \"STRING\" cannot be cast to \"DATE\" because it is malformed")
            ),
            _ => panic!("Expected error"),
        }
    }

    #[test]
    fn test_cast_string_as_i8() {
        // basic
        assert_eq!(
            cast_string_to_i8("127", EvalMode::Legacy).unwrap(),
            Some(127_i8)
        );
        assert_eq!(cast_string_to_i8("128", EvalMode::Legacy).unwrap(), None);
        assert!(cast_string_to_i8("128", EvalMode::Ansi).is_err());
        // decimals
        assert_eq!(
            cast_string_to_i8("0.2", EvalMode::Legacy).unwrap(),
            Some(0_i8)
        );
        assert_eq!(
            cast_string_to_i8(".", EvalMode::Legacy).unwrap(),
            Some(0_i8)
        );
        // TRY should always return null for decimals
        assert_eq!(cast_string_to_i8("0.2", EvalMode::Try).unwrap(), None);
        assert_eq!(cast_string_to_i8(".", EvalMode::Try).unwrap(), None);
        // ANSI mode should throw error on decimal
        assert!(cast_string_to_i8("0.2", EvalMode::Ansi).is_err());
        assert!(cast_string_to_i8(".", EvalMode::Ansi).is_err());
    }

    #[test]
    fn test_cast_unsupported_timestamp_to_date() {
        // Since datafusion uses chrono::Datetime internally not all dates representable by TimestampMicrosecondType are supported
        let timestamps: PrimitiveArray<TimestampMicrosecondType> = vec![i64::MAX].into();
        let cast_options = SparkCastOptions::new(EvalMode::Legacy, "UTC", false);
        let result = cast_array(
            Arc::new(timestamps.with_timezone("Europe/Copenhagen")),
            &DataType::Date32,
            &cast_options,
        );
        assert!(result.is_err())
    }

    #[test]
    fn test_cast_invalid_timezone() {
        let timestamps: PrimitiveArray<TimestampMicrosecondType> = vec![i64::MAX].into();
        let cast_options = SparkCastOptions::new(EvalMode::Legacy, "Not a valid timezone", false);
        let result = cast_array(
            Arc::new(timestamps.with_timezone("Europe/Copenhagen")),
            &DataType::Date32,
            &cast_options,
        );
        assert!(result.is_err())
    }

    #[test]
    fn test_cast_struct_to_utf8() {
        let a: ArrayRef = Arc::new(Int32Array::from(vec![
            Some(1),
            Some(2),
            None,
            Some(4),
            Some(5),
        ]));
        let b: ArrayRef = Arc::new(StringArray::from(vec!["a", "b", "c", "d", "e"]));
        let c: ArrayRef = Arc::new(StructArray::from(vec![
            (Arc::new(Field::new("a", DataType::Int32, true)), a),
            (Arc::new(Field::new("b", DataType::Utf8, true)), b),
        ]));
        let string_array = cast_array(
            c,
            &DataType::Utf8,
            &SparkCastOptions::new(EvalMode::Legacy, "UTC", false),
        )
        .unwrap();
        let string_array = string_array.as_string::<i32>();
        assert_eq!(5, string_array.len());
        assert_eq!(r#"{1, a}"#, string_array.value(0));
        assert_eq!(r#"{2, b}"#, string_array.value(1));
        assert_eq!(r#"{null, c}"#, string_array.value(2));
        assert_eq!(r#"{4, d}"#, string_array.value(3));
        assert_eq!(r#"{5, e}"#, string_array.value(4));
    }

    #[test]
    fn test_cast_struct_to_struct() {
        let a: ArrayRef = Arc::new(Int32Array::from(vec![
            Some(1),
            Some(2),
            None,
            Some(4),
            Some(5),
        ]));
        let b: ArrayRef = Arc::new(StringArray::from(vec!["a", "b", "c", "d", "e"]));
        let c: ArrayRef = Arc::new(StructArray::from(vec![
            (Arc::new(Field::new("a", DataType::Int32, true)), a),
            (Arc::new(Field::new("b", DataType::Utf8, true)), b),
        ]));
        // change type of "a" from Int32 to Utf8
        let fields = Fields::from(vec![
            Field::new("a", DataType::Utf8, true),
            Field::new("b", DataType::Utf8, true),
        ]);
        let cast_array = spark_cast(
            ColumnarValue::Array(c),
            &DataType::Struct(fields),
            &SparkCastOptions::new(EvalMode::Legacy, "UTC", false),
        )
        .unwrap();
        if let ColumnarValue::Array(cast_array) = cast_array {
            assert_eq!(5, cast_array.len());
            let a = cast_array.as_struct().column(0).as_string::<i32>();
            assert_eq!("1", a.value(0));
        } else {
            unreachable!()
        }
    }

    #[test]
    fn test_cast_struct_to_struct_drop_column() {
        let a: ArrayRef = Arc::new(Int32Array::from(vec![
            Some(1),
            Some(2),
            None,
            Some(4),
            Some(5),
        ]));
        let b: ArrayRef = Arc::new(StringArray::from(vec!["a", "b", "c", "d", "e"]));
        let c: ArrayRef = Arc::new(StructArray::from(vec![
            (Arc::new(Field::new("a", DataType::Int32, true)), a),
            (Arc::new(Field::new("b", DataType::Utf8, true)), b),
        ]));
        // change type of "a" from Int32 to Utf8 and drop "b"
        let fields = Fields::from(vec![Field::new("a", DataType::Utf8, true)]);
        let cast_array = spark_cast(
            ColumnarValue::Array(c),
            &DataType::Struct(fields),
            &SparkCastOptions::new(EvalMode::Legacy, "UTC", false),
        )
        .unwrap();
        if let ColumnarValue::Array(cast_array) = cast_array {
            assert_eq!(5, cast_array.len());
            let struct_array = cast_array.as_struct();
            assert_eq!(1, struct_array.columns().len());
            let a = struct_array.column(0).as_string::<i32>();
            assert_eq!("1", a.value(0));
        } else {
            unreachable!()
        }
    }

    #[test]
    // Currently the cast function depending on `f64::powi`, which has unspecified precision according to the doc
    // https://doc.rust-lang.org/std/primitive.f64.html#unspecified-precision.
    // Miri deliberately apply random floating-point errors to these operations to expose bugs
    // https://github.com/rust-lang/miri/issues/4395.
    // The random errors may interfere with test cases at rounding edge, so we ignore it on miri for now.
    // Once https://github.com/apache/datafusion-comet/issues/1371 is fixed, this should no longer be an issue.
    #[cfg_attr(miri, ignore)]
    fn test_cast_float_to_decimal() {
        let a: ArrayRef = Arc::new(Float64Array::from(vec![
            Some(42.),
            Some(0.5153125),
            Some(-42.4242415),
            Some(42e-314),
            Some(0.),
            Some(-4242.424242),
            Some(f64::INFINITY),
            Some(f64::NEG_INFINITY),
            Some(f64::NAN),
            None,
        ]));
        let b =
            cast_floating_point_to_decimal128::<Float64Type>(&a, 8, 6, EvalMode::Legacy).unwrap();
        assert_eq!(b.len(), a.len());
        let casted = b.as_primitive::<Decimal128Type>();
        assert_eq!(casted.value(0), 42000000);
        // https://github.com/apache/datafusion-comet/issues/1371
        // assert_eq!(casted.value(1), 515313);
        assert_eq!(casted.value(2), -42424242);
        assert_eq!(casted.value(3), 0);
        assert_eq!(casted.value(4), 0);
        assert!(casted.is_null(5));
        assert!(casted.is_null(6));
        assert!(casted.is_null(7));
        assert!(casted.is_null(8));
        assert!(casted.is_null(9));
    }

    #[test]
    fn test_cast_string_array_to_string() {
        use arrow::array::ListArray;
        use arrow::buffer::OffsetBuffer;
        let values_array =
            StringArray::from(vec![Some("a"), Some("b"), Some("c"), Some("a"), None, None]);
        let offsets_buffer = OffsetBuffer::<i32>::new(vec![0, 3, 5, 6, 6].into());
        let item_field = Arc::new(Field::new("item", DataType::Utf8, true));
        let list_array = Arc::new(ListArray::new(
            item_field,
            offsets_buffer,
            Arc::new(values_array),
            None,
        ));
        let string_array = cast_array_to_string(
            &list_array,
            &SparkCastOptions::new(EvalMode::Legacy, "UTC", false),
        )
        .unwrap();
        let string_array = string_array.as_string::<i32>();
        assert_eq!(r#"[a, b, c]"#, string_array.value(0));
        assert_eq!(r#"[a, null]"#, string_array.value(1));
        assert_eq!(r#"[null]"#, string_array.value(2));
        assert_eq!(r#"[]"#, string_array.value(3));
    }

    #[test]
    fn test_cast_i32_array_to_string() {
        use arrow::array::ListArray;
        use arrow::buffer::OffsetBuffer;
        let values_array = Int32Array::from(vec![Some(1), Some(2), Some(3), Some(1), None, None]);
        let offsets_buffer = OffsetBuffer::<i32>::new(vec![0, 3, 5, 6, 6].into());
        let item_field = Arc::new(Field::new("item", DataType::Int32, true));
        let list_array = Arc::new(ListArray::new(
            item_field,
            offsets_buffer,
            Arc::new(values_array),
            None,
        ));
        let string_array = cast_array_to_string(
            &list_array,
            &SparkCastOptions::new(EvalMode::Legacy, "UTC", false),
        )
        .unwrap();
        let string_array = string_array.as_string::<i32>();
        assert_eq!(r#"[1, 2, 3]"#, string_array.value(0));
        assert_eq!(r#"[1, null]"#, string_array.value(1));
        assert_eq!(r#"[null]"#, string_array.value(2));
        assert_eq!(r#"[]"#, string_array.value(3));
    }
}<|MERGE_RESOLUTION|>--- conflicted
+++ resolved
@@ -20,11 +20,7 @@
 use crate::{EvalMode, SparkError, SparkResult};
 use arrow::array::builder::StringBuilder;
 use arrow::array::{
-<<<<<<< HEAD
-    ArrayAccessor, BooleanBuilder, Decimal128Builder, DictionaryArray, GenericByteArray, ListArray,
-=======
     BooleanBuilder, Decimal128Builder, DictionaryArray, GenericByteArray, ListArray,
->>>>>>> a9d0c2b0
     PrimitiveBuilder, StringArray, StructArray,
 };
 use arrow::compute::can_cast_types;
@@ -974,16 +970,13 @@
             cast_string_to_timestamp(&array, to_type, eval_mode, &cast_options.timezone)
         }
         (Utf8, Date32) => cast_string_to_date(&array, to_type, eval_mode),
-<<<<<<< HEAD
         (Utf8, Float32 | Float64) => cast_string_to_float(&array, to_type, eval_mode),
-=======
         (Utf8 | LargeUtf8, Decimal128(precision, scale)) => {
             cast_string_to_decimal(&array, to_type, precision, scale, eval_mode)
         }
         (Utf8 | LargeUtf8, Decimal256(precision, scale)) => {
             cast_string_to_decimal(&array, to_type, precision, scale, eval_mode)
         }
->>>>>>> a9d0c2b0
         (Int64, Int32)
         | (Int64, Int16)
         | (Int64, Int8)
