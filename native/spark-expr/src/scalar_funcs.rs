// Licensed to the Apache Software Foundation (ASF) under one
// or more contributor license agreements.  See the NOTICE file
// distributed with this work for additional information
// regarding copyright ownership.  The ASF licenses this file
// to you under the Apache License, Version 2.0 (the
// "License"); you may not use this file except in compliance
// with the License.  You may obtain a copy of the License at
//
//   http://www.apache.org/licenses/LICENSE-2.0
//
// Unless required by applicable law or agreed to in writing,
// software distributed under the License is distributed on an
// "AS IS" BASIS, WITHOUT WARRANTIES OR CONDITIONS OF ANY
// KIND, either express or implied.  See the License for the
// specific language governing permissions and limitations
// under the License.

use arrow::{
    array::{
        ArrayRef, AsArray, Decimal128Builder, Float32Array, Float64Array, Int16Array, Int32Array,
        Int64Array, Int64Builder, Int8Array,
    },
    datatypes::{validate_decimal_precision, Decimal128Type, Int64Type},
};
<<<<<<< HEAD
use arrow_array::builder::{GenericStringBuilder, IntervalDayTimeBuilder};
use arrow_array::types::{Int16Type, Int32Type, Int8Type};
use arrow_array::{Array, ArrowNativeTypeOp, Datum, Decimal128Array};
use arrow_schema::{ArrowError, DataType, DECIMAL128_MAX_PRECISION};
use datafusion::physical_expr_common::datum;
=======
use arrow_array::{Array, ArrowNativeTypeOp, BooleanArray, Decimal128Array};
use arrow_schema::{DataType, DECIMAL128_MAX_PRECISION};
>>>>>>> c19202cf
use datafusion::{functions::math::round::round, physical_plan::ColumnarValue};
use datafusion_common::{
    exec_err, internal_err, DataFusionError, Result as DataFusionResult, ScalarValue,
};
use num::{
    integer::{div_ceil, div_floor},
    BigInt, Signed, ToPrimitive,
};
use std::{cmp::min, sync::Arc};

mod unhex;
pub use unhex::spark_unhex;

mod hex;
pub use hex::spark_hex;

mod chr;
pub use chr::SparkChrFunc;

pub mod hash_expressions;
// exposed for benchmark only
pub use hash_expressions::{spark_murmur3_hash, spark_xxhash64};

#[inline]
fn get_precision_scale(data_type: &DataType) -> (u8, i8) {
    let DataType::Decimal128(precision, scale) = data_type else {
        unreachable!()
    };
    (*precision, *scale)
}

macro_rules! downcast_compute_op {
    ($ARRAY:expr, $NAME:expr, $FUNC:ident, $TYPE:ident, $RESULT:ident) => {{
        let n = $ARRAY.as_any().downcast_ref::<$TYPE>();
        match n {
            Some(array) => {
                let res: $RESULT =
                    arrow::compute::kernels::arity::unary(array, |x| x.$FUNC() as i64);
                Ok(Arc::new(res))
            }
            _ => Err(DataFusionError::Internal(format!(
                "Invalid data type for {}",
                $NAME
            ))),
        }
    }};
}

/// `ceil` function that simulates Spark `ceil` expression
pub fn spark_ceil(
    args: &[ColumnarValue],
    data_type: &DataType,
) -> Result<ColumnarValue, DataFusionError> {
    let value = &args[0];
    match value {
        ColumnarValue::Array(array) => match array.data_type() {
            DataType::Float32 => {
                let result = downcast_compute_op!(array, "ceil", ceil, Float32Array, Int64Array);
                Ok(ColumnarValue::Array(result?))
            }
            DataType::Float64 => {
                let result = downcast_compute_op!(array, "ceil", ceil, Float64Array, Int64Array);
                Ok(ColumnarValue::Array(result?))
            }
            DataType::Int64 => {
                let result = array.as_any().downcast_ref::<Int64Array>().unwrap();
                Ok(ColumnarValue::Array(Arc::new(result.clone())))
            }
            DataType::Decimal128(_, scale) if *scale > 0 => {
                let f = decimal_ceil_f(scale);
                let (precision, scale) = get_precision_scale(data_type);
                make_decimal_array(array, precision, scale, &f)
            }
            other => Err(DataFusionError::Internal(format!(
                "Unsupported data type {:?} for function ceil",
                other,
            ))),
        },
        ColumnarValue::Scalar(a) => match a {
            ScalarValue::Float32(a) => Ok(ColumnarValue::Scalar(ScalarValue::Int64(
                a.map(|x| x.ceil() as i64),
            ))),
            ScalarValue::Float64(a) => Ok(ColumnarValue::Scalar(ScalarValue::Int64(
                a.map(|x| x.ceil() as i64),
            ))),
            ScalarValue::Int64(a) => Ok(ColumnarValue::Scalar(ScalarValue::Int64(a.map(|x| x)))),
            ScalarValue::Decimal128(a, _, scale) if *scale > 0 => {
                let f = decimal_ceil_f(scale);
                let (precision, scale) = get_precision_scale(data_type);
                make_decimal_scalar(a, precision, scale, &f)
            }
            _ => Err(DataFusionError::Internal(format!(
                "Unsupported data type {:?} for function ceil",
                value.data_type(),
            ))),
        },
    }
}

/// `floor` function that simulates Spark `floor` expression
pub fn spark_floor(
    args: &[ColumnarValue],
    data_type: &DataType,
) -> Result<ColumnarValue, DataFusionError> {
    let value = &args[0];
    match value {
        ColumnarValue::Array(array) => match array.data_type() {
            DataType::Float32 => {
                let result = downcast_compute_op!(array, "floor", floor, Float32Array, Int64Array);
                Ok(ColumnarValue::Array(result?))
            }
            DataType::Float64 => {
                let result = downcast_compute_op!(array, "floor", floor, Float64Array, Int64Array);
                Ok(ColumnarValue::Array(result?))
            }
            DataType::Int64 => {
                let result = array.as_any().downcast_ref::<Int64Array>().unwrap();
                Ok(ColumnarValue::Array(Arc::new(result.clone())))
            }
            DataType::Decimal128(_, scale) if *scale > 0 => {
                let f = decimal_floor_f(scale);
                let (precision, scale) = get_precision_scale(data_type);
                make_decimal_array(array, precision, scale, &f)
            }
            other => Err(DataFusionError::Internal(format!(
                "Unsupported data type {:?} for function floor",
                other,
            ))),
        },
        ColumnarValue::Scalar(a) => match a {
            ScalarValue::Float32(a) => Ok(ColumnarValue::Scalar(ScalarValue::Int64(
                a.map(|x| x.floor() as i64),
            ))),
            ScalarValue::Float64(a) => Ok(ColumnarValue::Scalar(ScalarValue::Int64(
                a.map(|x| x.floor() as i64),
            ))),
            ScalarValue::Int64(a) => Ok(ColumnarValue::Scalar(ScalarValue::Int64(a.map(|x| x)))),
            ScalarValue::Decimal128(a, _, scale) if *scale > 0 => {
                let f = decimal_floor_f(scale);
                let (precision, scale) = get_precision_scale(data_type);
                make_decimal_scalar(a, precision, scale, &f)
            }
            _ => Err(DataFusionError::Internal(format!(
                "Unsupported data type {:?} for function floor",
                value.data_type(),
            ))),
        },
    }
}

/// Spark-compatible `UnscaledValue` expression (internal to Spark optimizer)
pub fn spark_unscaled_value(args: &[ColumnarValue]) -> DataFusionResult<ColumnarValue> {
    match &args[0] {
        ColumnarValue::Scalar(v) => match v {
            ScalarValue::Decimal128(d, _, _) => Ok(ColumnarValue::Scalar(ScalarValue::Int64(
                d.map(|n| n as i64),
            ))),
            dt => internal_err!("Expected Decimal128 but found {dt:}"),
        },
        ColumnarValue::Array(a) => {
            let arr = a.as_primitive::<Decimal128Type>();
            let mut result = Int64Builder::new();
            for v in arr.into_iter() {
                result.append_option(v.map(|v| v as i64));
            }
            Ok(ColumnarValue::Array(Arc::new(result.finish())))
        }
    }
}

/// Spark-compatible `MakeDecimal` expression (internal to Spark optimizer)
pub fn spark_make_decimal(
    args: &[ColumnarValue],
    data_type: &DataType,
) -> DataFusionResult<ColumnarValue> {
    let (precision, scale) = get_precision_scale(data_type);
    match &args[0] {
        ColumnarValue::Scalar(v) => match v {
            ScalarValue::Int64(n) => Ok(ColumnarValue::Scalar(ScalarValue::Decimal128(
                long_to_decimal(n, precision),
                precision,
                scale,
            ))),
            sv => internal_err!("Expected Int64 but found {sv:?}"),
        },
        ColumnarValue::Array(a) => {
            let arr = a.as_primitive::<Int64Type>();
            let mut result = Decimal128Builder::new();
            for v in arr.into_iter() {
                result.append_option(long_to_decimal(&v, precision))
            }
            let result_type = DataType::Decimal128(precision, scale);

            Ok(ColumnarValue::Array(Arc::new(
                result.finish().with_data_type(result_type),
            )))
        }
    }
}

/// Convert the input long to decimal with the given maximum precision. If overflows, returns null
/// instead.
#[inline]
fn long_to_decimal(v: &Option<i64>, precision: u8) -> Option<i128> {
    match v {
        Some(v) if validate_decimal_precision(*v as i128, precision).is_ok() => Some(*v as i128),
        _ => None,
    }
}

#[inline]
fn decimal_ceil_f(scale: &i8) -> impl Fn(i128) -> i128 {
    let div = 10_i128.pow_wrapping(*scale as u32);
    move |x: i128| div_ceil(x, div)
}

#[inline]
fn decimal_floor_f(scale: &i8) -> impl Fn(i128) -> i128 {
    let div = 10_i128.pow_wrapping(*scale as u32);
    move |x: i128| div_floor(x, div)
}

// Spark uses BigDecimal. See RoundBase implementation in Spark. Instead, we do the same by
// 1) add the half of divisor, 2) round down by division, 3) adjust precision by multiplication
#[inline]
fn decimal_round_f(scale: &i8, point: &i64) -> Box<dyn Fn(i128) -> i128> {
    if *point < 0 {
        if let Some(div) = 10_i128.checked_pow((-(*point) as u32) + (*scale as u32)) {
            let half = div / 2;
            let mul = 10_i128.pow_wrapping((-(*point)) as u32);
            // i128 can hold 39 digits of a base 10 number, adding half will not cause overflow
            Box::new(move |x: i128| (x + x.signum() * half) / div * mul)
        } else {
            Box::new(move |_: i128| 0)
        }
    } else {
        let div = 10_i128.pow_wrapping((*scale as u32) - min(*scale as u32, *point as u32));
        let half = div / 2;
        Box::new(move |x: i128| (x + x.signum() * half) / div)
    }
}

#[inline]
fn make_decimal_array(
    array: &ArrayRef,
    precision: u8,
    scale: i8,
    f: &dyn Fn(i128) -> i128,
) -> Result<ColumnarValue, DataFusionError> {
    let array = array.as_primitive::<Decimal128Type>();
    let result: Decimal128Array = arrow::compute::kernels::arity::unary(array, f);
    let result = result.with_data_type(DataType::Decimal128(precision, scale));
    Ok(ColumnarValue::Array(Arc::new(result)))
}

#[inline]
fn make_decimal_scalar(
    a: &Option<i128>,
    precision: u8,
    scale: i8,
    f: &dyn Fn(i128) -> i128,
) -> Result<ColumnarValue, DataFusionError> {
    let result = ScalarValue::Decimal128(a.map(f), precision, scale);
    Ok(ColumnarValue::Scalar(result))
}

macro_rules! integer_round {
    ($X:expr, $DIV:expr, $HALF:expr) => {{
        let rem = $X % $DIV;
        if rem <= -$HALF {
            ($X - rem).sub_wrapping($DIV)
        } else if rem >= $HALF {
            ($X - rem).add_wrapping($DIV)
        } else {
            $X - rem
        }
    }};
}

macro_rules! round_integer_array {
    ($ARRAY:expr, $POINT:expr, $TYPE:ty, $NATIVE:ty) => {{
        let array = $ARRAY.as_any().downcast_ref::<$TYPE>().unwrap();
        let ten: $NATIVE = 10;
        let result: $TYPE = if let Some(div) = ten.checked_pow((-(*$POINT)) as u32) {
            let half = div / 2;
            arrow::compute::kernels::arity::unary(array, |x| integer_round!(x, div, half))
        } else {
            arrow::compute::kernels::arity::unary(array, |_| 0)
        };
        Ok(ColumnarValue::Array(Arc::new(result)))
    }};
}

macro_rules! round_integer_scalar {
    ($SCALAR:expr, $POINT:expr, $TYPE:expr, $NATIVE:ty) => {{
        let ten: $NATIVE = 10;
        if let Some(div) = ten.checked_pow((-(*$POINT)) as u32) {
            let half = div / 2;
            Ok(ColumnarValue::Scalar($TYPE(
                $SCALAR.map(|x| integer_round!(x, div, half)),
            )))
        } else {
            Ok(ColumnarValue::Scalar($TYPE(Some(0))))
        }
    }};
}

/// `round` function that simulates Spark `round` expression
pub fn spark_round(
    args: &[ColumnarValue],
    data_type: &DataType,
) -> Result<ColumnarValue, DataFusionError> {
    let value = &args[0];
    let point = &args[1];
    let ColumnarValue::Scalar(ScalarValue::Int64(Some(point))) = point else {
        return internal_err!("Invalid point argument for Round(): {:#?}", point);
    };
    match value {
        ColumnarValue::Array(array) => match array.data_type() {
            DataType::Int64 if *point < 0 => round_integer_array!(array, point, Int64Array, i64),
            DataType::Int32 if *point < 0 => round_integer_array!(array, point, Int32Array, i32),
            DataType::Int16 if *point < 0 => round_integer_array!(array, point, Int16Array, i16),
            DataType::Int8 if *point < 0 => round_integer_array!(array, point, Int8Array, i8),
            DataType::Decimal128(_, scale) if *scale >= 0 => {
                let f = decimal_round_f(scale, point);
                let (precision, scale) = get_precision_scale(data_type);
                make_decimal_array(array, precision, scale, &f)
            }
            DataType::Float32 | DataType::Float64 => {
                Ok(ColumnarValue::Array(round(&[Arc::clone(array)])?))
            }
            dt => exec_err!("Not supported datatype for ROUND: {dt}"),
        },
        ColumnarValue::Scalar(a) => match a {
            ScalarValue::Int64(a) if *point < 0 => {
                round_integer_scalar!(a, point, ScalarValue::Int64, i64)
            }
            ScalarValue::Int32(a) if *point < 0 => {
                round_integer_scalar!(a, point, ScalarValue::Int32, i32)
            }
            ScalarValue::Int16(a) if *point < 0 => {
                round_integer_scalar!(a, point, ScalarValue::Int16, i16)
            }
            ScalarValue::Int8(a) if *point < 0 => {
                round_integer_scalar!(a, point, ScalarValue::Int8, i8)
            }
            ScalarValue::Decimal128(a, _, scale) if *scale >= 0 => {
                let f = decimal_round_f(scale, point);
                let (precision, scale) = get_precision_scale(data_type);
                make_decimal_scalar(a, precision, scale, &f)
            }
            ScalarValue::Float32(_) | ScalarValue::Float64(_) => Ok(ColumnarValue::Scalar(
                ScalarValue::try_from_array(&round(&[a.to_array()?])?, 0)?,
            )),
            dt => exec_err!("Not supported datatype for ROUND: {dt}"),
        },
    }
}

// Let Decimal(p3, s3) as return type i.e. Decimal(p1, s1) / Decimal(p2, s2) = Decimal(p3, s3).
// Conversely, Decimal(p1, s1) = Decimal(p2, s2) * Decimal(p3, s3). This means that, in order to
// get enough scale that matches with Spark behavior, it requires to widen s1 to s2 + s3 + 1. Since
// both s2 and s3 are 38 at max., s1 is 77 at max. DataFusion division cannot handle such scale >
// Decimal256Type::MAX_SCALE. Therefore, we need to implement this decimal division using BigInt.
pub fn spark_decimal_div(
    args: &[ColumnarValue],
    data_type: &DataType,
) -> Result<ColumnarValue, DataFusionError> {
    let left = &args[0];
    let right = &args[1];
    let (p3, s3) = get_precision_scale(data_type);

    let (left, right): (ArrayRef, ArrayRef) = match (left, right) {
        (ColumnarValue::Array(l), ColumnarValue::Array(r)) => (Arc::clone(l), Arc::clone(r)),
        (ColumnarValue::Scalar(l), ColumnarValue::Array(r)) => {
            (l.to_array_of_size(r.len())?, Arc::clone(r))
        }
        (ColumnarValue::Array(l), ColumnarValue::Scalar(r)) => {
            (Arc::clone(l), r.to_array_of_size(l.len())?)
        }
        (ColumnarValue::Scalar(l), ColumnarValue::Scalar(r)) => (l.to_array()?, r.to_array()?),
    };
    let left = left.as_primitive::<Decimal128Type>();
    let right = right.as_primitive::<Decimal128Type>();
    let (p1, s1) = get_precision_scale(left.data_type());
    let (p2, s2) = get_precision_scale(right.data_type());

    let l_exp = ((s2 + s3 + 1) as u32).saturating_sub(s1 as u32);
    let r_exp = (s1 as u32).saturating_sub((s2 + s3 + 1) as u32);
    let result: Decimal128Array = if p1 as u32 + l_exp > DECIMAL128_MAX_PRECISION as u32
        || p2 as u32 + r_exp > DECIMAL128_MAX_PRECISION as u32
    {
        let ten = BigInt::from(10);
        let l_mul = ten.pow(l_exp);
        let r_mul = ten.pow(r_exp);
        let five = BigInt::from(5);
        let zero = BigInt::from(0);
        arrow::compute::kernels::arity::binary(left, right, |l, r| {
            let l = BigInt::from(l) * &l_mul;
            let r = BigInt::from(r) * &r_mul;
            let div = if r.eq(&zero) { zero.clone() } else { &l / &r };
            let res = if div.is_negative() {
                div - &five
            } else {
                div + &five
            } / &ten;
            res.to_i128().unwrap_or(i128::MAX)
        })?
    } else {
        let l_mul = 10_i128.pow(l_exp);
        let r_mul = 10_i128.pow(r_exp);
        arrow::compute::kernels::arity::binary(left, right, |l, r| {
            let l = l * l_mul;
            let r = r * r_mul;
            let div = if r == 0 { 0 } else { l / r };
            let res = if div.is_negative() { div - 5 } else { div + 5 } / 10;
            res.to_i128().unwrap_or(i128::MAX)
        })?
    };
    let result = result.with_data_type(DataType::Decimal128(p3, s3));
    Ok(ColumnarValue::Array(Arc::new(result)))
}

<<<<<<< HEAD
macro_rules! scalar_date_arithmetic {
    ($start:expr, $days:expr, $op:expr) => {{
        let interval = IntervalDayTime::new(*$days as i32, 0);
        let interval_cv = ColumnarValue::Scalar(ScalarValue::IntervalDayTime(Some(interval)));
        datum::apply($start, &interval_cv, $op)
    }};
}
macro_rules! array_date_arithmetic {
    ($days:expr, $interval_builder:expr, $intType:ty) => {{
        for day in $days.as_primitive::<$intType>().into_iter() {
            if let Some(non_null_day) = day {
                $interval_builder.append_value(IntervalDayTime::new(non_null_day as i32, 0));
            } else {
                $interval_builder.append_null();
            }
        }
    }};
}

/// Spark-compatible `date_add` and `date_sub` expressions, which assumes days for the second
/// argument, but we cannot directly add that to a Date32. We generate an IntervalDayTime from the
/// second argument and use DataFusion's interface to apply Arrow's operators.
fn spark_date_arithmetic(
    args: &[ColumnarValue],
    op: impl Fn(&dyn Datum, &dyn Datum) -> Result<ArrayRef, ArrowError>,
) -> Result<ColumnarValue, DataFusionError> {
    let start = &args[0];
    match &args[1] {
        ColumnarValue::Scalar(ScalarValue::Int8(Some(days))) => {
            scalar_date_arithmetic!(start, days, op)
        }
        ColumnarValue::Scalar(ScalarValue::Int16(Some(days))) => {
            scalar_date_arithmetic!(start, days, op)
        }
        ColumnarValue::Scalar(ScalarValue::Int32(Some(days))) => {
            scalar_date_arithmetic!(start, days, op)
        }
        ColumnarValue::Array(days) => {
            let mut interval_builder = IntervalDayTimeBuilder::with_capacity(days.len());
            match days.data_type() {
                DataType::Int8 => {
                    array_date_arithmetic!(days, interval_builder, Int8Type)
                }
                DataType::Int16 => {
                    array_date_arithmetic!(days, interval_builder, Int16Type)
                }
                DataType::Int32 => {
                    array_date_arithmetic!(days, interval_builder, Int32Type)
                }
                _ => {
                    return Err(DataFusionError::Internal(format!(
                        "Unsupported data types {:?} for date arithmetic.",
                        args,
                    )))
                }
            }
            let interval_cv = ColumnarValue::Array(Arc::new(interval_builder.finish()));
            datum::apply(start, &interval_cv, op)
        }
        _ => Err(DataFusionError::Internal(format!(
            "Unsupported data types {:?} for date arithmetic.",
            args,
        ))),
    }
}
pub fn spark_date_add(args: &[ColumnarValue]) -> Result<ColumnarValue, DataFusionError> {
    spark_date_arithmetic(args, add)
}

pub fn spark_date_sub(args: &[ColumnarValue]) -> Result<ColumnarValue, DataFusionError> {
    spark_date_arithmetic(args, sub)
=======
/// Spark-compatible `isnan` expression
pub fn spark_isnan(args: &[ColumnarValue]) -> Result<ColumnarValue, DataFusionError> {
    fn set_nulls_to_false(is_nan: BooleanArray) -> ColumnarValue {
        match is_nan.nulls() {
            Some(nulls) => {
                let is_not_null = nulls.inner();
                ColumnarValue::Array(Arc::new(BooleanArray::new(
                    is_nan.values() & is_not_null,
                    None,
                )))
            }
            None => ColumnarValue::Array(Arc::new(is_nan)),
        }
    }
    let value = &args[0];
    match value {
        ColumnarValue::Array(array) => match array.data_type() {
            DataType::Float64 => {
                let array = array.as_any().downcast_ref::<Float64Array>().unwrap();
                let is_nan = BooleanArray::from_unary(array, |x| x.is_nan());
                Ok(set_nulls_to_false(is_nan))
            }
            DataType::Float32 => {
                let array = array.as_any().downcast_ref::<Float32Array>().unwrap();
                let is_nan = BooleanArray::from_unary(array, |x| x.is_nan());
                Ok(set_nulls_to_false(is_nan))
            }
            other => Err(DataFusionError::Internal(format!(
                "Unsupported data type {:?} for function isnan",
                other,
            ))),
        },
        ColumnarValue::Scalar(a) => match a {
            ScalarValue::Float64(a) => Ok(ColumnarValue::Scalar(ScalarValue::Boolean(Some(
                a.map(|x| x.is_nan()).unwrap_or(false),
            )))),
            ScalarValue::Float32(a) => Ok(ColumnarValue::Scalar(ScalarValue::Boolean(Some(
                a.map(|x| x.is_nan()).unwrap_or(false),
            )))),
            _ => Err(DataFusionError::Internal(format!(
                "Unsupported data type {:?} for function isnan",
                value.data_type(),
            ))),
        },
    }
>>>>>>> c19202cf
}<|MERGE_RESOLUTION|>--- conflicted
+++ resolved
@@ -20,18 +20,14 @@
         ArrayRef, AsArray, Decimal128Builder, Float32Array, Float64Array, Int16Array, Int32Array,
         Int64Array, Int64Builder, Int8Array,
     },
+    compute::kernels::numeric::{add, sub},
     datatypes::{validate_decimal_precision, Decimal128Type, Int64Type},
 };
-<<<<<<< HEAD
-use arrow_array::builder::{GenericStringBuilder, IntervalDayTimeBuilder};
-use arrow_array::types::{Int16Type, Int32Type, Int8Type};
-use arrow_array::{Array, ArrowNativeTypeOp, Datum, Decimal128Array};
+use arrow_array::builder::IntervalDayTimeBuilder;
+use arrow_array::types::{Int16Type, Int32Type, Int8Type, IntervalDayTime};
+use arrow_array::{Array, ArrowNativeTypeOp, BooleanArray, Datum, Decimal128Array};
 use arrow_schema::{ArrowError, DataType, DECIMAL128_MAX_PRECISION};
 use datafusion::physical_expr_common::datum;
-=======
-use arrow_array::{Array, ArrowNativeTypeOp, BooleanArray, Decimal128Array};
-use arrow_schema::{DataType, DECIMAL128_MAX_PRECISION};
->>>>>>> c19202cf
 use datafusion::{functions::math::round::round, physical_plan::ColumnarValue};
 use datafusion_common::{
     exec_err, internal_err, DataFusionError, Result as DataFusionResult, ScalarValue,
@@ -455,7 +451,6 @@
     Ok(ColumnarValue::Array(Arc::new(result)))
 }
 
-<<<<<<< HEAD
 macro_rules! scalar_date_arithmetic {
     ($start:expr, $days:expr, $op:expr) => {{
         let interval = IntervalDayTime::new(*$days as i32, 0);
@@ -527,7 +522,8 @@
 
 pub fn spark_date_sub(args: &[ColumnarValue]) -> Result<ColumnarValue, DataFusionError> {
     spark_date_arithmetic(args, sub)
-=======
+}
+
 /// Spark-compatible `isnan` expression
 pub fn spark_isnan(args: &[ColumnarValue]) -> Result<ColumnarValue, DataFusionError> {
     fn set_nulls_to_false(is_nan: BooleanArray) -> ColumnarValue {
@@ -573,5 +569,4 @@
             ))),
         },
     }
->>>>>>> c19202cf
 }