--- conflicted
+++ resolved
@@ -37,11 +37,7 @@
 };
 use arrow_array::builder::StringBuilder;
 use arrow_array::{DictionaryArray, StringArray, StructArray};
-<<<<<<< HEAD
-use arrow_schema::{DataType, Schema};
-=======
 use arrow_schema::{DataType, Field, Schema};
->>>>>>> 9c1f0ee1
 use chrono::{NaiveDate, NaiveDateTime, TimeZone, Timelike};
 use datafusion_common::{
     cast::as_generic_string_array, internal_err, Result as DataFusionResult, ScalarValue,
@@ -53,10 +49,6 @@
     ToPrimitive,
 };
 use regex::Regex;
-<<<<<<< HEAD
-use std::collections::HashMap;
-=======
->>>>>>> 9c1f0ee1
 use std::str::FromStr;
 use std::{
     any::Any,
@@ -159,8 +151,6 @@
         self.data_type.hash(state);
         self.cast_options.hash(state);
     }
-<<<<<<< HEAD
-=======
 }
 
 /// Determine if Comet supports a cast, taking options such as EvalMode and Timezone into account.
@@ -395,7 +385,6 @@
         }
         _ => false,
     }
->>>>>>> 9c1f0ee1
 }
 
 macro_rules! cast_utf8_to_int {
@@ -814,21 +803,15 @@
     pub eval_mode: EvalMode,
     /// When cast from/to timezone related types, we need timezone, which will be resolved with
     /// session local timezone by an analyzer in Spark.
-<<<<<<< HEAD
     // TODO we should change timezone to Tz to avoid repeated parsing
-=======
->>>>>>> 9c1f0ee1
     pub timezone: String,
     /// Allow casts that are supported but not guaranteed to be 100% compatible
     pub allow_incompat: bool,
     /// Support casting unsigned ints to signed ints (used by Parquet SchemaAdapter)
     pub allow_cast_unsigned_ints: bool,
-<<<<<<< HEAD
     /// We also use the cast logic for adapting Parquet schemas, so this flag is used
     /// for that use case
     pub is_adapting_schema: bool,
-=======
->>>>>>> 9c1f0ee1
 }
 
 impl SparkCastOptions {
@@ -838,10 +821,7 @@
             timezone: timezone.to_string(),
             allow_incompat,
             allow_cast_unsigned_ints: false,
-<<<<<<< HEAD
             is_adapting_schema: false,
-=======
->>>>>>> 9c1f0ee1
         }
     }
 
@@ -851,10 +831,7 @@
             timezone: "".to_string(),
             allow_incompat,
             allow_cast_unsigned_ints: false,
-<<<<<<< HEAD
             is_adapting_schema: false,
-=======
->>>>>>> 9c1f0ee1
         }
     }
 }
@@ -981,13 +958,9 @@
         {
             Ok(cast_with_options(&array, to_type, &CAST_OPTIONS)?)
         }
-<<<<<<< HEAD
         _ if cast_options.is_adapting_schema
             || is_datafusion_spark_compatible(from_type, to_type, cast_options.allow_incompat) =>
         {
-=======
-        _ if is_datafusion_spark_compatible(from_type, to_type, cast_options.allow_incompat) => {
->>>>>>> 9c1f0ee1
             // use DataFusion cast only when we know that it is compatible with Spark
             Ok(cast_with_options(&array, to_type, &CAST_OPTIONS)?)
         }
