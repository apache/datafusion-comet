--- conflicted
+++ resolved
@@ -31,7 +31,6 @@
 
 This part of the process can be performed by any committer.
 
-<<<<<<< HEAD
 Here are the steps, using the 0.1.0 release as an example.
 
 ### Create Release Branch
@@ -47,7 +46,7 @@
 
 Create and merge a PR against the release branch to update the Maven version from `0.1.0-SNAPSHOT` to `0.1.0`
 
-### Generating the Change Log
+### Generate the Change Log
 
 Generate a change log to cover changes between the previous release and the release branch HEAD by running 
 the provided `generate-changelog.py` script.
@@ -86,16 +85,6 @@
 ### Update Version in main
  
 Create a PR against the main branch to update the Rust crate version to `0.2.0` and the Maven version to `0.2.0-SNAPHOT`.
-=======
-Here are the steps, using the 0.1.0 release as an example:
-
-- Create a release branch from the latest commit in main (e.g. `git checkout -b release-0.1.0`) and push to the Apache repo
-- Create and merge a PR against the release branch to update the Maven version from `0.1.0-SNAPSHOT` to `0.1.0`
-- Generate a changelog for all changes between the previous release tag and the release branch and create a PR against the main branch to add this
-- Cherry-pick the changelog PR into the release branch
-- Tag the release branch with a release candidate tag (`0.1.0-rc1`) and push to the Apache repo
-- Create a PR against the main branch to update the Rust crate version to `0.2.0` and the Maven version to `0.2.0-SNAPHOT`
->>>>>>> 9862dc6b
 
 ## Publishing the Release Candidate
 
