--- conflicted
+++ resolved
@@ -100,11 +100,7 @@
     + Last
     + BitAnd
     + BitOr
-<<<<<<< HEAD
     + BitXor
     + BoolAnd
     + BoolOr
-    + Covariance
-=======
-    + BitXor
->>>>>>> 31e04e5e
+    + Covariance